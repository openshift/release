presubmits:
  openshift/cluster-network-operator:
  - agent: kubernetes
    always_run: true
    branches:
    - ^release-4\.15$
    - ^release-4\.15-
<<<<<<< HEAD
    cluster: build06
=======
    cluster: build03
>>>>>>> 635a2bef
    context: ci/prow/4.15-upgrade-from-stable-4.14-e2e-aws-ovn-upgrade
    decorate: true
    labels:
      ci-operator.openshift.io/cloud: aws
      ci-operator.openshift.io/cloud-cluster-profile: aws
      ci-operator.openshift.io/variant: 4.15-upgrade-from-stable-4.14
      ci.openshift.io/generator: prowgen
      pj-rehearse.openshift.io/can-be-rehearsed: "true"
    name: pull-ci-openshift-cluster-network-operator-release-4.15-4.15-upgrade-from-stable-4.14-e2e-aws-ovn-upgrade
    optional: true
    rerun_command: /test 4.15-upgrade-from-stable-4.14-e2e-aws-ovn-upgrade
    spec:
      containers:
      - args:
        - --gcs-upload-secret=/secrets/gcs/service-account.json
        - --image-import-pull-secret=/etc/pull-secret/.dockerconfigjson
        - --lease-server-credentials-file=/etc/boskos/credentials
        - --report-credentials-file=/etc/report/credentials
        - --secret-dir=/secrets/ci-pull-credentials
        - --target=e2e-aws-ovn-upgrade
        - --variant=4.15-upgrade-from-stable-4.14
        command:
        - ci-operator
        image: ci-operator:latest
        imagePullPolicy: Always
        name: ""
        resources:
          requests:
            cpu: 10m
        volumeMounts:
        - mountPath: /etc/boskos
          name: boskos
          readOnly: true
        - mountPath: /secrets/ci-pull-credentials
          name: ci-pull-credentials
          readOnly: true
        - mountPath: /secrets/gcs
          name: gcs-credentials
          readOnly: true
        - mountPath: /secrets/manifest-tool
          name: manifest-tool-local-pusher
          readOnly: true
        - mountPath: /etc/pull-secret
          name: pull-secret
          readOnly: true
        - mountPath: /etc/report
          name: result-aggregator
          readOnly: true
      serviceAccountName: ci-operator
      volumes:
      - name: boskos
        secret:
          items:
          - key: credentials
            path: credentials
          secretName: boskos-credentials
      - name: ci-pull-credentials
        secret:
          secretName: ci-pull-credentials
      - name: manifest-tool-local-pusher
        secret:
          secretName: manifest-tool-local-pusher
      - name: pull-secret
        secret:
          secretName: registry-pull-credentials
      - name: result-aggregator
        secret:
          secretName: result-aggregator
    trigger: (?m)^/test( | .* )4.15-upgrade-from-stable-4.14-e2e-aws-ovn-upgrade,?($|\s.*)
  - agent: kubernetes
    always_run: true
    branches:
    - ^release-4\.15$
    - ^release-4\.15-
    cluster: build06
    context: ci/prow/4.15-upgrade-from-stable-4.14-e2e-azure-ovn-upgrade
    decorate: true
    decoration_config:
      timeout: 5h30m0s
    labels:
      ci-operator.openshift.io/cloud: azure4
      ci-operator.openshift.io/cloud-cluster-profile: azure4
      ci-operator.openshift.io/variant: 4.15-upgrade-from-stable-4.14
      ci.openshift.io/generator: prowgen
      pj-rehearse.openshift.io/can-be-rehearsed: "true"
    name: pull-ci-openshift-cluster-network-operator-release-4.15-4.15-upgrade-from-stable-4.14-e2e-azure-ovn-upgrade
    optional: true
    rerun_command: /test 4.15-upgrade-from-stable-4.14-e2e-azure-ovn-upgrade
    spec:
      containers:
      - args:
        - --gcs-upload-secret=/secrets/gcs/service-account.json
        - --image-import-pull-secret=/etc/pull-secret/.dockerconfigjson
        - --lease-server-credentials-file=/etc/boskos/credentials
        - --report-credentials-file=/etc/report/credentials
        - --secret-dir=/secrets/ci-pull-credentials
        - --target=e2e-azure-ovn-upgrade
        - --variant=4.15-upgrade-from-stable-4.14
        command:
        - ci-operator
        image: ci-operator:latest
        imagePullPolicy: Always
        name: ""
        resources:
          requests:
            cpu: 10m
        volumeMounts:
        - mountPath: /etc/boskos
          name: boskos
          readOnly: true
        - mountPath: /secrets/ci-pull-credentials
          name: ci-pull-credentials
          readOnly: true
        - mountPath: /secrets/gcs
          name: gcs-credentials
          readOnly: true
        - mountPath: /secrets/manifest-tool
          name: manifest-tool-local-pusher
          readOnly: true
        - mountPath: /etc/pull-secret
          name: pull-secret
          readOnly: true
        - mountPath: /etc/report
          name: result-aggregator
          readOnly: true
      serviceAccountName: ci-operator
      volumes:
      - name: boskos
        secret:
          items:
          - key: credentials
            path: credentials
          secretName: boskos-credentials
      - name: ci-pull-credentials
        secret:
          secretName: ci-pull-credentials
      - name: manifest-tool-local-pusher
        secret:
          secretName: manifest-tool-local-pusher
      - name: pull-secret
        secret:
          secretName: registry-pull-credentials
      - name: result-aggregator
        secret:
          secretName: result-aggregator
    trigger: (?m)^/test( | .* )4.15-upgrade-from-stable-4.14-e2e-azure-ovn-upgrade,?($|\s.*)
  - agent: kubernetes
    always_run: true
    branches:
    - ^release-4\.15$
    - ^release-4\.15-
    cluster: build02
    context: ci/prow/4.15-upgrade-from-stable-4.14-e2e-gcp-ovn-upgrade
    decorate: true
    labels:
      ci-operator.openshift.io/cloud: gcp
      ci-operator.openshift.io/cloud-cluster-profile: gcp-3
      ci-operator.openshift.io/variant: 4.15-upgrade-from-stable-4.14
      ci.openshift.io/generator: prowgen
      pj-rehearse.openshift.io/can-be-rehearsed: "true"
    name: pull-ci-openshift-cluster-network-operator-release-4.15-4.15-upgrade-from-stable-4.14-e2e-gcp-ovn-upgrade
    optional: true
    rerun_command: /test 4.15-upgrade-from-stable-4.14-e2e-gcp-ovn-upgrade
    spec:
      containers:
      - args:
        - --gcs-upload-secret=/secrets/gcs/service-account.json
        - --image-import-pull-secret=/etc/pull-secret/.dockerconfigjson
        - --lease-server-credentials-file=/etc/boskos/credentials
        - --report-credentials-file=/etc/report/credentials
        - --secret-dir=/secrets/ci-pull-credentials
        - --target=e2e-gcp-ovn-upgrade
        - --variant=4.15-upgrade-from-stable-4.14
        command:
        - ci-operator
        image: ci-operator:latest
        imagePullPolicy: Always
        name: ""
        resources:
          requests:
            cpu: 10m
        volumeMounts:
        - mountPath: /etc/boskos
          name: boskos
          readOnly: true
        - mountPath: /secrets/ci-pull-credentials
          name: ci-pull-credentials
          readOnly: true
        - mountPath: /secrets/gcs
          name: gcs-credentials
          readOnly: true
        - mountPath: /secrets/manifest-tool
          name: manifest-tool-local-pusher
          readOnly: true
        - mountPath: /etc/pull-secret
          name: pull-secret
          readOnly: true
        - mountPath: /etc/report
          name: result-aggregator
          readOnly: true
      serviceAccountName: ci-operator
      volumes:
      - name: boskos
        secret:
          items:
          - key: credentials
            path: credentials
          secretName: boskos-credentials
      - name: ci-pull-credentials
        secret:
          secretName: ci-pull-credentials
      - name: manifest-tool-local-pusher
        secret:
          secretName: manifest-tool-local-pusher
      - name: pull-secret
        secret:
          secretName: registry-pull-credentials
      - name: result-aggregator
        secret:
          secretName: result-aggregator
    trigger: (?m)^/test( | .* )4.15-upgrade-from-stable-4.14-e2e-gcp-ovn-upgrade,?($|\s.*)
  - agent: kubernetes
    always_run: true
    branches:
    - ^release-4\.15$
    - ^release-4\.15-
    cluster: build06
    context: ci/prow/4.15-upgrade-from-stable-4.14-images
    decorate: true
    labels:
      ci-operator.openshift.io/variant: 4.15-upgrade-from-stable-4.14
      ci.openshift.io/generator: prowgen
      pj-rehearse.openshift.io/can-be-rehearsed: "true"
    name: pull-ci-openshift-cluster-network-operator-release-4.15-4.15-upgrade-from-stable-4.14-images
    rerun_command: /test 4.15-upgrade-from-stable-4.14-images
    spec:
      containers:
      - args:
        - --gcs-upload-secret=/secrets/gcs/service-account.json
        - --image-import-pull-secret=/etc/pull-secret/.dockerconfigjson
        - --report-credentials-file=/etc/report/credentials
        - --target=[images]
        - --variant=4.15-upgrade-from-stable-4.14
        command:
        - ci-operator
        image: ci-operator:latest
        imagePullPolicy: Always
        name: ""
        resources:
          requests:
            cpu: 10m
        volumeMounts:
        - mountPath: /secrets/gcs
          name: gcs-credentials
          readOnly: true
        - mountPath: /secrets/manifest-tool
          name: manifest-tool-local-pusher
          readOnly: true
        - mountPath: /etc/pull-secret
          name: pull-secret
          readOnly: true
        - mountPath: /etc/report
          name: result-aggregator
          readOnly: true
      serviceAccountName: ci-operator
      volumes:
      - name: manifest-tool-local-pusher
        secret:
          secretName: manifest-tool-local-pusher
      - name: pull-secret
        secret:
          secretName: registry-pull-credentials
      - name: result-aggregator
        secret:
          secretName: result-aggregator
    trigger: (?m)^/test( | .* )4.15-upgrade-from-stable-4.14-images,?($|\s.*)
  - agent: kubernetes
    always_run: true
    branches:
    - ^release-4\.15$
    - ^release-4\.15-
<<<<<<< HEAD
    cluster: build06
=======
    cluster: build03
>>>>>>> 635a2bef
    context: ci/prow/e2e-aws-hypershift-ovn-kubevirt
    decorate: true
    labels:
      ci-operator.openshift.io/cloud: aws
      ci-operator.openshift.io/cloud-cluster-profile: aws
      ci.openshift.io/generator: prowgen
      pj-rehearse.openshift.io/can-be-rehearsed: "true"
    name: pull-ci-openshift-cluster-network-operator-release-4.15-e2e-aws-hypershift-ovn-kubevirt
    optional: true
    rerun_command: /test e2e-aws-hypershift-ovn-kubevirt
    spec:
      containers:
      - args:
        - --gcs-upload-secret=/secrets/gcs/service-account.json
        - --image-import-pull-secret=/etc/pull-secret/.dockerconfigjson
        - --lease-server-credentials-file=/etc/boskos/credentials
        - --report-credentials-file=/etc/report/credentials
        - --secret-dir=/secrets/ci-pull-credentials
        - --target=e2e-aws-hypershift-ovn-kubevirt
        command:
        - ci-operator
        image: ci-operator:latest
        imagePullPolicy: Always
        name: ""
        resources:
          requests:
            cpu: 10m
        volumeMounts:
        - mountPath: /etc/boskos
          name: boskos
          readOnly: true
        - mountPath: /secrets/ci-pull-credentials
          name: ci-pull-credentials
          readOnly: true
        - mountPath: /secrets/gcs
          name: gcs-credentials
          readOnly: true
        - mountPath: /secrets/manifest-tool
          name: manifest-tool-local-pusher
          readOnly: true
        - mountPath: /etc/pull-secret
          name: pull-secret
          readOnly: true
        - mountPath: /etc/report
          name: result-aggregator
          readOnly: true
      serviceAccountName: ci-operator
      volumes:
      - name: boskos
        secret:
          items:
          - key: credentials
            path: credentials
          secretName: boskos-credentials
      - name: ci-pull-credentials
        secret:
          secretName: ci-pull-credentials
      - name: manifest-tool-local-pusher
        secret:
          secretName: manifest-tool-local-pusher
      - name: pull-secret
        secret:
          secretName: registry-pull-credentials
      - name: result-aggregator
        secret:
          secretName: result-aggregator
    trigger: (?m)^/test( | .* )e2e-aws-hypershift-ovn-kubevirt,?($|\s.*)
  - agent: kubernetes
    always_run: true
    branches:
    - ^release-4\.15$
    - ^release-4\.15-
<<<<<<< HEAD
    cluster: build06
=======
    cluster: build03
>>>>>>> 635a2bef
    context: ci/prow/e2e-aws-live-migration-sdn-ovn
    decorate: true
    decoration_config:
      timeout: 3h0m0s
    labels:
      ci-operator.openshift.io/cloud: aws
      ci-operator.openshift.io/cloud-cluster-profile: aws
      ci.openshift.io/generator: prowgen
      pj-rehearse.openshift.io/can-be-rehearsed: "true"
    name: pull-ci-openshift-cluster-network-operator-release-4.15-e2e-aws-live-migration-sdn-ovn
    rerun_command: /test e2e-aws-live-migration-sdn-ovn
    spec:
      containers:
      - args:
        - --gcs-upload-secret=/secrets/gcs/service-account.json
        - --image-import-pull-secret=/etc/pull-secret/.dockerconfigjson
        - --lease-server-credentials-file=/etc/boskos/credentials
        - --report-credentials-file=/etc/report/credentials
        - --secret-dir=/secrets/ci-pull-credentials
        - --target=e2e-aws-live-migration-sdn-ovn
        command:
        - ci-operator
        image: ci-operator:latest
        imagePullPolicy: Always
        name: ""
        resources:
          requests:
            cpu: 10m
        volumeMounts:
        - mountPath: /etc/boskos
          name: boskos
          readOnly: true
        - mountPath: /secrets/ci-pull-credentials
          name: ci-pull-credentials
          readOnly: true
        - mountPath: /secrets/gcs
          name: gcs-credentials
          readOnly: true
        - mountPath: /secrets/manifest-tool
          name: manifest-tool-local-pusher
          readOnly: true
        - mountPath: /etc/pull-secret
          name: pull-secret
          readOnly: true
        - mountPath: /etc/report
          name: result-aggregator
          readOnly: true
      serviceAccountName: ci-operator
      volumes:
      - name: boskos
        secret:
          items:
          - key: credentials
            path: credentials
          secretName: boskos-credentials
      - name: ci-pull-credentials
        secret:
          secretName: ci-pull-credentials
      - name: manifest-tool-local-pusher
        secret:
          secretName: manifest-tool-local-pusher
      - name: pull-secret
        secret:
          secretName: registry-pull-credentials
      - name: result-aggregator
        secret:
          secretName: result-aggregator
    trigger: (?m)^/test( | .* )e2e-aws-live-migration-sdn-ovn,?($|\s.*)
  - agent: kubernetes
    always_run: true
    branches:
    - ^release-4\.15$
    - ^release-4\.15-
<<<<<<< HEAD
    cluster: build06
=======
    cluster: build03
>>>>>>> 635a2bef
    context: ci/prow/e2e-aws-live-migration-sdn-ovn-rollback
    decorate: true
    decoration_config:
      timeout: 4h0m0s
    labels:
      ci-operator.openshift.io/cloud: aws
      ci-operator.openshift.io/cloud-cluster-profile: aws
      ci.openshift.io/generator: prowgen
      pj-rehearse.openshift.io/can-be-rehearsed: "true"
    name: pull-ci-openshift-cluster-network-operator-release-4.15-e2e-aws-live-migration-sdn-ovn-rollback
    optional: true
    rerun_command: /test e2e-aws-live-migration-sdn-ovn-rollback
    spec:
      containers:
      - args:
        - --gcs-upload-secret=/secrets/gcs/service-account.json
        - --image-import-pull-secret=/etc/pull-secret/.dockerconfigjson
        - --lease-server-credentials-file=/etc/boskos/credentials
        - --report-credentials-file=/etc/report/credentials
        - --secret-dir=/secrets/ci-pull-credentials
        - --target=e2e-aws-live-migration-sdn-ovn-rollback
        command:
        - ci-operator
        image: ci-operator:latest
        imagePullPolicy: Always
        name: ""
        resources:
          requests:
            cpu: 10m
        volumeMounts:
        - mountPath: /etc/boskos
          name: boskos
          readOnly: true
        - mountPath: /secrets/ci-pull-credentials
          name: ci-pull-credentials
          readOnly: true
        - mountPath: /secrets/gcs
          name: gcs-credentials
          readOnly: true
        - mountPath: /secrets/manifest-tool
          name: manifest-tool-local-pusher
          readOnly: true
        - mountPath: /etc/pull-secret
          name: pull-secret
          readOnly: true
        - mountPath: /etc/report
          name: result-aggregator
          readOnly: true
      serviceAccountName: ci-operator
      volumes:
      - name: boskos
        secret:
          items:
          - key: credentials
            path: credentials
          secretName: boskos-credentials
      - name: ci-pull-credentials
        secret:
          secretName: ci-pull-credentials
      - name: manifest-tool-local-pusher
        secret:
          secretName: manifest-tool-local-pusher
      - name: pull-secret
        secret:
          secretName: registry-pull-credentials
      - name: result-aggregator
        secret:
          secretName: result-aggregator
    trigger: (?m)^/test( | .* )e2e-aws-live-migration-sdn-ovn-rollback,?($|\s.*)
  - agent: kubernetes
    always_run: true
    branches:
    - ^release-4\.15$
    - ^release-4\.15-
<<<<<<< HEAD
    cluster: build06
=======
    cluster: build03
>>>>>>> 635a2bef
    context: ci/prow/e2e-aws-ovn-local-to-shared-gateway-mode-migration
    decorate: true
    labels:
      ci-operator.openshift.io/cloud: aws
      ci-operator.openshift.io/cloud-cluster-profile: aws
      ci.openshift.io/generator: prowgen
      pj-rehearse.openshift.io/can-be-rehearsed: "true"
    name: pull-ci-openshift-cluster-network-operator-release-4.15-e2e-aws-ovn-local-to-shared-gateway-mode-migration
    optional: true
    rerun_command: /test e2e-aws-ovn-local-to-shared-gateway-mode-migration
    spec:
      containers:
      - args:
        - --gcs-upload-secret=/secrets/gcs/service-account.json
        - --image-import-pull-secret=/etc/pull-secret/.dockerconfigjson
        - --lease-server-credentials-file=/etc/boskos/credentials
        - --report-credentials-file=/etc/report/credentials
        - --secret-dir=/secrets/ci-pull-credentials
        - --target=e2e-aws-ovn-local-to-shared-gateway-mode-migration
        command:
        - ci-operator
        image: ci-operator:latest
        imagePullPolicy: Always
        name: ""
        resources:
          requests:
            cpu: 10m
        volumeMounts:
        - mountPath: /etc/boskos
          name: boskos
          readOnly: true
        - mountPath: /secrets/ci-pull-credentials
          name: ci-pull-credentials
          readOnly: true
        - mountPath: /secrets/gcs
          name: gcs-credentials
          readOnly: true
        - mountPath: /secrets/manifest-tool
          name: manifest-tool-local-pusher
          readOnly: true
        - mountPath: /etc/pull-secret
          name: pull-secret
          readOnly: true
        - mountPath: /etc/report
          name: result-aggregator
          readOnly: true
      serviceAccountName: ci-operator
      volumes:
      - name: boskos
        secret:
          items:
          - key: credentials
            path: credentials
          secretName: boskos-credentials
      - name: ci-pull-credentials
        secret:
          secretName: ci-pull-credentials
      - name: manifest-tool-local-pusher
        secret:
          secretName: manifest-tool-local-pusher
      - name: pull-secret
        secret:
          secretName: registry-pull-credentials
      - name: result-aggregator
        secret:
          secretName: result-aggregator
    trigger: (?m)^/test( | .* )e2e-aws-ovn-local-to-shared-gateway-mode-migration,?($|\s.*)
  - agent: kubernetes
    always_run: true
    branches:
    - ^release-4\.15$
    - ^release-4\.15-
<<<<<<< HEAD
    cluster: build06
=======
    cluster: build03
>>>>>>> 635a2bef
    context: ci/prow/e2e-aws-ovn-network-migration
    decorate: true
    labels:
      ci-operator.openshift.io/cloud: aws
      ci-operator.openshift.io/cloud-cluster-profile: aws
      ci.openshift.io/generator: prowgen
      pj-rehearse.openshift.io/can-be-rehearsed: "true"
    name: pull-ci-openshift-cluster-network-operator-release-4.15-e2e-aws-ovn-network-migration
    rerun_command: /test e2e-aws-ovn-network-migration
    spec:
      containers:
      - args:
        - --gcs-upload-secret=/secrets/gcs/service-account.json
        - --image-import-pull-secret=/etc/pull-secret/.dockerconfigjson
        - --lease-server-credentials-file=/etc/boskos/credentials
        - --report-credentials-file=/etc/report/credentials
        - --secret-dir=/secrets/ci-pull-credentials
        - --target=e2e-aws-ovn-network-migration
        command:
        - ci-operator
        image: ci-operator:latest
        imagePullPolicy: Always
        name: ""
        resources:
          requests:
            cpu: 10m
        volumeMounts:
        - mountPath: /etc/boskos
          name: boskos
          readOnly: true
        - mountPath: /secrets/ci-pull-credentials
          name: ci-pull-credentials
          readOnly: true
        - mountPath: /secrets/gcs
          name: gcs-credentials
          readOnly: true
        - mountPath: /secrets/manifest-tool
          name: manifest-tool-local-pusher
          readOnly: true
        - mountPath: /etc/pull-secret
          name: pull-secret
          readOnly: true
        - mountPath: /etc/report
          name: result-aggregator
          readOnly: true
      serviceAccountName: ci-operator
      volumes:
      - name: boskos
        secret:
          items:
          - key: credentials
            path: credentials
          secretName: boskos-credentials
      - name: ci-pull-credentials
        secret:
          secretName: ci-pull-credentials
      - name: manifest-tool-local-pusher
        secret:
          secretName: manifest-tool-local-pusher
      - name: pull-secret
        secret:
          secretName: registry-pull-credentials
      - name: result-aggregator
        secret:
          secretName: result-aggregator
    trigger: (?m)^/test( | .* )e2e-aws-ovn-network-migration,?($|\s.*)
  - agent: kubernetes
    always_run: true
    branches:
    - ^release-4\.15$
    - ^release-4\.15-
<<<<<<< HEAD
    cluster: build06
=======
    cluster: build03
>>>>>>> 635a2bef
    context: ci/prow/e2e-aws-ovn-serial
    decorate: true
    labels:
      ci-operator.openshift.io/cloud: aws
      ci-operator.openshift.io/cloud-cluster-profile: aws
      ci.openshift.io/generator: prowgen
      pj-rehearse.openshift.io/can-be-rehearsed: "true"
    name: pull-ci-openshift-cluster-network-operator-release-4.15-e2e-aws-ovn-serial
    optional: true
    rerun_command: /test e2e-aws-ovn-serial
    spec:
      containers:
      - args:
        - --gcs-upload-secret=/secrets/gcs/service-account.json
        - --image-import-pull-secret=/etc/pull-secret/.dockerconfigjson
        - --lease-server-credentials-file=/etc/boskos/credentials
        - --report-credentials-file=/etc/report/credentials
        - --secret-dir=/secrets/ci-pull-credentials
        - --target=e2e-aws-ovn-serial
        command:
        - ci-operator
        image: ci-operator:latest
        imagePullPolicy: Always
        name: ""
        resources:
          requests:
            cpu: 10m
        volumeMounts:
        - mountPath: /etc/boskos
          name: boskos
          readOnly: true
        - mountPath: /secrets/ci-pull-credentials
          name: ci-pull-credentials
          readOnly: true
        - mountPath: /secrets/gcs
          name: gcs-credentials
          readOnly: true
        - mountPath: /secrets/manifest-tool
          name: manifest-tool-local-pusher
          readOnly: true
        - mountPath: /etc/pull-secret
          name: pull-secret
          readOnly: true
        - mountPath: /etc/report
          name: result-aggregator
          readOnly: true
      serviceAccountName: ci-operator
      volumes:
      - name: boskos
        secret:
          items:
          - key: credentials
            path: credentials
          secretName: boskos-credentials
      - name: ci-pull-credentials
        secret:
          secretName: ci-pull-credentials
      - name: manifest-tool-local-pusher
        secret:
          secretName: manifest-tool-local-pusher
      - name: pull-secret
        secret:
          secretName: registry-pull-credentials
      - name: result-aggregator
        secret:
          secretName: result-aggregator
    trigger: (?m)^/test( | .* )e2e-aws-ovn-serial,?($|\s.*)
  - agent: kubernetes
    always_run: true
    branches:
    - ^release-4\.15$
    - ^release-4\.15-
<<<<<<< HEAD
    cluster: build06
=======
    cluster: build03
>>>>>>> 635a2bef
    context: ci/prow/e2e-aws-ovn-shared-to-local-gateway-mode-migration
    decorate: true
    labels:
      ci-operator.openshift.io/cloud: aws
      ci-operator.openshift.io/cloud-cluster-profile: aws
      ci.openshift.io/generator: prowgen
      pj-rehearse.openshift.io/can-be-rehearsed: "true"
    name: pull-ci-openshift-cluster-network-operator-release-4.15-e2e-aws-ovn-shared-to-local-gateway-mode-migration
    optional: true
    rerun_command: /test e2e-aws-ovn-shared-to-local-gateway-mode-migration
    spec:
      containers:
      - args:
        - --gcs-upload-secret=/secrets/gcs/service-account.json
        - --image-import-pull-secret=/etc/pull-secret/.dockerconfigjson
        - --lease-server-credentials-file=/etc/boskos/credentials
        - --report-credentials-file=/etc/report/credentials
        - --secret-dir=/secrets/ci-pull-credentials
        - --target=e2e-aws-ovn-shared-to-local-gateway-mode-migration
        command:
        - ci-operator
        image: ci-operator:latest
        imagePullPolicy: Always
        name: ""
        resources:
          requests:
            cpu: 10m
        volumeMounts:
        - mountPath: /etc/boskos
          name: boskos
          readOnly: true
        - mountPath: /secrets/ci-pull-credentials
          name: ci-pull-credentials
          readOnly: true
        - mountPath: /secrets/gcs
          name: gcs-credentials
          readOnly: true
        - mountPath: /secrets/manifest-tool
          name: manifest-tool-local-pusher
          readOnly: true
        - mountPath: /etc/pull-secret
          name: pull-secret
          readOnly: true
        - mountPath: /etc/report
          name: result-aggregator
          readOnly: true
      serviceAccountName: ci-operator
      volumes:
      - name: boskos
        secret:
          items:
          - key: credentials
            path: credentials
          secretName: boskos-credentials
      - name: ci-pull-credentials
        secret:
          secretName: ci-pull-credentials
      - name: manifest-tool-local-pusher
        secret:
          secretName: manifest-tool-local-pusher
      - name: pull-secret
        secret:
          secretName: registry-pull-credentials
      - name: result-aggregator
        secret:
          secretName: result-aggregator
    trigger: (?m)^/test( | .* )e2e-aws-ovn-shared-to-local-gateway-mode-migration,?($|\s.*)
  - agent: kubernetes
    always_run: true
    branches:
    - ^release-4\.15$
    - ^release-4\.15-
<<<<<<< HEAD
    cluster: build06
=======
    cluster: build03
>>>>>>> 635a2bef
    context: ci/prow/e2e-aws-ovn-single-node
    decorate: true
    labels:
      ci-operator.openshift.io/cloud: aws
      ci-operator.openshift.io/cloud-cluster-profile: aws
      ci.openshift.io/generator: prowgen
      pj-rehearse.openshift.io/can-be-rehearsed: "true"
    name: pull-ci-openshift-cluster-network-operator-release-4.15-e2e-aws-ovn-single-node
    optional: true
    rerun_command: /test e2e-aws-ovn-single-node
    spec:
      containers:
      - args:
        - --gcs-upload-secret=/secrets/gcs/service-account.json
        - --image-import-pull-secret=/etc/pull-secret/.dockerconfigjson
        - --lease-server-credentials-file=/etc/boskos/credentials
        - --report-credentials-file=/etc/report/credentials
        - --secret-dir=/secrets/ci-pull-credentials
        - --target=e2e-aws-ovn-single-node
        command:
        - ci-operator
        image: ci-operator:latest
        imagePullPolicy: Always
        name: ""
        resources:
          requests:
            cpu: 10m
        volumeMounts:
        - mountPath: /etc/boskos
          name: boskos
          readOnly: true
        - mountPath: /secrets/ci-pull-credentials
          name: ci-pull-credentials
          readOnly: true
        - mountPath: /secrets/gcs
          name: gcs-credentials
          readOnly: true
        - mountPath: /secrets/manifest-tool
          name: manifest-tool-local-pusher
          readOnly: true
        - mountPath: /etc/pull-secret
          name: pull-secret
          readOnly: true
        - mountPath: /etc/report
          name: result-aggregator
          readOnly: true
      serviceAccountName: ci-operator
      volumes:
      - name: boskos
        secret:
          items:
          - key: credentials
            path: credentials
          secretName: boskos-credentials
      - name: ci-pull-credentials
        secret:
          secretName: ci-pull-credentials
      - name: manifest-tool-local-pusher
        secret:
          secretName: manifest-tool-local-pusher
      - name: pull-secret
        secret:
          secretName: registry-pull-credentials
      - name: result-aggregator
        secret:
          secretName: result-aggregator
    trigger: (?m)^/test( | .* )e2e-aws-ovn-single-node,?($|\s.*)
  - agent: kubernetes
    always_run: true
    branches:
    - ^release-4\.15$
    - ^release-4\.15-
<<<<<<< HEAD
    cluster: build06
=======
    cluster: build03
>>>>>>> 635a2bef
    context: ci/prow/e2e-aws-ovn-windows
    decorate: true
    labels:
      ci-operator.openshift.io/cloud: aws
      ci-operator.openshift.io/cloud-cluster-profile: aws
      ci.openshift.io/generator: prowgen
      pj-rehearse.openshift.io/can-be-rehearsed: "true"
    name: pull-ci-openshift-cluster-network-operator-release-4.15-e2e-aws-ovn-windows
    rerun_command: /test e2e-aws-ovn-windows
    spec:
      containers:
      - args:
        - --gcs-upload-secret=/secrets/gcs/service-account.json
        - --image-import-pull-secret=/etc/pull-secret/.dockerconfigjson
        - --lease-server-credentials-file=/etc/boskos/credentials
        - --report-credentials-file=/etc/report/credentials
        - --secret-dir=/secrets/ci-pull-credentials
        - --target=e2e-aws-ovn-windows
        command:
        - ci-operator
        image: ci-operator:latest
        imagePullPolicy: Always
        name: ""
        resources:
          requests:
            cpu: 10m
        volumeMounts:
        - mountPath: /etc/boskos
          name: boskos
          readOnly: true
        - mountPath: /secrets/ci-pull-credentials
          name: ci-pull-credentials
          readOnly: true
        - mountPath: /secrets/gcs
          name: gcs-credentials
          readOnly: true
        - mountPath: /secrets/manifest-tool
          name: manifest-tool-local-pusher
          readOnly: true
        - mountPath: /etc/pull-secret
          name: pull-secret
          readOnly: true
        - mountPath: /etc/report
          name: result-aggregator
          readOnly: true
      serviceAccountName: ci-operator
      volumes:
      - name: boskos
        secret:
          items:
          - key: credentials
            path: credentials
          secretName: boskos-credentials
      - name: ci-pull-credentials
        secret:
          secretName: ci-pull-credentials
      - name: manifest-tool-local-pusher
        secret:
          secretName: manifest-tool-local-pusher
      - name: pull-secret
        secret:
          secretName: registry-pull-credentials
      - name: result-aggregator
        secret:
          secretName: result-aggregator
    trigger: (?m)^/test( | .* )e2e-aws-ovn-windows,?($|\s.*)
  - agent: kubernetes
    always_run: true
    branches:
    - ^release-4\.15$
    - ^release-4\.15-
<<<<<<< HEAD
    cluster: build06
=======
    cluster: build03
>>>>>>> 635a2bef
    context: ci/prow/e2e-aws-sdn-upgrade
    decorate: true
    labels:
      ci-operator.openshift.io/cloud: aws
      ci-operator.openshift.io/cloud-cluster-profile: aws
      ci.openshift.io/generator: prowgen
      pj-rehearse.openshift.io/can-be-rehearsed: "true"
    name: pull-ci-openshift-cluster-network-operator-release-4.15-e2e-aws-sdn-upgrade
    optional: true
    rerun_command: /test e2e-aws-sdn-upgrade
    spec:
      containers:
      - args:
        - --gcs-upload-secret=/secrets/gcs/service-account.json
        - --image-import-pull-secret=/etc/pull-secret/.dockerconfigjson
        - --lease-server-credentials-file=/etc/boskos/credentials
        - --report-credentials-file=/etc/report/credentials
        - --secret-dir=/secrets/ci-pull-credentials
        - --target=e2e-aws-sdn-upgrade
        command:
        - ci-operator
        image: ci-operator:latest
        imagePullPolicy: Always
        name: ""
        resources:
          requests:
            cpu: 10m
        volumeMounts:
        - mountPath: /etc/boskos
          name: boskos
          readOnly: true
        - mountPath: /secrets/ci-pull-credentials
          name: ci-pull-credentials
          readOnly: true
        - mountPath: /secrets/gcs
          name: gcs-credentials
          readOnly: true
        - mountPath: /secrets/manifest-tool
          name: manifest-tool-local-pusher
          readOnly: true
        - mountPath: /etc/pull-secret
          name: pull-secret
          readOnly: true
        - mountPath: /etc/report
          name: result-aggregator
          readOnly: true
      serviceAccountName: ci-operator
      volumes:
      - name: boskos
        secret:
          items:
          - key: credentials
            path: credentials
          secretName: boskos-credentials
      - name: ci-pull-credentials
        secret:
          secretName: ci-pull-credentials
      - name: manifest-tool-local-pusher
        secret:
          secretName: manifest-tool-local-pusher
      - name: pull-secret
        secret:
          secretName: registry-pull-credentials
      - name: result-aggregator
        secret:
          secretName: result-aggregator
    trigger: (?m)^/test( | .* )e2e-aws-sdn-upgrade,?($|\s.*)
  - agent: kubernetes
    always_run: true
    branches:
    - ^release-4\.15$
    - ^release-4\.15-
    cluster: build06
    context: ci/prow/e2e-azure-ovn
    decorate: true
    labels:
      ci-operator.openshift.io/cloud: azure4
      ci-operator.openshift.io/cloud-cluster-profile: azure4
      ci.openshift.io/generator: prowgen
      pj-rehearse.openshift.io/can-be-rehearsed: "true"
    name: pull-ci-openshift-cluster-network-operator-release-4.15-e2e-azure-ovn
    optional: true
    rerun_command: /test e2e-azure-ovn
    spec:
      containers:
      - args:
        - --gcs-upload-secret=/secrets/gcs/service-account.json
        - --image-import-pull-secret=/etc/pull-secret/.dockerconfigjson
        - --lease-server-credentials-file=/etc/boskos/credentials
        - --report-credentials-file=/etc/report/credentials
        - --secret-dir=/secrets/ci-pull-credentials
        - --target=e2e-azure-ovn
        command:
        - ci-operator
        image: ci-operator:latest
        imagePullPolicy: Always
        name: ""
        resources:
          requests:
            cpu: 10m
        volumeMounts:
        - mountPath: /etc/boskos
          name: boskos
          readOnly: true
        - mountPath: /secrets/ci-pull-credentials
          name: ci-pull-credentials
          readOnly: true
        - mountPath: /secrets/gcs
          name: gcs-credentials
          readOnly: true
        - mountPath: /secrets/manifest-tool
          name: manifest-tool-local-pusher
          readOnly: true
        - mountPath: /etc/pull-secret
          name: pull-secret
          readOnly: true
        - mountPath: /etc/report
          name: result-aggregator
          readOnly: true
      serviceAccountName: ci-operator
      volumes:
      - name: boskos
        secret:
          items:
          - key: credentials
            path: credentials
          secretName: boskos-credentials
      - name: ci-pull-credentials
        secret:
          secretName: ci-pull-credentials
      - name: manifest-tool-local-pusher
        secret:
          secretName: manifest-tool-local-pusher
      - name: pull-secret
        secret:
          secretName: registry-pull-credentials
      - name: result-aggregator
        secret:
          secretName: result-aggregator
    trigger: (?m)^/test( | .* )e2e-azure-ovn,?($|\s.*)
  - agent: kubernetes
    always_run: false
    branches:
    - ^release-4\.15$
    - ^release-4\.15-
    cluster: build06
    context: ci/prow/e2e-azure-ovn-manual-oidc
    decorate: true
    labels:
      ci-operator.openshift.io/cloud: azure4
      ci-operator.openshift.io/cloud-cluster-profile: azure4
      ci.openshift.io/generator: prowgen
      pj-rehearse.openshift.io/can-be-rehearsed: "true"
    name: pull-ci-openshift-cluster-network-operator-release-4.15-e2e-azure-ovn-manual-oidc
    optional: true
    rerun_command: /test e2e-azure-ovn-manual-oidc
    spec:
      containers:
      - args:
        - --gcs-upload-secret=/secrets/gcs/service-account.json
        - --image-import-pull-secret=/etc/pull-secret/.dockerconfigjson
        - --lease-server-credentials-file=/etc/boskos/credentials
        - --report-credentials-file=/etc/report/credentials
        - --secret-dir=/secrets/ci-pull-credentials
        - --target=e2e-azure-ovn-manual-oidc
        command:
        - ci-operator
        image: ci-operator:latest
        imagePullPolicy: Always
        name: ""
        resources:
          requests:
            cpu: 10m
        volumeMounts:
        - mountPath: /etc/boskos
          name: boskos
          readOnly: true
        - mountPath: /secrets/ci-pull-credentials
          name: ci-pull-credentials
          readOnly: true
        - mountPath: /secrets/gcs
          name: gcs-credentials
          readOnly: true
        - mountPath: /secrets/manifest-tool
          name: manifest-tool-local-pusher
          readOnly: true
        - mountPath: /etc/pull-secret
          name: pull-secret
          readOnly: true
        - mountPath: /etc/report
          name: result-aggregator
          readOnly: true
      serviceAccountName: ci-operator
      volumes:
      - name: boskos
        secret:
          items:
          - key: credentials
            path: credentials
          secretName: boskos-credentials
      - name: ci-pull-credentials
        secret:
          secretName: ci-pull-credentials
      - name: manifest-tool-local-pusher
        secret:
          secretName: manifest-tool-local-pusher
      - name: pull-secret
        secret:
          secretName: registry-pull-credentials
      - name: result-aggregator
        secret:
          secretName: result-aggregator
    trigger: (?m)^/test( | .* )e2e-azure-ovn-manual-oidc,?($|\s.*)
  - agent: kubernetes
    always_run: true
    branches:
    - ^release-4\.15$
    - ^release-4\.15-
    cluster: build02
    context: ci/prow/e2e-gcp-ovn
    decorate: true
    labels:
      ci-operator.openshift.io/cloud: gcp
      ci-operator.openshift.io/cloud-cluster-profile: gcp
      ci.openshift.io/generator: prowgen
      pj-rehearse.openshift.io/can-be-rehearsed: "true"
    name: pull-ci-openshift-cluster-network-operator-release-4.15-e2e-gcp-ovn
    rerun_command: /test e2e-gcp-ovn
    spec:
      containers:
      - args:
        - --gcs-upload-secret=/secrets/gcs/service-account.json
        - --image-import-pull-secret=/etc/pull-secret/.dockerconfigjson
        - --lease-server-credentials-file=/etc/boskos/credentials
        - --report-credentials-file=/etc/report/credentials
        - --secret-dir=/secrets/ci-pull-credentials
        - --target=e2e-gcp-ovn
        command:
        - ci-operator
        image: ci-operator:latest
        imagePullPolicy: Always
        name: ""
        resources:
          requests:
            cpu: 10m
        volumeMounts:
        - mountPath: /etc/boskos
          name: boskos
          readOnly: true
        - mountPath: /secrets/ci-pull-credentials
          name: ci-pull-credentials
          readOnly: true
        - mountPath: /secrets/gcs
          name: gcs-credentials
          readOnly: true
        - mountPath: /secrets/manifest-tool
          name: manifest-tool-local-pusher
          readOnly: true
        - mountPath: /etc/pull-secret
          name: pull-secret
          readOnly: true
        - mountPath: /etc/report
          name: result-aggregator
          readOnly: true
      serviceAccountName: ci-operator
      volumes:
      - name: boskos
        secret:
          items:
          - key: credentials
            path: credentials
          secretName: boskos-credentials
      - name: ci-pull-credentials
        secret:
          secretName: ci-pull-credentials
      - name: manifest-tool-local-pusher
        secret:
          secretName: manifest-tool-local-pusher
      - name: pull-secret
        secret:
          secretName: registry-pull-credentials
      - name: result-aggregator
        secret:
          secretName: result-aggregator
    trigger: (?m)^/test( | .* )e2e-gcp-ovn,?($|\s.*)
  - agent: kubernetes
    always_run: true
    branches:
    - ^release-4\.15$
    - ^release-4\.15-
    cluster: build02
    context: ci/prow/e2e-gcp-ovn-upgrade
    decorate: true
    labels:
      ci-operator.openshift.io/cloud: gcp
      ci-operator.openshift.io/cloud-cluster-profile: gcp
      ci.openshift.io/generator: prowgen
      pj-rehearse.openshift.io/can-be-rehearsed: "true"
    name: pull-ci-openshift-cluster-network-operator-release-4.15-e2e-gcp-ovn-upgrade
    rerun_command: /test e2e-gcp-ovn-upgrade
    spec:
      containers:
      - args:
        - --gcs-upload-secret=/secrets/gcs/service-account.json
        - --image-import-pull-secret=/etc/pull-secret/.dockerconfigjson
        - --lease-server-credentials-file=/etc/boskos/credentials
        - --report-credentials-file=/etc/report/credentials
        - --secret-dir=/secrets/ci-pull-credentials
        - --target=e2e-gcp-ovn-upgrade
        command:
        - ci-operator
        image: ci-operator:latest
        imagePullPolicy: Always
        name: ""
        resources:
          requests:
            cpu: 10m
        volumeMounts:
        - mountPath: /etc/boskos
          name: boskos
          readOnly: true
        - mountPath: /secrets/ci-pull-credentials
          name: ci-pull-credentials
          readOnly: true
        - mountPath: /secrets/gcs
          name: gcs-credentials
          readOnly: true
        - mountPath: /secrets/manifest-tool
          name: manifest-tool-local-pusher
          readOnly: true
        - mountPath: /etc/pull-secret
          name: pull-secret
          readOnly: true
        - mountPath: /etc/report
          name: result-aggregator
          readOnly: true
      serviceAccountName: ci-operator
      volumes:
      - name: boskos
        secret:
          items:
          - key: credentials
            path: credentials
          secretName: boskos-credentials
      - name: ci-pull-credentials
        secret:
          secretName: ci-pull-credentials
      - name: manifest-tool-local-pusher
        secret:
          secretName: manifest-tool-local-pusher
      - name: pull-secret
        secret:
          secretName: registry-pull-credentials
      - name: result-aggregator
        secret:
          secretName: result-aggregator
    trigger: (?m)^/test( | .* )e2e-gcp-ovn-upgrade,?($|\s.*)
  - agent: kubernetes
    always_run: true
    branches:
    - ^release-4\.15$
    - ^release-4\.15-
    cluster: build06
    context: ci/prow/e2e-hypershift-ovn
    decorate: true
    labels:
      ci-operator.openshift.io/cloud: hypershift
      ci-operator.openshift.io/cloud-cluster-profile: hypershift
      ci.openshift.io/generator: prowgen
      pj-rehearse.openshift.io/can-be-rehearsed: "true"
    name: pull-ci-openshift-cluster-network-operator-release-4.15-e2e-hypershift-ovn
    rerun_command: /test e2e-hypershift-ovn
    spec:
      containers:
      - args:
        - --gcs-upload-secret=/secrets/gcs/service-account.json
        - --image-import-pull-secret=/etc/pull-secret/.dockerconfigjson
        - --lease-server-credentials-file=/etc/boskos/credentials
        - --report-credentials-file=/etc/report/credentials
        - --secret-dir=/secrets/ci-pull-credentials
        - --target=e2e-hypershift-ovn
        command:
        - ci-operator
        image: ci-operator:latest
        imagePullPolicy: Always
        name: ""
        resources:
          requests:
            cpu: 10m
        volumeMounts:
        - mountPath: /etc/boskos
          name: boskos
          readOnly: true
        - mountPath: /secrets/ci-pull-credentials
          name: ci-pull-credentials
          readOnly: true
        - mountPath: /secrets/gcs
          name: gcs-credentials
          readOnly: true
        - mountPath: /secrets/manifest-tool
          name: manifest-tool-local-pusher
          readOnly: true
        - mountPath: /etc/pull-secret
          name: pull-secret
          readOnly: true
        - mountPath: /etc/report
          name: result-aggregator
          readOnly: true
      serviceAccountName: ci-operator
      volumes:
      - name: boskos
        secret:
          items:
          - key: credentials
            path: credentials
          secretName: boskos-credentials
      - name: ci-pull-credentials
        secret:
          secretName: ci-pull-credentials
      - name: manifest-tool-local-pusher
        secret:
          secretName: manifest-tool-local-pusher
      - name: pull-secret
        secret:
          secretName: registry-pull-credentials
      - name: result-aggregator
        secret:
          secretName: result-aggregator
    trigger: (?m)^/test( | .* )e2e-hypershift-ovn,?($|\s.*)
  - agent: kubernetes
    always_run: true
    branches:
    - ^release-4\.15$
    - ^release-4\.15-
    cluster: build05
    context: ci/prow/e2e-metal-ipi-ovn-ipv6
    decorate: true
    labels:
      ci-operator.openshift.io/cloud: equinix-ocp-metal
      ci-operator.openshift.io/cloud-cluster-profile: equinix-ocp-metal
      ci-operator.openshift.io/cluster: build05
      ci.openshift.io/generator: prowgen
      pj-rehearse.openshift.io/can-be-rehearsed: "true"
    name: pull-ci-openshift-cluster-network-operator-release-4.15-e2e-metal-ipi-ovn-ipv6
    rerun_command: /test e2e-metal-ipi-ovn-ipv6
    spec:
      containers:
      - args:
        - --gcs-upload-secret=/secrets/gcs/service-account.json
        - --image-import-pull-secret=/etc/pull-secret/.dockerconfigjson
        - --lease-server-credentials-file=/etc/boskos/credentials
        - --report-credentials-file=/etc/report/credentials
        - --secret-dir=/secrets/ci-pull-credentials
        - --target=e2e-metal-ipi-ovn-ipv6
        command:
        - ci-operator
        image: ci-operator:latest
        imagePullPolicy: Always
        name: ""
        resources:
          requests:
            cpu: 10m
        volumeMounts:
        - mountPath: /etc/boskos
          name: boskos
          readOnly: true
        - mountPath: /secrets/ci-pull-credentials
          name: ci-pull-credentials
          readOnly: true
        - mountPath: /secrets/gcs
          name: gcs-credentials
          readOnly: true
        - mountPath: /secrets/manifest-tool
          name: manifest-tool-local-pusher
          readOnly: true
        - mountPath: /etc/pull-secret
          name: pull-secret
          readOnly: true
        - mountPath: /etc/report
          name: result-aggregator
          readOnly: true
      serviceAccountName: ci-operator
      volumes:
      - name: boskos
        secret:
          items:
          - key: credentials
            path: credentials
          secretName: boskos-credentials
      - name: ci-pull-credentials
        secret:
          secretName: ci-pull-credentials
      - name: manifest-tool-local-pusher
        secret:
          secretName: manifest-tool-local-pusher
      - name: pull-secret
        secret:
          secretName: registry-pull-credentials
      - name: result-aggregator
        secret:
          secretName: result-aggregator
    trigger: (?m)^/test( | .* )e2e-metal-ipi-ovn-ipv6,?($|\s.*)
  - agent: kubernetes
    always_run: true
    branches:
    - ^release-4\.15$
    - ^release-4\.15-
    cluster: build05
    context: ci/prow/e2e-metal-ipi-ovn-ipv6-ipsec
    decorate: true
    labels:
      ci-operator.openshift.io/cloud: equinix-ocp-metal
      ci-operator.openshift.io/cloud-cluster-profile: equinix-ocp-metal
      ci-operator.openshift.io/cluster: build05
      ci.openshift.io/generator: prowgen
      pj-rehearse.openshift.io/can-be-rehearsed: "true"
    name: pull-ci-openshift-cluster-network-operator-release-4.15-e2e-metal-ipi-ovn-ipv6-ipsec
    optional: true
    rerun_command: /test e2e-metal-ipi-ovn-ipv6-ipsec
    spec:
      containers:
      - args:
        - --gcs-upload-secret=/secrets/gcs/service-account.json
        - --image-import-pull-secret=/etc/pull-secret/.dockerconfigjson
        - --lease-server-credentials-file=/etc/boskos/credentials
        - --report-credentials-file=/etc/report/credentials
        - --secret-dir=/secrets/ci-pull-credentials
        - --target=e2e-metal-ipi-ovn-ipv6-ipsec
        command:
        - ci-operator
        image: ci-operator:latest
        imagePullPolicy: Always
        name: ""
        resources:
          requests:
            cpu: 10m
        volumeMounts:
        - mountPath: /etc/boskos
          name: boskos
          readOnly: true
        - mountPath: /secrets/ci-pull-credentials
          name: ci-pull-credentials
          readOnly: true
        - mountPath: /secrets/gcs
          name: gcs-credentials
          readOnly: true
        - mountPath: /secrets/manifest-tool
          name: manifest-tool-local-pusher
          readOnly: true
        - mountPath: /etc/pull-secret
          name: pull-secret
          readOnly: true
        - mountPath: /etc/report
          name: result-aggregator
          readOnly: true
      serviceAccountName: ci-operator
      volumes:
      - name: boskos
        secret:
          items:
          - key: credentials
            path: credentials
          secretName: boskos-credentials
      - name: ci-pull-credentials
        secret:
          secretName: ci-pull-credentials
      - name: manifest-tool-local-pusher
        secret:
          secretName: manifest-tool-local-pusher
      - name: pull-secret
        secret:
          secretName: registry-pull-credentials
      - name: result-aggregator
        secret:
          secretName: result-aggregator
    trigger: (?m)^/test( | .* )e2e-metal-ipi-ovn-ipv6-ipsec,?($|\s.*)
  - agent: kubernetes
    always_run: true
    branches:
    - ^release-4\.15$
    - ^release-4\.15-
    cluster: build02
    context: ci/prow/e2e-network-mtu-migration-ovn-ipv4
    decorate: true
    decoration_config:
      timeout: 5h0m0s
    labels:
      ci-operator.openshift.io/cloud: gcp
      ci-operator.openshift.io/cloud-cluster-profile: gcp-3
      ci.openshift.io/generator: prowgen
      pj-rehearse.openshift.io/can-be-rehearsed: "true"
    name: pull-ci-openshift-cluster-network-operator-release-4.15-e2e-network-mtu-migration-ovn-ipv4
    optional: true
    rerun_command: /test e2e-network-mtu-migration-ovn-ipv4
    spec:
      containers:
      - args:
        - --gcs-upload-secret=/secrets/gcs/service-account.json
        - --image-import-pull-secret=/etc/pull-secret/.dockerconfigjson
        - --lease-server-credentials-file=/etc/boskos/credentials
        - --report-credentials-file=/etc/report/credentials
        - --secret-dir=/secrets/ci-pull-credentials
        - --target=e2e-network-mtu-migration-ovn-ipv4
        command:
        - ci-operator
        image: ci-operator:latest
        imagePullPolicy: Always
        name: ""
        resources:
          requests:
            cpu: 10m
        volumeMounts:
        - mountPath: /etc/boskos
          name: boskos
          readOnly: true
        - mountPath: /secrets/ci-pull-credentials
          name: ci-pull-credentials
          readOnly: true
        - mountPath: /secrets/gcs
          name: gcs-credentials
          readOnly: true
        - mountPath: /secrets/manifest-tool
          name: manifest-tool-local-pusher
          readOnly: true
        - mountPath: /etc/pull-secret
          name: pull-secret
          readOnly: true
        - mountPath: /etc/report
          name: result-aggregator
          readOnly: true
      serviceAccountName: ci-operator
      volumes:
      - name: boskos
        secret:
          items:
          - key: credentials
            path: credentials
          secretName: boskos-credentials
      - name: ci-pull-credentials
        secret:
          secretName: ci-pull-credentials
      - name: manifest-tool-local-pusher
        secret:
          secretName: manifest-tool-local-pusher
      - name: pull-secret
        secret:
          secretName: registry-pull-credentials
      - name: result-aggregator
        secret:
          secretName: result-aggregator
    trigger: (?m)^/test( | .* )e2e-network-mtu-migration-ovn-ipv4,?($|\s.*)
  - agent: kubernetes
    always_run: true
    branches:
    - ^release-4\.15$
    - ^release-4\.15-
    cluster: build05
    context: ci/prow/e2e-network-mtu-migration-ovn-ipv6
    decorate: true
    decoration_config:
      timeout: 5h0m0s
    labels:
      ci-operator.openshift.io/cloud: equinix-ocp-metal
      ci-operator.openshift.io/cloud-cluster-profile: equinix-ocp-metal
      ci-operator.openshift.io/cluster: build05
      ci.openshift.io/generator: prowgen
      pj-rehearse.openshift.io/can-be-rehearsed: "true"
    name: pull-ci-openshift-cluster-network-operator-release-4.15-e2e-network-mtu-migration-ovn-ipv6
    optional: true
    rerun_command: /test e2e-network-mtu-migration-ovn-ipv6
    spec:
      containers:
      - args:
        - --gcs-upload-secret=/secrets/gcs/service-account.json
        - --image-import-pull-secret=/etc/pull-secret/.dockerconfigjson
        - --lease-server-credentials-file=/etc/boskos/credentials
        - --report-credentials-file=/etc/report/credentials
        - --secret-dir=/secrets/ci-pull-credentials
        - --target=e2e-network-mtu-migration-ovn-ipv6
        command:
        - ci-operator
        image: ci-operator:latest
        imagePullPolicy: Always
        name: ""
        resources:
          requests:
            cpu: 10m
        volumeMounts:
        - mountPath: /etc/boskos
          name: boskos
          readOnly: true
        - mountPath: /secrets/ci-pull-credentials
          name: ci-pull-credentials
          readOnly: true
        - mountPath: /secrets/gcs
          name: gcs-credentials
          readOnly: true
        - mountPath: /secrets/manifest-tool
          name: manifest-tool-local-pusher
          readOnly: true
        - mountPath: /etc/pull-secret
          name: pull-secret
          readOnly: true
        - mountPath: /etc/report
          name: result-aggregator
          readOnly: true
      serviceAccountName: ci-operator
      volumes:
      - name: boskos
        secret:
          items:
          - key: credentials
            path: credentials
          secretName: boskos-credentials
      - name: ci-pull-credentials
        secret:
          secretName: ci-pull-credentials
      - name: manifest-tool-local-pusher
        secret:
          secretName: manifest-tool-local-pusher
      - name: pull-secret
        secret:
          secretName: registry-pull-credentials
      - name: result-aggregator
        secret:
          secretName: result-aggregator
    trigger: (?m)^/test( | .* )e2e-network-mtu-migration-ovn-ipv6,?($|\s.*)
  - agent: kubernetes
    always_run: true
    branches:
    - ^release-4\.15$
    - ^release-4\.15-
<<<<<<< HEAD
    cluster: build06
=======
    cluster: build03
>>>>>>> 635a2bef
    context: ci/prow/e2e-openstack-ovn
    decorate: true
    labels:
      ci-operator.openshift.io/cloud: openstack-vexxhost
      ci-operator.openshift.io/cloud-cluster-profile: openstack-vexxhost
      ci.openshift.io/generator: prowgen
      pj-rehearse.openshift.io/can-be-rehearsed: "true"
    name: pull-ci-openshift-cluster-network-operator-release-4.15-e2e-openstack-ovn
    optional: true
    rerun_command: /test e2e-openstack-ovn
    spec:
      containers:
      - args:
        - --gcs-upload-secret=/secrets/gcs/service-account.json
        - --image-import-pull-secret=/etc/pull-secret/.dockerconfigjson
        - --lease-server-credentials-file=/etc/boskos/credentials
        - --report-credentials-file=/etc/report/credentials
        - --secret-dir=/secrets/ci-pull-credentials
        - --target=e2e-openstack-ovn
        command:
        - ci-operator
        image: ci-operator:latest
        imagePullPolicy: Always
        name: ""
        resources:
          requests:
            cpu: 10m
        volumeMounts:
        - mountPath: /etc/boskos
          name: boskos
          readOnly: true
        - mountPath: /secrets/ci-pull-credentials
          name: ci-pull-credentials
          readOnly: true
        - mountPath: /secrets/gcs
          name: gcs-credentials
          readOnly: true
        - mountPath: /secrets/manifest-tool
          name: manifest-tool-local-pusher
          readOnly: true
        - mountPath: /etc/pull-secret
          name: pull-secret
          readOnly: true
        - mountPath: /etc/report
          name: result-aggregator
          readOnly: true
      serviceAccountName: ci-operator
      volumes:
      - name: boskos
        secret:
          items:
          - key: credentials
            path: credentials
          secretName: boskos-credentials
      - name: ci-pull-credentials
        secret:
          secretName: ci-pull-credentials
      - name: manifest-tool-local-pusher
        secret:
          secretName: manifest-tool-local-pusher
      - name: pull-secret
        secret:
          secretName: registry-pull-credentials
      - name: result-aggregator
        secret:
          secretName: result-aggregator
    trigger: (?m)^/test( | .* )e2e-openstack-ovn,?($|\s.*)
  - agent: kubernetes
    always_run: true
    branches:
    - ^release-4\.15$
    - ^release-4\.15-
<<<<<<< HEAD
    cluster: build06
=======
    cluster: build03
>>>>>>> 635a2bef
    context: ci/prow/e2e-ovn-hybrid-step-registry
    decorate: true
    labels:
      ci-operator.openshift.io/cloud: aws
      ci-operator.openshift.io/cloud-cluster-profile: aws
      ci.openshift.io/generator: prowgen
      pj-rehearse.openshift.io/can-be-rehearsed: "true"
    name: pull-ci-openshift-cluster-network-operator-release-4.15-e2e-ovn-hybrid-step-registry
    optional: true
    rerun_command: /test e2e-ovn-hybrid-step-registry
    spec:
      containers:
      - args:
        - --gcs-upload-secret=/secrets/gcs/service-account.json
        - --image-import-pull-secret=/etc/pull-secret/.dockerconfigjson
        - --lease-server-credentials-file=/etc/boskos/credentials
        - --report-credentials-file=/etc/report/credentials
        - --secret-dir=/secrets/ci-pull-credentials
        - --target=e2e-ovn-hybrid-step-registry
        command:
        - ci-operator
        image: ci-operator:latest
        imagePullPolicy: Always
        name: ""
        resources:
          requests:
            cpu: 10m
        volumeMounts:
        - mountPath: /etc/boskos
          name: boskos
          readOnly: true
        - mountPath: /secrets/ci-pull-credentials
          name: ci-pull-credentials
          readOnly: true
        - mountPath: /secrets/gcs
          name: gcs-credentials
          readOnly: true
        - mountPath: /secrets/manifest-tool
          name: manifest-tool-local-pusher
          readOnly: true
        - mountPath: /etc/pull-secret
          name: pull-secret
          readOnly: true
        - mountPath: /etc/report
          name: result-aggregator
          readOnly: true
      serviceAccountName: ci-operator
      volumes:
      - name: boskos
        secret:
          items:
          - key: credentials
            path: credentials
          secretName: boskos-credentials
      - name: ci-pull-credentials
        secret:
          secretName: ci-pull-credentials
      - name: manifest-tool-local-pusher
        secret:
          secretName: manifest-tool-local-pusher
      - name: pull-secret
        secret:
          secretName: registry-pull-credentials
      - name: result-aggregator
        secret:
          secretName: result-aggregator
    trigger: (?m)^/test( | .* )e2e-ovn-hybrid-step-registry,?($|\s.*)
  - agent: kubernetes
    always_run: true
    branches:
    - ^release-4\.15$
    - ^release-4\.15-
<<<<<<< HEAD
    cluster: build06
=======
    cluster: build03
>>>>>>> 635a2bef
    context: ci/prow/e2e-ovn-ipsec-step-registry
    decorate: true
    labels:
      ci-operator.openshift.io/cloud: aws
      ci-operator.openshift.io/cloud-cluster-profile: aws
      ci.openshift.io/generator: prowgen
      pj-rehearse.openshift.io/can-be-rehearsed: "true"
    name: pull-ci-openshift-cluster-network-operator-release-4.15-e2e-ovn-ipsec-step-registry
    optional: true
    rerun_command: /test e2e-ovn-ipsec-step-registry
    spec:
      containers:
      - args:
        - --gcs-upload-secret=/secrets/gcs/service-account.json
        - --image-import-pull-secret=/etc/pull-secret/.dockerconfigjson
        - --lease-server-credentials-file=/etc/boskos/credentials
        - --report-credentials-file=/etc/report/credentials
        - --secret-dir=/secrets/ci-pull-credentials
        - --target=e2e-ovn-ipsec-step-registry
        command:
        - ci-operator
        image: ci-operator:latest
        imagePullPolicy: Always
        name: ""
        resources:
          requests:
            cpu: 10m
        volumeMounts:
        - mountPath: /etc/boskos
          name: boskos
          readOnly: true
        - mountPath: /secrets/ci-pull-credentials
          name: ci-pull-credentials
          readOnly: true
        - mountPath: /secrets/gcs
          name: gcs-credentials
          readOnly: true
        - mountPath: /secrets/manifest-tool
          name: manifest-tool-local-pusher
          readOnly: true
        - mountPath: /etc/pull-secret
          name: pull-secret
          readOnly: true
        - mountPath: /etc/report
          name: result-aggregator
          readOnly: true
      serviceAccountName: ci-operator
      volumes:
      - name: boskos
        secret:
          items:
          - key: credentials
            path: credentials
          secretName: boskos-credentials
      - name: ci-pull-credentials
        secret:
          secretName: ci-pull-credentials
      - name: manifest-tool-local-pusher
        secret:
          secretName: manifest-tool-local-pusher
      - name: pull-secret
        secret:
          secretName: registry-pull-credentials
      - name: result-aggregator
        secret:
          secretName: result-aggregator
    trigger: (?m)^/test( | .* )e2e-ovn-ipsec-step-registry,?($|\s.*)
  - agent: kubernetes
    always_run: true
    branches:
    - ^release-4\.15$
    - ^release-4\.15-
<<<<<<< HEAD
    cluster: build06
=======
    cluster: build03
>>>>>>> 635a2bef
    context: ci/prow/e2e-ovn-step-registry
    decorate: true
    labels:
      ci-operator.openshift.io/cloud: aws
      ci-operator.openshift.io/cloud-cluster-profile: aws
      ci.openshift.io/generator: prowgen
      pj-rehearse.openshift.io/can-be-rehearsed: "true"
    name: pull-ci-openshift-cluster-network-operator-release-4.15-e2e-ovn-step-registry
    optional: true
    rerun_command: /test e2e-ovn-step-registry
    spec:
      containers:
      - args:
        - --gcs-upload-secret=/secrets/gcs/service-account.json
        - --image-import-pull-secret=/etc/pull-secret/.dockerconfigjson
        - --lease-server-credentials-file=/etc/boskos/credentials
        - --report-credentials-file=/etc/report/credentials
        - --secret-dir=/secrets/ci-pull-credentials
        - --target=e2e-ovn-step-registry
        command:
        - ci-operator
        image: ci-operator:latest
        imagePullPolicy: Always
        name: ""
        resources:
          requests:
            cpu: 10m
        volumeMounts:
        - mountPath: /etc/boskos
          name: boskos
          readOnly: true
        - mountPath: /secrets/ci-pull-credentials
          name: ci-pull-credentials
          readOnly: true
        - mountPath: /secrets/gcs
          name: gcs-credentials
          readOnly: true
        - mountPath: /secrets/manifest-tool
          name: manifest-tool-local-pusher
          readOnly: true
        - mountPath: /etc/pull-secret
          name: pull-secret
          readOnly: true
        - mountPath: /etc/report
          name: result-aggregator
          readOnly: true
      serviceAccountName: ci-operator
      volumes:
      - name: boskos
        secret:
          items:
          - key: credentials
            path: credentials
          secretName: boskos-credentials
      - name: ci-pull-credentials
        secret:
          secretName: ci-pull-credentials
      - name: manifest-tool-local-pusher
        secret:
          secretName: manifest-tool-local-pusher
      - name: pull-secret
        secret:
          secretName: registry-pull-credentials
      - name: result-aggregator
        secret:
          secretName: result-aggregator
    trigger: (?m)^/test( | .* )e2e-ovn-step-registry,?($|\s.*)
  - agent: kubernetes
    always_run: true
    branches:
    - ^release-4\.15$
    - ^release-4\.15-
    cluster: vsphere02
    context: ci/prow/e2e-vsphere-ovn
    decorate: true
    labels:
      ci-operator.openshift.io/cloud: vsphere
      ci-operator.openshift.io/cloud-cluster-profile: vsphere-elastic
      ci.openshift.io/generator: prowgen
      pj-rehearse.openshift.io/can-be-rehearsed: "true"
    name: pull-ci-openshift-cluster-network-operator-release-4.15-e2e-vsphere-ovn
    optional: true
    rerun_command: /test e2e-vsphere-ovn
    spec:
      containers:
      - args:
        - --gcs-upload-secret=/secrets/gcs/service-account.json
        - --image-import-pull-secret=/etc/pull-secret/.dockerconfigjson
        - --lease-server-credentials-file=/etc/boskos/credentials
        - --report-credentials-file=/etc/report/credentials
        - --secret-dir=/secrets/ci-pull-credentials
        - --target=e2e-vsphere-ovn
        command:
        - ci-operator
        image: ci-operator:latest
        imagePullPolicy: Always
        name: ""
        resources:
          requests:
            cpu: 10m
        volumeMounts:
        - mountPath: /etc/boskos
          name: boskos
          readOnly: true
        - mountPath: /secrets/ci-pull-credentials
          name: ci-pull-credentials
          readOnly: true
        - mountPath: /secrets/gcs
          name: gcs-credentials
          readOnly: true
        - mountPath: /secrets/manifest-tool
          name: manifest-tool-local-pusher
          readOnly: true
        - mountPath: /etc/pull-secret
          name: pull-secret
          readOnly: true
        - mountPath: /etc/report
          name: result-aggregator
          readOnly: true
      serviceAccountName: ci-operator
      volumes:
      - name: boskos
        secret:
          items:
          - key: credentials
            path: credentials
          secretName: boskos-credentials
      - name: ci-pull-credentials
        secret:
          secretName: ci-pull-credentials
      - name: manifest-tool-local-pusher
        secret:
          secretName: manifest-tool-local-pusher
      - name: pull-secret
        secret:
          secretName: registry-pull-credentials
      - name: result-aggregator
        secret:
          secretName: result-aggregator
    trigger: (?m)^/test( | .* )e2e-vsphere-ovn,?($|\s.*)
  - agent: kubernetes
    always_run: true
    branches:
    - ^release-4\.15$
    - ^release-4\.15-
    cluster: vsphere02
    context: ci/prow/e2e-vsphere-ovn-dualstack
    decorate: true
    labels:
      ci-operator.openshift.io/cloud: vsphere
      ci-operator.openshift.io/cloud-cluster-profile: vsphere-elastic
      ci.openshift.io/generator: prowgen
      pj-rehearse.openshift.io/can-be-rehearsed: "true"
    name: pull-ci-openshift-cluster-network-operator-release-4.15-e2e-vsphere-ovn-dualstack
    optional: true
    rerun_command: /test e2e-vsphere-ovn-dualstack
    spec:
      containers:
      - args:
        - --gcs-upload-secret=/secrets/gcs/service-account.json
        - --image-import-pull-secret=/etc/pull-secret/.dockerconfigjson
        - --lease-server-credentials-file=/etc/boskos/credentials
        - --report-credentials-file=/etc/report/credentials
        - --secret-dir=/secrets/ci-pull-credentials
        - --target=e2e-vsphere-ovn-dualstack
        command:
        - ci-operator
        image: ci-operator:latest
        imagePullPolicy: Always
        name: ""
        resources:
          requests:
            cpu: 10m
        volumeMounts:
        - mountPath: /etc/boskos
          name: boskos
          readOnly: true
        - mountPath: /secrets/ci-pull-credentials
          name: ci-pull-credentials
          readOnly: true
        - mountPath: /secrets/gcs
          name: gcs-credentials
          readOnly: true
        - mountPath: /secrets/manifest-tool
          name: manifest-tool-local-pusher
          readOnly: true
        - mountPath: /etc/pull-secret
          name: pull-secret
          readOnly: true
        - mountPath: /etc/report
          name: result-aggregator
          readOnly: true
      serviceAccountName: ci-operator
      volumes:
      - name: boskos
        secret:
          items:
          - key: credentials
            path: credentials
          secretName: boskos-credentials
      - name: ci-pull-credentials
        secret:
          secretName: ci-pull-credentials
      - name: manifest-tool-local-pusher
        secret:
          secretName: manifest-tool-local-pusher
      - name: pull-secret
        secret:
          secretName: registry-pull-credentials
      - name: result-aggregator
        secret:
          secretName: result-aggregator
    trigger: (?m)^/test( | .* )e2e-vsphere-ovn-dualstack,?($|\s.*)
  - agent: kubernetes
    always_run: true
    branches:
    - ^release-4\.15$
    - ^release-4\.15-
    cluster: vsphere02
    context: ci/prow/e2e-vsphere-ovn-dualstack-primaryv6
    decorate: true
    labels:
      ci-operator.openshift.io/cloud: vsphere
      ci-operator.openshift.io/cloud-cluster-profile: vsphere-elastic
      ci.openshift.io/generator: prowgen
      pj-rehearse.openshift.io/can-be-rehearsed: "true"
    name: pull-ci-openshift-cluster-network-operator-release-4.15-e2e-vsphere-ovn-dualstack-primaryv6
    optional: true
    rerun_command: /test e2e-vsphere-ovn-dualstack-primaryv6
    spec:
      containers:
      - args:
        - --gcs-upload-secret=/secrets/gcs/service-account.json
        - --image-import-pull-secret=/etc/pull-secret/.dockerconfigjson
        - --lease-server-credentials-file=/etc/boskos/credentials
        - --report-credentials-file=/etc/report/credentials
        - --secret-dir=/secrets/ci-pull-credentials
        - --target=e2e-vsphere-ovn-dualstack-primaryv6
        command:
        - ci-operator
        image: ci-operator:latest
        imagePullPolicy: Always
        name: ""
        resources:
          requests:
            cpu: 10m
        volumeMounts:
        - mountPath: /etc/boskos
          name: boskos
          readOnly: true
        - mountPath: /secrets/ci-pull-credentials
          name: ci-pull-credentials
          readOnly: true
        - mountPath: /secrets/gcs
          name: gcs-credentials
          readOnly: true
        - mountPath: /secrets/manifest-tool
          name: manifest-tool-local-pusher
          readOnly: true
        - mountPath: /etc/pull-secret
          name: pull-secret
          readOnly: true
        - mountPath: /etc/report
          name: result-aggregator
          readOnly: true
      serviceAccountName: ci-operator
      volumes:
      - name: boskos
        secret:
          items:
          - key: credentials
            path: credentials
          secretName: boskos-credentials
      - name: ci-pull-credentials
        secret:
          secretName: ci-pull-credentials
      - name: manifest-tool-local-pusher
        secret:
          secretName: manifest-tool-local-pusher
      - name: pull-secret
        secret:
          secretName: registry-pull-credentials
      - name: result-aggregator
        secret:
          secretName: result-aggregator
    trigger: (?m)^/test( | .* )e2e-vsphere-ovn-dualstack-primaryv6,?($|\s.*)
  - agent: kubernetes
    always_run: false
    branches:
    - ^release-4\.15$
    - ^release-4\.15-
    cluster: vsphere02
    context: ci/prow/e2e-vsphere-ovn-windows
    decorate: true
    labels:
      ci-operator.openshift.io/cloud: vsphere
      ci-operator.openshift.io/cloud-cluster-profile: vsphere-elastic
      ci.openshift.io/generator: prowgen
      pj-rehearse.openshift.io/can-be-rehearsed: "true"
    name: pull-ci-openshift-cluster-network-operator-release-4.15-e2e-vsphere-ovn-windows
    optional: true
    rerun_command: /test e2e-vsphere-ovn-windows
    spec:
      containers:
      - args:
        - --gcs-upload-secret=/secrets/gcs/service-account.json
        - --image-import-pull-secret=/etc/pull-secret/.dockerconfigjson
        - --lease-server-credentials-file=/etc/boskos/credentials
        - --report-credentials-file=/etc/report/credentials
        - --secret-dir=/secrets/ci-pull-credentials
        - --target=e2e-vsphere-ovn-windows
        command:
        - ci-operator
        image: ci-operator:latest
        imagePullPolicy: Always
        name: ""
        resources:
          requests:
            cpu: 10m
        volumeMounts:
        - mountPath: /etc/boskos
          name: boskos
          readOnly: true
        - mountPath: /secrets/ci-pull-credentials
          name: ci-pull-credentials
          readOnly: true
        - mountPath: /secrets/gcs
          name: gcs-credentials
          readOnly: true
        - mountPath: /secrets/manifest-tool
          name: manifest-tool-local-pusher
          readOnly: true
        - mountPath: /etc/pull-secret
          name: pull-secret
          readOnly: true
        - mountPath: /etc/report
          name: result-aggregator
          readOnly: true
      serviceAccountName: ci-operator
      volumes:
      - name: boskos
        secret:
          items:
          - key: credentials
            path: credentials
          secretName: boskos-credentials
      - name: ci-pull-credentials
        secret:
          secretName: ci-pull-credentials
      - name: manifest-tool-local-pusher
        secret:
          secretName: manifest-tool-local-pusher
      - name: pull-secret
        secret:
          secretName: registry-pull-credentials
      - name: result-aggregator
        secret:
          secretName: result-aggregator
    trigger: (?m)^/test( | .* )e2e-vsphere-ovn-windows,?($|\s.*)
  - agent: kubernetes
    always_run: true
    branches:
    - ^release-4\.15$
    - ^release-4\.15-
    cluster: build06
    context: ci/prow/images
    decorate: true
    labels:
      ci.openshift.io/generator: prowgen
      pj-rehearse.openshift.io/can-be-rehearsed: "true"
    name: pull-ci-openshift-cluster-network-operator-release-4.15-images
    rerun_command: /test images
    spec:
      containers:
      - args:
        - --gcs-upload-secret=/secrets/gcs/service-account.json
        - --image-import-pull-secret=/etc/pull-secret/.dockerconfigjson
        - --report-credentials-file=/etc/report/credentials
        - --target=[images]
        - --target=[release:latest]
        command:
        - ci-operator
        image: ci-operator:latest
        imagePullPolicy: Always
        name: ""
        resources:
          requests:
            cpu: 10m
        volumeMounts:
        - mountPath: /secrets/gcs
          name: gcs-credentials
          readOnly: true
        - mountPath: /secrets/manifest-tool
          name: manifest-tool-local-pusher
          readOnly: true
        - mountPath: /etc/pull-secret
          name: pull-secret
          readOnly: true
        - mountPath: /etc/report
          name: result-aggregator
          readOnly: true
      serviceAccountName: ci-operator
      volumes:
      - name: manifest-tool-local-pusher
        secret:
          secretName: manifest-tool-local-pusher
      - name: pull-secret
        secret:
          secretName: registry-pull-credentials
      - name: result-aggregator
        secret:
          secretName: result-aggregator
    trigger: (?m)^/test( | .* )images,?($|\s.*)
  - agent: kubernetes
    always_run: true
    branches:
    - ^release-4\.15$
    - ^release-4\.15-
    cluster: build06
    context: ci/prow/lint
    decorate: true
    labels:
      ci.openshift.io/generator: prowgen
      pj-rehearse.openshift.io/can-be-rehearsed: "true"
    name: pull-ci-openshift-cluster-network-operator-release-4.15-lint
    rerun_command: /test lint
    spec:
      containers:
      - args:
        - --gcs-upload-secret=/secrets/gcs/service-account.json
        - --image-import-pull-secret=/etc/pull-secret/.dockerconfigjson
        - --report-credentials-file=/etc/report/credentials
        - --target=lint
        command:
        - ci-operator
        image: ci-operator:latest
        imagePullPolicy: Always
        name: ""
        resources:
          requests:
            cpu: 10m
        volumeMounts:
        - mountPath: /secrets/gcs
          name: gcs-credentials
          readOnly: true
        - mountPath: /secrets/manifest-tool
          name: manifest-tool-local-pusher
          readOnly: true
        - mountPath: /etc/pull-secret
          name: pull-secret
          readOnly: true
        - mountPath: /etc/report
          name: result-aggregator
          readOnly: true
      serviceAccountName: ci-operator
      volumes:
      - name: manifest-tool-local-pusher
        secret:
          secretName: manifest-tool-local-pusher
      - name: pull-secret
        secret:
          secretName: registry-pull-credentials
      - name: result-aggregator
        secret:
          secretName: result-aggregator
    trigger: (?m)^/test( | .* )lint,?($|\s.*)
  - agent: kubernetes
    always_run: false
    branches:
    - ^release-4\.15$
    - ^release-4\.15-
<<<<<<< HEAD
    cluster: build06
=======
    cluster: build03
>>>>>>> 635a2bef
    context: ci/prow/qe-perfscale-aws-ovn-medium-cluster-density
    decorate: true
    decoration_config:
      timeout: 5h0m0s
    labels:
      ci-operator.openshift.io/cloud: aws
      ci-operator.openshift.io/cloud-cluster-profile: aws-perfscale
      ci.openshift.io/generator: prowgen
      pj-rehearse.openshift.io/can-be-rehearsed: "true"
    name: pull-ci-openshift-cluster-network-operator-release-4.15-qe-perfscale-aws-ovn-medium-cluster-density
    optional: true
    rerun_command: /test qe-perfscale-aws-ovn-medium-cluster-density
    spec:
      containers:
      - args:
        - --gcs-upload-secret=/secrets/gcs/service-account.json
        - --image-import-pull-secret=/etc/pull-secret/.dockerconfigjson
        - --lease-server-credentials-file=/etc/boskos/credentials
        - --report-credentials-file=/etc/report/credentials
        - --secret-dir=/secrets/ci-pull-credentials
        - --target=qe-perfscale-aws-ovn-medium-cluster-density
        command:
        - ci-operator
        image: ci-operator:latest
        imagePullPolicy: Always
        name: ""
        resources:
          requests:
            cpu: 10m
        volumeMounts:
        - mountPath: /etc/boskos
          name: boskos
          readOnly: true
        - mountPath: /secrets/ci-pull-credentials
          name: ci-pull-credentials
          readOnly: true
        - mountPath: /secrets/gcs
          name: gcs-credentials
          readOnly: true
        - mountPath: /secrets/manifest-tool
          name: manifest-tool-local-pusher
          readOnly: true
        - mountPath: /etc/pull-secret
          name: pull-secret
          readOnly: true
        - mountPath: /etc/report
          name: result-aggregator
          readOnly: true
      serviceAccountName: ci-operator
      volumes:
      - name: boskos
        secret:
          items:
          - key: credentials
            path: credentials
          secretName: boskos-credentials
      - name: ci-pull-credentials
        secret:
          secretName: ci-pull-credentials
      - name: manifest-tool-local-pusher
        secret:
          secretName: manifest-tool-local-pusher
      - name: pull-secret
        secret:
          secretName: registry-pull-credentials
      - name: result-aggregator
        secret:
          secretName: result-aggregator
    trigger: (?m)^/test( | .* )qe-perfscale-aws-ovn-medium-cluster-density,?($|\s.*)
  - agent: kubernetes
    always_run: false
    branches:
    - ^release-4\.15$
    - ^release-4\.15-
<<<<<<< HEAD
    cluster: build06
=======
    cluster: build03
>>>>>>> 635a2bef
    context: ci/prow/qe-perfscale-aws-ovn-medium-node-density-cni
    decorate: true
    decoration_config:
      timeout: 5h0m0s
    labels:
      ci-operator.openshift.io/cloud: aws
      ci-operator.openshift.io/cloud-cluster-profile: aws-perfscale
      ci.openshift.io/generator: prowgen
      pj-rehearse.openshift.io/can-be-rehearsed: "true"
    name: pull-ci-openshift-cluster-network-operator-release-4.15-qe-perfscale-aws-ovn-medium-node-density-cni
    optional: true
    rerun_command: /test qe-perfscale-aws-ovn-medium-node-density-cni
    spec:
      containers:
      - args:
        - --gcs-upload-secret=/secrets/gcs/service-account.json
        - --image-import-pull-secret=/etc/pull-secret/.dockerconfigjson
        - --lease-server-credentials-file=/etc/boskos/credentials
        - --report-credentials-file=/etc/report/credentials
        - --secret-dir=/secrets/ci-pull-credentials
        - --target=qe-perfscale-aws-ovn-medium-node-density-cni
        command:
        - ci-operator
        image: ci-operator:latest
        imagePullPolicy: Always
        name: ""
        resources:
          requests:
            cpu: 10m
        volumeMounts:
        - mountPath: /etc/boskos
          name: boskos
          readOnly: true
        - mountPath: /secrets/ci-pull-credentials
          name: ci-pull-credentials
          readOnly: true
        - mountPath: /secrets/gcs
          name: gcs-credentials
          readOnly: true
        - mountPath: /secrets/manifest-tool
          name: manifest-tool-local-pusher
          readOnly: true
        - mountPath: /etc/pull-secret
          name: pull-secret
          readOnly: true
        - mountPath: /etc/report
          name: result-aggregator
          readOnly: true
      serviceAccountName: ci-operator
      volumes:
      - name: boskos
        secret:
          items:
          - key: credentials
            path: credentials
          secretName: boskos-credentials
      - name: ci-pull-credentials
        secret:
          secretName: ci-pull-credentials
      - name: manifest-tool-local-pusher
        secret:
          secretName: manifest-tool-local-pusher
      - name: pull-secret
        secret:
          secretName: registry-pull-credentials
      - name: result-aggregator
        secret:
          secretName: result-aggregator
    trigger: (?m)^/test( | .* )qe-perfscale-aws-ovn-medium-node-density-cni,?($|\s.*)
  - agent: kubernetes
    always_run: false
    branches:
    - ^release-4\.15$
    - ^release-4\.15-
<<<<<<< HEAD
    cluster: build06
=======
    cluster: build03
>>>>>>> 635a2bef
    context: ci/prow/qe-perfscale-aws-ovn-small-cluster-density
    decorate: true
    decoration_config:
      timeout: 5h0m0s
    labels:
      ci-operator.openshift.io/cloud: aws
      ci-operator.openshift.io/cloud-cluster-profile: aws-perfscale-qe
      ci.openshift.io/generator: prowgen
      pj-rehearse.openshift.io/can-be-rehearsed: "true"
    name: pull-ci-openshift-cluster-network-operator-release-4.15-qe-perfscale-aws-ovn-small-cluster-density
    optional: true
    rerun_command: /test qe-perfscale-aws-ovn-small-cluster-density
    spec:
      containers:
      - args:
        - --gcs-upload-secret=/secrets/gcs/service-account.json
        - --image-import-pull-secret=/etc/pull-secret/.dockerconfigjson
        - --lease-server-credentials-file=/etc/boskos/credentials
        - --report-credentials-file=/etc/report/credentials
        - --secret-dir=/secrets/ci-pull-credentials
        - --target=qe-perfscale-aws-ovn-small-cluster-density
        command:
        - ci-operator
        image: ci-operator:latest
        imagePullPolicy: Always
        name: ""
        resources:
          requests:
            cpu: 10m
        volumeMounts:
        - mountPath: /etc/boskos
          name: boskos
          readOnly: true
        - mountPath: /secrets/ci-pull-credentials
          name: ci-pull-credentials
          readOnly: true
        - mountPath: /secrets/gcs
          name: gcs-credentials
          readOnly: true
        - mountPath: /secrets/manifest-tool
          name: manifest-tool-local-pusher
          readOnly: true
        - mountPath: /etc/pull-secret
          name: pull-secret
          readOnly: true
        - mountPath: /etc/report
          name: result-aggregator
          readOnly: true
      serviceAccountName: ci-operator
      volumes:
      - name: boskos
        secret:
          items:
          - key: credentials
            path: credentials
          secretName: boskos-credentials
      - name: ci-pull-credentials
        secret:
          secretName: ci-pull-credentials
      - name: manifest-tool-local-pusher
        secret:
          secretName: manifest-tool-local-pusher
      - name: pull-secret
        secret:
          secretName: registry-pull-credentials
      - name: result-aggregator
        secret:
          secretName: result-aggregator
    trigger: (?m)^/test( | .* )qe-perfscale-aws-ovn-small-cluster-density,?($|\s.*)
  - agent: kubernetes
    always_run: false
    branches:
    - ^release-4\.15$
    - ^release-4\.15-
<<<<<<< HEAD
    cluster: build06
=======
    cluster: build03
>>>>>>> 635a2bef
    context: ci/prow/qe-perfscale-aws-ovn-small-node-density-cni
    decorate: true
    decoration_config:
      timeout: 5h0m0s
    labels:
      ci-operator.openshift.io/cloud: aws
      ci-operator.openshift.io/cloud-cluster-profile: aws-perfscale-qe
      ci.openshift.io/generator: prowgen
      pj-rehearse.openshift.io/can-be-rehearsed: "true"
    name: pull-ci-openshift-cluster-network-operator-release-4.15-qe-perfscale-aws-ovn-small-node-density-cni
    optional: true
    rerun_command: /test qe-perfscale-aws-ovn-small-node-density-cni
    spec:
      containers:
      - args:
        - --gcs-upload-secret=/secrets/gcs/service-account.json
        - --image-import-pull-secret=/etc/pull-secret/.dockerconfigjson
        - --lease-server-credentials-file=/etc/boskos/credentials
        - --report-credentials-file=/etc/report/credentials
        - --secret-dir=/secrets/ci-pull-credentials
        - --target=qe-perfscale-aws-ovn-small-node-density-cni
        command:
        - ci-operator
        image: ci-operator:latest
        imagePullPolicy: Always
        name: ""
        resources:
          requests:
            cpu: 10m
        volumeMounts:
        - mountPath: /etc/boskos
          name: boskos
          readOnly: true
        - mountPath: /secrets/ci-pull-credentials
          name: ci-pull-credentials
          readOnly: true
        - mountPath: /secrets/gcs
          name: gcs-credentials
          readOnly: true
        - mountPath: /secrets/manifest-tool
          name: manifest-tool-local-pusher
          readOnly: true
        - mountPath: /etc/pull-secret
          name: pull-secret
          readOnly: true
        - mountPath: /etc/report
          name: result-aggregator
          readOnly: true
      serviceAccountName: ci-operator
      volumes:
      - name: boskos
        secret:
          items:
          - key: credentials
            path: credentials
          secretName: boskos-credentials
      - name: ci-pull-credentials
        secret:
          secretName: ci-pull-credentials
      - name: manifest-tool-local-pusher
        secret:
          secretName: manifest-tool-local-pusher
      - name: pull-secret
        secret:
          secretName: registry-pull-credentials
      - name: result-aggregator
        secret:
          secretName: result-aggregator
    trigger: (?m)^/test( | .* )qe-perfscale-aws-ovn-small-node-density-cni,?($|\s.*)
  - agent: kubernetes
    always_run: true
    branches:
    - ^release-4\.15$
    - ^release-4\.15-
    cluster: build06
    context: ci/prow/security
    decorate: true
    labels:
      ci.openshift.io/generator: prowgen
      pj-rehearse.openshift.io/can-be-rehearsed: "true"
    name: pull-ci-openshift-cluster-network-operator-release-4.15-security
    optional: true
    rerun_command: /test security
    spec:
      containers:
      - args:
        - --gcs-upload-secret=/secrets/gcs/service-account.json
        - --image-import-pull-secret=/etc/pull-secret/.dockerconfigjson
        - --report-credentials-file=/etc/report/credentials
        - --secret-dir=/secrets/ci-pull-credentials
        - --target=security
        command:
        - ci-operator
        image: ci-operator:latest
        imagePullPolicy: Always
        name: ""
        resources:
          requests:
            cpu: 10m
        volumeMounts:
        - mountPath: /secrets/ci-pull-credentials
          name: ci-pull-credentials
          readOnly: true
        - mountPath: /secrets/gcs
          name: gcs-credentials
          readOnly: true
        - mountPath: /secrets/manifest-tool
          name: manifest-tool-local-pusher
          readOnly: true
        - mountPath: /etc/pull-secret
          name: pull-secret
          readOnly: true
        - mountPath: /etc/report
          name: result-aggregator
          readOnly: true
      serviceAccountName: ci-operator
      volumes:
      - name: ci-pull-credentials
        secret:
          secretName: ci-pull-credentials
      - name: manifest-tool-local-pusher
        secret:
          secretName: manifest-tool-local-pusher
      - name: pull-secret
        secret:
          secretName: registry-pull-credentials
      - name: result-aggregator
        secret:
          secretName: result-aggregator
    trigger: (?m)^/test( | .* )security,?($|\s.*)
  - agent: kubernetes
    always_run: true
    branches:
    - ^release-4\.15$
    - ^release-4\.15-
    cluster: build06
    context: ci/prow/unit
    decorate: true
    labels:
      ci.openshift.io/generator: prowgen
      pj-rehearse.openshift.io/can-be-rehearsed: "true"
    name: pull-ci-openshift-cluster-network-operator-release-4.15-unit
    rerun_command: /test unit
    spec:
      containers:
      - args:
        - --gcs-upload-secret=/secrets/gcs/service-account.json
        - --image-import-pull-secret=/etc/pull-secret/.dockerconfigjson
        - --report-credentials-file=/etc/report/credentials
        - --target=unit
        command:
        - ci-operator
        image: ci-operator:latest
        imagePullPolicy: Always
        name: ""
        resources:
          requests:
            cpu: 10m
        volumeMounts:
        - mountPath: /secrets/gcs
          name: gcs-credentials
          readOnly: true
        - mountPath: /secrets/manifest-tool
          name: manifest-tool-local-pusher
          readOnly: true
        - mountPath: /etc/pull-secret
          name: pull-secret
          readOnly: true
        - mountPath: /etc/report
          name: result-aggregator
          readOnly: true
      serviceAccountName: ci-operator
      volumes:
      - name: manifest-tool-local-pusher
        secret:
          secretName: manifest-tool-local-pusher
      - name: pull-secret
        secret:
          secretName: registry-pull-credentials
      - name: result-aggregator
        secret:
          secretName: result-aggregator
    trigger: (?m)^/test( | .* )unit,?($|\s.*)
  - agent: kubernetes
    always_run: true
    branches:
    - ^release-4\.15$
    - ^release-4\.15-
    cluster: build06
    context: ci/prow/verify
    decorate: true
    labels:
      ci.openshift.io/generator: prowgen
      pj-rehearse.openshift.io/can-be-rehearsed: "true"
    name: pull-ci-openshift-cluster-network-operator-release-4.15-verify
    rerun_command: /test verify
    spec:
      containers:
      - args:
        - --gcs-upload-secret=/secrets/gcs/service-account.json
        - --image-import-pull-secret=/etc/pull-secret/.dockerconfigjson
        - --report-credentials-file=/etc/report/credentials
        - --target=verify
        command:
        - ci-operator
        image: ci-operator:latest
        imagePullPolicy: Always
        name: ""
        resources:
          requests:
            cpu: 10m
        volumeMounts:
        - mountPath: /secrets/gcs
          name: gcs-credentials
          readOnly: true
        - mountPath: /secrets/manifest-tool
          name: manifest-tool-local-pusher
          readOnly: true
        - mountPath: /etc/pull-secret
          name: pull-secret
          readOnly: true
        - mountPath: /etc/report
          name: result-aggregator
          readOnly: true
      serviceAccountName: ci-operator
      volumes:
      - name: manifest-tool-local-pusher
        secret:
          secretName: manifest-tool-local-pusher
      - name: pull-secret
        secret:
          secretName: registry-pull-credentials
      - name: result-aggregator
        secret:
          secretName: result-aggregator
    trigger: (?m)^/test( | .* )verify,?($|\s.*)<|MERGE_RESOLUTION|>--- conflicted
+++ resolved
@@ -5,11 +5,7 @@
     branches:
     - ^release-4\.15$
     - ^release-4\.15-
-<<<<<<< HEAD
-    cluster: build06
-=======
     cluster: build03
->>>>>>> 635a2bef
     context: ci/prow/4.15-upgrade-from-stable-4.14-e2e-aws-ovn-upgrade
     decorate: true
     labels:
@@ -84,7 +80,7 @@
     branches:
     - ^release-4\.15$
     - ^release-4\.15-
-    cluster: build06
+    cluster: build01
     context: ci/prow/4.15-upgrade-from-stable-4.14-e2e-azure-ovn-upgrade
     decorate: true
     decoration_config:
@@ -236,7 +232,7 @@
     branches:
     - ^release-4\.15$
     - ^release-4\.15-
-    cluster: build06
+    cluster: build01
     context: ci/prow/4.15-upgrade-from-stable-4.14-images
     decorate: true
     labels:
@@ -291,11 +287,7 @@
     branches:
     - ^release-4\.15$
     - ^release-4\.15-
-<<<<<<< HEAD
-    cluster: build06
-=======
     cluster: build03
->>>>>>> 635a2bef
     context: ci/prow/e2e-aws-hypershift-ovn-kubevirt
     decorate: true
     labels:
@@ -368,11 +360,7 @@
     branches:
     - ^release-4\.15$
     - ^release-4\.15-
-<<<<<<< HEAD
-    cluster: build06
-=======
     cluster: build03
->>>>>>> 635a2bef
     context: ci/prow/e2e-aws-live-migration-sdn-ovn
     decorate: true
     decoration_config:
@@ -446,11 +434,7 @@
     branches:
     - ^release-4\.15$
     - ^release-4\.15-
-<<<<<<< HEAD
-    cluster: build06
-=======
     cluster: build03
->>>>>>> 635a2bef
     context: ci/prow/e2e-aws-live-migration-sdn-ovn-rollback
     decorate: true
     decoration_config:
@@ -525,11 +509,7 @@
     branches:
     - ^release-4\.15$
     - ^release-4\.15-
-<<<<<<< HEAD
-    cluster: build06
-=======
     cluster: build03
->>>>>>> 635a2bef
     context: ci/prow/e2e-aws-ovn-local-to-shared-gateway-mode-migration
     decorate: true
     labels:
@@ -602,11 +582,7 @@
     branches:
     - ^release-4\.15$
     - ^release-4\.15-
-<<<<<<< HEAD
-    cluster: build06
-=======
     cluster: build03
->>>>>>> 635a2bef
     context: ci/prow/e2e-aws-ovn-network-migration
     decorate: true
     labels:
@@ -678,11 +654,7 @@
     branches:
     - ^release-4\.15$
     - ^release-4\.15-
-<<<<<<< HEAD
-    cluster: build06
-=======
     cluster: build03
->>>>>>> 635a2bef
     context: ci/prow/e2e-aws-ovn-serial
     decorate: true
     labels:
@@ -755,11 +727,7 @@
     branches:
     - ^release-4\.15$
     - ^release-4\.15-
-<<<<<<< HEAD
-    cluster: build06
-=======
     cluster: build03
->>>>>>> 635a2bef
     context: ci/prow/e2e-aws-ovn-shared-to-local-gateway-mode-migration
     decorate: true
     labels:
@@ -832,11 +800,7 @@
     branches:
     - ^release-4\.15$
     - ^release-4\.15-
-<<<<<<< HEAD
-    cluster: build06
-=======
     cluster: build03
->>>>>>> 635a2bef
     context: ci/prow/e2e-aws-ovn-single-node
     decorate: true
     labels:
@@ -909,11 +873,7 @@
     branches:
     - ^release-4\.15$
     - ^release-4\.15-
-<<<<<<< HEAD
-    cluster: build06
-=======
     cluster: build03
->>>>>>> 635a2bef
     context: ci/prow/e2e-aws-ovn-windows
     decorate: true
     labels:
@@ -985,11 +945,7 @@
     branches:
     - ^release-4\.15$
     - ^release-4\.15-
-<<<<<<< HEAD
-    cluster: build06
-=======
     cluster: build03
->>>>>>> 635a2bef
     context: ci/prow/e2e-aws-sdn-upgrade
     decorate: true
     labels:
@@ -1062,7 +1018,7 @@
     branches:
     - ^release-4\.15$
     - ^release-4\.15-
-    cluster: build06
+    cluster: build01
     context: ci/prow/e2e-azure-ovn
     decorate: true
     labels:
@@ -1135,7 +1091,7 @@
     branches:
     - ^release-4\.15$
     - ^release-4\.15-
-    cluster: build06
+    cluster: build01
     context: ci/prow/e2e-azure-ovn-manual-oidc
     decorate: true
     labels:
@@ -1352,7 +1308,7 @@
     branches:
     - ^release-4\.15$
     - ^release-4\.15-
-    cluster: build06
+    cluster: build01
     context: ci/prow/e2e-hypershift-ovn
     decorate: true
     labels:
@@ -1722,11 +1678,7 @@
     branches:
     - ^release-4\.15$
     - ^release-4\.15-
-<<<<<<< HEAD
-    cluster: build06
-=======
     cluster: build03
->>>>>>> 635a2bef
     context: ci/prow/e2e-openstack-ovn
     decorate: true
     labels:
@@ -1799,11 +1751,7 @@
     branches:
     - ^release-4\.15$
     - ^release-4\.15-
-<<<<<<< HEAD
-    cluster: build06
-=======
     cluster: build03
->>>>>>> 635a2bef
     context: ci/prow/e2e-ovn-hybrid-step-registry
     decorate: true
     labels:
@@ -1876,11 +1824,7 @@
     branches:
     - ^release-4\.15$
     - ^release-4\.15-
-<<<<<<< HEAD
-    cluster: build06
-=======
     cluster: build03
->>>>>>> 635a2bef
     context: ci/prow/e2e-ovn-ipsec-step-registry
     decorate: true
     labels:
@@ -1953,11 +1897,7 @@
     branches:
     - ^release-4\.15$
     - ^release-4\.15-
-<<<<<<< HEAD
-    cluster: build06
-=======
     cluster: build03
->>>>>>> 635a2bef
     context: ci/prow/e2e-ovn-step-registry
     decorate: true
     labels:
@@ -2322,7 +2262,7 @@
     branches:
     - ^release-4\.15$
     - ^release-4\.15-
-    cluster: build06
+    cluster: build01
     context: ci/prow/images
     decorate: true
     labels:
@@ -2376,7 +2316,7 @@
     branches:
     - ^release-4\.15$
     - ^release-4\.15-
-    cluster: build06
+    cluster: build01
     context: ci/prow/lint
     decorate: true
     labels:
@@ -2429,11 +2369,7 @@
     branches:
     - ^release-4\.15$
     - ^release-4\.15-
-<<<<<<< HEAD
-    cluster: build06
-=======
     cluster: build03
->>>>>>> 635a2bef
     context: ci/prow/qe-perfscale-aws-ovn-medium-cluster-density
     decorate: true
     decoration_config:
@@ -2508,11 +2444,7 @@
     branches:
     - ^release-4\.15$
     - ^release-4\.15-
-<<<<<<< HEAD
-    cluster: build06
-=======
     cluster: build03
->>>>>>> 635a2bef
     context: ci/prow/qe-perfscale-aws-ovn-medium-node-density-cni
     decorate: true
     decoration_config:
@@ -2587,11 +2519,7 @@
     branches:
     - ^release-4\.15$
     - ^release-4\.15-
-<<<<<<< HEAD
-    cluster: build06
-=======
     cluster: build03
->>>>>>> 635a2bef
     context: ci/prow/qe-perfscale-aws-ovn-small-cluster-density
     decorate: true
     decoration_config:
@@ -2666,11 +2594,7 @@
     branches:
     - ^release-4\.15$
     - ^release-4\.15-
-<<<<<<< HEAD
-    cluster: build06
-=======
     cluster: build03
->>>>>>> 635a2bef
     context: ci/prow/qe-perfscale-aws-ovn-small-node-density-cni
     decorate: true
     decoration_config:
@@ -2745,7 +2669,7 @@
     branches:
     - ^release-4\.15$
     - ^release-4\.15-
-    cluster: build06
+    cluster: build01
     context: ci/prow/security
     decorate: true
     labels:
@@ -2806,7 +2730,7 @@
     branches:
     - ^release-4\.15$
     - ^release-4\.15-
-    cluster: build06
+    cluster: build01
     context: ci/prow/unit
     decorate: true
     labels:
@@ -2859,7 +2783,7 @@
     branches:
     - ^release-4\.15$
     - ^release-4\.15-
-    cluster: build06
+    cluster: build01
     context: ci/prow/verify
     decorate: true
     labels:
