presubmits:
  openshift/cluster-api-operator:
  - agent: kubernetes
    always_run: false
    branches:
    - ^main$
    - ^main-
<<<<<<< HEAD
    cluster: build06
=======
    cluster: build10
>>>>>>> 635a2bef
    context: ci/prow/e2e-aws-ovn
    decorate: true
    decoration_config:
      skip_cloning: true
    labels:
      ci-operator.openshift.io/cloud: aws
      ci-operator.openshift.io/cloud-cluster-profile: aws
      ci.openshift.io/generator: prowgen
      pj-rehearse.openshift.io/can-be-rehearsed: "true"
    name: pull-ci-openshift-cluster-api-operator-main-e2e-aws-ovn
    path_alias: sigs.k8s.io/cluster-api-operator
    rerun_command: /test e2e-aws-ovn
    skip_if_only_changed: ^docs/|\.md$|^(?:.*/)?(?:\.gitignore|OWNERS|PROJECT|LICENSE)$
    spec:
      containers:
      - args:
        - --gcs-upload-secret=/secrets/gcs/service-account.json
        - --image-import-pull-secret=/etc/pull-secret/.dockerconfigjson
        - --lease-server-credentials-file=/etc/boskos/credentials
        - --report-credentials-file=/etc/report/credentials
        - --secret-dir=/secrets/ci-pull-credentials
        - --target=e2e-aws-ovn
        command:
        - ci-operator
        image: ci-operator:latest
        imagePullPolicy: Always
        name: ""
        resources:
          requests:
            cpu: 10m
        volumeMounts:
        - mountPath: /etc/boskos
          name: boskos
          readOnly: true
        - mountPath: /secrets/ci-pull-credentials
          name: ci-pull-credentials
          readOnly: true
        - mountPath: /secrets/gcs
          name: gcs-credentials
          readOnly: true
        - mountPath: /secrets/manifest-tool
          name: manifest-tool-local-pusher
          readOnly: true
        - mountPath: /etc/pull-secret
          name: pull-secret
          readOnly: true
        - mountPath: /etc/report
          name: result-aggregator
          readOnly: true
      serviceAccountName: ci-operator
      volumes:
      - name: boskos
        secret:
          items:
          - key: credentials
            path: credentials
          secretName: boskos-credentials
      - name: ci-pull-credentials
        secret:
          secretName: ci-pull-credentials
      - name: manifest-tool-local-pusher
        secret:
          secretName: manifest-tool-local-pusher
      - name: pull-secret
        secret:
          secretName: registry-pull-credentials
      - name: result-aggregator
        secret:
          secretName: result-aggregator
    trigger: (?m)^/test( | .* )e2e-aws-ovn,?($|\s.*)
  - agent: kubernetes
    always_run: false
    branches:
    - ^main$
    - ^main-
<<<<<<< HEAD
    cluster: build06
=======
    cluster: build10
>>>>>>> 635a2bef
    context: ci/prow/e2e-aws-ovn-techpreview
    decorate: true
    decoration_config:
      skip_cloning: true
    labels:
      ci-operator.openshift.io/cloud: aws
      ci-operator.openshift.io/cloud-cluster-profile: aws
      ci.openshift.io/generator: prowgen
      pj-rehearse.openshift.io/can-be-rehearsed: "true"
    name: pull-ci-openshift-cluster-api-operator-main-e2e-aws-ovn-techpreview
    path_alias: sigs.k8s.io/cluster-api-operator
    rerun_command: /test e2e-aws-ovn-techpreview
    skip_if_only_changed: ^docs/|\.md$|^(?:.*/)?(?:\.gitignore|OWNERS|PROJECT|LICENSE)$
    spec:
      containers:
      - args:
        - --gcs-upload-secret=/secrets/gcs/service-account.json
        - --image-import-pull-secret=/etc/pull-secret/.dockerconfigjson
        - --lease-server-credentials-file=/etc/boskos/credentials
        - --report-credentials-file=/etc/report/credentials
        - --secret-dir=/secrets/ci-pull-credentials
        - --target=e2e-aws-ovn-techpreview
        command:
        - ci-operator
        image: ci-operator:latest
        imagePullPolicy: Always
        name: ""
        resources:
          requests:
            cpu: 10m
        volumeMounts:
        - mountPath: /etc/boskos
          name: boskos
          readOnly: true
        - mountPath: /secrets/ci-pull-credentials
          name: ci-pull-credentials
          readOnly: true
        - mountPath: /secrets/gcs
          name: gcs-credentials
          readOnly: true
        - mountPath: /secrets/manifest-tool
          name: manifest-tool-local-pusher
          readOnly: true
        - mountPath: /etc/pull-secret
          name: pull-secret
          readOnly: true
        - mountPath: /etc/report
          name: result-aggregator
          readOnly: true
      serviceAccountName: ci-operator
      volumes:
      - name: boskos
        secret:
          items:
          - key: credentials
            path: credentials
          secretName: boskos-credentials
      - name: ci-pull-credentials
        secret:
          secretName: ci-pull-credentials
      - name: manifest-tool-local-pusher
        secret:
          secretName: manifest-tool-local-pusher
      - name: pull-secret
        secret:
          secretName: registry-pull-credentials
      - name: result-aggregator
        secret:
          secretName: result-aggregator
    trigger: (?m)^/test( | .* )e2e-aws-ovn-techpreview,?($|\s.*)
  - agent: kubernetes
    always_run: false
    branches:
    - ^main$
    - ^main-
    cluster: build10
    context: ci/prow/e2e-azure-manual-oidc
    decorate: true
    decoration_config:
      skip_cloning: true
    labels:
      ci-operator.openshift.io/cloud: azure4
      ci-operator.openshift.io/cloud-cluster-profile: azure4
      ci.openshift.io/generator: prowgen
      pj-rehearse.openshift.io/can-be-rehearsed: "true"
    name: pull-ci-openshift-cluster-api-operator-main-e2e-azure-manual-oidc
    optional: true
    path_alias: sigs.k8s.io/cluster-api-operator
    rerun_command: /test e2e-azure-manual-oidc
    spec:
      containers:
      - args:
        - --gcs-upload-secret=/secrets/gcs/service-account.json
        - --image-import-pull-secret=/etc/pull-secret/.dockerconfigjson
        - --lease-server-credentials-file=/etc/boskos/credentials
        - --report-credentials-file=/etc/report/credentials
        - --secret-dir=/secrets/ci-pull-credentials
        - --target=e2e-azure-manual-oidc
        command:
        - ci-operator
        image: ci-operator:latest
        imagePullPolicy: Always
        name: ""
        resources:
          requests:
            cpu: 10m
        volumeMounts:
        - mountPath: /etc/boskos
          name: boskos
          readOnly: true
        - mountPath: /secrets/ci-pull-credentials
          name: ci-pull-credentials
          readOnly: true
        - mountPath: /secrets/gcs
          name: gcs-credentials
          readOnly: true
        - mountPath: /secrets/manifest-tool
          name: manifest-tool-local-pusher
          readOnly: true
        - mountPath: /etc/pull-secret
          name: pull-secret
          readOnly: true
        - mountPath: /etc/report
          name: result-aggregator
          readOnly: true
      serviceAccountName: ci-operator
      volumes:
      - name: boskos
        secret:
          items:
          - key: credentials
            path: credentials
          secretName: boskos-credentials
      - name: ci-pull-credentials
        secret:
          secretName: ci-pull-credentials
      - name: manifest-tool-local-pusher
        secret:
          secretName: manifest-tool-local-pusher
      - name: pull-secret
        secret:
          secretName: registry-pull-credentials
      - name: result-aggregator
        secret:
          secretName: result-aggregator
    trigger: (?m)^/test( | .* )e2e-azure-manual-oidc,?($|\s.*)
  - agent: kubernetes
    always_run: false
    branches:
    - ^main$
    - ^main-
    cluster: build10
    context: ci/prow/e2e-azure-ovn-techpreview
    decorate: true
    decoration_config:
      skip_cloning: true
    labels:
      ci-operator.openshift.io/cloud: azure4
      ci-operator.openshift.io/cloud-cluster-profile: azure4
      ci.openshift.io/generator: prowgen
      pj-rehearse.openshift.io/can-be-rehearsed: "true"
    name: pull-ci-openshift-cluster-api-operator-main-e2e-azure-ovn-techpreview
    path_alias: sigs.k8s.io/cluster-api-operator
    rerun_command: /test e2e-azure-ovn-techpreview
    skip_if_only_changed: ^docs/|\.md$|^(?:.*/)?(?:\.gitignore|OWNERS|PROJECT|LICENSE)$
    spec:
      containers:
      - args:
        - --gcs-upload-secret=/secrets/gcs/service-account.json
        - --image-import-pull-secret=/etc/pull-secret/.dockerconfigjson
        - --lease-server-credentials-file=/etc/boskos/credentials
        - --report-credentials-file=/etc/report/credentials
        - --secret-dir=/secrets/ci-pull-credentials
        - --target=e2e-azure-ovn-techpreview
        command:
        - ci-operator
        image: ci-operator:latest
        imagePullPolicy: Always
        name: ""
        resources:
          requests:
            cpu: 10m
        volumeMounts:
        - mountPath: /etc/boskos
          name: boskos
          readOnly: true
        - mountPath: /secrets/ci-pull-credentials
          name: ci-pull-credentials
          readOnly: true
        - mountPath: /secrets/gcs
          name: gcs-credentials
          readOnly: true
        - mountPath: /secrets/manifest-tool
          name: manifest-tool-local-pusher
          readOnly: true
        - mountPath: /etc/pull-secret
          name: pull-secret
          readOnly: true
        - mountPath: /etc/report
          name: result-aggregator
          readOnly: true
      serviceAccountName: ci-operator
      volumes:
      - name: boskos
        secret:
          items:
          - key: credentials
            path: credentials
          secretName: boskos-credentials
      - name: ci-pull-credentials
        secret:
          secretName: ci-pull-credentials
      - name: manifest-tool-local-pusher
        secret:
          secretName: manifest-tool-local-pusher
      - name: pull-secret
        secret:
          secretName: registry-pull-credentials
      - name: result-aggregator
        secret:
          secretName: result-aggregator
    trigger: (?m)^/test( | .* )e2e-azure-ovn-techpreview,?($|\s.*)
  - agent: kubernetes
    always_run: false
    branches:
    - ^main$
    - ^main-
    cluster: build02
    context: ci/prow/e2e-gcp-ovn-techpreview
    decorate: true
    decoration_config:
      skip_cloning: true
    labels:
      ci-operator.openshift.io/cloud: gcp
      ci-operator.openshift.io/cloud-cluster-profile: gcp
      ci.openshift.io/generator: prowgen
      pj-rehearse.openshift.io/can-be-rehearsed: "true"
    name: pull-ci-openshift-cluster-api-operator-main-e2e-gcp-ovn-techpreview
    path_alias: sigs.k8s.io/cluster-api-operator
    rerun_command: /test e2e-gcp-ovn-techpreview
    skip_if_only_changed: ^docs/|\.md$|^(?:.*/)?(?:\.gitignore|OWNERS|PROJECT|LICENSE)$
    spec:
      containers:
      - args:
        - --gcs-upload-secret=/secrets/gcs/service-account.json
        - --image-import-pull-secret=/etc/pull-secret/.dockerconfigjson
        - --lease-server-credentials-file=/etc/boskos/credentials
        - --report-credentials-file=/etc/report/credentials
        - --secret-dir=/secrets/ci-pull-credentials
        - --target=e2e-gcp-ovn-techpreview
        command:
        - ci-operator
        image: ci-operator:latest
        imagePullPolicy: Always
        name: ""
        resources:
          requests:
            cpu: 10m
        volumeMounts:
        - mountPath: /etc/boskos
          name: boskos
          readOnly: true
        - mountPath: /secrets/ci-pull-credentials
          name: ci-pull-credentials
          readOnly: true
        - mountPath: /secrets/gcs
          name: gcs-credentials
          readOnly: true
        - mountPath: /secrets/manifest-tool
          name: manifest-tool-local-pusher
          readOnly: true
        - mountPath: /etc/pull-secret
          name: pull-secret
          readOnly: true
        - mountPath: /etc/report
          name: result-aggregator
          readOnly: true
      serviceAccountName: ci-operator
      volumes:
      - name: boskos
        secret:
          items:
          - key: credentials
            path: credentials
          secretName: boskos-credentials
      - name: ci-pull-credentials
        secret:
          secretName: ci-pull-credentials
      - name: manifest-tool-local-pusher
        secret:
          secretName: manifest-tool-local-pusher
      - name: pull-secret
        secret:
          secretName: registry-pull-credentials
      - name: result-aggregator
        secret:
          secretName: result-aggregator
    trigger: (?m)^/test( | .* )e2e-gcp-ovn-techpreview,?($|\s.*)
  - agent: kubernetes
    always_run: true
    branches:
    - ^main$
    - ^main-
    cluster: build10
    context: ci/prow/images
    decorate: true
    decoration_config:
      skip_cloning: true
    labels:
      ci.openshift.io/generator: prowgen
      pj-rehearse.openshift.io/can-be-rehearsed: "true"
    name: pull-ci-openshift-cluster-api-operator-main-images
    path_alias: sigs.k8s.io/cluster-api-operator
    rerun_command: /test images
    spec:
      containers:
      - args:
        - --gcs-upload-secret=/secrets/gcs/service-account.json
        - --image-import-pull-secret=/etc/pull-secret/.dockerconfigjson
        - --report-credentials-file=/etc/report/credentials
        - --target=[images]
        - --target=[release:latest]
        command:
        - ci-operator
        image: ci-operator:latest
        imagePullPolicy: Always
        name: ""
        resources:
          requests:
            cpu: 10m
        volumeMounts:
        - mountPath: /secrets/gcs
          name: gcs-credentials
          readOnly: true
        - mountPath: /secrets/manifest-tool
          name: manifest-tool-local-pusher
          readOnly: true
        - mountPath: /etc/pull-secret
          name: pull-secret
          readOnly: true
        - mountPath: /etc/report
          name: result-aggregator
          readOnly: true
      serviceAccountName: ci-operator
      volumes:
      - name: manifest-tool-local-pusher
        secret:
          secretName: manifest-tool-local-pusher
      - name: pull-secret
        secret:
          secretName: registry-pull-credentials
      - name: result-aggregator
        secret:
          secretName: result-aggregator
    trigger: (?m)^/test( | .* )images,?($|\s.*)
  - agent: kubernetes
    always_run: false
    branches:
    - ^main$
    - ^main-
<<<<<<< HEAD
    cluster: build06
=======
    cluster: build10
>>>>>>> 635a2bef
    context: ci/prow/okd-scos-e2e-aws-ovn
    decorate: true
    decoration_config:
      skip_cloning: true
    labels:
      ci-operator.openshift.io/cloud: aws
      ci-operator.openshift.io/cloud-cluster-profile: aws
      ci-operator.openshift.io/variant: okd-scos
      ci.openshift.io/generator: prowgen
      pj-rehearse.openshift.io/can-be-rehearsed: "true"
    name: pull-ci-openshift-cluster-api-operator-main-okd-scos-e2e-aws-ovn
    optional: true
    rerun_command: /test okd-scos-e2e-aws-ovn
    skip_if_only_changed: ^docs/|\.md$|^(?:.*/)?(?:\.gitignore|OWNERS|PROJECT|LICENSE)$
    spec:
      containers:
      - args:
        - --gcs-upload-secret=/secrets/gcs/service-account.json
        - --image-import-pull-secret=/etc/pull-secret/.dockerconfigjson
        - --lease-server-credentials-file=/etc/boskos/credentials
        - --report-credentials-file=/etc/report/credentials
        - --secret-dir=/secrets/ci-pull-credentials
        - --target=e2e-aws-ovn
        - --variant=okd-scos
        command:
        - ci-operator
        image: ci-operator:latest
        imagePullPolicy: Always
        name: ""
        resources:
          requests:
            cpu: 10m
        volumeMounts:
        - mountPath: /etc/boskos
          name: boskos
          readOnly: true
        - mountPath: /secrets/ci-pull-credentials
          name: ci-pull-credentials
          readOnly: true
        - mountPath: /secrets/gcs
          name: gcs-credentials
          readOnly: true
        - mountPath: /secrets/manifest-tool
          name: manifest-tool-local-pusher
          readOnly: true
        - mountPath: /etc/pull-secret
          name: pull-secret
          readOnly: true
        - mountPath: /etc/report
          name: result-aggregator
          readOnly: true
      serviceAccountName: ci-operator
      volumes:
      - name: boskos
        secret:
          items:
          - key: credentials
            path: credentials
          secretName: boskos-credentials
      - name: ci-pull-credentials
        secret:
          secretName: ci-pull-credentials
      - name: manifest-tool-local-pusher
        secret:
          secretName: manifest-tool-local-pusher
      - name: pull-secret
        secret:
          secretName: registry-pull-credentials
      - name: result-aggregator
        secret:
          secretName: result-aggregator
    trigger: (?m)^/test( | .* )okd-scos-e2e-aws-ovn,?($|\s.*)
  - agent: kubernetes
    always_run: false
    branches:
    - ^main$
    - ^main-
    cluster: build10
    context: ci/prow/okd-scos-images
    decorate: true
    decoration_config:
      skip_cloning: true
    labels:
      ci-operator.openshift.io/variant: okd-scos
      ci.openshift.io/generator: prowgen
      pj-rehearse.openshift.io/can-be-rehearsed: "true"
    name: pull-ci-openshift-cluster-api-operator-main-okd-scos-images
    optional: true
    rerun_command: /test okd-scos-images
    spec:
      containers:
      - args:
        - --gcs-upload-secret=/secrets/gcs/service-account.json
        - --image-import-pull-secret=/etc/pull-secret/.dockerconfigjson
        - --report-credentials-file=/etc/report/credentials
        - --target=[images]
        - --target=[release:latest]
        - --variant=okd-scos
        command:
        - ci-operator
        image: ci-operator:latest
        imagePullPolicy: Always
        name: ""
        resources:
          requests:
            cpu: 10m
        volumeMounts:
        - mountPath: /secrets/gcs
          name: gcs-credentials
          readOnly: true
        - mountPath: /secrets/manifest-tool
          name: manifest-tool-local-pusher
          readOnly: true
        - mountPath: /etc/pull-secret
          name: pull-secret
          readOnly: true
        - mountPath: /etc/report
          name: result-aggregator
          readOnly: true
      serviceAccountName: ci-operator
      volumes:
      - name: manifest-tool-local-pusher
        secret:
          secretName: manifest-tool-local-pusher
      - name: pull-secret
        secret:
          secretName: registry-pull-credentials
      - name: result-aggregator
        secret:
          secretName: result-aggregator
    trigger: (?m)^/test( | .* )okd-scos-images,?($|\s.*)
  - agent: kubernetes
    always_run: true
    branches:
    - ^main$
    - ^main-
    cluster: build10
    context: ci/prow/verify-commits
    decorate: true
    decoration_config:
      skip_cloning: true
    labels:
      ci.openshift.io/generator: prowgen
      pj-rehearse.openshift.io/can-be-rehearsed: "true"
    name: pull-ci-openshift-cluster-api-operator-main-verify-commits
    optional: true
    path_alias: sigs.k8s.io/cluster-api-operator
    rerun_command: /test verify-commits
    spec:
      containers:
      - args:
        - --gcs-upload-secret=/secrets/gcs/service-account.json
        - --image-import-pull-secret=/etc/pull-secret/.dockerconfigjson
        - --report-credentials-file=/etc/report/credentials
        - --target=verify-commits
        command:
        - ci-operator
        image: ci-operator:latest
        imagePullPolicy: Always
        name: ""
        resources:
          requests:
            cpu: 10m
        volumeMounts:
        - mountPath: /secrets/gcs
          name: gcs-credentials
          readOnly: true
        - mountPath: /secrets/manifest-tool
          name: manifest-tool-local-pusher
          readOnly: true
        - mountPath: /etc/pull-secret
          name: pull-secret
          readOnly: true
        - mountPath: /etc/report
          name: result-aggregator
          readOnly: true
      serviceAccountName: ci-operator
      volumes:
      - name: manifest-tool-local-pusher
        secret:
          secretName: manifest-tool-local-pusher
      - name: pull-secret
        secret:
          secretName: registry-pull-credentials
      - name: result-aggregator
        secret:
          secretName: result-aggregator
    trigger: (?m)^/test( | .* )verify-commits,?($|\s.*)<|MERGE_RESOLUTION|>--- conflicted
+++ resolved
@@ -5,11 +5,7 @@
     branches:
     - ^main$
     - ^main-
-<<<<<<< HEAD
-    cluster: build06
-=======
-    cluster: build10
->>>>>>> 635a2bef
+    cluster: build10
     context: ci/prow/e2e-aws-ovn
     decorate: true
     decoration_config:
@@ -85,11 +81,7 @@
     branches:
     - ^main$
     - ^main-
-<<<<<<< HEAD
-    cluster: build06
-=======
-    cluster: build10
->>>>>>> 635a2bef
+    cluster: build10
     context: ci/prow/e2e-aws-ovn-techpreview
     decorate: true
     decoration_config:
@@ -450,11 +442,7 @@
     branches:
     - ^main$
     - ^main-
-<<<<<<< HEAD
-    cluster: build06
-=======
-    cluster: build10
->>>>>>> 635a2bef
+    cluster: build10
     context: ci/prow/okd-scos-e2e-aws-ovn
     decorate: true
     decoration_config:
