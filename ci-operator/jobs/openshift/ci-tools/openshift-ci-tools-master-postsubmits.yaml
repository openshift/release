--- conflicted
+++ resolved
@@ -4,11 +4,7 @@
     always_run: true
     branches:
     - ^master$
-<<<<<<< HEAD
-    cluster: build05
-=======
     cluster: build10
->>>>>>> db69a4a6
     decorate: true
     labels:
       ci.openshift.io/generator: prowgen
