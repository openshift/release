--- conflicted
+++ resolved
@@ -100,13 +100,8 @@
     branches:
     - ^master$
     - ^master-
-<<<<<<< HEAD
-    cluster: build03
+    cluster: build05
     context: ci/prow/codegen-change
-=======
-    cluster: build05
-    context: ci/prow/codegen
->>>>>>> 186a8701
     decorate: true
     labels:
       ci.openshift.io/generator: prowgen
@@ -247,13 +242,8 @@
     branches:
     - ^master$
     - ^master-
-<<<<<<< HEAD
-    cluster: build03
+    cluster: build05
     context: ci/prow/format-name
-=======
-    cluster: build05
-    context: ci/prow/format
->>>>>>> 186a8701
     decorate: true
     labels:
       ci.openshift.io/generator: prowgen
@@ -554,13 +544,8 @@
     branches:
     - ^master$
     - ^master-
-<<<<<<< HEAD
-    cluster: build03
+    cluster: build05
     context: ci/prow/unit-test
-=======
-    cluster: build05
-    context: ci/prow/unit
->>>>>>> 186a8701
     decorate: true
     labels:
       ci.openshift.io/generator: prowgen
