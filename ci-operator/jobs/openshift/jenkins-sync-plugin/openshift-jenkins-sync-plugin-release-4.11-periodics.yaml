periodics:
- agent: kubernetes
<<<<<<< HEAD
  cluster: build06
=======
  cluster: build03
>>>>>>> 635a2bef
  cron: 8 18 17 * *
  decorate: true
  extra_refs:
  - base_ref: release-4.11
    org: openshift
    repo: jenkins-sync-plugin
  labels:
    ci-operator.openshift.io/cloud: aws
    ci-operator.openshift.io/cloud-cluster-profile: aws
    ci.openshift.io/generator: prowgen
    pj-rehearse.openshift.io/can-be-rehearsed: "true"
  name: periodic-ci-openshift-jenkins-sync-plugin-release-4.11-e2e-aws-jenkins-sync-plugin-continuous
  spec:
    containers:
    - args:
      - --gcs-upload-secret=/secrets/gcs/service-account.json
      - --image-import-pull-secret=/etc/pull-secret/.dockerconfigjson
      - --lease-server-credentials-file=/etc/boskos/credentials
      - --report-credentials-file=/etc/report/credentials
      - --secret-dir=/secrets/ci-pull-credentials
      - --target=e2e-aws-jenkins-sync-plugin-continuous
      command:
      - ci-operator
      image: ci-operator:latest
      imagePullPolicy: Always
      name: ""
      resources:
        requests:
          cpu: 10m
      volumeMounts:
      - mountPath: /etc/boskos
        name: boskos
        readOnly: true
      - mountPath: /secrets/ci-pull-credentials
        name: ci-pull-credentials
        readOnly: true
      - mountPath: /secrets/gcs
        name: gcs-credentials
        readOnly: true
      - mountPath: /secrets/manifest-tool
        name: manifest-tool-local-pusher
        readOnly: true
      - mountPath: /etc/pull-secret
        name: pull-secret
        readOnly: true
      - mountPath: /etc/report
        name: result-aggregator
        readOnly: true
    serviceAccountName: ci-operator
    volumes:
    - name: boskos
      secret:
        items:
        - key: credentials
          path: credentials
        secretName: boskos-credentials
    - name: ci-pull-credentials
      secret:
        secretName: ci-pull-credentials
    - name: manifest-tool-local-pusher
      secret:
        secretName: manifest-tool-local-pusher
    - name: pull-secret
      secret:
        secretName: registry-pull-credentials
    - name: result-aggregator
      secret:
        secretName: result-aggregator<|MERGE_RESOLUTION|>--- conflicted
+++ resolved
@@ -1,10 +1,6 @@
 periodics:
 - agent: kubernetes
-<<<<<<< HEAD
-  cluster: build06
-=======
   cluster: build03
->>>>>>> 635a2bef
   cron: 8 18 17 * *
   decorate: true
   extra_refs:
