presubmits:
  openshift/jenkins-sync-plugin:
  - agent: kubernetes
    always_run: false
    branches:
    - ^release-4\.6$
    - ^release-4\.6-
<<<<<<< HEAD
    cluster: build06
=======
    cluster: build03
>>>>>>> 635a2bef
    context: ci/prow/e2e-aws-jenkins
    decorate: true
    decoration_config:
      skip_cloning: true
    labels:
      ci-operator.openshift.io/cloud: aws
      ci-operator.openshift.io/cloud-cluster-profile: aws
      ci.openshift.io/generator: prowgen
      pj-rehearse.openshift.io/can-be-rehearsed: "true"
    name: pull-ci-openshift-jenkins-sync-plugin-release-4.6-e2e-aws-jenkins
    rerun_command: /test e2e-aws-jenkins
    skip_if_only_changed: ^docs/|\.md$|^(?:.*/)?(?:\.gitignore|OWNERS|PROJECT|LICENSE)$
    spec:
      containers:
      - args:
        - --gcs-upload-secret=/secrets/gcs/service-account.json
        - --image-import-pull-secret=/etc/pull-secret/.dockerconfigjson
        - --lease-server-credentials-file=/etc/boskos/credentials
        - --report-credentials-file=/etc/report/credentials
        - --secret-dir=/secrets/ci-pull-credentials
        - --target=e2e-aws-jenkins
        command:
        - ci-operator
        image: ci-operator:latest
        imagePullPolicy: Always
        name: ""
        resources:
          requests:
            cpu: 10m
        volumeMounts:
        - mountPath: /etc/boskos
          name: boskos
          readOnly: true
        - mountPath: /secrets/ci-pull-credentials
          name: ci-pull-credentials
          readOnly: true
        - mountPath: /secrets/gcs
          name: gcs-credentials
          readOnly: true
        - mountPath: /secrets/manifest-tool
          name: manifest-tool-local-pusher
          readOnly: true
        - mountPath: /etc/pull-secret
          name: pull-secret
          readOnly: true
        - mountPath: /etc/report
          name: result-aggregator
          readOnly: true
      serviceAccountName: ci-operator
      volumes:
      - name: boskos
        secret:
          items:
          - key: credentials
            path: credentials
          secretName: boskos-credentials
      - name: ci-pull-credentials
        secret:
          secretName: ci-pull-credentials
      - name: manifest-tool-local-pusher
        secret:
          secretName: manifest-tool-local-pusher
      - name: pull-secret
        secret:
          secretName: registry-pull-credentials
      - name: result-aggregator
        secret:
          secretName: result-aggregator
    trigger: (?m)^/test( | .* )e2e-aws-jenkins,?($|\s.*)
  - agent: kubernetes
    always_run: true
    branches:
    - ^release-4\.6$
    - ^release-4\.6-
    cluster: build01
    context: ci/prow/images
    decorate: true
    decoration_config:
      skip_cloning: true
    labels:
      ci.openshift.io/generator: prowgen
      pj-rehearse.openshift.io/can-be-rehearsed: "true"
    name: pull-ci-openshift-jenkins-sync-plugin-release-4.6-images
    rerun_command: /test images
    spec:
      containers:
      - args:
        - --gcs-upload-secret=/secrets/gcs/service-account.json
        - --image-import-pull-secret=/etc/pull-secret/.dockerconfigjson
        - --report-credentials-file=/etc/report/credentials
        - --target=[images]
        - --target=[release:latest]
        command:
        - ci-operator
        image: ci-operator:latest
        imagePullPolicy: Always
        name: ""
        resources:
          requests:
            cpu: 10m
        volumeMounts:
        - mountPath: /secrets/gcs
          name: gcs-credentials
          readOnly: true
        - mountPath: /secrets/manifest-tool
          name: manifest-tool-local-pusher
          readOnly: true
        - mountPath: /etc/pull-secret
          name: pull-secret
          readOnly: true
        - mountPath: /etc/report
          name: result-aggregator
          readOnly: true
      serviceAccountName: ci-operator
      volumes:
      - name: manifest-tool-local-pusher
        secret:
          secretName: manifest-tool-local-pusher
      - name: pull-secret
        secret:
          secretName: registry-pull-credentials
      - name: result-aggregator
        secret:
          secretName: result-aggregator
    trigger: (?m)^/test( | .* )images,?($|\s.*)<|MERGE_RESOLUTION|>--- conflicted
+++ resolved
@@ -5,11 +5,7 @@
     branches:
     - ^release-4\.6$
     - ^release-4\.6-
-<<<<<<< HEAD
-    cluster: build06
-=======
     cluster: build03
->>>>>>> 635a2bef
     context: ci/prow/e2e-aws-jenkins
     decorate: true
     decoration_config:
