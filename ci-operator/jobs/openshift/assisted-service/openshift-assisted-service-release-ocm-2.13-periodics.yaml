periodics:
- agent: kubernetes
  cluster: build10
  cron: 00 17 * * 1,3,5
  decorate: true
  decoration_config:
    timeout: 6h0m0s
  extra_refs:
  - base_ref: release-ocm-2.13
    org: openshift
    repo: assisted-service
  labels:
    ci-operator.openshift.io/cloud: packet-edge
    ci-operator.openshift.io/cloud-cluster-profile: packet-assisted
    ci.openshift.io/generator: prowgen
    job-release: "4.18"
    pj-rehearse.openshift.io/can-be-rehearsed: "true"
  name: periodic-ci-openshift-assisted-service-release-ocm-2.13-e2e-ai-operator-disconnected-capi-periodic
  spec:
    containers:
    - args:
      - --gcs-upload-secret=/secrets/gcs/service-account.json
      - --image-import-pull-secret=/etc/pull-secret/.dockerconfigjson
      - --lease-server-credentials-file=/etc/boskos/credentials
      - --report-credentials-file=/etc/report/credentials
      - --secret-dir=/secrets/ci-pull-credentials
      - --target=e2e-ai-operator-disconnected-capi-periodic
      command:
      - ci-operator
      image: ci-operator:latest
      imagePullPolicy: Always
      name: ""
      resources:
        requests:
          cpu: 10m
      volumeMounts:
      - mountPath: /etc/boskos
        name: boskos
        readOnly: true
      - mountPath: /secrets/ci-pull-credentials
        name: ci-pull-credentials
        readOnly: true
      - mountPath: /secrets/gcs
        name: gcs-credentials
        readOnly: true
      - mountPath: /secrets/manifest-tool
        name: manifest-tool-local-pusher
        readOnly: true
      - mountPath: /etc/pull-secret
        name: pull-secret
        readOnly: true
      - mountPath: /etc/report
        name: result-aggregator
        readOnly: true
    serviceAccountName: ci-operator
    volumes:
    - name: boskos
      secret:
        items:
        - key: credentials
          path: credentials
        secretName: boskos-credentials
    - name: ci-pull-credentials
      secret:
        secretName: ci-pull-credentials
    - name: manifest-tool-local-pusher
      secret:
        secretName: manifest-tool-local-pusher
    - name: pull-secret
      secret:
        secretName: registry-pull-credentials
    - name: result-aggregator
      secret:
        secretName: result-aggregator
- agent: kubernetes
  cluster: build10
  cron: 00 11 * * 1,3,5
  decorate: true
  decoration_config:
    timeout: 6h0m0s
  extra_refs:
  - base_ref: release-ocm-2.13
    org: openshift
    repo: assisted-service
  labels:
    ci-operator.openshift.io/cloud: packet-edge
    ci-operator.openshift.io/cloud-cluster-profile: packet-assisted
    ci.openshift.io/generator: prowgen
    job-release: "4.18"
    pj-rehearse.openshift.io/can-be-rehearsed: "true"
  name: periodic-ci-openshift-assisted-service-release-ocm-2.13-e2e-ai-operator-ztp-3masters-periodic
  spec:
    containers:
    - args:
      - --gcs-upload-secret=/secrets/gcs/service-account.json
      - --image-import-pull-secret=/etc/pull-secret/.dockerconfigjson
      - --lease-server-credentials-file=/etc/boskos/credentials
      - --report-credentials-file=/etc/report/credentials
      - --secret-dir=/secrets/ci-pull-credentials
      - --target=e2e-ai-operator-ztp-3masters-periodic
      command:
      - ci-operator
      image: ci-operator:latest
      imagePullPolicy: Always
      name: ""
      resources:
        requests:
          cpu: 10m
      volumeMounts:
      - mountPath: /etc/boskos
        name: boskos
        readOnly: true
      - mountPath: /secrets/ci-pull-credentials
        name: ci-pull-credentials
        readOnly: true
      - mountPath: /secrets/gcs
        name: gcs-credentials
        readOnly: true
      - mountPath: /secrets/manifest-tool
        name: manifest-tool-local-pusher
        readOnly: true
      - mountPath: /etc/pull-secret
        name: pull-secret
        readOnly: true
      - mountPath: /etc/report
        name: result-aggregator
        readOnly: true
    serviceAccountName: ci-operator
    volumes:
    - name: boskos
      secret:
        items:
        - key: credentials
          path: credentials
        secretName: boskos-credentials
    - name: ci-pull-credentials
      secret:
        secretName: ci-pull-credentials
    - name: manifest-tool-local-pusher
      secret:
        secretName: manifest-tool-local-pusher
    - name: pull-secret
      secret:
        secretName: registry-pull-credentials
    - name: result-aggregator
      secret:
        secretName: result-aggregator
- agent: kubernetes
  cluster: build10
  cron: 00 11 * * 1,3,5
  decorate: true
  decoration_config:
    timeout: 6h0m0s
  extra_refs:
  - base_ref: release-ocm-2.13
    org: openshift
    repo: assisted-service
  labels:
    ci-operator.openshift.io/cloud: packet-edge
    ci-operator.openshift.io/cloud-cluster-profile: packet-assisted
    ci.openshift.io/generator: prowgen
    job-release: "4.18"
    pj-rehearse.openshift.io/can-be-rehearsed: "true"
  name: periodic-ci-openshift-assisted-service-release-ocm-2.13-e2e-ai-operator-ztp-capi-periodic
  spec:
    containers:
    - args:
      - --gcs-upload-secret=/secrets/gcs/service-account.json
      - --image-import-pull-secret=/etc/pull-secret/.dockerconfigjson
      - --lease-server-credentials-file=/etc/boskos/credentials
      - --report-credentials-file=/etc/report/credentials
      - --secret-dir=/secrets/ci-pull-credentials
      - --target=e2e-ai-operator-ztp-capi-periodic
      command:
      - ci-operator
      image: ci-operator:latest
      imagePullPolicy: Always
      name: ""
      resources:
        requests:
          cpu: 10m
      volumeMounts:
      - mountPath: /etc/boskos
        name: boskos
        readOnly: true
      - mountPath: /secrets/ci-pull-credentials
        name: ci-pull-credentials
        readOnly: true
      - mountPath: /secrets/gcs
        name: gcs-credentials
        readOnly: true
      - mountPath: /secrets/manifest-tool
        name: manifest-tool-local-pusher
        readOnly: true
      - mountPath: /etc/pull-secret
        name: pull-secret
        readOnly: true
      - mountPath: /etc/report
        name: result-aggregator
        readOnly: true
    serviceAccountName: ci-operator
    volumes:
    - name: boskos
      secret:
        items:
        - key: credentials
          path: credentials
        secretName: boskos-credentials
    - name: ci-pull-credentials
      secret:
        secretName: ci-pull-credentials
    - name: manifest-tool-local-pusher
      secret:
        secretName: manifest-tool-local-pusher
    - name: pull-secret
      secret:
        secretName: registry-pull-credentials
    - name: result-aggregator
      secret:
        secretName: result-aggregator
- agent: kubernetes
  cluster: build10
  cron: 00 11 * * 1,3,5
  decorate: true
  decoration_config:
    timeout: 6h0m0s
  extra_refs:
  - base_ref: release-ocm-2.13
    org: openshift
    repo: assisted-service
  labels:
    ci-operator.openshift.io/cloud: packet-edge
    ci-operator.openshift.io/cloud-cluster-profile: packet-assisted
    ci.openshift.io/generator: prowgen
    job-release: "4.18"
    pj-rehearse.openshift.io/can-be-rehearsed: "true"
  name: periodic-ci-openshift-assisted-service-release-ocm-2.13-e2e-ai-operator-ztp-disconnected-periodic
  spec:
    containers:
    - args:
      - --gcs-upload-secret=/secrets/gcs/service-account.json
      - --image-import-pull-secret=/etc/pull-secret/.dockerconfigjson
      - --lease-server-credentials-file=/etc/boskos/credentials
      - --report-credentials-file=/etc/report/credentials
      - --secret-dir=/secrets/ci-pull-credentials
      - --target=e2e-ai-operator-ztp-disconnected-periodic
      command:
      - ci-operator
      image: ci-operator:latest
      imagePullPolicy: Always
      name: ""
      resources:
        requests:
          cpu: 10m
      volumeMounts:
      - mountPath: /etc/boskos
        name: boskos
        readOnly: true
      - mountPath: /secrets/ci-pull-credentials
        name: ci-pull-credentials
        readOnly: true
      - mountPath: /secrets/gcs
        name: gcs-credentials
        readOnly: true
      - mountPath: /secrets/manifest-tool
        name: manifest-tool-local-pusher
        readOnly: true
      - mountPath: /etc/pull-secret
        name: pull-secret
        readOnly: true
      - mountPath: /etc/report
        name: result-aggregator
        readOnly: true
    serviceAccountName: ci-operator
    volumes:
    - name: boskos
      secret:
        items:
        - key: credentials
          path: credentials
        secretName: boskos-credentials
    - name: ci-pull-credentials
      secret:
        secretName: ci-pull-credentials
    - name: manifest-tool-local-pusher
      secret:
        secretName: manifest-tool-local-pusher
    - name: pull-secret
      secret:
        secretName: registry-pull-credentials
    - name: result-aggregator
      secret:
        secretName: result-aggregator
- agent: kubernetes
  cluster: build10
  cron: 00 15 * * 1,3,5
  decorate: true
  decoration_config:
    timeout: 6h0m0s
  extra_refs:
  - base_ref: release-ocm-2.13
    org: openshift
    repo: assisted-service
  labels:
    ci-operator.openshift.io/cloud: packet-edge
    ci-operator.openshift.io/cloud-cluster-profile: packet-assisted
    ci.openshift.io/generator: prowgen
    job-release: "4.18"
    pj-rehearse.openshift.io/can-be-rehearsed: "true"
  name: periodic-ci-openshift-assisted-service-release-ocm-2.13-e2e-ai-operator-ztp-node-labels-periodic
  spec:
    containers:
    - args:
      - --gcs-upload-secret=/secrets/gcs/service-account.json
      - --image-import-pull-secret=/etc/pull-secret/.dockerconfigjson
      - --lease-server-credentials-file=/etc/boskos/credentials
      - --report-credentials-file=/etc/report/credentials
      - --secret-dir=/secrets/ci-pull-credentials
      - --target=e2e-ai-operator-ztp-node-labels-periodic
      command:
      - ci-operator
      image: ci-operator:latest
      imagePullPolicy: Always
      name: ""
      resources:
        requests:
          cpu: 10m
      volumeMounts:
      - mountPath: /etc/boskos
        name: boskos
        readOnly: true
      - mountPath: /secrets/ci-pull-credentials
        name: ci-pull-credentials
        readOnly: true
      - mountPath: /secrets/gcs
        name: gcs-credentials
        readOnly: true
      - mountPath: /secrets/manifest-tool
        name: manifest-tool-local-pusher
        readOnly: true
      - mountPath: /etc/pull-secret
        name: pull-secret
        readOnly: true
      - mountPath: /etc/report
        name: result-aggregator
        readOnly: true
    serviceAccountName: ci-operator
    volumes:
    - name: boskos
      secret:
        items:
        - key: credentials
          path: credentials
        secretName: boskos-credentials
    - name: ci-pull-credentials
      secret:
        secretName: ci-pull-credentials
    - name: manifest-tool-local-pusher
      secret:
        secretName: manifest-tool-local-pusher
    - name: pull-secret
      secret:
        secretName: registry-pull-credentials
    - name: result-aggregator
      secret:
        secretName: result-aggregator
- agent: kubernetes
  cluster: build10
  cron: 00 11 * * 1,3,5
  decorate: true
  decoration_config:
    timeout: 6h0m0s
  extra_refs:
  - base_ref: release-ocm-2.13
    org: openshift
    repo: assisted-service
  labels:
    ci-operator.openshift.io/cloud: packet-edge
    ci-operator.openshift.io/cloud-cluster-profile: packet-assisted
    ci.openshift.io/generator: prowgen
    job-release: "4.18"
    pj-rehearse.openshift.io/can-be-rehearsed: "true"
  name: periodic-ci-openshift-assisted-service-release-ocm-2.13-e2e-ai-operator-ztp-periodic
  spec:
    containers:
    - args:
      - --gcs-upload-secret=/secrets/gcs/service-account.json
      - --image-import-pull-secret=/etc/pull-secret/.dockerconfigjson
      - --lease-server-credentials-file=/etc/boskos/credentials
      - --report-credentials-file=/etc/report/credentials
      - --secret-dir=/secrets/ci-pull-credentials
      - --target=e2e-ai-operator-ztp-periodic
      command:
      - ci-operator
      image: ci-operator:latest
      imagePullPolicy: Always
      name: ""
      resources:
        requests:
          cpu: 10m
      volumeMounts:
      - mountPath: /etc/boskos
        name: boskos
        readOnly: true
      - mountPath: /secrets/ci-pull-credentials
        name: ci-pull-credentials
        readOnly: true
      - mountPath: /secrets/gcs
        name: gcs-credentials
        readOnly: true
      - mountPath: /secrets/manifest-tool
        name: manifest-tool-local-pusher
        readOnly: true
      - mountPath: /etc/pull-secret
        name: pull-secret
        readOnly: true
      - mountPath: /etc/report
        name: result-aggregator
        readOnly: true
    serviceAccountName: ci-operator
    volumes:
    - name: boskos
      secret:
        items:
        - key: credentials
          path: credentials
        secretName: boskos-credentials
    - name: ci-pull-credentials
      secret:
        secretName: ci-pull-credentials
    - name: manifest-tool-local-pusher
      secret:
        secretName: manifest-tool-local-pusher
    - name: pull-secret
      secret:
        secretName: registry-pull-credentials
    - name: result-aggregator
      secret:
        secretName: result-aggregator
- agent: kubernetes
  cluster: build10
  cron: 00 19 * * 1,3,5
  decorate: true
  decoration_config:
    timeout: 6h0m0s
  extra_refs:
  - base_ref: release-ocm-2.13
    org: openshift
    repo: assisted-service
  labels:
    ci-operator.openshift.io/cloud: packet-edge
    ci-operator.openshift.io/cloud-cluster-profile: packet-assisted
    ci.openshift.io/generator: prowgen
    job-release: "4.18"
    pj-rehearse.openshift.io/can-be-rehearsed: "true"
  name: periodic-ci-openshift-assisted-service-release-ocm-2.13-e2e-ai-operator-ztp-remove-node-periodic
  spec:
    containers:
    - args:
      - --gcs-upload-secret=/secrets/gcs/service-account.json
      - --image-import-pull-secret=/etc/pull-secret/.dockerconfigjson
      - --lease-server-credentials-file=/etc/boskos/credentials
      - --report-credentials-file=/etc/report/credentials
      - --secret-dir=/secrets/ci-pull-credentials
      - --target=e2e-ai-operator-ztp-remove-node-periodic
      command:
      - ci-operator
      image: ci-operator:latest
      imagePullPolicy: Always
      name: ""
      resources:
        requests:
          cpu: 10m
      volumeMounts:
      - mountPath: /etc/boskos
        name: boskos
        readOnly: true
      - mountPath: /secrets/ci-pull-credentials
        name: ci-pull-credentials
        readOnly: true
      - mountPath: /secrets/gcs
        name: gcs-credentials
        readOnly: true
      - mountPath: /secrets/manifest-tool
        name: manifest-tool-local-pusher
        readOnly: true
      - mountPath: /etc/pull-secret
        name: pull-secret
        readOnly: true
      - mountPath: /etc/report
        name: result-aggregator
        readOnly: true
    serviceAccountName: ci-operator
    volumes:
    - name: boskos
      secret:
        items:
        - key: credentials
          path: credentials
        secretName: boskos-credentials
    - name: ci-pull-credentials
      secret:
        secretName: ci-pull-credentials
    - name: manifest-tool-local-pusher
      secret:
        secretName: manifest-tool-local-pusher
    - name: pull-secret
      secret:
        secretName: registry-pull-credentials
    - name: result-aggregator
      secret:
        secretName: result-aggregator
- agent: kubernetes
  cluster: build10
  cron: 00 11 * * 1,3,5
  decorate: true
  decoration_config:
    timeout: 6h0m0s
  extra_refs:
  - base_ref: release-ocm-2.13
    org: openshift
    repo: assisted-service
  labels:
    ci-operator.openshift.io/cloud: packet-edge
    ci-operator.openshift.io/cloud-cluster-profile: packet-assisted
    ci.openshift.io/generator: prowgen
    job-release: "4.18"
    pj-rehearse.openshift.io/can-be-rehearsed: "true"
  name: periodic-ci-openshift-assisted-service-release-ocm-2.13-e2e-ai-operator-ztp-sno-day2-workers-late-binding-periodic
  spec:
    containers:
    - args:
      - --gcs-upload-secret=/secrets/gcs/service-account.json
      - --image-import-pull-secret=/etc/pull-secret/.dockerconfigjson
      - --lease-server-credentials-file=/etc/boskos/credentials
      - --report-credentials-file=/etc/report/credentials
      - --secret-dir=/secrets/ci-pull-credentials
      - --target=e2e-ai-operator-ztp-sno-day2-workers-late-binding-periodic
      command:
      - ci-operator
      image: ci-operator:latest
      imagePullPolicy: Always
      name: ""
      resources:
        requests:
          cpu: 10m
      volumeMounts:
      - mountPath: /etc/boskos
        name: boskos
        readOnly: true
      - mountPath: /secrets/ci-pull-credentials
        name: ci-pull-credentials
        readOnly: true
      - mountPath: /secrets/gcs
        name: gcs-credentials
        readOnly: true
      - mountPath: /secrets/manifest-tool
        name: manifest-tool-local-pusher
        readOnly: true
      - mountPath: /etc/pull-secret
        name: pull-secret
        readOnly: true
      - mountPath: /etc/report
        name: result-aggregator
        readOnly: true
    serviceAccountName: ci-operator
    volumes:
    - name: boskos
      secret:
        items:
        - key: credentials
          path: credentials
        secretName: boskos-credentials
    - name: ci-pull-credentials
      secret:
        secretName: ci-pull-credentials
    - name: manifest-tool-local-pusher
      secret:
        secretName: manifest-tool-local-pusher
    - name: pull-secret
      secret:
        secretName: registry-pull-credentials
    - name: result-aggregator
      secret:
        secretName: result-aggregator
- agent: kubernetes
  cluster: build10
  cron: 00 11 * * 1,3,5
  decorate: true
  decoration_config:
    timeout: 6h0m0s
  extra_refs:
  - base_ref: release-ocm-2.13
    org: openshift
    repo: assisted-service
  labels:
    ci-operator.openshift.io/cloud: packet-edge
    ci-operator.openshift.io/cloud-cluster-profile: packet-assisted
    ci.openshift.io/generator: prowgen
    job-release: "4.18"
    pj-rehearse.openshift.io/can-be-rehearsed: "true"
  name: periodic-ci-openshift-assisted-service-release-ocm-2.13-e2e-ai-operator-ztp-sno-day2-workers-periodic
  spec:
    containers:
    - args:
      - --gcs-upload-secret=/secrets/gcs/service-account.json
      - --image-import-pull-secret=/etc/pull-secret/.dockerconfigjson
      - --lease-server-credentials-file=/etc/boskos/credentials
      - --report-credentials-file=/etc/report/credentials
      - --secret-dir=/secrets/ci-pull-credentials
      - --target=e2e-ai-operator-ztp-sno-day2-workers-periodic
      command:
      - ci-operator
      image: ci-operator:latest
      imagePullPolicy: Always
      name: ""
      resources:
        requests:
          cpu: 10m
      volumeMounts:
      - mountPath: /etc/boskos
        name: boskos
        readOnly: true
      - mountPath: /secrets/ci-pull-credentials
        name: ci-pull-credentials
        readOnly: true
      - mountPath: /secrets/gcs
        name: gcs-credentials
        readOnly: true
      - mountPath: /secrets/manifest-tool
        name: manifest-tool-local-pusher
        readOnly: true
      - mountPath: /etc/pull-secret
        name: pull-secret
        readOnly: true
      - mountPath: /etc/report
        name: result-aggregator
        readOnly: true
    serviceAccountName: ci-operator
    volumes:
    - name: boskos
      secret:
        items:
        - key: credentials
          path: credentials
        secretName: boskos-credentials
    - name: ci-pull-credentials
      secret:
        secretName: ci-pull-credentials
    - name: manifest-tool-local-pusher
      secret:
        secretName: manifest-tool-local-pusher
    - name: pull-secret
      secret:
        secretName: registry-pull-credentials
    - name: result-aggregator
      secret:
        secretName: result-aggregator
- agent: kubernetes
  cluster: build10
  cron: 10 2 * * *
  decorate: true
  extra_refs:
  - base_ref: release-ocm-2.13
    org: openshift
    repo: assisted-service
  labels:
    ci.openshift.io/generator: prowgen
    job-release: "4.18"
    pj-rehearse.openshift.io/can-be-rehearsed: "true"
  name: periodic-ci-openshift-assisted-service-release-ocm-2.13-mirror-nightly-image
  spec:
    containers:
    - args:
      - --gcs-upload-secret=/secrets/gcs/service-account.json
      - --image-import-pull-secret=/etc/pull-secret/.dockerconfigjson
      - --report-credentials-file=/etc/report/credentials
      - --secret-dir=/secrets/ci-pull-credentials
      - --target=mirror-nightly-image
      command:
      - ci-operator
      image: ci-operator:latest
      imagePullPolicy: Always
      name: ""
      resources:
        requests:
          cpu: 10m
      volumeMounts:
      - mountPath: /secrets/ci-pull-credentials
        name: ci-pull-credentials
        readOnly: true
      - mountPath: /secrets/gcs
        name: gcs-credentials
        readOnly: true
      - mountPath: /secrets/manifest-tool
        name: manifest-tool-local-pusher
        readOnly: true
      - mountPath: /etc/pull-secret
        name: pull-secret
        readOnly: true
      - mountPath: /etc/report
        name: result-aggregator
        readOnly: true
    serviceAccountName: ci-operator
    volumes:
    - name: ci-pull-credentials
      secret:
        secretName: ci-pull-credentials
    - name: manifest-tool-local-pusher
      secret:
        secretName: manifest-tool-local-pusher
    - name: pull-secret
      secret:
        secretName: registry-pull-credentials
    - name: result-aggregator
      secret:
        secretName: result-aggregator
- agent: kubernetes
  cluster: build10
  cron: 20 0 * * *
  decorate: true
  extra_refs:
  - base_ref: release-ocm-2.13
    org: openshift
    repo: assisted-service
  labels:
    ci.openshift.io/generator: prowgen
    job-release: "4.18"
    pj-rehearse.openshift.io/can-be-rehearsed: "true"
  name: periodic-ci-openshift-assisted-service-release-ocm-2.13-mirror-nightly-image-el8
  spec:
    containers:
    - args:
      - --gcs-upload-secret=/secrets/gcs/service-account.json
      - --image-import-pull-secret=/etc/pull-secret/.dockerconfigjson
      - --report-credentials-file=/etc/report/credentials
      - --secret-dir=/secrets/ci-pull-credentials
      - --target=mirror-nightly-image-el8
      command:
      - ci-operator
      image: ci-operator:latest
      imagePullPolicy: Always
      name: ""
      resources:
        requests:
          cpu: 10m
      volumeMounts:
      - mountPath: /secrets/ci-pull-credentials
        name: ci-pull-credentials
        readOnly: true
      - mountPath: /secrets/gcs
        name: gcs-credentials
        readOnly: true
      - mountPath: /secrets/manifest-tool
        name: manifest-tool-local-pusher
        readOnly: true
      - mountPath: /etc/pull-secret
        name: pull-secret
        readOnly: true
      - mountPath: /etc/report
        name: result-aggregator
        readOnly: true
    serviceAccountName: ci-operator
    volumes:
    - name: ci-pull-credentials
      secret:
        secretName: ci-pull-credentials
    - name: manifest-tool-local-pusher
      secret:
        secretName: manifest-tool-local-pusher
    - name: pull-secret
      secret:
        secretName: registry-pull-credentials
    - name: result-aggregator
      secret:
        secretName: result-aggregator
- agent: kubernetes
  cluster: build10
<<<<<<< HEAD
  cron: 00 02 * * 0-5
=======
  cron: 00 02 * * 1,3,5
>>>>>>> 1b484272
  decorate: true
  extra_refs:
  - base_ref: release-ocm-2.13
    org: openshift
    repo: assisted-service
  labels:
    ci.openshift.io/generator: prowgen
    job-release: "4.18"
    pj-rehearse.openshift.io/can-be-rehearsed: "true"
  name: periodic-ci-openshift-assisted-service-release-ocm-2.13-subsystem-aws-periodic
  spec:
    containers:
    - args:
      - --gcs-upload-secret=/secrets/gcs/service-account.json
      - --hive-kubeconfig=/secrets/hive-hive-credentials/kubeconfig
      - --image-import-pull-secret=/etc/pull-secret/.dockerconfigjson
      - --report-credentials-file=/etc/report/credentials
      - --secret-dir=/secrets/ci-pull-credentials
      - --target=subsystem-aws-periodic
      command:
      - ci-operator
      image: ci-operator:latest
      imagePullPolicy: Always
      name: ""
      resources:
        requests:
          cpu: 10m
      volumeMounts:
      - mountPath: /secrets/ci-pull-credentials
        name: ci-pull-credentials
        readOnly: true
      - mountPath: /secrets/gcs
        name: gcs-credentials
        readOnly: true
      - mountPath: /secrets/hive-hive-credentials
        name: hive-hive-credentials
        readOnly: true
      - mountPath: /secrets/manifest-tool
        name: manifest-tool-local-pusher
        readOnly: true
      - mountPath: /etc/pull-secret
        name: pull-secret
        readOnly: true
      - mountPath: /etc/report
        name: result-aggregator
        readOnly: true
    serviceAccountName: ci-operator
    volumes:
    - name: ci-pull-credentials
      secret:
        secretName: ci-pull-credentials
    - name: hive-hive-credentials
      secret:
        secretName: hive-hive-credentials
    - name: manifest-tool-local-pusher
      secret:
        secretName: manifest-tool-local-pusher
    - name: pull-secret
      secret:
        secretName: registry-pull-credentials
    - name: result-aggregator
      secret:
        secretName: result-aggregator
- agent: kubernetes
  cluster: build10
<<<<<<< HEAD
  cron: 00 03 * * 0-5
=======
  cron: 00 03 * * 1,3,5
>>>>>>> 1b484272
  decorate: true
  extra_refs:
  - base_ref: release-ocm-2.13
    org: openshift
    repo: assisted-service
  labels:
    ci.openshift.io/generator: prowgen
    job-release: "4.18"
    pj-rehearse.openshift.io/can-be-rehearsed: "true"
  name: periodic-ci-openshift-assisted-service-release-ocm-2.13-subsystem-kubeapi-aws-periodic
  spec:
    containers:
    - args:
      - --gcs-upload-secret=/secrets/gcs/service-account.json
      - --hive-kubeconfig=/secrets/hive-hive-credentials/kubeconfig
      - --image-import-pull-secret=/etc/pull-secret/.dockerconfigjson
      - --report-credentials-file=/etc/report/credentials
      - --secret-dir=/secrets/ci-pull-credentials
      - --target=subsystem-kubeapi-aws-periodic
      command:
      - ci-operator
      image: ci-operator:latest
      imagePullPolicy: Always
      name: ""
      resources:
        requests:
          cpu: 10m
      volumeMounts:
      - mountPath: /secrets/ci-pull-credentials
        name: ci-pull-credentials
        readOnly: true
      - mountPath: /secrets/gcs
        name: gcs-credentials
        readOnly: true
      - mountPath: /secrets/hive-hive-credentials
        name: hive-hive-credentials
        readOnly: true
      - mountPath: /secrets/manifest-tool
        name: manifest-tool-local-pusher
        readOnly: true
      - mountPath: /etc/pull-secret
        name: pull-secret
        readOnly: true
      - mountPath: /etc/report
        name: result-aggregator
        readOnly: true
    serviceAccountName: ci-operator
    volumes:
    - name: ci-pull-credentials
      secret:
        secretName: ci-pull-credentials
    - name: hive-hive-credentials
      secret:
        secretName: hive-hive-credentials
    - name: manifest-tool-local-pusher
      secret:
        secretName: manifest-tool-local-pusher
    - name: pull-secret
      secret:
        secretName: registry-pull-credentials
    - name: result-aggregator
      secret:
        secretName: result-aggregator<|MERGE_RESOLUTION|>--- conflicted
+++ resolved
@@ -776,11 +776,7 @@
         secretName: result-aggregator
 - agent: kubernetes
   cluster: build10
-<<<<<<< HEAD
-  cron: 00 02 * * 0-5
-=======
   cron: 00 02 * * 1,3,5
->>>>>>> 1b484272
   decorate: true
   extra_refs:
   - base_ref: release-ocm-2.13
@@ -846,11 +842,7 @@
         secretName: result-aggregator
 - agent: kubernetes
   cluster: build10
-<<<<<<< HEAD
-  cron: 00 03 * * 0-5
-=======
   cron: 00 03 * * 1,3,5
->>>>>>> 1b484272
   decorate: true
   extra_refs:
   - base_ref: release-ocm-2.13
