presubmits:
  openshift/origin:
  - agent: kubernetes
    always_run: true
    branches:
    - ^release-4\.10$
    - ^release-4\.10-
    cluster: build06
    context: ci/prow/e2e-agnostic-cmd
    decorate: true
    labels:
      ci-operator.openshift.io/cloud: azure4
      ci-operator.openshift.io/cloud-cluster-profile: azure4
      ci.openshift.io/generator: prowgen
      pj-rehearse.openshift.io/can-be-rehearsed: "true"
    name: pull-ci-openshift-origin-release-4.10-e2e-agnostic-cmd
    optional: true
    rerun_command: /test e2e-agnostic-cmd
    spec:
      containers:
      - args:
        - --gcs-upload-secret=/secrets/gcs/service-account.json
        - --image-import-pull-secret=/etc/pull-secret/.dockerconfigjson
        - --lease-server-credentials-file=/etc/boskos/credentials
        - --report-credentials-file=/etc/report/credentials
        - --secret-dir=/secrets/ci-pull-credentials
        - --target=e2e-agnostic-cmd
        command:
        - ci-operator
        image: ci-operator:latest
        imagePullPolicy: Always
        name: ""
        resources:
          requests:
            cpu: 10m
        volumeMounts:
        - mountPath: /etc/boskos
          name: boskos
          readOnly: true
        - mountPath: /secrets/ci-pull-credentials
          name: ci-pull-credentials
          readOnly: true
        - mountPath: /secrets/gcs
          name: gcs-credentials
          readOnly: true
        - mountPath: /secrets/manifest-tool
          name: manifest-tool-local-pusher
          readOnly: true
        - mountPath: /etc/pull-secret
          name: pull-secret
          readOnly: true
        - mountPath: /etc/report
          name: result-aggregator
          readOnly: true
      serviceAccountName: ci-operator
      volumes:
      - name: boskos
        secret:
          items:
          - key: credentials
            path: credentials
          secretName: boskos-credentials
      - name: ci-pull-credentials
        secret:
          secretName: ci-pull-credentials
      - name: manifest-tool-local-pusher
        secret:
          secretName: manifest-tool-local-pusher
      - name: pull-secret
        secret:
          secretName: registry-pull-credentials
      - name: result-aggregator
        secret:
          secretName: result-aggregator
    trigger: (?m)^/test( | .* )e2e-agnostic-cmd,?($|\s.*)
  - agent: kubernetes
    always_run: false
    branches:
    - ^release-4\.10$
    - ^release-4\.10-
<<<<<<< HEAD
    cluster: build06
=======
    cluster: build03
>>>>>>> 635a2bef
    context: ci/prow/e2e-aws
    decorate: true
    labels:
      ci-operator.openshift.io/cloud: aws
      ci-operator.openshift.io/cloud-cluster-profile: aws-2
      ci.openshift.io/generator: prowgen
      pj-rehearse.openshift.io/can-be-rehearsed: "true"
    name: pull-ci-openshift-origin-release-4.10-e2e-aws
    optional: true
    rerun_command: /test e2e-aws
    spec:
      containers:
      - args:
        - --gcs-upload-secret=/secrets/gcs/service-account.json
        - --image-import-pull-secret=/etc/pull-secret/.dockerconfigjson
        - --lease-server-credentials-file=/etc/boskos/credentials
        - --report-credentials-file=/etc/report/credentials
        - --secret-dir=/secrets/ci-pull-credentials
        - --target=e2e-aws
        command:
        - ci-operator
        image: ci-operator:latest
        imagePullPolicy: Always
        name: ""
        resources:
          requests:
            cpu: 10m
        volumeMounts:
        - mountPath: /etc/boskos
          name: boskos
          readOnly: true
        - mountPath: /secrets/ci-pull-credentials
          name: ci-pull-credentials
          readOnly: true
        - mountPath: /secrets/gcs
          name: gcs-credentials
          readOnly: true
        - mountPath: /secrets/manifest-tool
          name: manifest-tool-local-pusher
          readOnly: true
        - mountPath: /etc/pull-secret
          name: pull-secret
          readOnly: true
        - mountPath: /etc/report
          name: result-aggregator
          readOnly: true
      serviceAccountName: ci-operator
      volumes:
      - name: boskos
        secret:
          items:
          - key: credentials
            path: credentials
          secretName: boskos-credentials
      - name: ci-pull-credentials
        secret:
          secretName: ci-pull-credentials
      - name: manifest-tool-local-pusher
        secret:
          secretName: manifest-tool-local-pusher
      - name: pull-secret
        secret:
          secretName: registry-pull-credentials
      - name: result-aggregator
        secret:
          secretName: result-aggregator
    trigger: (?m)^/test( | .* )e2e-aws,?($|\s.*)
  - agent: kubernetes
    always_run: true
    branches:
    - ^release-4\.10$
    - ^release-4\.10-
<<<<<<< HEAD
    cluster: build06
=======
    cluster: build03
>>>>>>> 635a2bef
    context: ci/prow/e2e-aws-cgroupsv2
    decorate: true
    labels:
      ci-operator.openshift.io/cloud: aws
      ci-operator.openshift.io/cloud-cluster-profile: aws
      ci.openshift.io/generator: prowgen
      pj-rehearse.openshift.io/can-be-rehearsed: "true"
    name: pull-ci-openshift-origin-release-4.10-e2e-aws-cgroupsv2
    optional: true
    rerun_command: /test e2e-aws-cgroupsv2
    spec:
      containers:
      - args:
        - --gcs-upload-secret=/secrets/gcs/service-account.json
        - --image-import-pull-secret=/etc/pull-secret/.dockerconfigjson
        - --lease-server-credentials-file=/etc/boskos/credentials
        - --report-credentials-file=/etc/report/credentials
        - --secret-dir=/secrets/ci-pull-credentials
        - --target=e2e-aws-cgroupsv2
        command:
        - ci-operator
        image: ci-operator:latest
        imagePullPolicy: Always
        name: ""
        resources:
          requests:
            cpu: 10m
        volumeMounts:
        - mountPath: /etc/boskos
          name: boskos
          readOnly: true
        - mountPath: /secrets/ci-pull-credentials
          name: ci-pull-credentials
          readOnly: true
        - mountPath: /secrets/gcs
          name: gcs-credentials
          readOnly: true
        - mountPath: /secrets/manifest-tool
          name: manifest-tool-local-pusher
          readOnly: true
        - mountPath: /etc/pull-secret
          name: pull-secret
          readOnly: true
        - mountPath: /etc/report
          name: result-aggregator
          readOnly: true
      serviceAccountName: ci-operator
      volumes:
      - name: boskos
        secret:
          items:
          - key: credentials
            path: credentials
          secretName: boskos-credentials
      - name: ci-pull-credentials
        secret:
          secretName: ci-pull-credentials
      - name: manifest-tool-local-pusher
        secret:
          secretName: manifest-tool-local-pusher
      - name: pull-secret
        secret:
          secretName: registry-pull-credentials
      - name: result-aggregator
        secret:
          secretName: result-aggregator
    trigger: (?m)^/test( | .* )e2e-aws-cgroupsv2,?($|\s.*)
  - agent: kubernetes
    always_run: true
    branches:
    - ^release-4\.10$
    - ^release-4\.10-
<<<<<<< HEAD
    cluster: build06
=======
    cluster: build03
>>>>>>> 635a2bef
    context: ci/prow/e2e-aws-csi
    decorate: true
    labels:
      ci-operator.openshift.io/cloud: aws
      ci-operator.openshift.io/cloud-cluster-profile: aws-2
      ci.openshift.io/generator: prowgen
      pj-rehearse.openshift.io/can-be-rehearsed: "true"
    name: pull-ci-openshift-origin-release-4.10-e2e-aws-csi
    optional: true
    rerun_command: /test e2e-aws-csi
    spec:
      containers:
      - args:
        - --gcs-upload-secret=/secrets/gcs/service-account.json
        - --image-import-pull-secret=/etc/pull-secret/.dockerconfigjson
        - --lease-server-credentials-file=/etc/boskos/credentials
        - --report-credentials-file=/etc/report/credentials
        - --secret-dir=/secrets/ci-pull-credentials
        - --target=e2e-aws-csi
        command:
        - ci-operator
        image: ci-operator:latest
        imagePullPolicy: Always
        name: ""
        resources:
          requests:
            cpu: 10m
        volumeMounts:
        - mountPath: /etc/boskos
          name: boskos
          readOnly: true
        - mountPath: /secrets/ci-pull-credentials
          name: ci-pull-credentials
          readOnly: true
        - mountPath: /secrets/gcs
          name: gcs-credentials
          readOnly: true
        - mountPath: /secrets/manifest-tool
          name: manifest-tool-local-pusher
          readOnly: true
        - mountPath: /etc/pull-secret
          name: pull-secret
          readOnly: true
        - mountPath: /etc/report
          name: result-aggregator
          readOnly: true
      serviceAccountName: ci-operator
      volumes:
      - name: boskos
        secret:
          items:
          - key: credentials
            path: credentials
          secretName: boskos-credentials
      - name: ci-pull-credentials
        secret:
          secretName: ci-pull-credentials
      - name: manifest-tool-local-pusher
        secret:
          secretName: manifest-tool-local-pusher
      - name: pull-secret
        secret:
          secretName: registry-pull-credentials
      - name: result-aggregator
        secret:
          secretName: result-aggregator
    trigger: (?m)^/test( | .* )e2e-aws-csi,?($|\s.*)
  - agent: kubernetes
    always_run: false
    branches:
    - ^release-4\.10$
    - ^release-4\.10-
<<<<<<< HEAD
    cluster: build06
=======
    cluster: build03
>>>>>>> 635a2bef
    context: ci/prow/e2e-aws-csi-migration
    decorate: true
    labels:
      ci-operator.openshift.io/cloud: aws
      ci-operator.openshift.io/cloud-cluster-profile: aws
      ci.openshift.io/generator: prowgen
      pj-rehearse.openshift.io/can-be-rehearsed: "true"
    name: pull-ci-openshift-origin-release-4.10-e2e-aws-csi-migration
    optional: true
    rerun_command: /test e2e-aws-csi-migration
    spec:
      containers:
      - args:
        - --gcs-upload-secret=/secrets/gcs/service-account.json
        - --image-import-pull-secret=/etc/pull-secret/.dockerconfigjson
        - --lease-server-credentials-file=/etc/boskos/credentials
        - --report-credentials-file=/etc/report/credentials
        - --secret-dir=/secrets/ci-pull-credentials
        - --target=e2e-aws-csi-migration
        command:
        - ci-operator
        image: ci-operator:latest
        imagePullPolicy: Always
        name: ""
        resources:
          requests:
            cpu: 10m
        volumeMounts:
        - mountPath: /etc/boskos
          name: boskos
          readOnly: true
        - mountPath: /secrets/ci-pull-credentials
          name: ci-pull-credentials
          readOnly: true
        - mountPath: /secrets/gcs
          name: gcs-credentials
          readOnly: true
        - mountPath: /secrets/manifest-tool
          name: manifest-tool-local-pusher
          readOnly: true
        - mountPath: /etc/pull-secret
          name: pull-secret
          readOnly: true
        - mountPath: /etc/report
          name: result-aggregator
          readOnly: true
      serviceAccountName: ci-operator
      volumes:
      - name: boskos
        secret:
          items:
          - key: credentials
            path: credentials
          secretName: boskos-credentials
      - name: ci-pull-credentials
        secret:
          secretName: ci-pull-credentials
      - name: manifest-tool-local-pusher
        secret:
          secretName: manifest-tool-local-pusher
      - name: pull-secret
        secret:
          secretName: registry-pull-credentials
      - name: result-aggregator
        secret:
          secretName: result-aggregator
    trigger: (?m)^/test( | .* )e2e-aws-csi-migration,?($|\s.*)
  - agent: kubernetes
    always_run: false
    branches:
    - ^release-4\.10$
    - ^release-4\.10-
<<<<<<< HEAD
    cluster: build06
=======
    cluster: build03
>>>>>>> 635a2bef
    context: ci/prow/e2e-aws-disruptive
    decorate: true
    labels:
      ci-operator.openshift.io/cloud: aws
      ci-operator.openshift.io/cloud-cluster-profile: aws-2
      ci.openshift.io/generator: prowgen
      pj-rehearse.openshift.io/can-be-rehearsed: "true"
    name: pull-ci-openshift-origin-release-4.10-e2e-aws-disruptive
    optional: true
    rerun_command: /test e2e-aws-disruptive
    spec:
      containers:
      - args:
        - --gcs-upload-secret=/secrets/gcs/service-account.json
        - --image-import-pull-secret=/etc/pull-secret/.dockerconfigjson
        - --lease-server-credentials-file=/etc/boskos/credentials
        - --report-credentials-file=/etc/report/credentials
        - --secret-dir=/secrets/ci-pull-credentials
        - --target=e2e-aws-disruptive
        command:
        - ci-operator
        image: ci-operator:latest
        imagePullPolicy: Always
        name: ""
        resources:
          requests:
            cpu: 10m
        volumeMounts:
        - mountPath: /etc/boskos
          name: boskos
          readOnly: true
        - mountPath: /secrets/ci-pull-credentials
          name: ci-pull-credentials
          readOnly: true
        - mountPath: /secrets/gcs
          name: gcs-credentials
          readOnly: true
        - mountPath: /secrets/manifest-tool
          name: manifest-tool-local-pusher
          readOnly: true
        - mountPath: /etc/pull-secret
          name: pull-secret
          readOnly: true
        - mountPath: /etc/report
          name: result-aggregator
          readOnly: true
      serviceAccountName: ci-operator
      volumes:
      - name: boskos
        secret:
          items:
          - key: credentials
            path: credentials
          secretName: boskos-credentials
      - name: ci-pull-credentials
        secret:
          secretName: ci-pull-credentials
      - name: manifest-tool-local-pusher
        secret:
          secretName: manifest-tool-local-pusher
      - name: pull-secret
        secret:
          secretName: registry-pull-credentials
      - name: result-aggregator
        secret:
          secretName: result-aggregator
    trigger: (?m)^/test( | .* )e2e-aws-disruptive,?($|\s.*)
  - agent: kubernetes
    always_run: true
    branches:
    - ^release-4\.10$
    - ^release-4\.10-
<<<<<<< HEAD
    cluster: build06
=======
    cluster: build03
>>>>>>> 635a2bef
    context: ci/prow/e2e-aws-fips
    decorate: true
    labels:
      ci-operator.openshift.io/cloud: aws
      ci-operator.openshift.io/cloud-cluster-profile: aws-2
      ci.openshift.io/generator: prowgen
      pj-rehearse.openshift.io/can-be-rehearsed: "true"
    name: pull-ci-openshift-origin-release-4.10-e2e-aws-fips
    rerun_command: /test e2e-aws-fips
    spec:
      containers:
      - args:
        - --gcs-upload-secret=/secrets/gcs/service-account.json
        - --image-import-pull-secret=/etc/pull-secret/.dockerconfigjson
        - --lease-server-credentials-file=/etc/boskos/credentials
        - --report-credentials-file=/etc/report/credentials
        - --secret-dir=/secrets/ci-pull-credentials
        - --target=e2e-aws-fips
        command:
        - ci-operator
        image: ci-operator:latest
        imagePullPolicy: Always
        name: ""
        resources:
          requests:
            cpu: 10m
        volumeMounts:
        - mountPath: /etc/boskos
          name: boskos
          readOnly: true
        - mountPath: /secrets/ci-pull-credentials
          name: ci-pull-credentials
          readOnly: true
        - mountPath: /secrets/gcs
          name: gcs-credentials
          readOnly: true
        - mountPath: /secrets/manifest-tool
          name: manifest-tool-local-pusher
          readOnly: true
        - mountPath: /etc/pull-secret
          name: pull-secret
          readOnly: true
        - mountPath: /etc/report
          name: result-aggregator
          readOnly: true
      serviceAccountName: ci-operator
      volumes:
      - name: boskos
        secret:
          items:
          - key: credentials
            path: credentials
          secretName: boskos-credentials
      - name: ci-pull-credentials
        secret:
          secretName: ci-pull-credentials
      - name: manifest-tool-local-pusher
        secret:
          secretName: manifest-tool-local-pusher
      - name: pull-secret
        secret:
          secretName: registry-pull-credentials
      - name: result-aggregator
        secret:
          secretName: result-aggregator
    trigger: (?m)^/test( | .* )e2e-aws-fips,?($|\s.*)
  - agent: kubernetes
    always_run: false
    branches:
    - ^release-4\.10$
    - ^release-4\.10-
<<<<<<< HEAD
    cluster: build06
=======
    cluster: build03
>>>>>>> 635a2bef
    context: ci/prow/e2e-aws-image-registry
    decorate: true
    labels:
      ci-operator.openshift.io/cloud: aws
      ci-operator.openshift.io/cloud-cluster-profile: aws-2
      ci.openshift.io/generator: prowgen
      pj-rehearse.openshift.io/can-be-rehearsed: "true"
    name: pull-ci-openshift-origin-release-4.10-e2e-aws-image-registry
    rerun_command: /test e2e-aws-image-registry
    run_if_changed: ^(pkg/image)|^(test/extended/registry)|^(test/extended/images)|^(test/extended/imageapis)|^(vendor/github.com/docker/distribution)
    spec:
      containers:
      - args:
        - --gcs-upload-secret=/secrets/gcs/service-account.json
        - --image-import-pull-secret=/etc/pull-secret/.dockerconfigjson
        - --lease-server-credentials-file=/etc/boskos/credentials
        - --report-credentials-file=/etc/report/credentials
        - --secret-dir=/secrets/ci-pull-credentials
        - --target=e2e-aws-image-registry
        command:
        - ci-operator
        image: ci-operator:latest
        imagePullPolicy: Always
        name: ""
        resources:
          requests:
            cpu: 10m
        volumeMounts:
        - mountPath: /etc/boskos
          name: boskos
          readOnly: true
        - mountPath: /secrets/ci-pull-credentials
          name: ci-pull-credentials
          readOnly: true
        - mountPath: /secrets/gcs
          name: gcs-credentials
          readOnly: true
        - mountPath: /secrets/manifest-tool
          name: manifest-tool-local-pusher
          readOnly: true
        - mountPath: /etc/pull-secret
          name: pull-secret
          readOnly: true
        - mountPath: /etc/report
          name: result-aggregator
          readOnly: true
      serviceAccountName: ci-operator
      volumes:
      - name: boskos
        secret:
          items:
          - key: credentials
            path: credentials
          secretName: boskos-credentials
      - name: ci-pull-credentials
        secret:
          secretName: ci-pull-credentials
      - name: manifest-tool-local-pusher
        secret:
          secretName: manifest-tool-local-pusher
      - name: pull-secret
        secret:
          secretName: registry-pull-credentials
      - name: result-aggregator
        secret:
          secretName: result-aggregator
    trigger: (?m)^/test( | .* )e2e-aws-image-registry,?($|\s.*)
  - agent: kubernetes
    always_run: false
    branches:
    - ^release-4\.10$
    - ^release-4\.10-
<<<<<<< HEAD
    cluster: build06
=======
    cluster: build03
>>>>>>> 635a2bef
    context: ci/prow/e2e-aws-jenkins
    decorate: true
    labels:
      ci-operator.openshift.io/cloud: aws
      ci-operator.openshift.io/cloud-cluster-profile: aws-2
      ci.openshift.io/generator: prowgen
      pj-rehearse.openshift.io/can-be-rehearsed: "true"
    name: pull-ci-openshift-origin-release-4.10-e2e-aws-jenkins
    rerun_command: /test e2e-aws-jenkins
    run_if_changed: ^(test/extended/builds/pipeline_jenkins_e2e.go)|^(test/extended/testdata/jenkins-plugin)|^(examples/jenkins)
    spec:
      containers:
      - args:
        - --gcs-upload-secret=/secrets/gcs/service-account.json
        - --image-import-pull-secret=/etc/pull-secret/.dockerconfigjson
        - --lease-server-credentials-file=/etc/boskos/credentials
        - --report-credentials-file=/etc/report/credentials
        - --secret-dir=/secrets/ci-pull-credentials
        - --target=e2e-aws-jenkins
        command:
        - ci-operator
        image: ci-operator:latest
        imagePullPolicy: Always
        name: ""
        resources:
          requests:
            cpu: 10m
        volumeMounts:
        - mountPath: /etc/boskos
          name: boskos
          readOnly: true
        - mountPath: /secrets/ci-pull-credentials
          name: ci-pull-credentials
          readOnly: true
        - mountPath: /secrets/gcs
          name: gcs-credentials
          readOnly: true
        - mountPath: /secrets/manifest-tool
          name: manifest-tool-local-pusher
          readOnly: true
        - mountPath: /etc/pull-secret
          name: pull-secret
          readOnly: true
        - mountPath: /etc/report
          name: result-aggregator
          readOnly: true
      serviceAccountName: ci-operator
      volumes:
      - name: boskos
        secret:
          items:
          - key: credentials
            path: credentials
          secretName: boskos-credentials
      - name: ci-pull-credentials
        secret:
          secretName: ci-pull-credentials
      - name: manifest-tool-local-pusher
        secret:
          secretName: manifest-tool-local-pusher
      - name: pull-secret
        secret:
          secretName: registry-pull-credentials
      - name: result-aggregator
        secret:
          secretName: result-aggregator
    trigger: (?m)^/test( | .* )e2e-aws-jenkins,?($|\s.*)
  - agent: kubernetes
    always_run: false
    branches:
    - ^release-4\.10$
    - ^release-4\.10-
<<<<<<< HEAD
    cluster: build06
=======
    cluster: build03
>>>>>>> 635a2bef
    context: ci/prow/e2e-aws-multitenant
    decorate: true
    labels:
      ci-operator.openshift.io/cloud: aws
      ci-operator.openshift.io/cloud-cluster-profile: aws-2
      ci.openshift.io/generator: prowgen
      pj-rehearse.openshift.io/can-be-rehearsed: "true"
    name: pull-ci-openshift-origin-release-4.10-e2e-aws-multitenant
    optional: true
    rerun_command: /test e2e-aws-multitenant
    spec:
      containers:
      - args:
        - --gcs-upload-secret=/secrets/gcs/service-account.json
        - --image-import-pull-secret=/etc/pull-secret/.dockerconfigjson
        - --lease-server-credentials-file=/etc/boskos/credentials
        - --report-credentials-file=/etc/report/credentials
        - --secret-dir=/secrets/ci-pull-credentials
        - --target=e2e-aws-multitenant
        command:
        - ci-operator
        image: ci-operator:latest
        imagePullPolicy: Always
        name: ""
        resources:
          requests:
            cpu: 10m
        volumeMounts:
        - mountPath: /etc/boskos
          name: boskos
          readOnly: true
        - mountPath: /secrets/ci-pull-credentials
          name: ci-pull-credentials
          readOnly: true
        - mountPath: /secrets/gcs
          name: gcs-credentials
          readOnly: true
        - mountPath: /secrets/manifest-tool
          name: manifest-tool-local-pusher
          readOnly: true
        - mountPath: /etc/pull-secret
          name: pull-secret
          readOnly: true
        - mountPath: /etc/report
          name: result-aggregator
          readOnly: true
      serviceAccountName: ci-operator
      volumes:
      - name: boskos
        secret:
          items:
          - key: credentials
            path: credentials
          secretName: boskos-credentials
      - name: ci-pull-credentials
        secret:
          secretName: ci-pull-credentials
      - name: manifest-tool-local-pusher
        secret:
          secretName: manifest-tool-local-pusher
      - name: pull-secret
        secret:
          secretName: registry-pull-credentials
      - name: result-aggregator
        secret:
          secretName: result-aggregator
    trigger: (?m)^/test( | .* )e2e-aws-multitenant,?($|\s.*)
  - agent: kubernetes
    always_run: false
    branches:
    - ^release-4\.10$
    - ^release-4\.10-
<<<<<<< HEAD
    cluster: build06
=======
    cluster: build03
>>>>>>> 635a2bef
    context: ci/prow/e2e-aws-ovn
    decorate: true
    labels:
      ci-operator.openshift.io/cloud: aws
      ci-operator.openshift.io/cloud-cluster-profile: aws-2
      ci.openshift.io/generator: prowgen
      pj-rehearse.openshift.io/can-be-rehearsed: "true"
    name: pull-ci-openshift-origin-release-4.10-e2e-aws-ovn
    optional: true
    rerun_command: /test e2e-aws-ovn
    spec:
      containers:
      - args:
        - --gcs-upload-secret=/secrets/gcs/service-account.json
        - --image-import-pull-secret=/etc/pull-secret/.dockerconfigjson
        - --lease-server-credentials-file=/etc/boskos/credentials
        - --report-credentials-file=/etc/report/credentials
        - --secret-dir=/secrets/ci-pull-credentials
        - --target=e2e-aws-ovn
        command:
        - ci-operator
        image: ci-operator:latest
        imagePullPolicy: Always
        name: ""
        resources:
          requests:
            cpu: 10m
        volumeMounts:
        - mountPath: /etc/boskos
          name: boskos
          readOnly: true
        - mountPath: /secrets/ci-pull-credentials
          name: ci-pull-credentials
          readOnly: true
        - mountPath: /secrets/gcs
          name: gcs-credentials
          readOnly: true
        - mountPath: /secrets/manifest-tool
          name: manifest-tool-local-pusher
          readOnly: true
        - mountPath: /etc/pull-secret
          name: pull-secret
          readOnly: true
        - mountPath: /etc/report
          name: result-aggregator
          readOnly: true
      serviceAccountName: ci-operator
      volumes:
      - name: boskos
        secret:
          items:
          - key: credentials
            path: credentials
          secretName: boskos-credentials
      - name: ci-pull-credentials
        secret:
          secretName: ci-pull-credentials
      - name: manifest-tool-local-pusher
        secret:
          secretName: manifest-tool-local-pusher
      - name: pull-secret
        secret:
          secretName: registry-pull-credentials
      - name: result-aggregator
        secret:
          secretName: result-aggregator
    trigger: (?m)^/test( | .* )e2e-aws-ovn,?($|\s.*)
  - agent: kubernetes
    always_run: false
    branches:
    - ^release-4\.10$
    - ^release-4\.10-
<<<<<<< HEAD
    cluster: build06
=======
    cluster: build03
>>>>>>> 635a2bef
    context: ci/prow/e2e-aws-proxy
    decorate: true
    labels:
      ci-operator.openshift.io/cloud: aws
      ci-operator.openshift.io/cloud-cluster-profile: aws
      ci.openshift.io/generator: prowgen
      pj-rehearse.openshift.io/can-be-rehearsed: "true"
    name: pull-ci-openshift-origin-release-4.10-e2e-aws-proxy
    optional: true
    rerun_command: /test e2e-aws-proxy
    spec:
      containers:
      - args:
        - --gcs-upload-secret=/secrets/gcs/service-account.json
        - --image-import-pull-secret=/etc/pull-secret/.dockerconfigjson
        - --lease-server-credentials-file=/etc/boskos/credentials
        - --report-credentials-file=/etc/report/credentials
        - --secret-dir=/secrets/ci-pull-credentials
        - --target=e2e-aws-proxy
        command:
        - ci-operator
        image: ci-operator:latest
        imagePullPolicy: Always
        name: ""
        resources:
          requests:
            cpu: 10m
        volumeMounts:
        - mountPath: /etc/boskos
          name: boskos
          readOnly: true
        - mountPath: /secrets/ci-pull-credentials
          name: ci-pull-credentials
          readOnly: true
        - mountPath: /secrets/gcs
          name: gcs-credentials
          readOnly: true
        - mountPath: /secrets/manifest-tool
          name: manifest-tool-local-pusher
          readOnly: true
        - mountPath: /etc/pull-secret
          name: pull-secret
          readOnly: true
        - mountPath: /etc/report
          name: result-aggregator
          readOnly: true
      serviceAccountName: ci-operator
      volumes:
      - name: boskos
        secret:
          items:
          - key: credentials
            path: credentials
          secretName: boskos-credentials
      - name: ci-pull-credentials
        secret:
          secretName: ci-pull-credentials
      - name: manifest-tool-local-pusher
        secret:
          secretName: manifest-tool-local-pusher
      - name: pull-secret
        secret:
          secretName: registry-pull-credentials
      - name: result-aggregator
        secret:
          secretName: result-aggregator
    trigger: (?m)^/test( | .* )e2e-aws-proxy,?($|\s.*)
  - agent: kubernetes
    always_run: true
    branches:
    - ^release-4\.10$
    - ^release-4\.10-
<<<<<<< HEAD
    cluster: build06
=======
    cluster: build03
>>>>>>> 635a2bef
    context: ci/prow/e2e-aws-serial
    decorate: true
    labels:
      ci-operator.openshift.io/cloud: aws
      ci-operator.openshift.io/cloud-cluster-profile: aws-2
      ci.openshift.io/generator: prowgen
      pj-rehearse.openshift.io/can-be-rehearsed: "true"
    name: pull-ci-openshift-origin-release-4.10-e2e-aws-serial
    rerun_command: /test e2e-aws-serial
    spec:
      containers:
      - args:
        - --gcs-upload-secret=/secrets/gcs/service-account.json
        - --image-import-pull-secret=/etc/pull-secret/.dockerconfigjson
        - --lease-server-credentials-file=/etc/boskos/credentials
        - --report-credentials-file=/etc/report/credentials
        - --secret-dir=/secrets/ci-pull-credentials
        - --target=e2e-aws-serial
        command:
        - ci-operator
        image: ci-operator:latest
        imagePullPolicy: Always
        name: ""
        resources:
          requests:
            cpu: 10m
        volumeMounts:
        - mountPath: /etc/boskos
          name: boskos
          readOnly: true
        - mountPath: /secrets/ci-pull-credentials
          name: ci-pull-credentials
          readOnly: true
        - mountPath: /secrets/gcs
          name: gcs-credentials
          readOnly: true
        - mountPath: /secrets/manifest-tool
          name: manifest-tool-local-pusher
          readOnly: true
        - mountPath: /etc/pull-secret
          name: pull-secret
          readOnly: true
        - mountPath: /etc/report
          name: result-aggregator
          readOnly: true
      serviceAccountName: ci-operator
      volumes:
      - name: boskos
        secret:
          items:
          - key: credentials
            path: credentials
          secretName: boskos-credentials
      - name: ci-pull-credentials
        secret:
          secretName: ci-pull-credentials
      - name: manifest-tool-local-pusher
        secret:
          secretName: manifest-tool-local-pusher
      - name: pull-secret
        secret:
          secretName: registry-pull-credentials
      - name: result-aggregator
        secret:
          secretName: result-aggregator
    trigger: (?m)^/test( | .* )e2e-aws-serial,?($|\s.*)
  - agent: kubernetes
    always_run: true
    branches:
    - ^release-4\.10$
    - ^release-4\.10-
<<<<<<< HEAD
    cluster: build06
=======
    cluster: build03
>>>>>>> 635a2bef
    context: ci/prow/e2e-aws-single-node
    decorate: true
    labels:
      ci-operator.openshift.io/cloud: aws
      ci-operator.openshift.io/cloud-cluster-profile: aws-2
      ci.openshift.io/generator: prowgen
      pj-rehearse.openshift.io/can-be-rehearsed: "true"
    name: pull-ci-openshift-origin-release-4.10-e2e-aws-single-node
    optional: true
    rerun_command: /test e2e-aws-single-node
    spec:
      containers:
      - args:
        - --gcs-upload-secret=/secrets/gcs/service-account.json
        - --image-import-pull-secret=/etc/pull-secret/.dockerconfigjson
        - --lease-server-credentials-file=/etc/boskos/credentials
        - --report-credentials-file=/etc/report/credentials
        - --secret-dir=/secrets/ci-pull-credentials
        - --target=e2e-aws-single-node
        command:
        - ci-operator
        image: ci-operator:latest
        imagePullPolicy: Always
        name: ""
        resources:
          requests:
            cpu: 10m
        volumeMounts:
        - mountPath: /etc/boskos
          name: boskos
          readOnly: true
        - mountPath: /secrets/ci-pull-credentials
          name: ci-pull-credentials
          readOnly: true
        - mountPath: /secrets/gcs
          name: gcs-credentials
          readOnly: true
        - mountPath: /secrets/manifest-tool
          name: manifest-tool-local-pusher
          readOnly: true
        - mountPath: /etc/pull-secret
          name: pull-secret
          readOnly: true
        - mountPath: /etc/report
          name: result-aggregator
          readOnly: true
      serviceAccountName: ci-operator
      volumes:
      - name: boskos
        secret:
          items:
          - key: credentials
            path: credentials
          secretName: boskos-credentials
      - name: ci-pull-credentials
        secret:
          secretName: ci-pull-credentials
      - name: manifest-tool-local-pusher
        secret:
          secretName: manifest-tool-local-pusher
      - name: pull-secret
        secret:
          secretName: registry-pull-credentials
      - name: result-aggregator
        secret:
          secretName: result-aggregator
    trigger: (?m)^/test( | .* )e2e-aws-single-node,?($|\s.*)
  - agent: kubernetes
    always_run: false
    branches:
    - ^release-4\.10$
    - ^release-4\.10-
<<<<<<< HEAD
    cluster: build06
=======
    cluster: build03
>>>>>>> 635a2bef
    context: ci/prow/e2e-aws-single-node-serial
    decorate: true
    labels:
      ci-operator.openshift.io/cloud: aws
      ci-operator.openshift.io/cloud-cluster-profile: aws-2
      ci.openshift.io/generator: prowgen
      pj-rehearse.openshift.io/can-be-rehearsed: "true"
    name: pull-ci-openshift-origin-release-4.10-e2e-aws-single-node-serial
    optional: true
    rerun_command: /test e2e-aws-single-node-serial
    spec:
      containers:
      - args:
        - --gcs-upload-secret=/secrets/gcs/service-account.json
        - --image-import-pull-secret=/etc/pull-secret/.dockerconfigjson
        - --lease-server-credentials-file=/etc/boskos/credentials
        - --report-credentials-file=/etc/report/credentials
        - --secret-dir=/secrets/ci-pull-credentials
        - --target=e2e-aws-single-node-serial
        command:
        - ci-operator
        image: ci-operator:latest
        imagePullPolicy: Always
        name: ""
        resources:
          requests:
            cpu: 10m
        volumeMounts:
        - mountPath: /etc/boskos
          name: boskos
          readOnly: true
        - mountPath: /secrets/ci-pull-credentials
          name: ci-pull-credentials
          readOnly: true
        - mountPath: /secrets/gcs
          name: gcs-credentials
          readOnly: true
        - mountPath: /secrets/manifest-tool
          name: manifest-tool-local-pusher
          readOnly: true
        - mountPath: /etc/pull-secret
          name: pull-secret
          readOnly: true
        - mountPath: /etc/report
          name: result-aggregator
          readOnly: true
      serviceAccountName: ci-operator
      volumes:
      - name: boskos
        secret:
          items:
          - key: credentials
            path: credentials
          secretName: boskos-credentials
      - name: ci-pull-credentials
        secret:
          secretName: ci-pull-credentials
      - name: manifest-tool-local-pusher
        secret:
          secretName: manifest-tool-local-pusher
      - name: pull-secret
        secret:
          secretName: registry-pull-credentials
      - name: result-aggregator
        secret:
          secretName: result-aggregator
    trigger: (?m)^/test( | .* )e2e-aws-single-node-serial,?($|\s.*)
  - agent: kubernetes
    always_run: false
    branches:
    - ^release-4\.10$
    - ^release-4\.10-
<<<<<<< HEAD
    cluster: build06
=======
    cluster: build03
>>>>>>> 635a2bef
    context: ci/prow/e2e-aws-upgrade
    decorate: true
    labels:
      ci-operator.openshift.io/cloud: aws
      ci-operator.openshift.io/cloud-cluster-profile: aws-2
      ci.openshift.io/generator: prowgen
      pj-rehearse.openshift.io/can-be-rehearsed: "true"
    name: pull-ci-openshift-origin-release-4.10-e2e-aws-upgrade
    optional: true
    rerun_command: /test e2e-aws-upgrade
    spec:
      containers:
      - args:
        - --gcs-upload-secret=/secrets/gcs/service-account.json
        - --image-import-pull-secret=/etc/pull-secret/.dockerconfigjson
        - --lease-server-credentials-file=/etc/boskos/credentials
        - --report-credentials-file=/etc/report/credentials
        - --secret-dir=/secrets/ci-pull-credentials
        - --target=e2e-aws-upgrade
        command:
        - ci-operator
        image: ci-operator:latest
        imagePullPolicy: Always
        name: ""
        resources:
          requests:
            cpu: 10m
        volumeMounts:
        - mountPath: /etc/boskos
          name: boskos
          readOnly: true
        - mountPath: /secrets/ci-pull-credentials
          name: ci-pull-credentials
          readOnly: true
        - mountPath: /secrets/gcs
          name: gcs-credentials
          readOnly: true
        - mountPath: /secrets/manifest-tool
          name: manifest-tool-local-pusher
          readOnly: true
        - mountPath: /etc/pull-secret
          name: pull-secret
          readOnly: true
        - mountPath: /etc/report
          name: result-aggregator
          readOnly: true
      serviceAccountName: ci-operator
      volumes:
      - name: boskos
        secret:
          items:
          - key: credentials
            path: credentials
          secretName: boskos-credentials
      - name: ci-pull-credentials
        secret:
          secretName: ci-pull-credentials
      - name: manifest-tool-local-pusher
        secret:
          secretName: manifest-tool-local-pusher
      - name: pull-secret
        secret:
          secretName: registry-pull-credentials
      - name: result-aggregator
        secret:
          secretName: result-aggregator
    trigger: (?m)^/test( | .* )e2e-aws-upgrade,?($|\s.*)
  - agent: kubernetes
    always_run: false
    branches:
    - ^release-4\.10$
    - ^release-4\.10-
    cluster: build06
    context: ci/prow/e2e-azure
    decorate: true
    labels:
      ci-operator.openshift.io/cloud: azure4
      ci-operator.openshift.io/cloud-cluster-profile: azure4
      ci.openshift.io/generator: prowgen
      pj-rehearse.openshift.io/can-be-rehearsed: "true"
    name: pull-ci-openshift-origin-release-4.10-e2e-azure
    optional: true
    rerun_command: /test e2e-azure
    spec:
      containers:
      - args:
        - --gcs-upload-secret=/secrets/gcs/service-account.json
        - --image-import-pull-secret=/etc/pull-secret/.dockerconfigjson
        - --lease-server-credentials-file=/etc/boskos/credentials
        - --report-credentials-file=/etc/report/credentials
        - --secret-dir=/secrets/ci-pull-credentials
        - --target=e2e-azure
        command:
        - ci-operator
        image: ci-operator:latest
        imagePullPolicy: Always
        name: ""
        resources:
          requests:
            cpu: 10m
        volumeMounts:
        - mountPath: /etc/boskos
          name: boskos
          readOnly: true
        - mountPath: /secrets/ci-pull-credentials
          name: ci-pull-credentials
          readOnly: true
        - mountPath: /secrets/gcs
          name: gcs-credentials
          readOnly: true
        - mountPath: /secrets/manifest-tool
          name: manifest-tool-local-pusher
          readOnly: true
        - mountPath: /etc/pull-secret
          name: pull-secret
          readOnly: true
        - mountPath: /etc/report
          name: result-aggregator
          readOnly: true
      serviceAccountName: ci-operator
      volumes:
      - name: boskos
        secret:
          items:
          - key: credentials
            path: credentials
          secretName: boskos-credentials
      - name: ci-pull-credentials
        secret:
          secretName: ci-pull-credentials
      - name: manifest-tool-local-pusher
        secret:
          secretName: manifest-tool-local-pusher
      - name: pull-secret
        secret:
          secretName: registry-pull-credentials
      - name: result-aggregator
        secret:
          secretName: result-aggregator
    trigger: (?m)^/test( | .* )e2e-azure,?($|\s.*)
  - agent: kubernetes
    always_run: true
    branches:
    - ^release-4\.10$
    - ^release-4\.10-
    cluster: build02
    context: ci/prow/e2e-gcp
    decorate: true
    labels:
      ci-operator.openshift.io/cloud: gcp
      ci-operator.openshift.io/cloud-cluster-profile: gcp-3
      ci.openshift.io/generator: prowgen
      pj-rehearse.openshift.io/can-be-rehearsed: "true"
    name: pull-ci-openshift-origin-release-4.10-e2e-gcp
    rerun_command: /test e2e-gcp
    spec:
      containers:
      - args:
        - --gcs-upload-secret=/secrets/gcs/service-account.json
        - --image-import-pull-secret=/etc/pull-secret/.dockerconfigjson
        - --lease-server-credentials-file=/etc/boskos/credentials
        - --report-credentials-file=/etc/report/credentials
        - --secret-dir=/secrets/ci-pull-credentials
        - --target=e2e-gcp
        command:
        - ci-operator
        image: ci-operator:latest
        imagePullPolicy: Always
        name: ""
        resources:
          requests:
            cpu: 10m
        volumeMounts:
        - mountPath: /etc/boskos
          name: boskos
          readOnly: true
        - mountPath: /secrets/ci-pull-credentials
          name: ci-pull-credentials
          readOnly: true
        - mountPath: /secrets/gcs
          name: gcs-credentials
          readOnly: true
        - mountPath: /secrets/manifest-tool
          name: manifest-tool-local-pusher
          readOnly: true
        - mountPath: /etc/pull-secret
          name: pull-secret
          readOnly: true
        - mountPath: /etc/report
          name: result-aggregator
          readOnly: true
      serviceAccountName: ci-operator
      volumes:
      - name: boskos
        secret:
          items:
          - key: credentials
            path: credentials
          secretName: boskos-credentials
      - name: ci-pull-credentials
        secret:
          secretName: ci-pull-credentials
      - name: manifest-tool-local-pusher
        secret:
          secretName: manifest-tool-local-pusher
      - name: pull-secret
        secret:
          secretName: registry-pull-credentials
      - name: result-aggregator
        secret:
          secretName: result-aggregator
    trigger: (?m)^/test( | .* )e2e-gcp,?($|\s.*)
  - agent: kubernetes
    always_run: false
    branches:
    - ^release-4\.10$
    - ^release-4\.10-
    cluster: build02
    context: ci/prow/e2e-gcp-builds
    decorate: true
    labels:
      ci-operator.openshift.io/cloud: gcp
      ci-operator.openshift.io/cloud-cluster-profile: gcp-openshift-gce-devel-ci-2
      ci.openshift.io/generator: prowgen
      pj-rehearse.openshift.io/can-be-rehearsed: "true"
    name: pull-ci-openshift-origin-release-4.10-e2e-gcp-builds
    rerun_command: /test e2e-gcp-builds
    run_if_changed: ^(pkg/oc/cli/startbuild/startbuild.go)|^(pkg/build)|^(staging/src/.*/pkg/.*build)|^(pkg/cmd/infra/builder)|^(test/extended/builds)|^(test/extended/testdata/builds)|^(test/extended/util)|^(vendor/github.com/openshift/source-to-image)|^(vendor/github.com/openshift/imagebuilder)
    spec:
      containers:
      - args:
        - --gcs-upload-secret=/secrets/gcs/service-account.json
        - --image-import-pull-secret=/etc/pull-secret/.dockerconfigjson
        - --lease-server-credentials-file=/etc/boskos/credentials
        - --report-credentials-file=/etc/report/credentials
        - --secret-dir=/secrets/ci-pull-credentials
        - --target=e2e-gcp-builds
        command:
        - ci-operator
        image: ci-operator:latest
        imagePullPolicy: Always
        name: ""
        resources:
          requests:
            cpu: 10m
        volumeMounts:
        - mountPath: /etc/boskos
          name: boskos
          readOnly: true
        - mountPath: /secrets/ci-pull-credentials
          name: ci-pull-credentials
          readOnly: true
        - mountPath: /secrets/gcs
          name: gcs-credentials
          readOnly: true
        - mountPath: /secrets/manifest-tool
          name: manifest-tool-local-pusher
          readOnly: true
        - mountPath: /etc/pull-secret
          name: pull-secret
          readOnly: true
        - mountPath: /etc/report
          name: result-aggregator
          readOnly: true
      serviceAccountName: ci-operator
      volumes:
      - name: boskos
        secret:
          items:
          - key: credentials
            path: credentials
          secretName: boskos-credentials
      - name: ci-pull-credentials
        secret:
          secretName: ci-pull-credentials
      - name: manifest-tool-local-pusher
        secret:
          secretName: manifest-tool-local-pusher
      - name: pull-secret
        secret:
          secretName: registry-pull-credentials
      - name: result-aggregator
        secret:
          secretName: result-aggregator
    trigger: (?m)^/test( | .* )e2e-gcp-builds,?($|\s.*)
  - agent: kubernetes
    always_run: true
    branches:
    - ^release-4\.10$
    - ^release-4\.10-
    cluster: build02
    context: ci/prow/e2e-gcp-csi
    decorate: true
    labels:
      ci-operator.openshift.io/cloud: gcp
      ci-operator.openshift.io/cloud-cluster-profile: gcp
      ci.openshift.io/generator: prowgen
      pj-rehearse.openshift.io/can-be-rehearsed: "true"
    name: pull-ci-openshift-origin-release-4.10-e2e-gcp-csi
    optional: true
    rerun_command: /test e2e-gcp-csi
    spec:
      containers:
      - args:
        - --gcs-upload-secret=/secrets/gcs/service-account.json
        - --image-import-pull-secret=/etc/pull-secret/.dockerconfigjson
        - --lease-server-credentials-file=/etc/boskos/credentials
        - --report-credentials-file=/etc/report/credentials
        - --secret-dir=/secrets/ci-pull-credentials
        - --target=e2e-gcp-csi
        command:
        - ci-operator
        image: ci-operator:latest
        imagePullPolicy: Always
        name: ""
        resources:
          requests:
            cpu: 10m
        volumeMounts:
        - mountPath: /etc/boskos
          name: boskos
          readOnly: true
        - mountPath: /secrets/ci-pull-credentials
          name: ci-pull-credentials
          readOnly: true
        - mountPath: /secrets/gcs
          name: gcs-credentials
          readOnly: true
        - mountPath: /secrets/manifest-tool
          name: manifest-tool-local-pusher
          readOnly: true
        - mountPath: /etc/pull-secret
          name: pull-secret
          readOnly: true
        - mountPath: /etc/report
          name: result-aggregator
          readOnly: true
      serviceAccountName: ci-operator
      volumes:
      - name: boskos
        secret:
          items:
          - key: credentials
            path: credentials
          secretName: boskos-credentials
      - name: ci-pull-credentials
        secret:
          secretName: ci-pull-credentials
      - name: manifest-tool-local-pusher
        secret:
          secretName: manifest-tool-local-pusher
      - name: pull-secret
        secret:
          secretName: registry-pull-credentials
      - name: result-aggregator
        secret:
          secretName: result-aggregator
    trigger: (?m)^/test( | .* )e2e-gcp-csi,?($|\s.*)
  - agent: kubernetes
    always_run: false
    branches:
    - ^release-4\.10$
    - ^release-4\.10-
    cluster: build02
    context: ci/prow/e2e-gcp-disruptive
    decorate: true
    labels:
      ci-operator.openshift.io/cloud: gcp
      ci-operator.openshift.io/cloud-cluster-profile: gcp-openshift-gce-devel-ci-2
      ci.openshift.io/generator: prowgen
      pj-rehearse.openshift.io/can-be-rehearsed: "true"
    name: pull-ci-openshift-origin-release-4.10-e2e-gcp-disruptive
    optional: true
    rerun_command: /test e2e-gcp-disruptive
    spec:
      containers:
      - args:
        - --gcs-upload-secret=/secrets/gcs/service-account.json
        - --image-import-pull-secret=/etc/pull-secret/.dockerconfigjson
        - --lease-server-credentials-file=/etc/boskos/credentials
        - --report-credentials-file=/etc/report/credentials
        - --secret-dir=/secrets/ci-pull-credentials
        - --target=e2e-gcp-disruptive
        command:
        - ci-operator
        image: ci-operator:latest
        imagePullPolicy: Always
        name: ""
        resources:
          requests:
            cpu: 10m
        volumeMounts:
        - mountPath: /etc/boskos
          name: boskos
          readOnly: true
        - mountPath: /secrets/ci-pull-credentials
          name: ci-pull-credentials
          readOnly: true
        - mountPath: /secrets/gcs
          name: gcs-credentials
          readOnly: true
        - mountPath: /secrets/manifest-tool
          name: manifest-tool-local-pusher
          readOnly: true
        - mountPath: /etc/pull-secret
          name: pull-secret
          readOnly: true
        - mountPath: /etc/report
          name: result-aggregator
          readOnly: true
      serviceAccountName: ci-operator
      volumes:
      - name: boskos
        secret:
          items:
          - key: credentials
            path: credentials
          secretName: boskos-credentials
      - name: ci-pull-credentials
        secret:
          secretName: ci-pull-credentials
      - name: manifest-tool-local-pusher
        secret:
          secretName: manifest-tool-local-pusher
      - name: pull-secret
        secret:
          secretName: registry-pull-credentials
      - name: result-aggregator
        secret:
          secretName: result-aggregator
    trigger: (?m)^/test( | .* )e2e-gcp-disruptive,?($|\s.*)
  - agent: kubernetes
    always_run: true
    branches:
    - ^release-4\.10$
    - ^release-4\.10-
    cluster: build02
    context: ci/prow/e2e-gcp-fips-serial
    decorate: true
    labels:
      ci-operator.openshift.io/cloud: gcp
      ci-operator.openshift.io/cloud-cluster-profile: gcp
      ci.openshift.io/generator: prowgen
      pj-rehearse.openshift.io/can-be-rehearsed: "true"
    name: pull-ci-openshift-origin-release-4.10-e2e-gcp-fips-serial
    optional: true
    rerun_command: /test e2e-gcp-fips-serial
    spec:
      containers:
      - args:
        - --gcs-upload-secret=/secrets/gcs/service-account.json
        - --image-import-pull-secret=/etc/pull-secret/.dockerconfigjson
        - --lease-server-credentials-file=/etc/boskos/credentials
        - --report-credentials-file=/etc/report/credentials
        - --secret-dir=/secrets/ci-pull-credentials
        - --target=e2e-gcp-fips-serial
        command:
        - ci-operator
        image: ci-operator:latest
        imagePullPolicy: Always
        name: ""
        resources:
          requests:
            cpu: 10m
        volumeMounts:
        - mountPath: /etc/boskos
          name: boskos
          readOnly: true
        - mountPath: /secrets/ci-pull-credentials
          name: ci-pull-credentials
          readOnly: true
        - mountPath: /secrets/gcs
          name: gcs-credentials
          readOnly: true
        - mountPath: /secrets/manifest-tool
          name: manifest-tool-local-pusher
          readOnly: true
        - mountPath: /etc/pull-secret
          name: pull-secret
          readOnly: true
        - mountPath: /etc/report
          name: result-aggregator
          readOnly: true
      serviceAccountName: ci-operator
      volumes:
      - name: boskos
        secret:
          items:
          - key: credentials
            path: credentials
          secretName: boskos-credentials
      - name: ci-pull-credentials
        secret:
          secretName: ci-pull-credentials
      - name: manifest-tool-local-pusher
        secret:
          secretName: manifest-tool-local-pusher
      - name: pull-secret
        secret:
          secretName: registry-pull-credentials
      - name: result-aggregator
        secret:
          secretName: result-aggregator
    trigger: (?m)^/test( | .* )e2e-gcp-fips-serial,?($|\s.*)
  - agent: kubernetes
    always_run: false
    branches:
    - ^release-4\.10$
    - ^release-4\.10-
    cluster: build02
    context: ci/prow/e2e-gcp-image-ecosystem
    decorate: true
    labels:
      ci-operator.openshift.io/cloud: gcp
      ci-operator.openshift.io/cloud-cluster-profile: gcp
      ci.openshift.io/generator: prowgen
      pj-rehearse.openshift.io/can-be-rehearsed: "true"
    name: pull-ci-openshift-origin-release-4.10-e2e-gcp-image-ecosystem
    rerun_command: /test e2e-gcp-image-ecosystem
    run_if_changed: ^(test/extended/image_ecosystem)|^(examples/db-templates)|^(examples/quickstarts)|^(examples/image-streams)|^(examples/jenkins)|^(vendor/github.com/openshift/source-to-image)|^(vendor/github.com/openshift/imagebuilder)
    spec:
      containers:
      - args:
        - --gcs-upload-secret=/secrets/gcs/service-account.json
        - --image-import-pull-secret=/etc/pull-secret/.dockerconfigjson
        - --lease-server-credentials-file=/etc/boskos/credentials
        - --report-credentials-file=/etc/report/credentials
        - --secret-dir=/secrets/ci-pull-credentials
        - --target=e2e-gcp-image-ecosystem
        command:
        - ci-operator
        image: ci-operator:latest
        imagePullPolicy: Always
        name: ""
        resources:
          requests:
            cpu: 10m
        volumeMounts:
        - mountPath: /etc/boskos
          name: boskos
          readOnly: true
        - mountPath: /secrets/ci-pull-credentials
          name: ci-pull-credentials
          readOnly: true
        - mountPath: /secrets/gcs
          name: gcs-credentials
          readOnly: true
        - mountPath: /secrets/manifest-tool
          name: manifest-tool-local-pusher
          readOnly: true
        - mountPath: /etc/pull-secret
          name: pull-secret
          readOnly: true
        - mountPath: /etc/report
          name: result-aggregator
          readOnly: true
      serviceAccountName: ci-operator
      volumes:
      - name: boskos
        secret:
          items:
          - key: credentials
            path: credentials
          secretName: boskos-credentials
      - name: ci-pull-credentials
        secret:
          secretName: ci-pull-credentials
      - name: manifest-tool-local-pusher
        secret:
          secretName: manifest-tool-local-pusher
      - name: pull-secret
        secret:
          secretName: registry-pull-credentials
      - name: result-aggregator
        secret:
          secretName: result-aggregator
    trigger: (?m)^/test( | .* )e2e-gcp-image-ecosystem,?($|\s.*)
  - agent: kubernetes
    always_run: true
    branches:
    - ^release-4\.10$
    - ^release-4\.10-
    cluster: build02
    context: ci/prow/e2e-gcp-upgrade
    decorate: true
    labels:
      ci-operator.openshift.io/cloud: gcp
      ci-operator.openshift.io/cloud-cluster-profile: gcp-openshift-gce-devel-ci-2
      ci.openshift.io/generator: prowgen
      pj-rehearse.openshift.io/can-be-rehearsed: "true"
    name: pull-ci-openshift-origin-release-4.10-e2e-gcp-upgrade
    rerun_command: /test e2e-gcp-upgrade
    spec:
      containers:
      - args:
        - --gcs-upload-secret=/secrets/gcs/service-account.json
        - --image-import-pull-secret=/etc/pull-secret/.dockerconfigjson
        - --lease-server-credentials-file=/etc/boskos/credentials
        - --report-credentials-file=/etc/report/credentials
        - --secret-dir=/secrets/ci-pull-credentials
        - --target=e2e-gcp-upgrade
        command:
        - ci-operator
        image: ci-operator:latest
        imagePullPolicy: Always
        name: ""
        resources:
          requests:
            cpu: 10m
        volumeMounts:
        - mountPath: /etc/boskos
          name: boskos
          readOnly: true
        - mountPath: /secrets/ci-pull-credentials
          name: ci-pull-credentials
          readOnly: true
        - mountPath: /secrets/gcs
          name: gcs-credentials
          readOnly: true
        - mountPath: /secrets/manifest-tool
          name: manifest-tool-local-pusher
          readOnly: true
        - mountPath: /etc/pull-secret
          name: pull-secret
          readOnly: true
        - mountPath: /etc/report
          name: result-aggregator
          readOnly: true
      serviceAccountName: ci-operator
      volumes:
      - name: boskos
        secret:
          items:
          - key: credentials
            path: credentials
          secretName: boskos-credentials
      - name: ci-pull-credentials
        secret:
          secretName: ci-pull-credentials
      - name: manifest-tool-local-pusher
        secret:
          secretName: manifest-tool-local-pusher
      - name: pull-secret
        secret:
          secretName: registry-pull-credentials
      - name: result-aggregator
        secret:
          secretName: result-aggregator
    trigger: (?m)^/test( | .* )e2e-gcp-upgrade,?($|\s.*)
  - agent: kubernetes
    always_run: false
    branches:
    - ^release-4\.10$
    - ^release-4\.10-
    cluster: build05
    context: ci/prow/e2e-metal-ipi
    decorate: true
    labels:
      ci-operator.openshift.io/cloud: equinix-ocp-metal
      ci-operator.openshift.io/cloud-cluster-profile: equinix-ocp-metal
      ci-operator.openshift.io/cluster: build05
      ci.openshift.io/generator: prowgen
      pj-rehearse.openshift.io/can-be-rehearsed: "true"
    name: pull-ci-openshift-origin-release-4.10-e2e-metal-ipi
    optional: true
    rerun_command: /test e2e-metal-ipi
    spec:
      containers:
      - args:
        - --gcs-upload-secret=/secrets/gcs/service-account.json
        - --image-import-pull-secret=/etc/pull-secret/.dockerconfigjson
        - --lease-server-credentials-file=/etc/boskos/credentials
        - --report-credentials-file=/etc/report/credentials
        - --secret-dir=/secrets/ci-pull-credentials
        - --target=e2e-metal-ipi
        command:
        - ci-operator
        image: ci-operator:latest
        imagePullPolicy: Always
        name: ""
        resources:
          requests:
            cpu: 10m
        volumeMounts:
        - mountPath: /etc/boskos
          name: boskos
          readOnly: true
        - mountPath: /secrets/ci-pull-credentials
          name: ci-pull-credentials
          readOnly: true
        - mountPath: /secrets/gcs
          name: gcs-credentials
          readOnly: true
        - mountPath: /secrets/manifest-tool
          name: manifest-tool-local-pusher
          readOnly: true
        - mountPath: /etc/pull-secret
          name: pull-secret
          readOnly: true
        - mountPath: /etc/report
          name: result-aggregator
          readOnly: true
      serviceAccountName: ci-operator
      volumes:
      - name: boskos
        secret:
          items:
          - key: credentials
            path: credentials
          secretName: boskos-credentials
      - name: ci-pull-credentials
        secret:
          secretName: ci-pull-credentials
      - name: manifest-tool-local-pusher
        secret:
          secretName: manifest-tool-local-pusher
      - name: pull-secret
        secret:
          secretName: registry-pull-credentials
      - name: result-aggregator
        secret:
          secretName: result-aggregator
    trigger: (?m)^/test( | .* )e2e-metal-ipi,?($|\s.*)
  - agent: kubernetes
    always_run: false
    branches:
    - ^release-4\.10$
    - ^release-4\.10-
    cluster: build05
    context: ci/prow/e2e-metal-ipi-ovn-dualstack
    decorate: true
    labels:
      ci-operator.openshift.io/cloud: equinix-ocp-metal
      ci-operator.openshift.io/cloud-cluster-profile: equinix-ocp-metal
      ci-operator.openshift.io/cluster: build05
      ci.openshift.io/generator: prowgen
      pj-rehearse.openshift.io/can-be-rehearsed: "true"
    name: pull-ci-openshift-origin-release-4.10-e2e-metal-ipi-ovn-dualstack
    optional: true
    rerun_command: /test e2e-metal-ipi-ovn-dualstack
    spec:
      containers:
      - args:
        - --gcs-upload-secret=/secrets/gcs/service-account.json
        - --image-import-pull-secret=/etc/pull-secret/.dockerconfigjson
        - --lease-server-credentials-file=/etc/boskos/credentials
        - --report-credentials-file=/etc/report/credentials
        - --secret-dir=/secrets/ci-pull-credentials
        - --target=e2e-metal-ipi-ovn-dualstack
        command:
        - ci-operator
        image: ci-operator:latest
        imagePullPolicy: Always
        name: ""
        resources:
          requests:
            cpu: 10m
        volumeMounts:
        - mountPath: /etc/boskos
          name: boskos
          readOnly: true
        - mountPath: /secrets/ci-pull-credentials
          name: ci-pull-credentials
          readOnly: true
        - mountPath: /secrets/gcs
          name: gcs-credentials
          readOnly: true
        - mountPath: /secrets/manifest-tool
          name: manifest-tool-local-pusher
          readOnly: true
        - mountPath: /etc/pull-secret
          name: pull-secret
          readOnly: true
        - mountPath: /etc/report
          name: result-aggregator
          readOnly: true
      serviceAccountName: ci-operator
      volumes:
      - name: boskos
        secret:
          items:
          - key: credentials
            path: credentials
          secretName: boskos-credentials
      - name: ci-pull-credentials
        secret:
          secretName: ci-pull-credentials
      - name: manifest-tool-local-pusher
        secret:
          secretName: manifest-tool-local-pusher
      - name: pull-secret
        secret:
          secretName: registry-pull-credentials
      - name: result-aggregator
        secret:
          secretName: result-aggregator
    trigger: (?m)^/test( | .* )e2e-metal-ipi-ovn-dualstack,?($|\s.*)
  - agent: kubernetes
    always_run: true
    branches:
    - ^release-4\.10$
    - ^release-4\.10-
    cluster: build05
    context: ci/prow/e2e-metal-ipi-ovn-ipv6
    decorate: true
    labels:
      ci-operator.openshift.io/cloud: equinix-ocp-metal
      ci-operator.openshift.io/cloud-cluster-profile: equinix-ocp-metal
      ci-operator.openshift.io/cluster: build05
      ci.openshift.io/generator: prowgen
      pj-rehearse.openshift.io/can-be-rehearsed: "true"
    name: pull-ci-openshift-origin-release-4.10-e2e-metal-ipi-ovn-ipv6
    optional: true
    rerun_command: /test e2e-metal-ipi-ovn-ipv6
    spec:
      containers:
      - args:
        - --gcs-upload-secret=/secrets/gcs/service-account.json
        - --image-import-pull-secret=/etc/pull-secret/.dockerconfigjson
        - --lease-server-credentials-file=/etc/boskos/credentials
        - --report-credentials-file=/etc/report/credentials
        - --secret-dir=/secrets/ci-pull-credentials
        - --target=e2e-metal-ipi-ovn-ipv6
        command:
        - ci-operator
        image: ci-operator:latest
        imagePullPolicy: Always
        name: ""
        resources:
          requests:
            cpu: 10m
        volumeMounts:
        - mountPath: /etc/boskos
          name: boskos
          readOnly: true
        - mountPath: /secrets/ci-pull-credentials
          name: ci-pull-credentials
          readOnly: true
        - mountPath: /secrets/gcs
          name: gcs-credentials
          readOnly: true
        - mountPath: /secrets/manifest-tool
          name: manifest-tool-local-pusher
          readOnly: true
        - mountPath: /etc/pull-secret
          name: pull-secret
          readOnly: true
        - mountPath: /etc/report
          name: result-aggregator
          readOnly: true
      serviceAccountName: ci-operator
      volumes:
      - name: boskos
        secret:
          items:
          - key: credentials
            path: credentials
          secretName: boskos-credentials
      - name: ci-pull-credentials
        secret:
          secretName: ci-pull-credentials
      - name: manifest-tool-local-pusher
        secret:
          secretName: manifest-tool-local-pusher
      - name: pull-secret
        secret:
          secretName: registry-pull-credentials
      - name: result-aggregator
        secret:
          secretName: result-aggregator
    trigger: (?m)^/test( | .* )e2e-metal-ipi-ovn-ipv6,?($|\s.*)
  - agent: kubernetes
    always_run: true
    branches:
    - ^release-4\.10$
    - ^release-4\.10-
    cluster: build05
    context: ci/prow/e2e-metal-ipi-serial
    decorate: true
    labels:
      ci-operator.openshift.io/cloud: equinix-ocp-metal
      ci-operator.openshift.io/cloud-cluster-profile: equinix-ocp-metal
      ci-operator.openshift.io/cluster: build05
      ci.openshift.io/generator: prowgen
      pj-rehearse.openshift.io/can-be-rehearsed: "true"
    name: pull-ci-openshift-origin-release-4.10-e2e-metal-ipi-serial
    optional: true
    rerun_command: /test e2e-metal-ipi-serial
    spec:
      containers:
      - args:
        - --gcs-upload-secret=/secrets/gcs/service-account.json
        - --image-import-pull-secret=/etc/pull-secret/.dockerconfigjson
        - --lease-server-credentials-file=/etc/boskos/credentials
        - --report-credentials-file=/etc/report/credentials
        - --secret-dir=/secrets/ci-pull-credentials
        - --target=e2e-metal-ipi-serial
        command:
        - ci-operator
        image: ci-operator:latest
        imagePullPolicy: Always
        name: ""
        resources:
          requests:
            cpu: 10m
        volumeMounts:
        - mountPath: /etc/boskos
          name: boskos
          readOnly: true
        - mountPath: /secrets/ci-pull-credentials
          name: ci-pull-credentials
          readOnly: true
        - mountPath: /secrets/gcs
          name: gcs-credentials
          readOnly: true
        - mountPath: /secrets/manifest-tool
          name: manifest-tool-local-pusher
          readOnly: true
        - mountPath: /etc/pull-secret
          name: pull-secret
          readOnly: true
        - mountPath: /etc/report
          name: result-aggregator
          readOnly: true
      serviceAccountName: ci-operator
      volumes:
      - name: boskos
        secret:
          items:
          - key: credentials
            path: credentials
          secretName: boskos-credentials
      - name: ci-pull-credentials
        secret:
          secretName: ci-pull-credentials
      - name: manifest-tool-local-pusher
        secret:
          secretName: manifest-tool-local-pusher
      - name: pull-secret
        secret:
          secretName: registry-pull-credentials
      - name: result-aggregator
        secret:
          secretName: result-aggregator
    trigger: (?m)^/test( | .* )e2e-metal-ipi-serial,?($|\s.*)
  - agent: kubernetes
    always_run: false
    branches:
    - ^release-4\.10$
    - ^release-4\.10-
    cluster: build05
    context: ci/prow/e2e-metal-ipi-virtualmedia
    decorate: true
    labels:
      ci-operator.openshift.io/cloud: equinix-ocp-metal
      ci-operator.openshift.io/cloud-cluster-profile: equinix-ocp-metal
      ci-operator.openshift.io/cluster: build05
      ci.openshift.io/generator: prowgen
      pj-rehearse.openshift.io/can-be-rehearsed: "true"
    name: pull-ci-openshift-origin-release-4.10-e2e-metal-ipi-virtualmedia
    optional: true
    rerun_command: /test e2e-metal-ipi-virtualmedia
    spec:
      containers:
      - args:
        - --gcs-upload-secret=/secrets/gcs/service-account.json
        - --image-import-pull-secret=/etc/pull-secret/.dockerconfigjson
        - --lease-server-credentials-file=/etc/boskos/credentials
        - --report-credentials-file=/etc/report/credentials
        - --secret-dir=/secrets/ci-pull-credentials
        - --target=e2e-metal-ipi-virtualmedia
        command:
        - ci-operator
        image: ci-operator:latest
        imagePullPolicy: Always
        name: ""
        resources:
          requests:
            cpu: 10m
        volumeMounts:
        - mountPath: /etc/boskos
          name: boskos
          readOnly: true
        - mountPath: /secrets/ci-pull-credentials
          name: ci-pull-credentials
          readOnly: true
        - mountPath: /secrets/gcs
          name: gcs-credentials
          readOnly: true
        - mountPath: /secrets/manifest-tool
          name: manifest-tool-local-pusher
          readOnly: true
        - mountPath: /etc/pull-secret
          name: pull-secret
          readOnly: true
        - mountPath: /etc/report
          name: result-aggregator
          readOnly: true
      serviceAccountName: ci-operator
      volumes:
      - name: boskos
        secret:
          items:
          - key: credentials
            path: credentials
          secretName: boskos-credentials
      - name: ci-pull-credentials
        secret:
          secretName: ci-pull-credentials
      - name: manifest-tool-local-pusher
        secret:
          secretName: manifest-tool-local-pusher
      - name: pull-secret
        secret:
          secretName: registry-pull-credentials
      - name: result-aggregator
        secret:
          secretName: result-aggregator
    trigger: (?m)^/test( | .* )e2e-metal-ipi-virtualmedia,?($|\s.*)
  - agent: kubernetes
    always_run: false
    branches:
    - ^release-4\.10$
    - ^release-4\.10-
<<<<<<< HEAD
    cluster: build06
=======
    cluster: build03
>>>>>>> 635a2bef
    context: ci/prow/e2e-openstack
    decorate: true
    labels:
      ci-operator.openshift.io/cloud: openstack-vexxhost
      ci-operator.openshift.io/cloud-cluster-profile: openstack-vexxhost
      ci.openshift.io/generator: prowgen
      pj-rehearse.openshift.io/can-be-rehearsed: "true"
    name: pull-ci-openshift-origin-release-4.10-e2e-openstack
    optional: true
    rerun_command: /test e2e-openstack
    spec:
      containers:
      - args:
        - --gcs-upload-secret=/secrets/gcs/service-account.json
        - --image-import-pull-secret=/etc/pull-secret/.dockerconfigjson
        - --lease-server-credentials-file=/etc/boskos/credentials
        - --report-credentials-file=/etc/report/credentials
        - --secret-dir=/secrets/ci-pull-credentials
        - --target=e2e-openstack
        command:
        - ci-operator
        image: ci-operator:latest
        imagePullPolicy: Always
        name: ""
        resources:
          requests:
            cpu: 10m
        volumeMounts:
        - mountPath: /etc/boskos
          name: boskos
          readOnly: true
        - mountPath: /secrets/ci-pull-credentials
          name: ci-pull-credentials
          readOnly: true
        - mountPath: /secrets/gcs
          name: gcs-credentials
          readOnly: true
        - mountPath: /secrets/manifest-tool
          name: manifest-tool-local-pusher
          readOnly: true
        - mountPath: /etc/pull-secret
          name: pull-secret
          readOnly: true
        - mountPath: /etc/report
          name: result-aggregator
          readOnly: true
      serviceAccountName: ci-operator
      volumes:
      - name: boskos
        secret:
          items:
          - key: credentials
            path: credentials
          secretName: boskos-credentials
      - name: ci-pull-credentials
        secret:
          secretName: ci-pull-credentials
      - name: manifest-tool-local-pusher
        secret:
          secretName: manifest-tool-local-pusher
      - name: pull-secret
        secret:
          secretName: registry-pull-credentials
      - name: result-aggregator
        secret:
          secretName: result-aggregator
    trigger: (?m)^/test( | .* )e2e-openstack,?($|\s.*)
  - agent: kubernetes
    always_run: false
    branches:
    - ^release-4\.10$
    - ^release-4\.10-
<<<<<<< HEAD
    cluster: build06
=======
    cluster: build03
>>>>>>> 635a2bef
    context: ci/prow/e2e-openstack-serial
    decorate: true
    labels:
      ci-operator.openshift.io/cloud: openstack-vexxhost
      ci-operator.openshift.io/cloud-cluster-profile: openstack-vexxhost
      ci.openshift.io/generator: prowgen
      pj-rehearse.openshift.io/can-be-rehearsed: "true"
    name: pull-ci-openshift-origin-release-4.10-e2e-openstack-serial
    optional: true
    rerun_command: /test e2e-openstack-serial
    spec:
      containers:
      - args:
        - --gcs-upload-secret=/secrets/gcs/service-account.json
        - --image-import-pull-secret=/etc/pull-secret/.dockerconfigjson
        - --lease-server-credentials-file=/etc/boskos/credentials
        - --report-credentials-file=/etc/report/credentials
        - --secret-dir=/secrets/ci-pull-credentials
        - --target=e2e-openstack-serial
        command:
        - ci-operator
        image: ci-operator:latest
        imagePullPolicy: Always
        name: ""
        resources:
          requests:
            cpu: 10m
        volumeMounts:
        - mountPath: /etc/boskos
          name: boskos
          readOnly: true
        - mountPath: /secrets/ci-pull-credentials
          name: ci-pull-credentials
          readOnly: true
        - mountPath: /secrets/gcs
          name: gcs-credentials
          readOnly: true
        - mountPath: /secrets/manifest-tool
          name: manifest-tool-local-pusher
          readOnly: true
        - mountPath: /etc/pull-secret
          name: pull-secret
          readOnly: true
        - mountPath: /etc/report
          name: result-aggregator
          readOnly: true
      serviceAccountName: ci-operator
      volumes:
      - name: boskos
        secret:
          items:
          - key: credentials
            path: credentials
          secretName: boskos-credentials
      - name: ci-pull-credentials
        secret:
          secretName: ci-pull-credentials
      - name: manifest-tool-local-pusher
        secret:
          secretName: manifest-tool-local-pusher
      - name: pull-secret
        secret:
          secretName: registry-pull-credentials
      - name: result-aggregator
        secret:
          secretName: result-aggregator
    trigger: (?m)^/test( | .* )e2e-openstack-serial,?($|\s.*)
  - agent: kubernetes
    always_run: false
    branches:
    - ^release-4\.10$
    - ^release-4\.10-
    cluster: vsphere02
    context: ci/prow/e2e-vsphere
    decorate: true
    labels:
      ci-operator.openshift.io/cloud: vsphere
      ci-operator.openshift.io/cloud-cluster-profile: vsphere-elastic
      ci.openshift.io/generator: prowgen
      pj-rehearse.openshift.io/can-be-rehearsed: "true"
    name: pull-ci-openshift-origin-release-4.10-e2e-vsphere
    optional: true
    rerun_command: /test e2e-vsphere
    spec:
      containers:
      - args:
        - --gcs-upload-secret=/secrets/gcs/service-account.json
        - --image-import-pull-secret=/etc/pull-secret/.dockerconfigjson
        - --lease-server-credentials-file=/etc/boskos/credentials
        - --report-credentials-file=/etc/report/credentials
        - --secret-dir=/secrets/ci-pull-credentials
        - --target=e2e-vsphere
        command:
        - ci-operator
        image: ci-operator:latest
        imagePullPolicy: Always
        name: ""
        resources:
          requests:
            cpu: 10m
        volumeMounts:
        - mountPath: /etc/boskos
          name: boskos
          readOnly: true
        - mountPath: /secrets/ci-pull-credentials
          name: ci-pull-credentials
          readOnly: true
        - mountPath: /secrets/gcs
          name: gcs-credentials
          readOnly: true
        - mountPath: /secrets/manifest-tool
          name: manifest-tool-local-pusher
          readOnly: true
        - mountPath: /etc/pull-secret
          name: pull-secret
          readOnly: true
        - mountPath: /etc/report
          name: result-aggregator
          readOnly: true
      serviceAccountName: ci-operator
      volumes:
      - name: boskos
        secret:
          items:
          - key: credentials
            path: credentials
          secretName: boskos-credentials
      - name: ci-pull-credentials
        secret:
          secretName: ci-pull-credentials
      - name: manifest-tool-local-pusher
        secret:
          secretName: manifest-tool-local-pusher
      - name: pull-secret
        secret:
          secretName: registry-pull-credentials
      - name: result-aggregator
        secret:
          secretName: result-aggregator
    trigger: (?m)^/test( | .* )e2e-vsphere,?($|\s.*)
  - agent: kubernetes
    always_run: true
    branches:
    - ^release-4\.10$
    - ^release-4\.10-
    cluster: build06
    context: ci/prow/images
    decorate: true
    labels:
      ci.openshift.io/generator: prowgen
      pj-rehearse.openshift.io/can-be-rehearsed: "true"
    name: pull-ci-openshift-origin-release-4.10-images
    rerun_command: /test images
    spec:
      containers:
      - args:
        - --gcs-upload-secret=/secrets/gcs/service-account.json
        - --image-import-pull-secret=/etc/pull-secret/.dockerconfigjson
        - --report-credentials-file=/etc/report/credentials
        - --target=[images]
        - --target=[release:latest]
        command:
        - ci-operator
        image: ci-operator:latest
        imagePullPolicy: Always
        name: ""
        resources:
          requests:
            cpu: 10m
        volumeMounts:
        - mountPath: /secrets/gcs
          name: gcs-credentials
          readOnly: true
        - mountPath: /secrets/manifest-tool
          name: manifest-tool-local-pusher
          readOnly: true
        - mountPath: /etc/pull-secret
          name: pull-secret
          readOnly: true
        - mountPath: /etc/report
          name: result-aggregator
          readOnly: true
      serviceAccountName: ci-operator
      volumes:
      - name: manifest-tool-local-pusher
        secret:
          secretName: manifest-tool-local-pusher
      - name: pull-secret
        secret:
          secretName: registry-pull-credentials
      - name: result-aggregator
        secret:
          secretName: result-aggregator
    trigger: (?m)^/test( | .* )images,?($|\s.*)
  - agent: kubernetes
    always_run: true
    branches:
    - ^release-4\.10$
    - ^release-4\.10-
    cluster: build02
    context: ci/prow/okd-e2e-gcp
    decorate: true
    decoration_config:
      skip_cloning: true
    labels:
      ci-operator.openshift.io/cloud: gcp
      ci-operator.openshift.io/cloud-cluster-profile: gcp
      ci-operator.openshift.io/variant: okd
      ci.openshift.io/generator: prowgen
      pj-rehearse.openshift.io/can-be-rehearsed: "true"
    name: pull-ci-openshift-origin-release-4.10-okd-e2e-gcp
    optional: true
    rerun_command: /test okd-e2e-gcp
    spec:
      containers:
      - args:
        - --gcs-upload-secret=/secrets/gcs/service-account.json
        - --image-import-pull-secret=/etc/pull-secret/.dockerconfigjson
        - --lease-server-credentials-file=/etc/boskos/credentials
        - --report-credentials-file=/etc/report/credentials
        - --secret-dir=/secrets/ci-pull-credentials
        - --target=e2e-gcp
        - --variant=okd
        command:
        - ci-operator
        image: ci-operator:latest
        imagePullPolicy: Always
        name: ""
        resources:
          requests:
            cpu: 10m
        volumeMounts:
        - mountPath: /etc/boskos
          name: boskos
          readOnly: true
        - mountPath: /secrets/ci-pull-credentials
          name: ci-pull-credentials
          readOnly: true
        - mountPath: /secrets/gcs
          name: gcs-credentials
          readOnly: true
        - mountPath: /secrets/manifest-tool
          name: manifest-tool-local-pusher
          readOnly: true
        - mountPath: /etc/pull-secret
          name: pull-secret
          readOnly: true
        - mountPath: /etc/report
          name: result-aggregator
          readOnly: true
      serviceAccountName: ci-operator
      volumes:
      - name: boskos
        secret:
          items:
          - key: credentials
            path: credentials
          secretName: boskos-credentials
      - name: ci-pull-credentials
        secret:
          secretName: ci-pull-credentials
      - name: manifest-tool-local-pusher
        secret:
          secretName: manifest-tool-local-pusher
      - name: pull-secret
        secret:
          secretName: registry-pull-credentials
      - name: result-aggregator
        secret:
          secretName: result-aggregator
    trigger: (?m)^/test( | .* )okd-e2e-gcp,?($|\s.*)
  - agent: kubernetes
    always_run: true
    branches:
    - ^release-4\.10$
    - ^release-4\.10-
    cluster: build06
    context: ci/prow/verify
    decorate: true
    labels:
      ci.openshift.io/generator: prowgen
      pj-rehearse.openshift.io/can-be-rehearsed: "true"
    name: pull-ci-openshift-origin-release-4.10-verify
    rerun_command: /test verify
    spec:
      containers:
      - args:
        - --gcs-upload-secret=/secrets/gcs/service-account.json
        - --image-import-pull-secret=/etc/pull-secret/.dockerconfigjson
        - --report-credentials-file=/etc/report/credentials
        - --target=verify
        command:
        - ci-operator
        image: ci-operator:latest
        imagePullPolicy: Always
        name: ""
        resources:
          requests:
            cpu: 10m
        volumeMounts:
        - mountPath: /secrets/gcs
          name: gcs-credentials
          readOnly: true
        - mountPath: /secrets/manifest-tool
          name: manifest-tool-local-pusher
          readOnly: true
        - mountPath: /etc/pull-secret
          name: pull-secret
          readOnly: true
        - mountPath: /etc/report
          name: result-aggregator
          readOnly: true
      serviceAccountName: ci-operator
      volumes:
      - name: manifest-tool-local-pusher
        secret:
          secretName: manifest-tool-local-pusher
      - name: pull-secret
        secret:
          secretName: registry-pull-credentials
      - name: result-aggregator
        secret:
          secretName: result-aggregator
    trigger: (?m)^/test( | .* )verify,?($|\s.*)
  - agent: kubernetes
    always_run: true
    branches:
    - ^release-4\.10$
    - ^release-4\.10-
    cluster: build06
    context: ci/prow/verify-deps
    decorate: true
    labels:
      ci.openshift.io/generator: prowgen
      pj-rehearse.openshift.io/can-be-rehearsed: "true"
    name: pull-ci-openshift-origin-release-4.10-verify-deps
    rerun_command: /test verify-deps
    spec:
      containers:
      - args:
        - --gcs-upload-secret=/secrets/gcs/service-account.json
        - --image-import-pull-secret=/etc/pull-secret/.dockerconfigjson
        - --report-credentials-file=/etc/report/credentials
        - --target=verify-deps
        command:
        - ci-operator
        image: ci-operator:latest
        imagePullPolicy: Always
        name: ""
        resources:
          requests:
            cpu: 10m
        volumeMounts:
        - mountPath: /secrets/gcs
          name: gcs-credentials
          readOnly: true
        - mountPath: /secrets/manifest-tool
          name: manifest-tool-local-pusher
          readOnly: true
        - mountPath: /etc/pull-secret
          name: pull-secret
          readOnly: true
        - mountPath: /etc/report
          name: result-aggregator
          readOnly: true
      serviceAccountName: ci-operator
      volumes:
      - name: manifest-tool-local-pusher
        secret:
          secretName: manifest-tool-local-pusher
      - name: pull-secret
        secret:
          secretName: registry-pull-credentials
      - name: result-aggregator
        secret:
          secretName: result-aggregator
    trigger: (?m)^/test( | .* )verify-deps,?($|\s.*)<|MERGE_RESOLUTION|>--- conflicted
+++ resolved
@@ -5,7 +5,7 @@
     branches:
     - ^release-4\.10$
     - ^release-4\.10-
-    cluster: build06
+    cluster: build11
     context: ci/prow/e2e-agnostic-cmd
     decorate: true
     labels:
@@ -78,11 +78,7 @@
     branches:
     - ^release-4\.10$
     - ^release-4\.10-
-<<<<<<< HEAD
-    cluster: build06
-=======
     cluster: build03
->>>>>>> 635a2bef
     context: ci/prow/e2e-aws
     decorate: true
     labels:
@@ -155,11 +151,7 @@
     branches:
     - ^release-4\.10$
     - ^release-4\.10-
-<<<<<<< HEAD
-    cluster: build06
-=======
     cluster: build03
->>>>>>> 635a2bef
     context: ci/prow/e2e-aws-cgroupsv2
     decorate: true
     labels:
@@ -232,11 +224,7 @@
     branches:
     - ^release-4\.10$
     - ^release-4\.10-
-<<<<<<< HEAD
-    cluster: build06
-=======
     cluster: build03
->>>>>>> 635a2bef
     context: ci/prow/e2e-aws-csi
     decorate: true
     labels:
@@ -309,11 +297,7 @@
     branches:
     - ^release-4\.10$
     - ^release-4\.10-
-<<<<<<< HEAD
-    cluster: build06
-=======
     cluster: build03
->>>>>>> 635a2bef
     context: ci/prow/e2e-aws-csi-migration
     decorate: true
     labels:
@@ -386,11 +370,7 @@
     branches:
     - ^release-4\.10$
     - ^release-4\.10-
-<<<<<<< HEAD
-    cluster: build06
-=======
     cluster: build03
->>>>>>> 635a2bef
     context: ci/prow/e2e-aws-disruptive
     decorate: true
     labels:
@@ -463,11 +443,7 @@
     branches:
     - ^release-4\.10$
     - ^release-4\.10-
-<<<<<<< HEAD
-    cluster: build06
-=======
     cluster: build03
->>>>>>> 635a2bef
     context: ci/prow/e2e-aws-fips
     decorate: true
     labels:
@@ -539,11 +515,7 @@
     branches:
     - ^release-4\.10$
     - ^release-4\.10-
-<<<<<<< HEAD
-    cluster: build06
-=======
     cluster: build03
->>>>>>> 635a2bef
     context: ci/prow/e2e-aws-image-registry
     decorate: true
     labels:
@@ -616,11 +588,7 @@
     branches:
     - ^release-4\.10$
     - ^release-4\.10-
-<<<<<<< HEAD
-    cluster: build06
-=======
     cluster: build03
->>>>>>> 635a2bef
     context: ci/prow/e2e-aws-jenkins
     decorate: true
     labels:
@@ -693,11 +661,7 @@
     branches:
     - ^release-4\.10$
     - ^release-4\.10-
-<<<<<<< HEAD
-    cluster: build06
-=======
     cluster: build03
->>>>>>> 635a2bef
     context: ci/prow/e2e-aws-multitenant
     decorate: true
     labels:
@@ -770,11 +734,7 @@
     branches:
     - ^release-4\.10$
     - ^release-4\.10-
-<<<<<<< HEAD
-    cluster: build06
-=======
     cluster: build03
->>>>>>> 635a2bef
     context: ci/prow/e2e-aws-ovn
     decorate: true
     labels:
@@ -847,11 +807,7 @@
     branches:
     - ^release-4\.10$
     - ^release-4\.10-
-<<<<<<< HEAD
-    cluster: build06
-=======
     cluster: build03
->>>>>>> 635a2bef
     context: ci/prow/e2e-aws-proxy
     decorate: true
     labels:
@@ -924,11 +880,7 @@
     branches:
     - ^release-4\.10$
     - ^release-4\.10-
-<<<<<<< HEAD
-    cluster: build06
-=======
     cluster: build03
->>>>>>> 635a2bef
     context: ci/prow/e2e-aws-serial
     decorate: true
     labels:
@@ -1000,11 +952,7 @@
     branches:
     - ^release-4\.10$
     - ^release-4\.10-
-<<<<<<< HEAD
-    cluster: build06
-=======
     cluster: build03
->>>>>>> 635a2bef
     context: ci/prow/e2e-aws-single-node
     decorate: true
     labels:
@@ -1077,11 +1025,7 @@
     branches:
     - ^release-4\.10$
     - ^release-4\.10-
-<<<<<<< HEAD
-    cluster: build06
-=======
     cluster: build03
->>>>>>> 635a2bef
     context: ci/prow/e2e-aws-single-node-serial
     decorate: true
     labels:
@@ -1154,11 +1098,7 @@
     branches:
     - ^release-4\.10$
     - ^release-4\.10-
-<<<<<<< HEAD
-    cluster: build06
-=======
     cluster: build03
->>>>>>> 635a2bef
     context: ci/prow/e2e-aws-upgrade
     decorate: true
     labels:
@@ -1231,7 +1171,7 @@
     branches:
     - ^release-4\.10$
     - ^release-4\.10-
-    cluster: build06
+    cluster: build11
     context: ci/prow/e2e-azure
     decorate: true
     labels:
@@ -2183,11 +2123,7 @@
     branches:
     - ^release-4\.10$
     - ^release-4\.10-
-<<<<<<< HEAD
-    cluster: build06
-=======
     cluster: build03
->>>>>>> 635a2bef
     context: ci/prow/e2e-openstack
     decorate: true
     labels:
@@ -2260,11 +2196,7 @@
     branches:
     - ^release-4\.10$
     - ^release-4\.10-
-<<<<<<< HEAD
-    cluster: build06
-=======
     cluster: build03
->>>>>>> 635a2bef
     context: ci/prow/e2e-openstack-serial
     decorate: true
     labels:
@@ -2410,7 +2342,7 @@
     branches:
     - ^release-4\.10$
     - ^release-4\.10-
-    cluster: build06
+    cluster: build11
     context: ci/prow/images
     decorate: true
     labels:
@@ -2541,7 +2473,7 @@
     branches:
     - ^release-4\.10$
     - ^release-4\.10-
-    cluster: build06
+    cluster: build11
     context: ci/prow/verify
     decorate: true
     labels:
@@ -2594,7 +2526,7 @@
     branches:
     - ^release-4\.10$
     - ^release-4\.10-
-    cluster: build06
+    cluster: build11
     context: ci/prow/verify-deps
     decorate: true
     labels:
