--- conflicted
+++ resolved
@@ -5,13 +5,8 @@
     branches:
     - ^main$
     - ^main-
-<<<<<<< HEAD
-    cluster: build01
+    cluster: build05
     context: ci/prow/images
-=======
-    cluster: build05
-    context: ci/prow/unit
->>>>>>> d6ba820b
     decorate: true
     decoration_config:
       skip_cloning: true
