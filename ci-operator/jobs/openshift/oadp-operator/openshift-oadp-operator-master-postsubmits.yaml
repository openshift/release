postsubmits:
  openshift/oadp-operator:
  - agent: kubernetes
    always_run: true
    branches:
    - ^master$
    cluster: build02
    decorate: true
    decoration_config:
      skip_cloning: true
    labels:
      ci-operator.openshift.io/is-promotion: "true"
      ci-operator.openshift.io/variant: "4.7"
      ci.openshift.io/generator: prowgen
    max_concurrency: 1
    name: branch-ci-openshift-oadp-operator-master-4.7-images
    spec:
      containers:
      - args:
        - --gcs-upload-secret=/secrets/gcs/service-account.json
        - --image-import-pull-secret=/etc/pull-secret/.dockerconfigjson
        - --image-mirror-push-secret=/etc/push-secret/.dockerconfigjson
        - --promote
        - --report-credentials-file=/etc/report/credentials
        - --target=[images]
        - --variant=4.7
        command:
        - ci-operator
        image: ci-operator:latest
        imagePullPolicy: Always
        name: ""
        resources:
          requests:
            cpu: 10m
        volumeMounts:
        - mountPath: /secrets/gcs
          name: gcs-credentials
          readOnly: true
        - mountPath: /etc/pull-secret
          name: pull-secret
          readOnly: true
        - mountPath: /etc/push-secret
          name: push-secret
          readOnly: true
        - mountPath: /etc/report
          name: result-aggregator
          readOnly: true
      serviceAccountName: ci-operator
      volumes:
      - name: pull-secret
        secret:
          secretName: registry-pull-credentials
      - name: push-secret
        secret:
          secretName: registry-push-credentials-ci-central
      - name: result-aggregator
        secret:
          secretName: result-aggregator
  - agent: kubernetes
    always_run: true
    branches:
    - ^master$
    cluster: build02
    decorate: true
    decoration_config:
      skip_cloning: true
    labels:
      ci-operator.openshift.io/variant: "4.7"
      ci.openshift.io/generator: prowgen
    max_concurrency: 1
    name: branch-ci-openshift-oadp-operator-master-4.7-operator-unit-test-coverage
    spec:
      containers:
      - args:
        - --gcs-upload-secret=/secrets/gcs/service-account.json
        - --image-import-pull-secret=/etc/pull-secret/.dockerconfigjson
        - --report-credentials-file=/etc/report/credentials
        - --secret-dir=/secrets/ci-pull-credentials
        - --target=operator-unit-test-coverage
        - --variant=4.7
        command:
        - ci-operator
        image: ci-operator:latest
        imagePullPolicy: Always
        name: ""
        resources:
          requests:
            cpu: 10m
        volumeMounts:
        - mountPath: /secrets/ci-pull-credentials
          name: ci-pull-credentials
          readOnly: true
        - mountPath: /secrets/gcs
          name: gcs-credentials
          readOnly: true
        - mountPath: /etc/pull-secret
          name: pull-secret
          readOnly: true
        - mountPath: /etc/report
          name: result-aggregator
          readOnly: true
      serviceAccountName: ci-operator
      volumes:
      - name: ci-pull-credentials
        secret:
          secretName: ci-pull-credentials
      - name: pull-secret
        secret:
          secretName: registry-pull-credentials
      - name: result-aggregator
        secret:
          secretName: result-aggregator
  - agent: kubernetes
<<<<<<< HEAD
=======
    always_run: true
>>>>>>> 00cf3810
    branches:
    - ^master$
    cluster: build02
    decorate: true
    decoration_config:
      skip_cloning: true
    labels:
      ci-operator.openshift.io/variant: "4.8"
      ci.openshift.io/generator: prowgen
    max_concurrency: 1
    name: branch-ci-openshift-oadp-operator-master-4.8-operator-unit-test-coverage
    spec:
      containers:
      - args:
        - --gcs-upload-secret=/secrets/gcs/service-account.json
        - --image-import-pull-secret=/etc/pull-secret/.dockerconfigjson
        - --report-credentials-file=/etc/report/credentials
        - --secret-dir=/secrets/ci-pull-credentials
        - --target=operator-unit-test-coverage
        - --variant=4.8
        command:
        - ci-operator
        image: ci-operator:latest
        imagePullPolicy: Always
        name: ""
        resources:
          requests:
            cpu: 10m
        volumeMounts:
        - mountPath: /secrets/ci-pull-credentials
          name: ci-pull-credentials
          readOnly: true
        - mountPath: /secrets/gcs
          name: gcs-credentials
          readOnly: true
        - mountPath: /etc/pull-secret
          name: pull-secret
          readOnly: true
        - mountPath: /etc/report
          name: result-aggregator
          readOnly: true
      serviceAccountName: ci-operator
      volumes:
      - name: ci-pull-credentials
        secret:
          secretName: ci-pull-credentials
      - name: pull-secret
        secret:
          secretName: registry-pull-credentials
      - name: result-aggregator
        secret:
          secretName: result-aggregator<|MERGE_RESOLUTION|>--- conflicted
+++ resolved
@@ -111,10 +111,7 @@
         secret:
           secretName: result-aggregator
   - agent: kubernetes
-<<<<<<< HEAD
-=======
     always_run: true
->>>>>>> 00cf3810
     branches:
     - ^master$
     cluster: build02
