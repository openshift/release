--- conflicted
+++ resolved
@@ -241,19 +241,11 @@
           secretName: result-aggregator
     trigger: (?m)^/test( | .* )4.7-operator-unit-test,?($|\s.*)
   - agent: kubernetes
-<<<<<<< HEAD
-    always_run: true
-    branches:
-    - ^master$
-    - ^master-
-    cluster: build03
-=======
-    always_run: false
-    branches:
-    - ^master$
-    - ^master-
-    cluster: build01
->>>>>>> 00cf3810
+    always_run: false
+    branches:
+    - ^master$
+    - ^master-
+    cluster: build01
     context: ci/prow/4.8-ci-index
     decorate: true
     decoration_config:
@@ -264,10 +256,7 @@
       pj-rehearse.openshift.io/can-be-rehearsed: "true"
     name: pull-ci-openshift-oadp-operator-master-4.8-ci-index
     rerun_command: /test 4.8-ci-index
-<<<<<<< HEAD
-=======
-    run_if_changed: .+\.go|go\.(\bmod\b|\bsum\b)|Makefile|Dockerfile|.*\.ya{0,1}ml|build/.+
->>>>>>> 00cf3810
+    run_if_changed: .+\.go|go\.(\bmod\b|\bsum\b)|Makefile|Dockerfile|.*\.ya{0,1}ml|build/.+
     spec:
       containers:
       - args:
@@ -304,19 +293,11 @@
           secretName: result-aggregator
     trigger: (?m)^/test( | .* )4.8-ci-index,?($|\s.*)
   - agent: kubernetes
-<<<<<<< HEAD
-    always_run: true
-    branches:
-    - ^master$
-    - ^master-
-    cluster: build03
-=======
-    always_run: false
-    branches:
-    - ^master$
-    - ^master-
-    cluster: build01
->>>>>>> 00cf3810
+    always_run: false
+    branches:
+    - ^master$
+    - ^master-
+    cluster: build01
     context: ci/prow/4.8-images
     decorate: true
     decoration_config:
@@ -327,10 +308,7 @@
       pj-rehearse.openshift.io/can-be-rehearsed: "true"
     name: pull-ci-openshift-oadp-operator-master-4.8-images
     rerun_command: /test 4.8-images
-<<<<<<< HEAD
-=======
-    run_if_changed: .+\.go|go\.(\bmod\b|\bsum\b)|Makefile|Dockerfile|.*\.ya{0,1}ml|build/.+
->>>>>>> 00cf3810
+    run_if_changed: .+\.go|go\.(\bmod\b|\bsum\b)|Makefile|Dockerfile|.*\.ya{0,1}ml|build/.+
     spec:
       containers:
       - args:
@@ -367,19 +345,11 @@
           secretName: result-aggregator
     trigger: (?m)^/test( | .* )4.8-images,?($|\s.*)
   - agent: kubernetes
-<<<<<<< HEAD
-    always_run: true
-    branches:
-    - ^master$
-    - ^master-
-    cluster: build03
-=======
-    always_run: false
-    branches:
-    - ^master$
-    - ^master-
-    cluster: build01
->>>>>>> 00cf3810
+    always_run: false
+    branches:
+    - ^master$
+    - ^master-
+    cluster: build01
     context: ci/prow/4.8-operator-e2e
     decorate: true
     decoration_config:
@@ -392,10 +362,7 @@
       pj-rehearse.openshift.io/can-be-rehearsed: "true"
     name: pull-ci-openshift-oadp-operator-master-4.8-operator-e2e
     rerun_command: /test 4.8-operator-e2e
-<<<<<<< HEAD
-=======
-    run_if_changed: .+\.go|go\.(\bmod\b|\bsum\b)|Makefile|Dockerfile|.*\.ya{0,1}ml|build/.+
->>>>>>> 00cf3810
+    run_if_changed: .+\.go|go\.(\bmod\b|\bsum\b)|Makefile|Dockerfile|.*\.ya{0,1}ml|build/.+
     spec:
       containers:
       - args:
@@ -455,19 +422,11 @@
           secretName: result-aggregator
     trigger: (?m)^/test( | .* )4.8-operator-e2e,?($|\s.*)
   - agent: kubernetes
-<<<<<<< HEAD
-    always_run: true
-    branches:
-    - ^master$
-    - ^master-
-    cluster: build03
-=======
-    always_run: false
-    branches:
-    - ^master$
-    - ^master-
-    cluster: build01
->>>>>>> 00cf3810
+    always_run: false
+    branches:
+    - ^master$
+    - ^master-
+    cluster: build01
     context: ci/prow/4.8-operator-unit-test
     decorate: true
     decoration_config:
@@ -478,10 +437,7 @@
       pj-rehearse.openshift.io/can-be-rehearsed: "true"
     name: pull-ci-openshift-oadp-operator-master-4.8-operator-unit-test
     rerun_command: /test 4.8-operator-unit-test
-<<<<<<< HEAD
-=======
     run_if_changed: .+\.go|go\.(\bmod\b|\bsum\b)|Makefile
->>>>>>> 00cf3810
     spec:
       containers:
       - args:
