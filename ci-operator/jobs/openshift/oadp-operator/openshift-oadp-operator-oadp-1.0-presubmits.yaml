--- conflicted
+++ resolved
@@ -399,11 +399,7 @@
     branches:
     - ^oadp-1\.0$
     - ^oadp-1\.0-
-<<<<<<< HEAD
-    cluster: build09
-=======
     cluster: build10
->>>>>>> 8cb82b42
     context: ci/prow/images
     decorate: true
     decoration_config:
