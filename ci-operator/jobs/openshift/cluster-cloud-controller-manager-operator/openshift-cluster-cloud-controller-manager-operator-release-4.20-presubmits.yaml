presubmits:
  openshift/cluster-cloud-controller-manager-operator:
  - agent: kubernetes
    always_run: false
    branches:
    - ^release-4\.20$
    - ^release-4\.20-
    cluster: build05
    context: ci/prow/e2e-aws-ovn
    decorate: true
    labels:
      ci-operator.openshift.io/cloud: aws
      ci-operator.openshift.io/cloud-cluster-profile: aws
      ci.openshift.io/generator: prowgen
      pj-rehearse.openshift.io/can-be-rehearsed: "true"
    name: pull-ci-openshift-cluster-cloud-controller-manager-operator-release-4.20-e2e-aws-ovn
    rerun_command: /test e2e-aws-ovn
    skip_if_only_changed: ^docs/|\.md$|^(?:.*/)?(?:\.gitignore|OWNERS|PROJECT|LICENSE)$
    spec:
      containers:
      - args:
        - --gcs-upload-secret=/secrets/gcs/service-account.json
        - --image-import-pull-secret=/etc/pull-secret/.dockerconfigjson
        - --lease-server-credentials-file=/etc/boskos/credentials
        - --report-credentials-file=/etc/report/credentials
        - --secret-dir=/secrets/ci-pull-credentials
        - --target=e2e-aws-ovn
        command:
        - ci-operator
        image: ci-operator:latest
        imagePullPolicy: Always
        name: ""
        resources:
          requests:
            cpu: 10m
        volumeMounts:
        - mountPath: /etc/boskos
          name: boskos
          readOnly: true
        - mountPath: /secrets/ci-pull-credentials
          name: ci-pull-credentials
          readOnly: true
        - mountPath: /secrets/gcs
          name: gcs-credentials
          readOnly: true
        - mountPath: /secrets/manifest-tool
          name: manifest-tool-local-pusher
          readOnly: true
        - mountPath: /etc/pull-secret
          name: pull-secret
          readOnly: true
        - mountPath: /etc/report
          name: result-aggregator
          readOnly: true
      serviceAccountName: ci-operator
      volumes:
      - name: boskos
        secret:
          items:
          - key: credentials
            path: credentials
          secretName: boskos-credentials
      - name: ci-pull-credentials
        secret:
          secretName: ci-pull-credentials
      - name: manifest-tool-local-pusher
        secret:
          secretName: manifest-tool-local-pusher
      - name: pull-secret
        secret:
          secretName: registry-pull-credentials
      - name: result-aggregator
        secret:
          secretName: result-aggregator
    trigger: (?m)^/test( | .* )e2e-aws-ovn,?($|\s.*)
  - agent: kubernetes
    always_run: false
    branches:
    - ^release-4\.20$
    - ^release-4\.20-
    cluster: build05
    context: ci/prow/e2e-aws-ovn-upgrade
    decorate: true
    labels:
      ci-operator.openshift.io/cloud: aws
      ci-operator.openshift.io/cloud-cluster-profile: aws
      ci.openshift.io/generator: prowgen
      pj-rehearse.openshift.io/can-be-rehearsed: "true"
    name: pull-ci-openshift-cluster-cloud-controller-manager-operator-release-4.20-e2e-aws-ovn-upgrade
    rerun_command: /test e2e-aws-ovn-upgrade
    skip_if_only_changed: ^docs/|\.md$|^(?:.*/)?(?:\.gitignore|OWNERS|PROJECT|LICENSE)$
    spec:
      containers:
      - args:
        - --gcs-upload-secret=/secrets/gcs/service-account.json
        - --image-import-pull-secret=/etc/pull-secret/.dockerconfigjson
        - --lease-server-credentials-file=/etc/boskos/credentials
        - --report-credentials-file=/etc/report/credentials
        - --secret-dir=/secrets/ci-pull-credentials
        - --target=e2e-aws-ovn-upgrade
        command:
        - ci-operator
        image: ci-operator:latest
        imagePullPolicy: Always
        name: ""
        resources:
          requests:
            cpu: 10m
        volumeMounts:
        - mountPath: /etc/boskos
          name: boskos
          readOnly: true
        - mountPath: /secrets/ci-pull-credentials
          name: ci-pull-credentials
          readOnly: true
        - mountPath: /secrets/gcs
          name: gcs-credentials
          readOnly: true
        - mountPath: /secrets/manifest-tool
          name: manifest-tool-local-pusher
          readOnly: true
        - mountPath: /etc/pull-secret
          name: pull-secret
          readOnly: true
        - mountPath: /etc/report
          name: result-aggregator
          readOnly: true
      serviceAccountName: ci-operator
      volumes:
      - name: boskos
        secret:
          items:
          - key: credentials
            path: credentials
          secretName: boskos-credentials
      - name: ci-pull-credentials
        secret:
          secretName: ci-pull-credentials
      - name: manifest-tool-local-pusher
        secret:
          secretName: manifest-tool-local-pusher
      - name: pull-secret
        secret:
          secretName: registry-pull-credentials
      - name: result-aggregator
        secret:
          secretName: result-aggregator
    trigger: (?m)^/test( | .* )e2e-aws-ovn-upgrade,?($|\s.*)
  - agent: kubernetes
    always_run: false
    branches:
    - ^release-4\.20$
    - ^release-4\.20-
<<<<<<< HEAD
    cluster: build06
=======
    cluster: build03
>>>>>>> 635a2bef
    context: ci/prow/e2e-azure-manual-oidc
    decorate: true
    labels:
      ci-operator.openshift.io/cloud: azure4
      ci-operator.openshift.io/cloud-cluster-profile: azure4
      ci.openshift.io/generator: prowgen
      pj-rehearse.openshift.io/can-be-rehearsed: "true"
    name: pull-ci-openshift-cluster-cloud-controller-manager-operator-release-4.20-e2e-azure-manual-oidc
    optional: true
    rerun_command: /test e2e-azure-manual-oidc
    spec:
      containers:
      - args:
        - --gcs-upload-secret=/secrets/gcs/service-account.json
        - --image-import-pull-secret=/etc/pull-secret/.dockerconfigjson
        - --lease-server-credentials-file=/etc/boskos/credentials
        - --report-credentials-file=/etc/report/credentials
        - --secret-dir=/secrets/ci-pull-credentials
        - --target=e2e-azure-manual-oidc
        command:
        - ci-operator
        image: ci-operator:latest
        imagePullPolicy: Always
        name: ""
        resources:
          requests:
            cpu: 10m
        volumeMounts:
        - mountPath: /etc/boskos
          name: boskos
          readOnly: true
        - mountPath: /secrets/ci-pull-credentials
          name: ci-pull-credentials
          readOnly: true
        - mountPath: /secrets/gcs
          name: gcs-credentials
          readOnly: true
        - mountPath: /secrets/manifest-tool
          name: manifest-tool-local-pusher
          readOnly: true
        - mountPath: /etc/pull-secret
          name: pull-secret
          readOnly: true
        - mountPath: /etc/report
          name: result-aggregator
          readOnly: true
      serviceAccountName: ci-operator
      volumes:
      - name: boskos
        secret:
          items:
          - key: credentials
            path: credentials
          secretName: boskos-credentials
      - name: ci-pull-credentials
        secret:
          secretName: ci-pull-credentials
      - name: manifest-tool-local-pusher
        secret:
          secretName: manifest-tool-local-pusher
      - name: pull-secret
        secret:
          secretName: registry-pull-credentials
      - name: result-aggregator
        secret:
          secretName: result-aggregator
    trigger: (?m)^/test( | .* )e2e-azure-manual-oidc,?($|\s.*)
  - agent: kubernetes
    always_run: false
    branches:
    - ^release-4\.20$
    - ^release-4\.20-
<<<<<<< HEAD
    cluster: build06
=======
    cluster: build03
>>>>>>> 635a2bef
    context: ci/prow/e2e-azure-ovn
    decorate: true
    labels:
      ci-operator.openshift.io/cloud: azure4
      ci-operator.openshift.io/cloud-cluster-profile: azure4
      ci.openshift.io/generator: prowgen
      pj-rehearse.openshift.io/can-be-rehearsed: "true"
    name: pull-ci-openshift-cluster-cloud-controller-manager-operator-release-4.20-e2e-azure-ovn
    optional: true
    rerun_command: /test e2e-azure-ovn
    skip_if_only_changed: ^docs/|\.md$|^(?:.*/)?(?:\.gitignore|OWNERS|PROJECT|LICENSE)$
    spec:
      containers:
      - args:
        - --gcs-upload-secret=/secrets/gcs/service-account.json
        - --image-import-pull-secret=/etc/pull-secret/.dockerconfigjson
        - --lease-server-credentials-file=/etc/boskos/credentials
        - --report-credentials-file=/etc/report/credentials
        - --secret-dir=/secrets/ci-pull-credentials
        - --target=e2e-azure-ovn
        command:
        - ci-operator
        image: ci-operator:latest
        imagePullPolicy: Always
        name: ""
        resources:
          requests:
            cpu: 10m
        volumeMounts:
        - mountPath: /etc/boskos
          name: boskos
          readOnly: true
        - mountPath: /secrets/ci-pull-credentials
          name: ci-pull-credentials
          readOnly: true
        - mountPath: /secrets/gcs
          name: gcs-credentials
          readOnly: true
        - mountPath: /secrets/manifest-tool
          name: manifest-tool-local-pusher
          readOnly: true
        - mountPath: /etc/pull-secret
          name: pull-secret
          readOnly: true
        - mountPath: /etc/report
          name: result-aggregator
          readOnly: true
      serviceAccountName: ci-operator
      volumes:
      - name: boskos
        secret:
          items:
          - key: credentials
            path: credentials
          secretName: boskos-credentials
      - name: ci-pull-credentials
        secret:
          secretName: ci-pull-credentials
      - name: manifest-tool-local-pusher
        secret:
          secretName: manifest-tool-local-pusher
      - name: pull-secret
        secret:
          secretName: registry-pull-credentials
      - name: result-aggregator
        secret:
          secretName: result-aggregator
    trigger: (?m)^/test( | .* )e2e-azure-ovn,?($|\s.*)
  - agent: kubernetes
    always_run: false
    branches:
    - ^release-4\.20$
    - ^release-4\.20-
<<<<<<< HEAD
    cluster: build06
=======
    cluster: build03
>>>>>>> 635a2bef
    context: ci/prow/e2e-azure-ovn-upgrade
    decorate: true
    labels:
      ci-operator.openshift.io/cloud: azure4
      ci-operator.openshift.io/cloud-cluster-profile: azure4
      ci.openshift.io/generator: prowgen
      pj-rehearse.openshift.io/can-be-rehearsed: "true"
    name: pull-ci-openshift-cluster-cloud-controller-manager-operator-release-4.20-e2e-azure-ovn-upgrade
    optional: true
    rerun_command: /test e2e-azure-ovn-upgrade
    skip_if_only_changed: ^docs/|\.md$|^(?:.*/)?(?:\.gitignore|OWNERS|PROJECT|LICENSE)$
    spec:
      containers:
      - args:
        - --gcs-upload-secret=/secrets/gcs/service-account.json
        - --image-import-pull-secret=/etc/pull-secret/.dockerconfigjson
        - --lease-server-credentials-file=/etc/boskos/credentials
        - --report-credentials-file=/etc/report/credentials
        - --secret-dir=/secrets/ci-pull-credentials
        - --target=e2e-azure-ovn-upgrade
        command:
        - ci-operator
        image: ci-operator:latest
        imagePullPolicy: Always
        name: ""
        resources:
          requests:
            cpu: 10m
        volumeMounts:
        - mountPath: /etc/boskos
          name: boskos
          readOnly: true
        - mountPath: /secrets/ci-pull-credentials
          name: ci-pull-credentials
          readOnly: true
        - mountPath: /secrets/gcs
          name: gcs-credentials
          readOnly: true
        - mountPath: /secrets/manifest-tool
          name: manifest-tool-local-pusher
          readOnly: true
        - mountPath: /etc/pull-secret
          name: pull-secret
          readOnly: true
        - mountPath: /etc/report
          name: result-aggregator
          readOnly: true
      serviceAccountName: ci-operator
      volumes:
      - name: boskos
        secret:
          items:
          - key: credentials
            path: credentials
          secretName: boskos-credentials
      - name: ci-pull-credentials
        secret:
          secretName: ci-pull-credentials
      - name: manifest-tool-local-pusher
        secret:
          secretName: manifest-tool-local-pusher
      - name: pull-secret
        secret:
          secretName: registry-pull-credentials
      - name: result-aggregator
        secret:
          secretName: result-aggregator
    trigger: (?m)^/test( | .* )e2e-azure-ovn-upgrade,?($|\s.*)
  - agent: kubernetes
    always_run: false
    branches:
    - ^release-4\.20$
    - ^release-4\.20-
    cluster: build02
    context: ci/prow/e2e-gcp-ovn
    decorate: true
    labels:
      ci-operator.openshift.io/cloud: gcp
      ci-operator.openshift.io/cloud-cluster-profile: gcp
      ci.openshift.io/generator: prowgen
      pj-rehearse.openshift.io/can-be-rehearsed: "true"
    name: pull-ci-openshift-cluster-cloud-controller-manager-operator-release-4.20-e2e-gcp-ovn
    optional: true
    rerun_command: /test e2e-gcp-ovn
    skip_if_only_changed: ^docs/|\.md$|^(?:.*/)?(?:\.gitignore|OWNERS|PROJECT|LICENSE)$
    spec:
      containers:
      - args:
        - --gcs-upload-secret=/secrets/gcs/service-account.json
        - --image-import-pull-secret=/etc/pull-secret/.dockerconfigjson
        - --lease-server-credentials-file=/etc/boskos/credentials
        - --report-credentials-file=/etc/report/credentials
        - --secret-dir=/secrets/ci-pull-credentials
        - --target=e2e-gcp-ovn
        command:
        - ci-operator
        image: ci-operator:latest
        imagePullPolicy: Always
        name: ""
        resources:
          requests:
            cpu: 10m
        volumeMounts:
        - mountPath: /etc/boskos
          name: boskos
          readOnly: true
        - mountPath: /secrets/ci-pull-credentials
          name: ci-pull-credentials
          readOnly: true
        - mountPath: /secrets/gcs
          name: gcs-credentials
          readOnly: true
        - mountPath: /secrets/manifest-tool
          name: manifest-tool-local-pusher
          readOnly: true
        - mountPath: /etc/pull-secret
          name: pull-secret
          readOnly: true
        - mountPath: /etc/report
          name: result-aggregator
          readOnly: true
      serviceAccountName: ci-operator
      volumes:
      - name: boskos
        secret:
          items:
          - key: credentials
            path: credentials
          secretName: boskos-credentials
      - name: ci-pull-credentials
        secret:
          secretName: ci-pull-credentials
      - name: manifest-tool-local-pusher
        secret:
          secretName: manifest-tool-local-pusher
      - name: pull-secret
        secret:
          secretName: registry-pull-credentials
      - name: result-aggregator
        secret:
          secretName: result-aggregator
    trigger: (?m)^/test( | .* )e2e-gcp-ovn,?($|\s.*)
  - agent: kubernetes
    always_run: false
    branches:
    - ^release-4\.20$
    - ^release-4\.20-
    cluster: build02
    context: ci/prow/e2e-gcp-ovn-upgrade
    decorate: true
    labels:
      ci-operator.openshift.io/cloud: gcp
      ci-operator.openshift.io/cloud-cluster-profile: gcp
      ci.openshift.io/generator: prowgen
      pj-rehearse.openshift.io/can-be-rehearsed: "true"
    name: pull-ci-openshift-cluster-cloud-controller-manager-operator-release-4.20-e2e-gcp-ovn-upgrade
    optional: true
    rerun_command: /test e2e-gcp-ovn-upgrade
    skip_if_only_changed: ^docs/|\.md$|^(?:.*/)?(?:\.gitignore|OWNERS|PROJECT|LICENSE)$
    spec:
      containers:
      - args:
        - --gcs-upload-secret=/secrets/gcs/service-account.json
        - --image-import-pull-secret=/etc/pull-secret/.dockerconfigjson
        - --lease-server-credentials-file=/etc/boskos/credentials
        - --report-credentials-file=/etc/report/credentials
        - --secret-dir=/secrets/ci-pull-credentials
        - --target=e2e-gcp-ovn-upgrade
        command:
        - ci-operator
        image: ci-operator:latest
        imagePullPolicy: Always
        name: ""
        resources:
          requests:
            cpu: 10m
        volumeMounts:
        - mountPath: /etc/boskos
          name: boskos
          readOnly: true
        - mountPath: /secrets/ci-pull-credentials
          name: ci-pull-credentials
          readOnly: true
        - mountPath: /secrets/gcs
          name: gcs-credentials
          readOnly: true
        - mountPath: /secrets/manifest-tool
          name: manifest-tool-local-pusher
          readOnly: true
        - mountPath: /etc/pull-secret
          name: pull-secret
          readOnly: true
        - mountPath: /etc/report
          name: result-aggregator
          readOnly: true
      serviceAccountName: ci-operator
      volumes:
      - name: boskos
        secret:
          items:
          - key: credentials
            path: credentials
          secretName: boskos-credentials
      - name: ci-pull-credentials
        secret:
          secretName: ci-pull-credentials
      - name: manifest-tool-local-pusher
        secret:
          secretName: manifest-tool-local-pusher
      - name: pull-secret
        secret:
          secretName: registry-pull-credentials
      - name: result-aggregator
        secret:
          secretName: result-aggregator
    trigger: (?m)^/test( | .* )e2e-gcp-ovn-upgrade,?($|\s.*)
  - agent: kubernetes
    always_run: false
    branches:
    - ^release-4\.20$
    - ^release-4\.20-
<<<<<<< HEAD
    cluster: build06
=======
    cluster: build03
>>>>>>> 635a2bef
    context: ci/prow/e2e-ibmcloud-ovn
    decorate: true
    decoration_config:
      timeout: 6h0m0s
    labels:
      ci-operator.openshift.io/cloud: ibmcloud
      ci-operator.openshift.io/cloud-cluster-profile: ibmcloud
      ci.openshift.io/generator: prowgen
      pj-rehearse.openshift.io/can-be-rehearsed: "true"
    name: pull-ci-openshift-cluster-cloud-controller-manager-operator-release-4.20-e2e-ibmcloud-ovn
    optional: true
    rerun_command: /test e2e-ibmcloud-ovn
    run_if_changed: ibm
    spec:
      containers:
      - args:
        - --gcs-upload-secret=/secrets/gcs/service-account.json
        - --image-import-pull-secret=/etc/pull-secret/.dockerconfigjson
        - --lease-server-credentials-file=/etc/boskos/credentials
        - --report-credentials-file=/etc/report/credentials
        - --secret-dir=/secrets/ci-pull-credentials
        - --target=e2e-ibmcloud-ovn
        command:
        - ci-operator
        image: ci-operator:latest
        imagePullPolicy: Always
        name: ""
        resources:
          requests:
            cpu: 10m
        volumeMounts:
        - mountPath: /etc/boskos
          name: boskos
          readOnly: true
        - mountPath: /secrets/ci-pull-credentials
          name: ci-pull-credentials
          readOnly: true
        - mountPath: /secrets/gcs
          name: gcs-credentials
          readOnly: true
        - mountPath: /secrets/manifest-tool
          name: manifest-tool-local-pusher
          readOnly: true
        - mountPath: /etc/pull-secret
          name: pull-secret
          readOnly: true
        - mountPath: /etc/report
          name: result-aggregator
          readOnly: true
      serviceAccountName: ci-operator
      volumes:
      - name: boskos
        secret:
          items:
          - key: credentials
            path: credentials
          secretName: boskos-credentials
      - name: ci-pull-credentials
        secret:
          secretName: ci-pull-credentials
      - name: manifest-tool-local-pusher
        secret:
          secretName: manifest-tool-local-pusher
      - name: pull-secret
        secret:
          secretName: registry-pull-credentials
      - name: result-aggregator
        secret:
          secretName: result-aggregator
    trigger: (?m)^/test( | .* )e2e-ibmcloud-ovn,?($|\s.*)
  - agent: kubernetes
    always_run: false
    branches:
    - ^release-4\.20$
    - ^release-4\.20-
    cluster: build01
    context: ci/prow/e2e-nutanix-ovn
    decorate: true
    labels:
      ci-operator.openshift.io/cloud: nutanix
      ci-operator.openshift.io/cloud-cluster-profile: nutanix
      ci-operator.openshift.io/cluster: build01
      ci.openshift.io/generator: prowgen
      pj-rehearse.openshift.io/can-be-rehearsed: "true"
    name: pull-ci-openshift-cluster-cloud-controller-manager-operator-release-4.20-e2e-nutanix-ovn
    optional: true
    rerun_command: /test e2e-nutanix-ovn
    run_if_changed: .*nutanix.*
    spec:
      containers:
      - args:
        - --gcs-upload-secret=/secrets/gcs/service-account.json
        - --image-import-pull-secret=/etc/pull-secret/.dockerconfigjson
        - --lease-server-credentials-file=/etc/boskos/credentials
        - --report-credentials-file=/etc/report/credentials
        - --secret-dir=/secrets/ci-pull-credentials
        - --target=e2e-nutanix-ovn
        command:
        - ci-operator
        image: ci-operator:latest
        imagePullPolicy: Always
        name: ""
        resources:
          requests:
            cpu: 10m
        volumeMounts:
        - mountPath: /etc/boskos
          name: boskos
          readOnly: true
        - mountPath: /secrets/ci-pull-credentials
          name: ci-pull-credentials
          readOnly: true
        - mountPath: /secrets/gcs
          name: gcs-credentials
          readOnly: true
        - mountPath: /secrets/manifest-tool
          name: manifest-tool-local-pusher
          readOnly: true
        - mountPath: /etc/pull-secret
          name: pull-secret
          readOnly: true
        - mountPath: /etc/report
          name: result-aggregator
          readOnly: true
      serviceAccountName: ci-operator
      volumes:
      - name: boskos
        secret:
          items:
          - key: credentials
            path: credentials
          secretName: boskos-credentials
      - name: ci-pull-credentials
        secret:
          secretName: ci-pull-credentials
      - name: manifest-tool-local-pusher
        secret:
          secretName: manifest-tool-local-pusher
      - name: pull-secret
        secret:
          secretName: registry-pull-credentials
      - name: result-aggregator
        secret:
          secretName: result-aggregator
    trigger: (?m)^/test( | .* )e2e-nutanix-ovn,?($|\s.*)
  - agent: kubernetes
    always_run: false
    branches:
    - ^release-4\.20$
    - ^release-4\.20-
    cluster: build05
    context: ci/prow/e2e-openstack-ovn
    decorate: true
    labels:
      ci-operator.openshift.io/cloud: openstack-vexxhost
      ci-operator.openshift.io/cloud-cluster-profile: openstack-vexxhost
      ci.openshift.io/generator: prowgen
      pj-rehearse.openshift.io/can-be-rehearsed: "true"
    name: pull-ci-openshift-cluster-cloud-controller-manager-operator-release-4.20-e2e-openstack-ovn
    optional: true
    rerun_command: /test e2e-openstack-ovn
    skip_if_only_changed: ^docs/|\.md$|^(?:.*/)?(?:\.gitignore|OWNERS|PROJECT|LICENSE)$
    spec:
      containers:
      - args:
        - --gcs-upload-secret=/secrets/gcs/service-account.json
        - --image-import-pull-secret=/etc/pull-secret/.dockerconfigjson
        - --lease-server-credentials-file=/etc/boskos/credentials
        - --report-credentials-file=/etc/report/credentials
        - --secret-dir=/secrets/ci-pull-credentials
        - --target=e2e-openstack-ovn
        command:
        - ci-operator
        image: ci-operator:latest
        imagePullPolicy: Always
        name: ""
        resources:
          requests:
            cpu: 10m
        volumeMounts:
        - mountPath: /etc/boskos
          name: boskos
          readOnly: true
        - mountPath: /secrets/ci-pull-credentials
          name: ci-pull-credentials
          readOnly: true
        - mountPath: /secrets/gcs
          name: gcs-credentials
          readOnly: true
        - mountPath: /secrets/manifest-tool
          name: manifest-tool-local-pusher
          readOnly: true
        - mountPath: /etc/pull-secret
          name: pull-secret
          readOnly: true
        - mountPath: /etc/report
          name: result-aggregator
          readOnly: true
      serviceAccountName: ci-operator
      volumes:
      - name: boskos
        secret:
          items:
          - key: credentials
            path: credentials
          secretName: boskos-credentials
      - name: ci-pull-credentials
        secret:
          secretName: ci-pull-credentials
      - name: manifest-tool-local-pusher
        secret:
          secretName: manifest-tool-local-pusher
      - name: pull-secret
        secret:
          secretName: registry-pull-credentials
      - name: result-aggregator
        secret:
          secretName: result-aggregator
    trigger: (?m)^/test( | .* )e2e-openstack-ovn,?($|\s.*)
  - agent: kubernetes
    always_run: false
    branches:
    - ^release-4\.20$
    - ^release-4\.20-
    cluster: vsphere02
    context: ci/prow/e2e-vsphere-ovn
    decorate: true
    labels:
      ci-operator.openshift.io/cloud: vsphere
      ci-operator.openshift.io/cloud-cluster-profile: vsphere-elastic
      ci.openshift.io/generator: prowgen
      pj-rehearse.openshift.io/can-be-rehearsed: "true"
    name: pull-ci-openshift-cluster-cloud-controller-manager-operator-release-4.20-e2e-vsphere-ovn
    optional: true
    rerun_command: /test e2e-vsphere-ovn
    skip_if_only_changed: ^docs/|\.md$|^(?:.*/)?(?:\.gitignore|OWNERS|PROJECT|LICENSE)$
    spec:
      containers:
      - args:
        - --gcs-upload-secret=/secrets/gcs/service-account.json
        - --image-import-pull-secret=/etc/pull-secret/.dockerconfigjson
        - --lease-server-credentials-file=/etc/boskos/credentials
        - --report-credentials-file=/etc/report/credentials
        - --secret-dir=/secrets/ci-pull-credentials
        - --target=e2e-vsphere-ovn
        command:
        - ci-operator
        image: ci-operator:latest
        imagePullPolicy: Always
        name: ""
        resources:
          requests:
            cpu: 10m
        volumeMounts:
        - mountPath: /etc/boskos
          name: boskos
          readOnly: true
        - mountPath: /secrets/ci-pull-credentials
          name: ci-pull-credentials
          readOnly: true
        - mountPath: /secrets/gcs
          name: gcs-credentials
          readOnly: true
        - mountPath: /secrets/manifest-tool
          name: manifest-tool-local-pusher
          readOnly: true
        - mountPath: /etc/pull-secret
          name: pull-secret
          readOnly: true
        - mountPath: /etc/report
          name: result-aggregator
          readOnly: true
      serviceAccountName: ci-operator
      volumes:
      - name: boskos
        secret:
          items:
          - key: credentials
            path: credentials
          secretName: boskos-credentials
      - name: ci-pull-credentials
        secret:
          secretName: ci-pull-credentials
      - name: manifest-tool-local-pusher
        secret:
          secretName: manifest-tool-local-pusher
      - name: pull-secret
        secret:
          secretName: registry-pull-credentials
      - name: result-aggregator
        secret:
          secretName: result-aggregator
    trigger: (?m)^/test( | .* )e2e-vsphere-ovn,?($|\s.*)
  - agent: kubernetes
    always_run: true
    branches:
    - ^release-4\.20$
    - ^release-4\.20-
<<<<<<< HEAD
    cluster: build06
=======
    cluster: build03
>>>>>>> 635a2bef
    context: ci/prow/fmt
    decorate: true
    labels:
      ci.openshift.io/generator: prowgen
      pj-rehearse.openshift.io/can-be-rehearsed: "true"
    name: pull-ci-openshift-cluster-cloud-controller-manager-operator-release-4.20-fmt
    rerun_command: /test fmt
    spec:
      containers:
      - args:
        - --gcs-upload-secret=/secrets/gcs/service-account.json
        - --image-import-pull-secret=/etc/pull-secret/.dockerconfigjson
        - --report-credentials-file=/etc/report/credentials
        - --target=fmt
        command:
        - ci-operator
        image: ci-operator:latest
        imagePullPolicy: Always
        name: ""
        resources:
          requests:
            cpu: 10m
        volumeMounts:
        - mountPath: /secrets/gcs
          name: gcs-credentials
          readOnly: true
        - mountPath: /secrets/manifest-tool
          name: manifest-tool-local-pusher
          readOnly: true
        - mountPath: /etc/pull-secret
          name: pull-secret
          readOnly: true
        - mountPath: /etc/report
          name: result-aggregator
          readOnly: true
      serviceAccountName: ci-operator
      volumes:
      - name: manifest-tool-local-pusher
        secret:
          secretName: manifest-tool-local-pusher
      - name: pull-secret
        secret:
          secretName: registry-pull-credentials
      - name: result-aggregator
        secret:
          secretName: result-aggregator
    trigger: (?m)^/test( | .* )fmt,?($|\s.*)
  - agent: kubernetes
    always_run: true
    branches:
    - ^release-4\.20$
    - ^release-4\.20-
<<<<<<< HEAD
    cluster: build06
=======
    cluster: build03
>>>>>>> 635a2bef
    context: ci/prow/images
    decorate: true
    labels:
      ci.openshift.io/generator: prowgen
      pj-rehearse.openshift.io/can-be-rehearsed: "true"
    name: pull-ci-openshift-cluster-cloud-controller-manager-operator-release-4.20-images
    rerun_command: /test images
    spec:
      containers:
      - args:
        - --gcs-upload-secret=/secrets/gcs/service-account.json
        - --image-import-pull-secret=/etc/pull-secret/.dockerconfigjson
        - --report-credentials-file=/etc/report/credentials
        - --target=[images]
        - --target=[release:latest]
        command:
        - ci-operator
        image: ci-operator:latest
        imagePullPolicy: Always
        name: ""
        resources:
          requests:
            cpu: 10m
        volumeMounts:
        - mountPath: /secrets/gcs
          name: gcs-credentials
          readOnly: true
        - mountPath: /secrets/manifest-tool
          name: manifest-tool-local-pusher
          readOnly: true
        - mountPath: /etc/pull-secret
          name: pull-secret
          readOnly: true
        - mountPath: /etc/report
          name: result-aggregator
          readOnly: true
      serviceAccountName: ci-operator
      volumes:
      - name: manifest-tool-local-pusher
        secret:
          secretName: manifest-tool-local-pusher
      - name: pull-secret
        secret:
          secretName: registry-pull-credentials
      - name: result-aggregator
        secret:
          secretName: result-aggregator
    trigger: (?m)^/test( | .* )images,?($|\s.*)
  - agent: kubernetes
    always_run: true
    branches:
    - ^release-4\.20$
    - ^release-4\.20-
<<<<<<< HEAD
    cluster: build06
=======
    cluster: build03
>>>>>>> 635a2bef
    context: ci/prow/level0-clusterinfra-azure-ipi-proxy-tests
    decorate: true
    labels:
      ci-operator.openshift.io/cloud: azure4
      ci-operator.openshift.io/cloud-cluster-profile: azure4
      ci.openshift.io/generator: prowgen
      pj-rehearse.openshift.io/can-be-rehearsed: "true"
    name: pull-ci-openshift-cluster-cloud-controller-manager-operator-release-4.20-level0-clusterinfra-azure-ipi-proxy-tests
    optional: true
    rerun_command: /test level0-clusterinfra-azure-ipi-proxy-tests
    spec:
      containers:
      - args:
        - --gcs-upload-secret=/secrets/gcs/service-account.json
        - --image-import-pull-secret=/etc/pull-secret/.dockerconfigjson
        - --lease-server-credentials-file=/etc/boskos/credentials
        - --report-credentials-file=/etc/report/credentials
        - --secret-dir=/secrets/ci-pull-credentials
        - --target=level0-clusterinfra-azure-ipi-proxy-tests
        command:
        - ci-operator
        image: ci-operator:latest
        imagePullPolicy: Always
        name: ""
        resources:
          requests:
            cpu: 10m
        volumeMounts:
        - mountPath: /etc/boskos
          name: boskos
          readOnly: true
        - mountPath: /secrets/ci-pull-credentials
          name: ci-pull-credentials
          readOnly: true
        - mountPath: /secrets/gcs
          name: gcs-credentials
          readOnly: true
        - mountPath: /secrets/manifest-tool
          name: manifest-tool-local-pusher
          readOnly: true
        - mountPath: /etc/pull-secret
          name: pull-secret
          readOnly: true
        - mountPath: /etc/report
          name: result-aggregator
          readOnly: true
      serviceAccountName: ci-operator
      volumes:
      - name: boskos
        secret:
          items:
          - key: credentials
            path: credentials
          secretName: boskos-credentials
      - name: ci-pull-credentials
        secret:
          secretName: ci-pull-credentials
      - name: manifest-tool-local-pusher
        secret:
          secretName: manifest-tool-local-pusher
      - name: pull-secret
        secret:
          secretName: registry-pull-credentials
      - name: result-aggregator
        secret:
          secretName: result-aggregator
    trigger: (?m)^/test( | .* )level0-clusterinfra-azure-ipi-proxy-tests,?($|\s.*)
  - agent: kubernetes
    always_run: true
    branches:
    - ^release-4\.20$
    - ^release-4\.20-
<<<<<<< HEAD
    cluster: build06
=======
    cluster: build03
>>>>>>> 635a2bef
    context: ci/prow/lint
    decorate: true
    labels:
      ci.openshift.io/generator: prowgen
      pj-rehearse.openshift.io/can-be-rehearsed: "true"
    name: pull-ci-openshift-cluster-cloud-controller-manager-operator-release-4.20-lint
    rerun_command: /test lint
    spec:
      containers:
      - args:
        - --gcs-upload-secret=/secrets/gcs/service-account.json
        - --image-import-pull-secret=/etc/pull-secret/.dockerconfigjson
        - --report-credentials-file=/etc/report/credentials
        - --target=lint
        command:
        - ci-operator
        image: ci-operator:latest
        imagePullPolicy: Always
        name: ""
        resources:
          requests:
            cpu: 10m
        volumeMounts:
        - mountPath: /secrets/gcs
          name: gcs-credentials
          readOnly: true
        - mountPath: /secrets/manifest-tool
          name: manifest-tool-local-pusher
          readOnly: true
        - mountPath: /etc/pull-secret
          name: pull-secret
          readOnly: true
        - mountPath: /etc/report
          name: result-aggregator
          readOnly: true
      serviceAccountName: ci-operator
      volumes:
      - name: manifest-tool-local-pusher
        secret:
          secretName: manifest-tool-local-pusher
      - name: pull-secret
        secret:
          secretName: registry-pull-credentials
      - name: result-aggregator
        secret:
          secretName: result-aggregator
    trigger: (?m)^/test( | .* )lint,?($|\s.*)
  - agent: kubernetes
    always_run: false
    branches:
    - ^release-4\.20$
    - ^release-4\.20-
    cluster: vsphere02
    context: ci/prow/regression-vsphere-ipi-ccmo
    decorate: true
    labels:
      ci-operator.openshift.io/cloud: vsphere
      ci-operator.openshift.io/cloud-cluster-profile: vsphere-elastic
      ci.openshift.io/generator: prowgen
      pj-rehearse.openshift.io/can-be-rehearsed: "true"
    name: pull-ci-openshift-cluster-cloud-controller-manager-operator-release-4.20-regression-vsphere-ipi-ccmo
    optional: true
    rerun_command: /test regression-vsphere-ipi-ccmo
    run_if_changed: pkg/machineproviders/providers/openshift/machine/v1beta1/.*|.*vsphere.*
    spec:
      containers:
      - args:
        - --gcs-upload-secret=/secrets/gcs/service-account.json
        - --image-import-pull-secret=/etc/pull-secret/.dockerconfigjson
        - --lease-server-credentials-file=/etc/boskos/credentials
        - --report-credentials-file=/etc/report/credentials
        - --secret-dir=/secrets/ci-pull-credentials
        - --target=regression-vsphere-ipi-ccmo
        command:
        - ci-operator
        image: ci-operator:latest
        imagePullPolicy: Always
        name: ""
        resources:
          requests:
            cpu: 10m
        volumeMounts:
        - mountPath: /etc/boskos
          name: boskos
          readOnly: true
        - mountPath: /secrets/ci-pull-credentials
          name: ci-pull-credentials
          readOnly: true
        - mountPath: /secrets/gcs
          name: gcs-credentials
          readOnly: true
        - mountPath: /secrets/manifest-tool
          name: manifest-tool-local-pusher
          readOnly: true
        - mountPath: /etc/pull-secret
          name: pull-secret
          readOnly: true
        - mountPath: /etc/report
          name: result-aggregator
          readOnly: true
      serviceAccountName: ci-operator
      volumes:
      - name: boskos
        secret:
          items:
          - key: credentials
            path: credentials
          secretName: boskos-credentials
      - name: ci-pull-credentials
        secret:
          secretName: ci-pull-credentials
      - name: manifest-tool-local-pusher
        secret:
          secretName: manifest-tool-local-pusher
      - name: pull-secret
        secret:
          secretName: registry-pull-credentials
      - name: result-aggregator
        secret:
          secretName: result-aggregator
    trigger: (?m)^/test( | .* )regression-vsphere-ipi-ccmo,?($|\s.*)
  - agent: kubernetes
    always_run: true
    branches:
    - ^release-4\.20$
    - ^release-4\.20-
<<<<<<< HEAD
    cluster: build06
=======
    cluster: build03
>>>>>>> 635a2bef
    context: ci/prow/security
    decorate: true
    labels:
      ci.openshift.io/generator: prowgen
      pj-rehearse.openshift.io/can-be-rehearsed: "true"
    name: pull-ci-openshift-cluster-cloud-controller-manager-operator-release-4.20-security
    rerun_command: /test security
    spec:
      containers:
      - args:
        - --gcs-upload-secret=/secrets/gcs/service-account.json
        - --image-import-pull-secret=/etc/pull-secret/.dockerconfigjson
        - --report-credentials-file=/etc/report/credentials
        - --secret-dir=/secrets/ci-pull-credentials
        - --target=security
        command:
        - ci-operator
        image: ci-operator:latest
        imagePullPolicy: Always
        name: ""
        resources:
          requests:
            cpu: 10m
        volumeMounts:
        - mountPath: /secrets/ci-pull-credentials
          name: ci-pull-credentials
          readOnly: true
        - mountPath: /secrets/gcs
          name: gcs-credentials
          readOnly: true
        - mountPath: /secrets/manifest-tool
          name: manifest-tool-local-pusher
          readOnly: true
        - mountPath: /etc/pull-secret
          name: pull-secret
          readOnly: true
        - mountPath: /etc/report
          name: result-aggregator
          readOnly: true
      serviceAccountName: ci-operator
      volumes:
      - name: ci-pull-credentials
        secret:
          secretName: ci-pull-credentials
      - name: manifest-tool-local-pusher
        secret:
          secretName: manifest-tool-local-pusher
      - name: pull-secret
        secret:
          secretName: registry-pull-credentials
      - name: result-aggregator
        secret:
          secretName: result-aggregator
    trigger: (?m)^/test( | .* )security,?($|\s.*)
  - agent: kubernetes
    always_run: true
    branches:
    - ^release-4\.20$
    - ^release-4\.20-
<<<<<<< HEAD
    cluster: build06
=======
    cluster: build03
>>>>>>> 635a2bef
    context: ci/prow/unit
    decorate: true
    labels:
      ci.openshift.io/generator: prowgen
      pj-rehearse.openshift.io/can-be-rehearsed: "true"
    name: pull-ci-openshift-cluster-cloud-controller-manager-operator-release-4.20-unit
    rerun_command: /test unit
    spec:
      containers:
      - args:
        - --gcs-upload-secret=/secrets/gcs/service-account.json
        - --image-import-pull-secret=/etc/pull-secret/.dockerconfigjson
        - --report-credentials-file=/etc/report/credentials
        - --secret-dir=/secrets/ci-pull-credentials
        - --target=unit
        command:
        - ci-operator
        image: ci-operator:latest
        imagePullPolicy: Always
        name: ""
        resources:
          requests:
            cpu: 10m
        volumeMounts:
        - mountPath: /secrets/ci-pull-credentials
          name: ci-pull-credentials
          readOnly: true
        - mountPath: /secrets/gcs
          name: gcs-credentials
          readOnly: true
        - mountPath: /secrets/manifest-tool
          name: manifest-tool-local-pusher
          readOnly: true
        - mountPath: /etc/pull-secret
          name: pull-secret
          readOnly: true
        - mountPath: /etc/report
          name: result-aggregator
          readOnly: true
      serviceAccountName: ci-operator
      volumes:
      - name: ci-pull-credentials
        secret:
          secretName: ci-pull-credentials
      - name: manifest-tool-local-pusher
        secret:
          secretName: manifest-tool-local-pusher
      - name: pull-secret
        secret:
          secretName: registry-pull-credentials
      - name: result-aggregator
        secret:
          secretName: result-aggregator
    trigger: (?m)^/test( | .* )unit,?($|\s.*)
  - agent: kubernetes
    always_run: true
    branches:
    - ^release-4\.20$
    - ^release-4\.20-
<<<<<<< HEAD
    cluster: build06
=======
    cluster: build03
>>>>>>> 635a2bef
    context: ci/prow/vendor
    decorate: true
    labels:
      ci.openshift.io/generator: prowgen
      pj-rehearse.openshift.io/can-be-rehearsed: "true"
    name: pull-ci-openshift-cluster-cloud-controller-manager-operator-release-4.20-vendor
    rerun_command: /test vendor
    spec:
      containers:
      - args:
        - --gcs-upload-secret=/secrets/gcs/service-account.json
        - --image-import-pull-secret=/etc/pull-secret/.dockerconfigjson
        - --report-credentials-file=/etc/report/credentials
        - --target=vendor
        command:
        - ci-operator
        image: ci-operator:latest
        imagePullPolicy: Always
        name: ""
        resources:
          requests:
            cpu: 10m
        volumeMounts:
        - mountPath: /secrets/gcs
          name: gcs-credentials
          readOnly: true
        - mountPath: /secrets/manifest-tool
          name: manifest-tool-local-pusher
          readOnly: true
        - mountPath: /etc/pull-secret
          name: pull-secret
          readOnly: true
        - mountPath: /etc/report
          name: result-aggregator
          readOnly: true
      serviceAccountName: ci-operator
      volumes:
      - name: manifest-tool-local-pusher
        secret:
          secretName: manifest-tool-local-pusher
      - name: pull-secret
        secret:
          secretName: registry-pull-credentials
      - name: result-aggregator
        secret:
          secretName: result-aggregator
    trigger: (?m)^/test( | .* )vendor,?($|\s.*)
  - agent: kubernetes
    always_run: true
    branches:
    - ^release-4\.20$
    - ^release-4\.20-
<<<<<<< HEAD
    cluster: build06
=======
    cluster: build03
>>>>>>> 635a2bef
    context: ci/prow/vet
    decorate: true
    labels:
      ci.openshift.io/generator: prowgen
      pj-rehearse.openshift.io/can-be-rehearsed: "true"
    name: pull-ci-openshift-cluster-cloud-controller-manager-operator-release-4.20-vet
    rerun_command: /test vet
    spec:
      containers:
      - args:
        - --gcs-upload-secret=/secrets/gcs/service-account.json
        - --image-import-pull-secret=/etc/pull-secret/.dockerconfigjson
        - --report-credentials-file=/etc/report/credentials
        - --target=vet
        command:
        - ci-operator
        image: ci-operator:latest
        imagePullPolicy: Always
        name: ""
        resources:
          requests:
            cpu: 10m
        volumeMounts:
        - mountPath: /secrets/gcs
          name: gcs-credentials
          readOnly: true
        - mountPath: /secrets/manifest-tool
          name: manifest-tool-local-pusher
          readOnly: true
        - mountPath: /etc/pull-secret
          name: pull-secret
          readOnly: true
        - mountPath: /etc/report
          name: result-aggregator
          readOnly: true
      serviceAccountName: ci-operator
      volumes:
      - name: manifest-tool-local-pusher
        secret:
          secretName: manifest-tool-local-pusher
      - name: pull-secret
        secret:
          secretName: registry-pull-credentials
      - name: result-aggregator
        secret:
          secretName: result-aggregator
    trigger: (?m)^/test( | .* )vet,?($|\s.*)<|MERGE_RESOLUTION|>--- conflicted
+++ resolved
@@ -151,11 +151,7 @@
     branches:
     - ^release-4\.20$
     - ^release-4\.20-
-<<<<<<< HEAD
-    cluster: build06
-=======
     cluster: build03
->>>>>>> 635a2bef
     context: ci/prow/e2e-azure-manual-oidc
     decorate: true
     labels:
@@ -228,11 +224,7 @@
     branches:
     - ^release-4\.20$
     - ^release-4\.20-
-<<<<<<< HEAD
-    cluster: build06
-=======
     cluster: build03
->>>>>>> 635a2bef
     context: ci/prow/e2e-azure-ovn
     decorate: true
     labels:
@@ -306,11 +298,7 @@
     branches:
     - ^release-4\.20$
     - ^release-4\.20-
-<<<<<<< HEAD
-    cluster: build06
-=======
     cluster: build03
->>>>>>> 635a2bef
     context: ci/prow/e2e-azure-ovn-upgrade
     decorate: true
     labels:
@@ -532,11 +520,7 @@
     branches:
     - ^release-4\.20$
     - ^release-4\.20-
-<<<<<<< HEAD
-    cluster: build06
-=======
     cluster: build03
->>>>>>> 635a2bef
     context: ci/prow/e2e-ibmcloud-ovn
     decorate: true
     decoration_config:
@@ -835,11 +819,7 @@
     branches:
     - ^release-4\.20$
     - ^release-4\.20-
-<<<<<<< HEAD
-    cluster: build06
-=======
     cluster: build03
->>>>>>> 635a2bef
     context: ci/prow/fmt
     decorate: true
     labels:
@@ -892,11 +872,7 @@
     branches:
     - ^release-4\.20$
     - ^release-4\.20-
-<<<<<<< HEAD
-    cluster: build06
-=======
     cluster: build03
->>>>>>> 635a2bef
     context: ci/prow/images
     decorate: true
     labels:
@@ -950,11 +926,7 @@
     branches:
     - ^release-4\.20$
     - ^release-4\.20-
-<<<<<<< HEAD
-    cluster: build06
-=======
     cluster: build03
->>>>>>> 635a2bef
     context: ci/prow/level0-clusterinfra-azure-ipi-proxy-tests
     decorate: true
     labels:
@@ -1027,11 +999,7 @@
     branches:
     - ^release-4\.20$
     - ^release-4\.20-
-<<<<<<< HEAD
-    cluster: build06
-=======
     cluster: build03
->>>>>>> 635a2bef
     context: ci/prow/lint
     decorate: true
     labels:
@@ -1158,11 +1126,7 @@
     branches:
     - ^release-4\.20$
     - ^release-4\.20-
-<<<<<<< HEAD
-    cluster: build06
-=======
     cluster: build03
->>>>>>> 635a2bef
     context: ci/prow/security
     decorate: true
     labels:
@@ -1222,11 +1186,7 @@
     branches:
     - ^release-4\.20$
     - ^release-4\.20-
-<<<<<<< HEAD
-    cluster: build06
-=======
     cluster: build03
->>>>>>> 635a2bef
     context: ci/prow/unit
     decorate: true
     labels:
@@ -1286,11 +1246,7 @@
     branches:
     - ^release-4\.20$
     - ^release-4\.20-
-<<<<<<< HEAD
-    cluster: build06
-=======
     cluster: build03
->>>>>>> 635a2bef
     context: ci/prow/vendor
     decorate: true
     labels:
@@ -1343,11 +1299,7 @@
     branches:
     - ^release-4\.20$
     - ^release-4\.20-
-<<<<<<< HEAD
-    cluster: build06
-=======
     cluster: build03
->>>>>>> 635a2bef
     context: ci/prow/vet
     decorate: true
     labels:
