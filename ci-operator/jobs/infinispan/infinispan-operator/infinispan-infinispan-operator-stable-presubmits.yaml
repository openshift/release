presubmits:
  infinispan/infinispan-operator:
  - agent: kubernetes
    always_run: true
    branches:
    - ^stable$
    - ^stable-
<<<<<<< HEAD
    cluster: build03
    context: ci/prow/data-grid-ocp4.13-lp-interop-images
    decorate: true
    decoration_config:
      skip_cloning: true
    labels:
      ci-operator.openshift.io/variant: data-grid-ocp4.13-lp-interop
      ci.openshift.io/generator: prowgen
      pj-rehearse.openshift.io/can-be-rehearsed: "true"
    name: pull-ci-infinispan-infinispan-operator-stable-data-grid-ocp4.13-lp-interop-images
    rerun_command: /test data-grid-ocp4.13-lp-interop-images
    spec:
      containers:
      - args:
        - --gcs-upload-secret=/secrets/gcs/service-account.json
        - --image-import-pull-secret=/etc/pull-secret/.dockerconfigjson
        - --report-credentials-file=/etc/report/credentials
        - --target=[images]
        - --variant=data-grid-ocp4.13-lp-interop
        command:
        - ci-operator
        image: ci-operator:latest
        imagePullPolicy: Always
        name: ""
        resources:
          requests:
            cpu: 10m
        volumeMounts:
        - mountPath: /secrets/gcs
          name: gcs-credentials
          readOnly: true
        - mountPath: /secrets/manifest-tool
          name: manifest-tool-local-pusher
          readOnly: true
        - mountPath: /etc/pull-secret
          name: pull-secret
          readOnly: true
        - mountPath: /etc/report
          name: result-aggregator
          readOnly: true
      serviceAccountName: ci-operator
      volumes:
      - name: manifest-tool-local-pusher
        secret:
          secretName: manifest-tool-local-pusher
      - name: pull-secret
        secret:
          secretName: registry-pull-credentials
      - name: result-aggregator
        secret:
          secretName: result-aggregator
    trigger: (?m)^/test( | .* )data-grid-ocp4.13-lp-interop-images,?($|\s.*)
  - agent: kubernetes
    always_run: true
    branches:
    - ^stable$
    - ^stable-
    cluster: build03
=======
    cluster: build05
>>>>>>> 031d90da
    context: ci/prow/data-grid-ocp4.14-lp-interop-images
    decorate: true
    decoration_config:
      skip_cloning: true
    labels:
      ci-operator.openshift.io/variant: data-grid-ocp4.14-lp-interop
      ci.openshift.io/generator: prowgen
      pj-rehearse.openshift.io/can-be-rehearsed: "true"
    name: pull-ci-infinispan-infinispan-operator-stable-data-grid-ocp4.14-lp-interop-images
    rerun_command: /test data-grid-ocp4.14-lp-interop-images
    spec:
      containers:
      - args:
        - --gcs-upload-secret=/secrets/gcs/service-account.json
        - --image-import-pull-secret=/etc/pull-secret/.dockerconfigjson
        - --report-credentials-file=/etc/report/credentials
        - --target=[images]
        - --variant=data-grid-ocp4.14-lp-interop
        command:
        - ci-operator
        image: ci-operator:latest
        imagePullPolicy: Always
        name: ""
        resources:
          requests:
            cpu: 10m
        volumeMounts:
        - mountPath: /secrets/gcs
          name: gcs-credentials
          readOnly: true
        - mountPath: /secrets/manifest-tool
          name: manifest-tool-local-pusher
          readOnly: true
        - mountPath: /etc/pull-secret
          name: pull-secret
          readOnly: true
        - mountPath: /etc/report
          name: result-aggregator
          readOnly: true
      serviceAccountName: ci-operator
      volumes:
      - name: manifest-tool-local-pusher
        secret:
          secretName: manifest-tool-local-pusher
      - name: pull-secret
        secret:
          secretName: registry-pull-credentials
      - name: result-aggregator
        secret:
          secretName: result-aggregator
    trigger: (?m)^/test( | .* )data-grid-ocp4.14-lp-interop-images,?($|\s.*)
  - agent: kubernetes
    always_run: true
    branches:
    - ^stable$
    - ^stable-
    cluster: build05
    context: ci/prow/data-grid-ocp4.15-lp-interop-images
    decorate: true
    decoration_config:
      skip_cloning: true
    labels:
      ci-operator.openshift.io/variant: data-grid-ocp4.15-lp-interop
      ci.openshift.io/generator: prowgen
      job-release: "4.15"
      pj-rehearse.openshift.io/can-be-rehearsed: "true"
    name: pull-ci-infinispan-infinispan-operator-stable-data-grid-ocp4.15-lp-interop-images
    rerun_command: /test data-grid-ocp4.15-lp-interop-images
    spec:
      containers:
      - args:
        - --gcs-upload-secret=/secrets/gcs/service-account.json
        - --image-import-pull-secret=/etc/pull-secret/.dockerconfigjson
        - --report-credentials-file=/etc/report/credentials
        - --target=[images]
        - --variant=data-grid-ocp4.15-lp-interop
        command:
        - ci-operator
        image: ci-operator:latest
        imagePullPolicy: Always
        name: ""
        resources:
          requests:
            cpu: 10m
        volumeMounts:
        - mountPath: /secrets/gcs
          name: gcs-credentials
          readOnly: true
        - mountPath: /secrets/manifest-tool
          name: manifest-tool-local-pusher
          readOnly: true
        - mountPath: /etc/pull-secret
          name: pull-secret
          readOnly: true
        - mountPath: /etc/report
          name: result-aggregator
          readOnly: true
      serviceAccountName: ci-operator
      volumes:
      - name: manifest-tool-local-pusher
        secret:
          secretName: manifest-tool-local-pusher
      - name: pull-secret
        secret:
          secretName: registry-pull-credentials
      - name: result-aggregator
        secret:
          secretName: result-aggregator
    trigger: (?m)^/test( | .* )data-grid-ocp4.15-lp-interop-images,?($|\s.*)
  - agent: kubernetes
    always_run: true
    branches:
    - ^stable$
    - ^stable-
    cluster: build05
    context: ci/prow/data-grid-ocp4.16-lp-interop-images
    decorate: true
    decoration_config:
      skip_cloning: true
    labels:
      ci-operator.openshift.io/variant: data-grid-ocp4.16-lp-interop
      ci.openshift.io/generator: prowgen
      job-release: "4.16"
      pj-rehearse.openshift.io/can-be-rehearsed: "true"
    name: pull-ci-infinispan-infinispan-operator-stable-data-grid-ocp4.16-lp-interop-images
    rerun_command: /test data-grid-ocp4.16-lp-interop-images
    spec:
      containers:
      - args:
        - --gcs-upload-secret=/secrets/gcs/service-account.json
        - --image-import-pull-secret=/etc/pull-secret/.dockerconfigjson
        - --report-credentials-file=/etc/report/credentials
        - --target=[images]
        - --variant=data-grid-ocp4.16-lp-interop
        command:
        - ci-operator
        image: ci-operator:latest
        imagePullPolicy: Always
        name: ""
        resources:
          requests:
            cpu: 10m
        volumeMounts:
        - mountPath: /secrets/gcs
          name: gcs-credentials
          readOnly: true
        - mountPath: /secrets/manifest-tool
          name: manifest-tool-local-pusher
          readOnly: true
        - mountPath: /etc/pull-secret
          name: pull-secret
          readOnly: true
        - mountPath: /etc/report
          name: result-aggregator
          readOnly: true
      serviceAccountName: ci-operator
      volumes:
      - name: manifest-tool-local-pusher
        secret:
          secretName: manifest-tool-local-pusher
      - name: pull-secret
        secret:
          secretName: registry-pull-credentials
      - name: result-aggregator
        secret:
          secretName: result-aggregator
    trigger: (?m)^/test( | .* )data-grid-ocp4.16-lp-interop-images,?($|\s.*)<|MERGE_RESOLUTION|>--- conflicted
+++ resolved
@@ -5,8 +5,7 @@
     branches:
     - ^stable$
     - ^stable-
-<<<<<<< HEAD
-    cluster: build03
+    cluster: build05
     context: ci/prow/data-grid-ocp4.13-lp-interop-images
     decorate: true
     decoration_config:
@@ -63,10 +62,7 @@
     branches:
     - ^stable$
     - ^stable-
-    cluster: build03
-=======
-    cluster: build05
->>>>>>> 031d90da
+    cluster: build05
     context: ci/prow/data-grid-ocp4.14-lp-interop-images
     decorate: true
     decoration_config:
