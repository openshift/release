presubmits:
  infinispan/infinispan-operator:
  - agent: kubernetes
    always_run: true
    branches:
    - ^stable$
    - ^stable-
<<<<<<< HEAD
    cluster: build05
    context: ci/prow/data-grid-ocp4.13-lp-interop-images
    decorate: true
    decoration_config:
      skip_cloning: true
    labels:
      ci-operator.openshift.io/variant: data-grid-ocp4.13-lp-interop
      ci.openshift.io/generator: prowgen
      pj-rehearse.openshift.io/can-be-rehearsed: "true"
    name: pull-ci-infinispan-infinispan-operator-stable-data-grid-ocp4.13-lp-interop-images
    rerun_command: /test data-grid-ocp4.13-lp-interop-images
    spec:
      containers:
      - args:
        - --gcs-upload-secret=/secrets/gcs/service-account.json
        - --image-import-pull-secret=/etc/pull-secret/.dockerconfigjson
        - --report-credentials-file=/etc/report/credentials
        - --target=[images]
        - --variant=data-grid-ocp4.13-lp-interop
        command:
        - ci-operator
        image: ci-operator:latest
        imagePullPolicy: Always
        name: ""
        resources:
          requests:
            cpu: 10m
        volumeMounts:
        - mountPath: /secrets/gcs
          name: gcs-credentials
          readOnly: true
        - mountPath: /secrets/manifest-tool
          name: manifest-tool-local-pusher
          readOnly: true
        - mountPath: /etc/pull-secret
          name: pull-secret
          readOnly: true
        - mountPath: /etc/report
          name: result-aggregator
          readOnly: true
      serviceAccountName: ci-operator
      volumes:
      - name: manifest-tool-local-pusher
        secret:
          secretName: manifest-tool-local-pusher
      - name: pull-secret
        secret:
          secretName: registry-pull-credentials
      - name: result-aggregator
        secret:
          secretName: result-aggregator
    trigger: (?m)^/test( | .* )data-grid-ocp4.13-lp-interop-images,?($|\s.*)
  - agent: kubernetes
    always_run: true
    branches:
    - ^stable$
    - ^stable-
    cluster: build05
=======
    cluster: build03
>>>>>>> 21fb249c
    context: ci/prow/data-grid-ocp4.14-lp-interop-images
    decorate: true
    decoration_config:
      skip_cloning: true
    labels:
      ci-operator.openshift.io/variant: data-grid-ocp4.14-lp-interop
      ci.openshift.io/generator: prowgen
      pj-rehearse.openshift.io/can-be-rehearsed: "true"
    name: pull-ci-infinispan-infinispan-operator-stable-data-grid-ocp4.14-lp-interop-images
    rerun_command: /test data-grid-ocp4.14-lp-interop-images
    spec:
      containers:
      - args:
        - --gcs-upload-secret=/secrets/gcs/service-account.json
        - --image-import-pull-secret=/etc/pull-secret/.dockerconfigjson
        - --report-credentials-file=/etc/report/credentials
        - --target=[images]
        - --variant=data-grid-ocp4.14-lp-interop
        command:
        - ci-operator
        image: ci-operator:latest
        imagePullPolicy: Always
        name: ""
        resources:
          requests:
            cpu: 10m
        volumeMounts:
        - mountPath: /secrets/gcs
          name: gcs-credentials
          readOnly: true
        - mountPath: /secrets/manifest-tool
          name: manifest-tool-local-pusher
          readOnly: true
        - mountPath: /etc/pull-secret
          name: pull-secret
          readOnly: true
        - mountPath: /etc/report
          name: result-aggregator
          readOnly: true
      serviceAccountName: ci-operator
      volumes:
      - name: manifest-tool-local-pusher
        secret:
          secretName: manifest-tool-local-pusher
      - name: pull-secret
        secret:
          secretName: registry-pull-credentials
      - name: result-aggregator
        secret:
          secretName: result-aggregator
    trigger: (?m)^/test( | .* )data-grid-ocp4.14-lp-interop-images,?($|\s.*)
  - agent: kubernetes
    always_run: true
    branches:
    - ^stable$
    - ^stable-
    cluster: build03
    context: ci/prow/data-grid-ocp4.15-lp-interop-images
    decorate: true
    decoration_config:
      skip_cloning: true
    labels:
      ci-operator.openshift.io/variant: data-grid-ocp4.15-lp-interop
      ci.openshift.io/generator: prowgen
      job-release: "4.15"
      pj-rehearse.openshift.io/can-be-rehearsed: "true"
    name: pull-ci-infinispan-infinispan-operator-stable-data-grid-ocp4.15-lp-interop-images
    rerun_command: /test data-grid-ocp4.15-lp-interop-images
    spec:
      containers:
      - args:
        - --gcs-upload-secret=/secrets/gcs/service-account.json
        - --image-import-pull-secret=/etc/pull-secret/.dockerconfigjson
        - --report-credentials-file=/etc/report/credentials
        - --target=[images]
        - --variant=data-grid-ocp4.15-lp-interop
        command:
        - ci-operator
        image: ci-operator:latest
        imagePullPolicy: Always
        name: ""
        resources:
          requests:
            cpu: 10m
        volumeMounts:
        - mountPath: /secrets/gcs
          name: gcs-credentials
          readOnly: true
        - mountPath: /secrets/manifest-tool
          name: manifest-tool-local-pusher
          readOnly: true
        - mountPath: /etc/pull-secret
          name: pull-secret
          readOnly: true
        - mountPath: /etc/report
          name: result-aggregator
          readOnly: true
      serviceAccountName: ci-operator
      volumes:
      - name: manifest-tool-local-pusher
        secret:
          secretName: manifest-tool-local-pusher
      - name: pull-secret
        secret:
          secretName: registry-pull-credentials
      - name: result-aggregator
        secret:
          secretName: result-aggregator
    trigger: (?m)^/test( | .* )data-grid-ocp4.15-lp-interop-images,?($|\s.*)
  - agent: kubernetes
    always_run: true
    branches:
    - ^stable$
    - ^stable-
    cluster: build03
    context: ci/prow/data-grid-ocp4.16-lp-interop-images
    decorate: true
    decoration_config:
      skip_cloning: true
    labels:
      ci-operator.openshift.io/variant: data-grid-ocp4.16-lp-interop
      ci.openshift.io/generator: prowgen
      job-release: "4.16"
      pj-rehearse.openshift.io/can-be-rehearsed: "true"
    name: pull-ci-infinispan-infinispan-operator-stable-data-grid-ocp4.16-lp-interop-images
    rerun_command: /test data-grid-ocp4.16-lp-interop-images
    spec:
      containers:
      - args:
        - --gcs-upload-secret=/secrets/gcs/service-account.json
        - --image-import-pull-secret=/etc/pull-secret/.dockerconfigjson
        - --report-credentials-file=/etc/report/credentials
        - --target=[images]
        - --variant=data-grid-ocp4.16-lp-interop
        command:
        - ci-operator
        image: ci-operator:latest
        imagePullPolicy: Always
        name: ""
        resources:
          requests:
            cpu: 10m
        volumeMounts:
        - mountPath: /secrets/gcs
          name: gcs-credentials
          readOnly: true
        - mountPath: /secrets/manifest-tool
          name: manifest-tool-local-pusher
          readOnly: true
        - mountPath: /etc/pull-secret
          name: pull-secret
          readOnly: true
        - mountPath: /etc/report
          name: result-aggregator
          readOnly: true
      serviceAccountName: ci-operator
      volumes:
      - name: manifest-tool-local-pusher
        secret:
          secretName: manifest-tool-local-pusher
      - name: pull-secret
        secret:
          secretName: registry-pull-credentials
      - name: result-aggregator
        secret:
          secretName: result-aggregator
    trigger: (?m)^/test( | .* )data-grid-ocp4.16-lp-interop-images,?($|\s.*)<|MERGE_RESOLUTION|>--- conflicted
+++ resolved
@@ -5,68 +5,7 @@
     branches:
     - ^stable$
     - ^stable-
-<<<<<<< HEAD
-    cluster: build05
-    context: ci/prow/data-grid-ocp4.13-lp-interop-images
-    decorate: true
-    decoration_config:
-      skip_cloning: true
-    labels:
-      ci-operator.openshift.io/variant: data-grid-ocp4.13-lp-interop
-      ci.openshift.io/generator: prowgen
-      pj-rehearse.openshift.io/can-be-rehearsed: "true"
-    name: pull-ci-infinispan-infinispan-operator-stable-data-grid-ocp4.13-lp-interop-images
-    rerun_command: /test data-grid-ocp4.13-lp-interop-images
-    spec:
-      containers:
-      - args:
-        - --gcs-upload-secret=/secrets/gcs/service-account.json
-        - --image-import-pull-secret=/etc/pull-secret/.dockerconfigjson
-        - --report-credentials-file=/etc/report/credentials
-        - --target=[images]
-        - --variant=data-grid-ocp4.13-lp-interop
-        command:
-        - ci-operator
-        image: ci-operator:latest
-        imagePullPolicy: Always
-        name: ""
-        resources:
-          requests:
-            cpu: 10m
-        volumeMounts:
-        - mountPath: /secrets/gcs
-          name: gcs-credentials
-          readOnly: true
-        - mountPath: /secrets/manifest-tool
-          name: manifest-tool-local-pusher
-          readOnly: true
-        - mountPath: /etc/pull-secret
-          name: pull-secret
-          readOnly: true
-        - mountPath: /etc/report
-          name: result-aggregator
-          readOnly: true
-      serviceAccountName: ci-operator
-      volumes:
-      - name: manifest-tool-local-pusher
-        secret:
-          secretName: manifest-tool-local-pusher
-      - name: pull-secret
-        secret:
-          secretName: registry-pull-credentials
-      - name: result-aggregator
-        secret:
-          secretName: result-aggregator
-    trigger: (?m)^/test( | .* )data-grid-ocp4.13-lp-interop-images,?($|\s.*)
-  - agent: kubernetes
-    always_run: true
-    branches:
-    - ^stable$
-    - ^stable-
-    cluster: build05
-=======
     cluster: build03
->>>>>>> 21fb249c
     context: ci/prow/data-grid-ocp4.14-lp-interop-images
     decorate: true
     decoration_config:
@@ -74,6 +13,7 @@
     labels:
       ci-operator.openshift.io/variant: data-grid-ocp4.14-lp-interop
       ci.openshift.io/generator: prowgen
+      job-release: "4.14"
       pj-rehearse.openshift.io/can-be-rehearsed: "true"
     name: pull-ci-infinispan-infinispan-operator-stable-data-grid-ocp4.14-lp-interop-images
     rerun_command: /test data-grid-ocp4.14-lp-interop-images
