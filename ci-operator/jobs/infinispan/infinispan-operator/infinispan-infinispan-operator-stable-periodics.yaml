periodics:
- agent: kubernetes
  cluster: build09
  cron: 0 6 6 3 *
  decorate: true
  decoration_config:
    skip_cloning: true
  extra_refs:
  - base_ref: stable
    org: infinispan
    repo: infinispan-operator
  labels:
    ci-operator.openshift.io/cloud: aws
    ci-operator.openshift.io/cloud-cluster-profile: aws-cspi-qe
    ci-operator.openshift.io/variant: data-grid-ocp4.13-lp-interop
    ci.openshift.io/generator: prowgen
    pj-rehearse.openshift.io/can-be-rehearsed: "true"
  name: periodic-ci-infinispan-infinispan-operator-stable-data-grid-ocp4.13-lp-interop-data-grid-interop-aws
  reporter_config:
    slack:
      channel: '#rhdg-interop'
      job_states_to_report:
      - success
      - failure
      - error
      report_template: '{{if eq .Status.State "success"}} :slack-green: Job *{{.Spec.Job}}*
        ended with *{{.Status.State}}*. <{{.Status.URL}}|View logs> {{else}} :failed:
        Job *{{.Spec.Job}}* ended with *{{.Status.State}}*. <{{.Status.URL}}|View
        logs> {{end}}'
  spec:
    containers:
    - args:
      - --gcs-upload-secret=/secrets/gcs/service-account.json
      - --image-import-pull-secret=/etc/pull-secret/.dockerconfigjson
      - --lease-server-credentials-file=/etc/boskos/credentials
      - --report-credentials-file=/etc/report/credentials
      - --secret-dir=/secrets/ci-pull-credentials
      - --target=data-grid-interop-aws
      - --variant=data-grid-ocp4.13-lp-interop
      command:
      - ci-operator
      image: ci-operator:latest
      imagePullPolicy: Always
      name: ""
      resources:
        requests:
          cpu: 10m
      volumeMounts:
      - mountPath: /etc/boskos
        name: boskos
        readOnly: true
      - mountPath: /secrets/ci-pull-credentials
        name: ci-pull-credentials
        readOnly: true
      - mountPath: /secrets/gcs
        name: gcs-credentials
        readOnly: true
      - mountPath: /secrets/manifest-tool
        name: manifest-tool-local-pusher
        readOnly: true
      - mountPath: /etc/pull-secret
        name: pull-secret
        readOnly: true
      - mountPath: /etc/report
        name: result-aggregator
        readOnly: true
    serviceAccountName: ci-operator
    volumes:
    - name: boskos
      secret:
        items:
        - key: credentials
          path: credentials
        secretName: boskos-credentials
    - name: ci-pull-credentials
      secret:
        secretName: ci-pull-credentials
    - name: manifest-tool-local-pusher
      secret:
        secretName: manifest-tool-local-pusher
    - name: pull-secret
      secret:
        secretName: registry-pull-credentials
    - name: result-aggregator
      secret:
        secretName: result-aggregator
- agent: kubernetes
  cluster: build09
  cron: 0 6 25 12 *
  decorate: true
  decoration_config:
    skip_cloning: true
  extra_refs:
  - base_ref: stable
    org: infinispan
    repo: infinispan-operator
  labels:
    ci-operator.openshift.io/cloud: ibmcloud
    ci-operator.openshift.io/cloud-cluster-profile: ibmcloud-cspi-qe
    ci-operator.openshift.io/variant: data-grid-ocp4.14-lp-interop
    ci.openshift.io/generator: prowgen
    pj-rehearse.openshift.io/can-be-rehearsed: "true"
  name: periodic-ci-infinispan-infinispan-operator-stable-data-grid-ocp4.14-lp-interop-data-grid-interop-ibmcloud
  reporter_config:
    slack:
      channel: '#rhdg-interop'
      job_states_to_report:
      - success
      - failure
      - error
      report_template: '{{if eq .Status.State "success"}} :slack-green: Job *{{.Spec.Job}}*
        ended with *{{.Status.State}}*. <{{.Status.URL}}|View logs> {{else}} :failed:
        Job *{{.Spec.Job}}* ended with *{{.Status.State}}*. <{{.Status.URL}}|View
        logs> {{end}}'
  spec:
    containers:
    - args:
      - --gcs-upload-secret=/secrets/gcs/service-account.json
      - --image-import-pull-secret=/etc/pull-secret/.dockerconfigjson
      - --lease-server-credentials-file=/etc/boskos/credentials
      - --report-credentials-file=/etc/report/credentials
      - --secret-dir=/secrets/ci-pull-credentials
      - --target=data-grid-interop-ibmcloud
      - --variant=data-grid-ocp4.14-lp-interop
      command:
      - ci-operator
      image: ci-operator:latest
      imagePullPolicy: Always
      name: ""
      resources:
        requests:
          cpu: 10m
      volumeMounts:
      - mountPath: /etc/boskos
        name: boskos
        readOnly: true
      - mountPath: /secrets/ci-pull-credentials
        name: ci-pull-credentials
        readOnly: true
      - mountPath: /secrets/gcs
        name: gcs-credentials
        readOnly: true
      - mountPath: /secrets/manifest-tool
        name: manifest-tool-local-pusher
        readOnly: true
      - mountPath: /etc/pull-secret
        name: pull-secret
        readOnly: true
      - mountPath: /etc/report
        name: result-aggregator
        readOnly: true
    serviceAccountName: ci-operator
    volumes:
    - name: boskos
      secret:
        items:
        - key: credentials
          path: credentials
        secretName: boskos-credentials
    - name: ci-pull-credentials
      secret:
        secretName: ci-pull-credentials
    - name: manifest-tool-local-pusher
      secret:
        secretName: manifest-tool-local-pusher
    - name: pull-secret
      secret:
        secretName: registry-pull-credentials
    - name: result-aggregator
      secret:
        secretName: result-aggregator
- agent: kubernetes
  cluster: build09
  cron: 0 6 25 10 *
  decorate: true
  decoration_config:
    skip_cloning: true
  extra_refs:
  - base_ref: stable
    org: infinispan
    repo: infinispan-operator
  labels:
    ci-operator.openshift.io/cloud: ibmcloud
    ci-operator.openshift.io/cloud-cluster-profile: ibmcloud-cspi-qe
    ci-operator.openshift.io/variant: data-grid-ocp4.15-lp-interop
    ci.openshift.io/generator: prowgen
    pj-rehearse.openshift.io/can-be-rehearsed: "true"
  name: periodic-ci-infinispan-infinispan-operator-stable-data-grid-ocp4.15-lp-interop-data-grid-interop-ibmcloud
  reporter_config:
    slack:
      channel: '#rhdg-interop'
      job_states_to_report:
      - success
      - failure
      - error
      report_template: '{{if eq .Status.State "success"}} :slack-green: Job *{{.Spec.Job}}*
        ended with *{{.Status.State}}*. <{{.Status.URL}}|View logs> {{else}} :failed:
        Job *{{.Spec.Job}}* ended with *{{.Status.State}}*. <{{.Status.URL}}|View
        logs> {{end}}'
  spec:
    containers:
    - args:
      - --gcs-upload-secret=/secrets/gcs/service-account.json
      - --image-import-pull-secret=/etc/pull-secret/.dockerconfigjson
      - --lease-server-credentials-file=/etc/boskos/credentials
      - --report-credentials-file=/etc/report/credentials
      - --secret-dir=/secrets/ci-pull-credentials
      - --target=data-grid-interop-ibmcloud
      - --variant=data-grid-ocp4.15-lp-interop
      command:
      - ci-operator
      image: ci-operator:latest
      imagePullPolicy: Always
      name: ""
      resources:
        requests:
          cpu: 10m
      volumeMounts:
      - mountPath: /etc/boskos
        name: boskos
        readOnly: true
      - mountPath: /secrets/ci-pull-credentials
        name: ci-pull-credentials
        readOnly: true
      - mountPath: /secrets/gcs
        name: gcs-credentials
        readOnly: true
      - mountPath: /secrets/manifest-tool
        name: manifest-tool-local-pusher
        readOnly: true
      - mountPath: /etc/pull-secret
        name: pull-secret
        readOnly: true
      - mountPath: /etc/report
        name: result-aggregator
        readOnly: true
    serviceAccountName: ci-operator
    volumes:
    - name: boskos
      secret:
        items:
        - key: credentials
          path: credentials
        secretName: boskos-credentials
    - name: ci-pull-credentials
      secret:
        secretName: ci-pull-credentials
    - name: manifest-tool-local-pusher
      secret:
        secretName: manifest-tool-local-pusher
    - name: pull-secret
      secret:
        secretName: registry-pull-credentials
    - name: result-aggregator
      secret:
        secretName: result-aggregator
- agent: kubernetes
<<<<<<< HEAD
  cluster: build05
  cron: 0 6 25 12 *
=======
  cluster: build09
  cron: 0 6 11 2 *
>>>>>>> 6eb1d230
  decorate: true
  decoration_config:
    skip_cloning: true
  extra_refs:
  - base_ref: stable
    org: infinispan
    repo: infinispan-operator
  labels:
    ci-operator.openshift.io/cloud: ibmcloud
    ci-operator.openshift.io/cloud-cluster-profile: ibmcloud-cspi-qe
    ci-operator.openshift.io/variant: data-grid-ocp4.16-lp-interop
    ci.openshift.io/generator: prowgen
    pj-rehearse.openshift.io/can-be-rehearsed: "true"
  name: periodic-ci-infinispan-infinispan-operator-stable-data-grid-ocp4.16-lp-interop-data-grid-interop-ibmcloud
  reporter_config:
    slack:
      channel: '#rhdg-interop'
      job_states_to_report:
      - success
      - failure
      - error
      report_template: '{{if eq .Status.State "success"}} :slack-green: Job *{{.Spec.Job}}*
        ended with *{{.Status.State}}*. <{{.Status.URL}}|View logs> {{else}} :failed:
        Job *{{.Spec.Job}}* ended with *{{.Status.State}}*. <{{.Status.URL}}|View
        logs> {{end}}'
  spec:
    containers:
    - args:
      - --gcs-upload-secret=/secrets/gcs/service-account.json
      - --image-import-pull-secret=/etc/pull-secret/.dockerconfigjson
      - --lease-server-credentials-file=/etc/boskos/credentials
      - --report-credentials-file=/etc/report/credentials
      - --secret-dir=/secrets/ci-pull-credentials
      - --target=data-grid-interop-ibmcloud
      - --variant=data-grid-ocp4.16-lp-interop
      command:
      - ci-operator
      image: ci-operator:latest
      imagePullPolicy: Always
      name: ""
      resources:
        requests:
          cpu: 10m
      volumeMounts:
      - mountPath: /etc/boskos
        name: boskos
        readOnly: true
      - mountPath: /secrets/ci-pull-credentials
        name: ci-pull-credentials
        readOnly: true
      - mountPath: /secrets/gcs
        name: gcs-credentials
        readOnly: true
      - mountPath: /secrets/manifest-tool
        name: manifest-tool-local-pusher
        readOnly: true
      - mountPath: /etc/pull-secret
        name: pull-secret
        readOnly: true
      - mountPath: /etc/report
        name: result-aggregator
        readOnly: true
    serviceAccountName: ci-operator
    volumes:
    - name: boskos
      secret:
        items:
        - key: credentials
          path: credentials
        secretName: boskos-credentials
    - name: ci-pull-credentials
      secret:
        secretName: ci-pull-credentials
    - name: manifest-tool-local-pusher
      secret:
        secretName: manifest-tool-local-pusher
    - name: pull-secret
      secret:
        secretName: registry-pull-credentials
    - name: result-aggregator
      secret:
        secretName: result-aggregator
- agent: kubernetes
<<<<<<< HEAD
  cluster: build05
  cron: 0 6 25 12 *
=======
  cluster: build09
  cron: 0 6 11 2 *
  decorate: true
  decoration_config:
    skip_cloning: true
  extra_refs:
  - base_ref: stable
    org: infinispan
    repo: infinispan-operator
  labels:
    ci-operator.openshift.io/cloud: aws
    ci-operator.openshift.io/cloud-cluster-profile: aws-cspi-qe
    ci-operator.openshift.io/variant: data-grid-ocp4.17-lp-interop
    ci.openshift.io/generator: prowgen
    job-release: "4.17"
    pj-rehearse.openshift.io/can-be-rehearsed: "true"
  name: periodic-ci-infinispan-infinispan-operator-stable-data-grid-ocp4.17-lp-interop-data-grid-interop-aws
  reporter_config:
    slack:
      channel: '#rhdg-interop'
      job_states_to_report:
      - success
      - failure
      - error
      report_template: '{{if eq .Status.State "success"}} :slack-green: Job *{{.Spec.Job}}*
        ended with *{{.Status.State}}*. <{{.Status.URL}}|View logs> {{else}} :failed:
        Job *{{.Spec.Job}}* ended with *{{.Status.State}}*. <{{.Status.URL}}|View
        logs> {{end}}'
  spec:
    containers:
    - args:
      - --gcs-upload-secret=/secrets/gcs/service-account.json
      - --image-import-pull-secret=/etc/pull-secret/.dockerconfigjson
      - --lease-server-credentials-file=/etc/boskos/credentials
      - --report-credentials-file=/etc/report/credentials
      - --secret-dir=/secrets/ci-pull-credentials
      - --target=data-grid-interop-aws
      - --variant=data-grid-ocp4.17-lp-interop
      command:
      - ci-operator
      image: ci-operator:latest
      imagePullPolicy: Always
      name: ""
      resources:
        requests:
          cpu: 10m
      volumeMounts:
      - mountPath: /etc/boskos
        name: boskos
        readOnly: true
      - mountPath: /secrets/ci-pull-credentials
        name: ci-pull-credentials
        readOnly: true
      - mountPath: /secrets/gcs
        name: gcs-credentials
        readOnly: true
      - mountPath: /secrets/manifest-tool
        name: manifest-tool-local-pusher
        readOnly: true
      - mountPath: /etc/pull-secret
        name: pull-secret
        readOnly: true
      - mountPath: /etc/report
        name: result-aggregator
        readOnly: true
    serviceAccountName: ci-operator
    volumes:
    - name: boskos
      secret:
        items:
        - key: credentials
          path: credentials
        secretName: boskos-credentials
    - name: ci-pull-credentials
      secret:
        secretName: ci-pull-credentials
    - name: manifest-tool-local-pusher
      secret:
        secretName: manifest-tool-local-pusher
    - name: pull-secret
      secret:
        secretName: registry-pull-credentials
    - name: result-aggregator
      secret:
        secretName: result-aggregator
- agent: kubernetes
  cluster: build09
  cron: 0 6 11 2 *
>>>>>>> 6eb1d230
  decorate: true
  decoration_config:
    skip_cloning: true
  extra_refs:
  - base_ref: stable
    org: infinispan
    repo: infinispan-operator
  labels:
    ci-operator.openshift.io/cloud: ibmcloud
    ci-operator.openshift.io/cloud-cluster-profile: ibmcloud-cspi-qe
    ci-operator.openshift.io/variant: data-grid-ocp4.17-lp-interop
    ci.openshift.io/generator: prowgen
    pj-rehearse.openshift.io/can-be-rehearsed: "true"
  name: periodic-ci-infinispan-infinispan-operator-stable-data-grid-ocp4.17-lp-interop-data-grid-interop-ibmcloud
  reporter_config:
    slack:
      channel: '#rhdg-interop'
      job_states_to_report:
      - success
      - failure
      - error
      report_template: '{{if eq .Status.State "success"}} :slack-green: Job *{{.Spec.Job}}*
        ended with *{{.Status.State}}*. <{{.Status.URL}}|View logs> {{else}} :failed:
        Job *{{.Spec.Job}}* ended with *{{.Status.State}}*. <{{.Status.URL}}|View
        logs> {{end}}'
  spec:
    containers:
    - args:
      - --gcs-upload-secret=/secrets/gcs/service-account.json
      - --image-import-pull-secret=/etc/pull-secret/.dockerconfigjson
      - --lease-server-credentials-file=/etc/boskos/credentials
      - --report-credentials-file=/etc/report/credentials
      - --secret-dir=/secrets/ci-pull-credentials
      - --target=data-grid-interop-ibmcloud
      - --variant=data-grid-ocp4.17-lp-interop
      command:
      - ci-operator
      image: ci-operator:latest
      imagePullPolicy: Always
      name: ""
      resources:
        requests:
          cpu: 10m
      volumeMounts:
      - mountPath: /etc/boskos
        name: boskos
        readOnly: true
      - mountPath: /secrets/ci-pull-credentials
        name: ci-pull-credentials
        readOnly: true
      - mountPath: /secrets/gcs
        name: gcs-credentials
        readOnly: true
      - mountPath: /secrets/manifest-tool
        name: manifest-tool-local-pusher
        readOnly: true
      - mountPath: /etc/pull-secret
        name: pull-secret
        readOnly: true
      - mountPath: /etc/report
        name: result-aggregator
        readOnly: true
    serviceAccountName: ci-operator
    volumes:
    - name: boskos
      secret:
        items:
        - key: credentials
          path: credentials
        secretName: boskos-credentials
    - name: ci-pull-credentials
      secret:
        secretName: ci-pull-credentials
    - name: manifest-tool-local-pusher
      secret:
        secretName: manifest-tool-local-pusher
    - name: pull-secret
      secret:
        secretName: registry-pull-credentials
    - name: result-aggregator
      secret:
        secretName: result-aggregator
- agent: kubernetes
  cluster: build09
  cron: 0 0 11 6 *
  decorate: true
  decoration_config:
    skip_cloning: true
  extra_refs:
  - base_ref: stable
    org: infinispan
    repo: infinispan-operator
  labels:
    ci-operator.openshift.io/cloud: aws
    ci-operator.openshift.io/cloud-cluster-profile: aws-cspi-qe
    ci-operator.openshift.io/variant: data-grid-ocp4.18-lp-interop
    ci.openshift.io/generator: prowgen
    job-release: "4.18"
    pj-rehearse.openshift.io/can-be-rehearsed: "true"
  name: periodic-ci-infinispan-infinispan-operator-stable-data-grid-ocp4.18-lp-interop-data-grid-interop-aws
  reporter_config:
    slack:
      channel: '#rhdg-interop'
      job_states_to_report:
      - success
      - failure
      - error
      report_template: '{{if eq .Status.State "success"}} :slack-green: Job *{{.Spec.Job}}*
        ended with *{{.Status.State}}*. <{{.Status.URL}}|View logs> {{else}} :failed:
        Job *{{.Spec.Job}}* ended with *{{.Status.State}}*. <{{.Status.URL}}|View
        logs> {{end}}'
  spec:
    containers:
    - args:
      - --gcs-upload-secret=/secrets/gcs/service-account.json
      - --image-import-pull-secret=/etc/pull-secret/.dockerconfigjson
      - --lease-server-credentials-file=/etc/boskos/credentials
      - --report-credentials-file=/etc/report/credentials
      - --secret-dir=/secrets/ci-pull-credentials
      - --target=data-grid-interop-aws
      - --variant=data-grid-ocp4.18-lp-interop
      command:
      - ci-operator
      image: ci-operator:latest
      imagePullPolicy: Always
      name: ""
      resources:
        requests:
          cpu: 10m
      volumeMounts:
      - mountPath: /etc/boskos
        name: boskos
        readOnly: true
      - mountPath: /secrets/ci-pull-credentials
        name: ci-pull-credentials
        readOnly: true
      - mountPath: /secrets/gcs
        name: gcs-credentials
        readOnly: true
      - mountPath: /secrets/manifest-tool
        name: manifest-tool-local-pusher
        readOnly: true
      - mountPath: /etc/pull-secret
        name: pull-secret
        readOnly: true
      - mountPath: /etc/report
        name: result-aggregator
        readOnly: true
    serviceAccountName: ci-operator
    volumes:
    - name: boskos
      secret:
        items:
        - key: credentials
          path: credentials
        secretName: boskos-credentials
    - name: ci-pull-credentials
      secret:
        secretName: ci-pull-credentials
    - name: manifest-tool-local-pusher
      secret:
        secretName: manifest-tool-local-pusher
    - name: pull-secret
      secret:
        secretName: registry-pull-credentials
    - name: result-aggregator
      secret:
        secretName: result-aggregator
- agent: kubernetes
  cluster: build09
  cron: 0 0 11 6 *
  decorate: true
  decoration_config:
    skip_cloning: true
  extra_refs:
  - base_ref: stable
    org: infinispan
    repo: infinispan-operator
  labels:
    ci-operator.openshift.io/cloud: aws
    ci-operator.openshift.io/cloud-cluster-profile: aws-cspi-qe
    ci-operator.openshift.io/variant: data-grid-ocp4.18-lp-interop
    ci.openshift.io/generator: prowgen
    job-release: "4.18"
    pj-rehearse.openshift.io/can-be-rehearsed: "true"
  name: periodic-ci-infinispan-infinispan-operator-stable-data-grid-ocp4.18-lp-interop-data-grid-interop-aws-fips
  reporter_config:
    slack:
      channel: '#rhdg-interop'
      job_states_to_report:
      - success
      - failure
      - error
      report_template: '{{if eq .Status.State "success"}} :slack-green: Job *{{.Spec.Job}}*
        ended with *{{.Status.State}}*. <{{.Status.URL}}|View logs> {{else}} :failed:
        Job *{{.Spec.Job}}* ended with *{{.Status.State}}*. <{{.Status.URL}}|View
        logs> {{end}}'
  spec:
    containers:
    - args:
      - --gcs-upload-secret=/secrets/gcs/service-account.json
      - --image-import-pull-secret=/etc/pull-secret/.dockerconfigjson
      - --lease-server-credentials-file=/etc/boskos/credentials
      - --report-credentials-file=/etc/report/credentials
      - --secret-dir=/secrets/ci-pull-credentials
      - --target=data-grid-interop-aws-fips
      - --variant=data-grid-ocp4.18-lp-interop
      command:
      - ci-operator
      image: ci-operator:latest
      imagePullPolicy: Always
      name: ""
      resources:
        requests:
          cpu: 10m
      volumeMounts:
      - mountPath: /etc/boskos
        name: boskos
        readOnly: true
      - mountPath: /secrets/ci-pull-credentials
        name: ci-pull-credentials
        readOnly: true
      - mountPath: /secrets/gcs
        name: gcs-credentials
        readOnly: true
      - mountPath: /secrets/manifest-tool
        name: manifest-tool-local-pusher
        readOnly: true
      - mountPath: /etc/pull-secret
        name: pull-secret
        readOnly: true
      - mountPath: /etc/report
        name: result-aggregator
        readOnly: true
    serviceAccountName: ci-operator
    volumes:
    - name: boskos
      secret:
        items:
        - key: credentials
          path: credentials
        secretName: boskos-credentials
    - name: ci-pull-credentials
      secret:
        secretName: ci-pull-credentials
    - name: manifest-tool-local-pusher
      secret:
        secretName: manifest-tool-local-pusher
    - name: pull-secret
      secret:
        secretName: registry-pull-credentials
    - name: result-aggregator
      secret:
        secretName: result-aggregator<|MERGE_RESOLUTION|>--- conflicted
+++ resolved
@@ -255,13 +255,8 @@
       secret:
         secretName: result-aggregator
 - agent: kubernetes
-<<<<<<< HEAD
-  cluster: build05
-  cron: 0 6 25 12 *
-=======
-  cluster: build09
-  cron: 0 6 11 2 *
->>>>>>> 6eb1d230
+  cluster: build09
+  cron: 0 23 31 2 *
   decorate: true
   decoration_config:
     skip_cloning: true
@@ -345,12 +340,8 @@
       secret:
         secretName: result-aggregator
 - agent: kubernetes
-<<<<<<< HEAD
-  cluster: build05
-  cron: 0 6 25 12 *
-=======
-  cluster: build09
-  cron: 0 6 11 2 *
+  cluster: build09
+  cron: 0 23 31 2 *
   decorate: true
   decoration_config:
     skip_cloning: true
@@ -436,8 +427,7 @@
         secretName: result-aggregator
 - agent: kubernetes
   cluster: build09
-  cron: 0 6 11 2 *
->>>>>>> 6eb1d230
+  cron: 0 23 31 2 *
   decorate: true
   decoration_config:
     skip_cloning: true
