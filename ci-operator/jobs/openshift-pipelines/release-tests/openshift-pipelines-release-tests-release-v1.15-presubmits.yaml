presubmits:
  openshift-pipelines/release-tests:
  - agent: kubernetes
    always_run: true
    branches:
    - ^release-v1\.15$
    - ^release-v1\.15-
<<<<<<< HEAD
    cluster: build05
    context: ci/prow/openshift-pipelines-ocp4.16-lp-rosa-classic-images
    decorate: true
    decoration_config:
      skip_cloning: true
    labels:
      ci-operator.openshift.io/variant: openshift-pipelines-ocp4.16-lp-rosa-classic
      ci.openshift.io/generator: prowgen
      job-release: "4.16"
      pj-rehearse.openshift.io/can-be-rehearsed: "true"
    name: pull-ci-openshift-pipelines-release-tests-release-v1.15-openshift-pipelines-ocp4.16-lp-rosa-classic-images
    rerun_command: /test openshift-pipelines-ocp4.16-lp-rosa-classic-images
    spec:
      containers:
      - args:
        - --gcs-upload-secret=/secrets/gcs/service-account.json
        - --image-import-pull-secret=/etc/pull-secret/.dockerconfigjson
        - --report-credentials-file=/etc/report/credentials
        - --target=[images]
        - --variant=openshift-pipelines-ocp4.16-lp-rosa-classic
        command:
        - ci-operator
        image: ci-operator:latest
        imagePullPolicy: Always
        name: ""
        resources:
          requests:
            cpu: 10m
        volumeMounts:
        - mountPath: /secrets/gcs
          name: gcs-credentials
          readOnly: true
        - mountPath: /secrets/manifest-tool
          name: manifest-tool-local-pusher
          readOnly: true
        - mountPath: /etc/pull-secret
          name: pull-secret
          readOnly: true
        - mountPath: /etc/report
          name: result-aggregator
          readOnly: true
      serviceAccountName: ci-operator
      volumes:
      - name: manifest-tool-local-pusher
        secret:
          secretName: manifest-tool-local-pusher
      - name: pull-secret
        secret:
          secretName: registry-pull-credentials
      - name: result-aggregator
        secret:
          secretName: result-aggregator
    trigger: (?m)^/test( | .* )openshift-pipelines-ocp4.16-lp-rosa-classic-images,?($|\s.*)
  - agent: kubernetes
    always_run: true
    branches:
    - ^release-v1\.15$
    - ^release-v1\.15-
    cluster: build05
=======
    cluster: build09
>>>>>>> 45db438c
    context: ci/prow/openshift-pipelines-ocp4.17-lp-interop-images
    decorate: true
    decoration_config:
      skip_cloning: true
    labels:
      ci-operator.openshift.io/variant: openshift-pipelines-ocp4.17-lp-interop
      ci.openshift.io/generator: prowgen
      job-release: "4.17"
      pj-rehearse.openshift.io/can-be-rehearsed: "true"
    name: pull-ci-openshift-pipelines-release-tests-release-v1.15-openshift-pipelines-ocp4.17-lp-interop-images
    rerun_command: /test openshift-pipelines-ocp4.17-lp-interop-images
    spec:
      containers:
      - args:
        - --gcs-upload-secret=/secrets/gcs/service-account.json
        - --image-import-pull-secret=/etc/pull-secret/.dockerconfigjson
        - --report-credentials-file=/etc/report/credentials
        - --target=[images]
        - --variant=openshift-pipelines-ocp4.17-lp-interop
        command:
        - ci-operator
        image: ci-operator:latest
        imagePullPolicy: Always
        name: ""
        resources:
          requests:
            cpu: 10m
        volumeMounts:
        - mountPath: /secrets/gcs
          name: gcs-credentials
          readOnly: true
        - mountPath: /secrets/manifest-tool
          name: manifest-tool-local-pusher
          readOnly: true
        - mountPath: /etc/pull-secret
          name: pull-secret
          readOnly: true
        - mountPath: /etc/report
          name: result-aggregator
          readOnly: true
      serviceAccountName: ci-operator
      volumes:
      - name: manifest-tool-local-pusher
        secret:
          secretName: manifest-tool-local-pusher
      - name: pull-secret
        secret:
          secretName: registry-pull-credentials
      - name: result-aggregator
        secret:
          secretName: result-aggregator
    trigger: (?m)^/test( | .* )openshift-pipelines-ocp4.17-lp-interop-images,?($|\s.*)
  - agent: kubernetes
    always_run: true
    branches:
    - ^release-v1\.15$
    - ^release-v1\.15-
    cluster: build09
    context: ci/prow/openshift-pipelines-p2p-rosa-classic-images
    decorate: true
    decoration_config:
      skip_cloning: true
    labels:
      ci-operator.openshift.io/variant: openshift-pipelines-p2p-rosa-classic
      ci.openshift.io/generator: prowgen
      pj-rehearse.openshift.io/can-be-rehearsed: "true"
    name: pull-ci-openshift-pipelines-release-tests-release-v1.15-openshift-pipelines-p2p-rosa-classic-images
    rerun_command: /test openshift-pipelines-p2p-rosa-classic-images
    spec:
      containers:
      - args:
        - --gcs-upload-secret=/secrets/gcs/service-account.json
        - --image-import-pull-secret=/etc/pull-secret/.dockerconfigjson
        - --report-credentials-file=/etc/report/credentials
        - --target=[images]
        - --variant=openshift-pipelines-p2p-rosa-classic
        command:
        - ci-operator
        image: ci-operator:latest
        imagePullPolicy: Always
        name: ""
        resources:
          requests:
            cpu: 10m
        volumeMounts:
        - mountPath: /secrets/gcs
          name: gcs-credentials
          readOnly: true
        - mountPath: /secrets/manifest-tool
          name: manifest-tool-local-pusher
          readOnly: true
        - mountPath: /etc/pull-secret
          name: pull-secret
          readOnly: true
        - mountPath: /etc/report
          name: result-aggregator
          readOnly: true
      serviceAccountName: ci-operator
      volumes:
      - name: manifest-tool-local-pusher
        secret:
          secretName: manifest-tool-local-pusher
      - name: pull-secret
        secret:
          secretName: registry-pull-credentials
      - name: result-aggregator
        secret:
          secretName: result-aggregator
    trigger: (?m)^/test( | .* )openshift-pipelines-p2p-rosa-classic-images,?($|\s.*)<|MERGE_RESOLUTION|>--- conflicted
+++ resolved
@@ -5,8 +5,7 @@
     branches:
     - ^release-v1\.15$
     - ^release-v1\.15-
-<<<<<<< HEAD
-    cluster: build05
+    cluster: build09
     context: ci/prow/openshift-pipelines-ocp4.16-lp-rosa-classic-images
     decorate: true
     decoration_config:
@@ -64,10 +63,7 @@
     branches:
     - ^release-v1\.15$
     - ^release-v1\.15-
-    cluster: build05
-=======
     cluster: build09
->>>>>>> 45db438c
     context: ci/prow/openshift-pipelines-ocp4.17-lp-interop-images
     decorate: true
     decoration_config:
