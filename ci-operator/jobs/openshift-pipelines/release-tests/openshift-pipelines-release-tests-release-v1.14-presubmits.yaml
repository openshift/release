presubmits:
  openshift-pipelines/release-tests:
  - agent: kubernetes
    always_run: true
    branches:
    - ^release-v1\.14$
    - ^release-v1\.14-
    cluster: build04
    context: ci/prow/openshift-pipelines-ocp4.14-lp-rosa-classic-images
    decorate: true
    decoration_config:
      skip_cloning: true
    labels:
      ci-operator.openshift.io/variant: openshift-pipelines-ocp4.14-lp-rosa-classic
      ci.openshift.io/generator: prowgen
      job-release: "4.14"
      pj-rehearse.openshift.io/can-be-rehearsed: "true"
    name: pull-ci-openshift-pipelines-release-tests-release-v1.14-openshift-pipelines-ocp4.14-lp-rosa-classic-images
    rerun_command: /test openshift-pipelines-ocp4.14-lp-rosa-classic-images
    spec:
      containers:
      - args:
        - --gcs-upload-secret=/secrets/gcs/service-account.json
        - --image-import-pull-secret=/etc/pull-secret/.dockerconfigjson
        - --report-credentials-file=/etc/report/credentials
        - --target=[images]
        - --variant=openshift-pipelines-ocp4.14-lp-rosa-classic
        command:
        - ci-operator
        image: ci-operator:latest
        imagePullPolicy: Always
        name: ""
        resources:
          requests:
            cpu: 10m
        volumeMounts:
        - mountPath: /secrets/gcs
          name: gcs-credentials
          readOnly: true
        - mountPath: /secrets/manifest-tool
          name: manifest-tool-local-pusher
          readOnly: true
        - mountPath: /etc/pull-secret
          name: pull-secret
          readOnly: true
        - mountPath: /etc/report
          name: result-aggregator
          readOnly: true
      serviceAccountName: ci-operator
      volumes:
      - name: manifest-tool-local-pusher
        secret:
          secretName: manifest-tool-local-pusher
      - name: pull-secret
        secret:
          secretName: registry-pull-credentials
      - name: result-aggregator
        secret:
          secretName: result-aggregator
    trigger: (?m)^/test( | .* )openshift-pipelines-ocp4.14-lp-rosa-classic-images,?($|\s.*)
  - agent: kubernetes
    always_run: true
    branches:
    - ^release-v1\.14$
    - ^release-v1\.14-
<<<<<<< HEAD
    cluster: build02
    context: ci/prow/openshift-pipelines-ocp4.15-lp-p2p-images
    decorate: true
    decoration_config:
      skip_cloning: true
    labels:
      ci-operator.openshift.io/variant: openshift-pipelines-ocp4.15-lp-p2p
      ci.openshift.io/generator: prowgen
      job-release: "4.15"
      pj-rehearse.openshift.io/can-be-rehearsed: "true"
    name: pull-ci-openshift-pipelines-release-tests-release-v1.14-openshift-pipelines-ocp4.15-lp-p2p-images
    rerun_command: /test openshift-pipelines-ocp4.15-lp-p2p-images
    spec:
      containers:
      - args:
        - --gcs-upload-secret=/secrets/gcs/service-account.json
        - --image-import-pull-secret=/etc/pull-secret/.dockerconfigjson
        - --report-credentials-file=/etc/report/credentials
        - --target=[images]
        - --variant=openshift-pipelines-ocp4.15-lp-p2p
        command:
        - ci-operator
        image: ci-operator:latest
        imagePullPolicy: Always
        name: ""
        resources:
          requests:
            cpu: 10m
        volumeMounts:
        - mountPath: /secrets/gcs
          name: gcs-credentials
          readOnly: true
        - mountPath: /secrets/manifest-tool
          name: manifest-tool-local-pusher
          readOnly: true
        - mountPath: /etc/pull-secret
          name: pull-secret
          readOnly: true
        - mountPath: /etc/report
          name: result-aggregator
          readOnly: true
      serviceAccountName: ci-operator
      volumes:
      - name: manifest-tool-local-pusher
        secret:
          secretName: manifest-tool-local-pusher
      - name: pull-secret
        secret:
          secretName: registry-pull-credentials
      - name: result-aggregator
        secret:
          secretName: result-aggregator
    trigger: (?m)^/test( | .* )openshift-pipelines-ocp4.15-lp-p2p-images,?($|\s.*)
  - agent: kubernetes
    always_run: true
    branches:
    - ^release-v1\.14$
    - ^release-v1\.14-
    cluster: build02
=======
    cluster: build04
>>>>>>> 580583cb
    context: ci/prow/openshift-pipelines-ocp4.15-lp-rosa-classic-images
    decorate: true
    decoration_config:
      skip_cloning: true
    labels:
      ci-operator.openshift.io/variant: openshift-pipelines-ocp4.15-lp-rosa-classic
      ci.openshift.io/generator: prowgen
      job-release: "4.15"
      pj-rehearse.openshift.io/can-be-rehearsed: "true"
    name: pull-ci-openshift-pipelines-release-tests-release-v1.14-openshift-pipelines-ocp4.15-lp-rosa-classic-images
    rerun_command: /test openshift-pipelines-ocp4.15-lp-rosa-classic-images
    spec:
      containers:
      - args:
        - --gcs-upload-secret=/secrets/gcs/service-account.json
        - --image-import-pull-secret=/etc/pull-secret/.dockerconfigjson
        - --report-credentials-file=/etc/report/credentials
        - --target=[images]
        - --variant=openshift-pipelines-ocp4.15-lp-rosa-classic
        command:
        - ci-operator
        image: ci-operator:latest
        imagePullPolicy: Always
        name: ""
        resources:
          requests:
            cpu: 10m
        volumeMounts:
        - mountPath: /secrets/gcs
          name: gcs-credentials
          readOnly: true
        - mountPath: /secrets/manifest-tool
          name: manifest-tool-local-pusher
          readOnly: true
        - mountPath: /etc/pull-secret
          name: pull-secret
          readOnly: true
        - mountPath: /etc/report
          name: result-aggregator
          readOnly: true
      serviceAccountName: ci-operator
      volumes:
      - name: manifest-tool-local-pusher
        secret:
          secretName: manifest-tool-local-pusher
      - name: pull-secret
        secret:
          secretName: registry-pull-credentials
      - name: result-aggregator
        secret:
          secretName: result-aggregator
    trigger: (?m)^/test( | .* )openshift-pipelines-ocp4.15-lp-rosa-classic-images,?($|\s.*)
  - agent: kubernetes
    always_run: true
    branches:
    - ^release-v1\.14$
    - ^release-v1\.14-
    cluster: build04
    context: ci/prow/openshift-pipelines-ocp4.16-lp-interop-images
    decorate: true
    decoration_config:
      skip_cloning: true
    labels:
      ci-operator.openshift.io/variant: openshift-pipelines-ocp4.16-lp-interop
      ci.openshift.io/generator: prowgen
      job-release: "4.16"
      pj-rehearse.openshift.io/can-be-rehearsed: "true"
    name: pull-ci-openshift-pipelines-release-tests-release-v1.14-openshift-pipelines-ocp4.16-lp-interop-images
    rerun_command: /test openshift-pipelines-ocp4.16-lp-interop-images
    spec:
      containers:
      - args:
        - --gcs-upload-secret=/secrets/gcs/service-account.json
        - --image-import-pull-secret=/etc/pull-secret/.dockerconfigjson
        - --report-credentials-file=/etc/report/credentials
        - --target=[images]
        - --variant=openshift-pipelines-ocp4.16-lp-interop
        command:
        - ci-operator
        image: ci-operator:latest
        imagePullPolicy: Always
        name: ""
        resources:
          requests:
            cpu: 10m
        volumeMounts:
        - mountPath: /secrets/gcs
          name: gcs-credentials
          readOnly: true
        - mountPath: /secrets/manifest-tool
          name: manifest-tool-local-pusher
          readOnly: true
        - mountPath: /etc/pull-secret
          name: pull-secret
          readOnly: true
        - mountPath: /etc/report
          name: result-aggregator
          readOnly: true
      serviceAccountName: ci-operator
      volumes:
      - name: manifest-tool-local-pusher
        secret:
          secretName: manifest-tool-local-pusher
      - name: pull-secret
        secret:
          secretName: registry-pull-credentials
      - name: result-aggregator
        secret:
          secretName: result-aggregator
    trigger: (?m)^/test( | .* )openshift-pipelines-ocp4.16-lp-interop-images,?($|\s.*)<|MERGE_RESOLUTION|>--- conflicted
+++ resolved
@@ -63,7 +63,6 @@
     branches:
     - ^release-v1\.14$
     - ^release-v1\.14-
-<<<<<<< HEAD
     cluster: build02
     context: ci/prow/openshift-pipelines-ocp4.15-lp-p2p-images
     decorate: true
@@ -123,9 +122,6 @@
     - ^release-v1\.14$
     - ^release-v1\.14-
     cluster: build02
-=======
-    cluster: build04
->>>>>>> 580583cb
     context: ci/prow/openshift-pipelines-ocp4.15-lp-rosa-classic-images
     decorate: true
     decoration_config:
