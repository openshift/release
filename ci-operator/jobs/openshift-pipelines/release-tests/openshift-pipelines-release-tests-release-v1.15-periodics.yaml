--- conflicted
+++ resolved
@@ -1,7 +1,6 @@
 periodics:
 - agent: kubernetes
-<<<<<<< HEAD
-  cluster: build03
+  cluster: build05
   cron: 0 6 25 10 *
   decorate: true
   decoration_config:
@@ -18,6 +17,17 @@
     job-release: "4.16"
     pj-rehearse.openshift.io/can-be-rehearsed: "true"
   name: periodic-ci-openshift-pipelines-release-tests-release-v1.15-openshift-pipelines-ocp4.16-lp-rosa-classic-openshift-pipelines-interop-rosa-aws
+  reporter_config:
+    slack:
+      channel: '#tektoncd-pipeline-ci'
+      job_states_to_report:
+      - success
+      - failure
+      - error
+      report_template: '{{if eq .Status.State "success"}} :slack-green: Job *{{.Spec.Job}}*
+        ended with *{{.Status.State}}*. <{{.Status.URL}}|View logs> {{else}} :failed:
+        Job *{{.Spec.Job}}* ended with *{{.Status.State}}*. <{{.Status.URL}}|View
+        logs> {{end}}'
   spec:
     containers:
     - args:
@@ -82,10 +92,7 @@
       secret:
         secretName: result-aggregator
 - agent: kubernetes
-  cluster: build03
-=======
   cluster: build05
->>>>>>> 45db438c
   cron: 0 6 11 2 *
   decorate: true
   decoration_config:
