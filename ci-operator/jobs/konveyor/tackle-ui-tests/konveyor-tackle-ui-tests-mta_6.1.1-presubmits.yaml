presubmits:
  konveyor/tackle-ui-tests:
  - agent: kubernetes
    always_run: true
    branches:
    - ^mta_6\.1\.1$
    - ^mta_6\.1\.1-
    cluster: build03
    context: ci/prow/mta-ocp4.14-lp-interop-images
    decorate: true
    decoration_config:
      skip_cloning: true
    labels:
      ci-operator.openshift.io/variant: mta-ocp4.14-lp-interop
      ci.openshift.io/generator: prowgen
      job-release: "4.14"
      pj-rehearse.openshift.io/can-be-rehearsed: "true"
    name: pull-ci-konveyor-tackle-ui-tests-mta_6.1.1-mta-ocp4.14-lp-interop-images
    rerun_command: /test mta-ocp4.14-lp-interop-images
    spec:
      containers:
      - args:
        - --gcs-upload-secret=/secrets/gcs/service-account.json
        - --image-import-pull-secret=/etc/pull-secret/.dockerconfigjson
        - --report-credentials-file=/etc/report/credentials
        - --target=[images]
        - --variant=mta-ocp4.14-lp-interop
        command:
        - ci-operator
        image: ci-operator:latest
        imagePullPolicy: Always
        name: ""
        resources:
          requests:
            cpu: 10m
        volumeMounts:
        - mountPath: /secrets/gcs
          name: gcs-credentials
          readOnly: true
        - mountPath: /secrets/manifest-tool
          name: manifest-tool-local-pusher
          readOnly: true
        - mountPath: /etc/pull-secret
          name: pull-secret
          readOnly: true
        - mountPath: /etc/report
          name: result-aggregator
          readOnly: true
      serviceAccountName: ci-operator
      volumes:
      - name: manifest-tool-local-pusher
        secret:
          secretName: manifest-tool-local-pusher
      - name: pull-secret
        secret:
          secretName: registry-pull-credentials
      - name: result-aggregator
        secret:
          secretName: result-aggregator
<<<<<<< HEAD
    trigger: (?m)^/test( | .* )mta-ocp4.14-lp-interop-images,?($|\s.*)
=======
    trigger: (?m)^/test( | .* )mta-ocp4.14-lp-interop-images,?($|\s.*)
  - agent: kubernetes
    always_run: true
    branches:
    - ^mta_6\.1\.1$
    - ^mta_6\.1\.1-
    cluster: build03
    context: ci/prow/mta-ocp4.15-lp-interop-images
    decorate: true
    decoration_config:
      skip_cloning: true
    labels:
      ci-operator.openshift.io/variant: mta-ocp4.15-lp-interop
      ci.openshift.io/generator: prowgen
      job-release: "4.15"
      pj-rehearse.openshift.io/can-be-rehearsed: "true"
    name: pull-ci-konveyor-tackle-ui-tests-mta_6.1.1-mta-ocp4.15-lp-interop-images
    rerun_command: /test mta-ocp4.15-lp-interop-images
    spec:
      containers:
      - args:
        - --gcs-upload-secret=/secrets/gcs/service-account.json
        - --image-import-pull-secret=/etc/pull-secret/.dockerconfigjson
        - --report-credentials-file=/etc/report/credentials
        - --target=[images]
        - --variant=mta-ocp4.15-lp-interop
        command:
        - ci-operator
        image: ci-operator:latest
        imagePullPolicy: Always
        name: ""
        resources:
          requests:
            cpu: 10m
        volumeMounts:
        - mountPath: /secrets/gcs
          name: gcs-credentials
          readOnly: true
        - mountPath: /secrets/manifest-tool
          name: manifest-tool-local-pusher
          readOnly: true
        - mountPath: /etc/pull-secret
          name: pull-secret
          readOnly: true
        - mountPath: /etc/report
          name: result-aggregator
          readOnly: true
      serviceAccountName: ci-operator
      volumes:
      - name: manifest-tool-local-pusher
        secret:
          secretName: manifest-tool-local-pusher
      - name: pull-secret
        secret:
          secretName: registry-pull-credentials
      - name: result-aggregator
        secret:
          secretName: result-aggregator
    trigger: (?m)^/test( | .* )mta-ocp4.15-lp-interop-images,?($|\s.*)
>>>>>>> fce121cb
<|MERGE_RESOLUTION|>--- conflicted
+++ resolved
@@ -57,66 +57,4 @@
       - name: result-aggregator
         secret:
           secretName: result-aggregator
-<<<<<<< HEAD
-    trigger: (?m)^/test( | .* )mta-ocp4.14-lp-interop-images,?($|\s.*)
-=======
-    trigger: (?m)^/test( | .* )mta-ocp4.14-lp-interop-images,?($|\s.*)
-  - agent: kubernetes
-    always_run: true
-    branches:
-    - ^mta_6\.1\.1$
-    - ^mta_6\.1\.1-
-    cluster: build03
-    context: ci/prow/mta-ocp4.15-lp-interop-images
-    decorate: true
-    decoration_config:
-      skip_cloning: true
-    labels:
-      ci-operator.openshift.io/variant: mta-ocp4.15-lp-interop
-      ci.openshift.io/generator: prowgen
-      job-release: "4.15"
-      pj-rehearse.openshift.io/can-be-rehearsed: "true"
-    name: pull-ci-konveyor-tackle-ui-tests-mta_6.1.1-mta-ocp4.15-lp-interop-images
-    rerun_command: /test mta-ocp4.15-lp-interop-images
-    spec:
-      containers:
-      - args:
-        - --gcs-upload-secret=/secrets/gcs/service-account.json
-        - --image-import-pull-secret=/etc/pull-secret/.dockerconfigjson
-        - --report-credentials-file=/etc/report/credentials
-        - --target=[images]
-        - --variant=mta-ocp4.15-lp-interop
-        command:
-        - ci-operator
-        image: ci-operator:latest
-        imagePullPolicy: Always
-        name: ""
-        resources:
-          requests:
-            cpu: 10m
-        volumeMounts:
-        - mountPath: /secrets/gcs
-          name: gcs-credentials
-          readOnly: true
-        - mountPath: /secrets/manifest-tool
-          name: manifest-tool-local-pusher
-          readOnly: true
-        - mountPath: /etc/pull-secret
-          name: pull-secret
-          readOnly: true
-        - mountPath: /etc/report
-          name: result-aggregator
-          readOnly: true
-      serviceAccountName: ci-operator
-      volumes:
-      - name: manifest-tool-local-pusher
-        secret:
-          secretName: manifest-tool-local-pusher
-      - name: pull-secret
-        secret:
-          secretName: registry-pull-credentials
-      - name: result-aggregator
-        secret:
-          secretName: result-aggregator
-    trigger: (?m)^/test( | .* )mta-ocp4.15-lp-interop-images,?($|\s.*)
->>>>>>> fce121cb
+    trigger: (?m)^/test( | .* )mta-ocp4.14-lp-interop-images,?($|\s.*)