presubmits:
  konveyor/tackle-ui-tests:
  - agent: kubernetes
    always_run: true
    branches:
    - ^release-0\.6$
    - ^release-0\.6-
    cluster: build09
    context: ci/prow/mta-ocp4.19-lp-interop-images
    decorate: true
    decoration_config:
      skip_cloning: true
    labels:
      ci-operator.openshift.io/variant: mta-ocp4.19-lp-interop
      ci.openshift.io/generator: prowgen
      job-release: "4.19"
      pj-rehearse.openshift.io/can-be-rehearsed: "true"
    name: pull-ci-konveyor-tackle-ui-tests-release-0.6-mta-ocp4.19-lp-interop-images
    rerun_command: /test mta-ocp4.19-lp-interop-images
    spec:
      containers:
      - args:
        - --gcs-upload-secret=/secrets/gcs/service-account.json
        - --image-import-pull-secret=/etc/pull-secret/.dockerconfigjson
        - --report-credentials-file=/etc/report/credentials
        - --target=[images]
        - --variant=mta-ocp4.19-lp-interop
        command:
        - ci-operator
        image: quay-proxy.ci.openshift.org/openshift/ci:ci_ci-operator_latest
        imagePullPolicy: Always
        name: ""
        resources:
          requests:
            cpu: 10m
        volumeMounts:
        - mountPath: /secrets/gcs
          name: gcs-credentials
          readOnly: true
        - mountPath: /secrets/manifest-tool
          name: manifest-tool-local-pusher
          readOnly: true
        - mountPath: /etc/pull-secret
          name: pull-secret
          readOnly: true
        - mountPath: /etc/report
          name: result-aggregator
          readOnly: true
      serviceAccountName: ci-operator
      volumes:
      - name: manifest-tool-local-pusher
        secret:
          secretName: manifest-tool-local-pusher
      - name: pull-secret
        secret:
          secretName: registry-pull-credentials
      - name: result-aggregator
        secret:
          secretName: result-aggregator
<<<<<<< HEAD
    trigger: (?m)^/test( | .* )mta-ocp4.19-lp-interop-images,?($|\s.*)
=======
    trigger: (?m)^/test( | .* )mta-ocp4.19-lp-interop-images,?($|\s.*)
  - agent: kubernetes
    always_run: true
    branches:
    - ^release-0\.6$
    - ^release-0\.6-
    cluster: build09
    context: ci/prow/mta-ocp4.20-lp-interop-images
    decorate: true
    decoration_config:
      skip_cloning: true
    labels:
      ci-operator.openshift.io/variant: mta-ocp4.20-lp-interop
      ci.openshift.io/generator: prowgen
      job-release: "4.20"
      pj-rehearse.openshift.io/can-be-rehearsed: "true"
    name: pull-ci-konveyor-tackle-ui-tests-release-0.6-mta-ocp4.20-lp-interop-images
    rerun_command: /test mta-ocp4.20-lp-interop-images
    spec:
      containers:
      - args:
        - --gcs-upload-secret=/secrets/gcs/service-account.json
        - --image-import-pull-secret=/etc/pull-secret/.dockerconfigjson
        - --report-credentials-file=/etc/report/credentials
        - --target=[images]
        - --variant=mta-ocp4.20-lp-interop
        command:
        - ci-operator
        image: quay-proxy.ci.openshift.org/openshift/ci:ci_ci-operator_latest
        imagePullPolicy: Always
        name: ""
        resources:
          requests:
            cpu: 10m
        volumeMounts:
        - mountPath: /secrets/gcs
          name: gcs-credentials
          readOnly: true
        - mountPath: /secrets/manifest-tool
          name: manifest-tool-local-pusher
          readOnly: true
        - mountPath: /etc/pull-secret
          name: pull-secret
          readOnly: true
        - mountPath: /etc/report
          name: result-aggregator
          readOnly: true
      serviceAccountName: ci-operator
      volumes:
      - name: manifest-tool-local-pusher
        secret:
          secretName: manifest-tool-local-pusher
      - name: pull-secret
        secret:
          secretName: registry-pull-credentials
      - name: result-aggregator
        secret:
          secretName: result-aggregator
    trigger: (?m)^/test( | .* )mta-ocp4.20-lp-interop-images,?($|\s.*)
>>>>>>> 3cdb8077
<|MERGE_RESOLUTION|>--- conflicted
+++ resolved
@@ -57,66 +57,4 @@
       - name: result-aggregator
         secret:
           secretName: result-aggregator
-<<<<<<< HEAD
-    trigger: (?m)^/test( | .* )mta-ocp4.19-lp-interop-images,?($|\s.*)
-=======
-    trigger: (?m)^/test( | .* )mta-ocp4.19-lp-interop-images,?($|\s.*)
-  - agent: kubernetes
-    always_run: true
-    branches:
-    - ^release-0\.6$
-    - ^release-0\.6-
-    cluster: build09
-    context: ci/prow/mta-ocp4.20-lp-interop-images
-    decorate: true
-    decoration_config:
-      skip_cloning: true
-    labels:
-      ci-operator.openshift.io/variant: mta-ocp4.20-lp-interop
-      ci.openshift.io/generator: prowgen
-      job-release: "4.20"
-      pj-rehearse.openshift.io/can-be-rehearsed: "true"
-    name: pull-ci-konveyor-tackle-ui-tests-release-0.6-mta-ocp4.20-lp-interop-images
-    rerun_command: /test mta-ocp4.20-lp-interop-images
-    spec:
-      containers:
-      - args:
-        - --gcs-upload-secret=/secrets/gcs/service-account.json
-        - --image-import-pull-secret=/etc/pull-secret/.dockerconfigjson
-        - --report-credentials-file=/etc/report/credentials
-        - --target=[images]
-        - --variant=mta-ocp4.20-lp-interop
-        command:
-        - ci-operator
-        image: quay-proxy.ci.openshift.org/openshift/ci:ci_ci-operator_latest
-        imagePullPolicy: Always
-        name: ""
-        resources:
-          requests:
-            cpu: 10m
-        volumeMounts:
-        - mountPath: /secrets/gcs
-          name: gcs-credentials
-          readOnly: true
-        - mountPath: /secrets/manifest-tool
-          name: manifest-tool-local-pusher
-          readOnly: true
-        - mountPath: /etc/pull-secret
-          name: pull-secret
-          readOnly: true
-        - mountPath: /etc/report
-          name: result-aggregator
-          readOnly: true
-      serviceAccountName: ci-operator
-      volumes:
-      - name: manifest-tool-local-pusher
-        secret:
-          secretName: manifest-tool-local-pusher
-      - name: pull-secret
-        secret:
-          secretName: registry-pull-credentials
-      - name: result-aggregator
-        secret:
-          secretName: result-aggregator
-    trigger: (?m)^/test( | .* )mta-ocp4.20-lp-interop-images,?($|\s.*)
->>>>>>> 3cdb8077
+    trigger: (?m)^/test( | .* )mta-ocp4.19-lp-interop-images,?($|\s.*)