presubmits:
  konveyor/tackle-ui-tests:
  - agent: kubernetes
    always_run: true
    branches:
    - ^mta_7\.0\.0$
    - ^mta_7\.0\.0-
    cluster: build04
    context: ci/prow/mta-ocp4.14-lp-interop-images
    decorate: true
    decoration_config:
      skip_cloning: true
    labels:
      ci-operator.openshift.io/variant: mta-ocp4.14-lp-interop
      ci.openshift.io/generator: prowgen
      pj-rehearse.openshift.io/can-be-rehearsed: "true"
    name: pull-ci-konveyor-tackle-ui-tests-mta_7.0.0-mta-ocp4.14-lp-interop-images
    rerun_command: /test mta-ocp4.14-lp-interop-images
    spec:
      containers:
      - args:
        - --gcs-upload-secret=/secrets/gcs/service-account.json
        - --image-import-pull-secret=/etc/pull-secret/.dockerconfigjson
        - --report-credentials-file=/etc/report/credentials
        - --target=[images]
        - --variant=mta-ocp4.14-lp-interop
        command:
        - ci-operator
        image: ci-operator:latest
        imagePullPolicy: Always
        name: ""
        resources:
          requests:
            cpu: 10m
        volumeMounts:
        - mountPath: /secrets/gcs
          name: gcs-credentials
          readOnly: true
        - mountPath: /secrets/manifest-tool
          name: manifest-tool-local-pusher
          readOnly: true
        - mountPath: /etc/pull-secret
          name: pull-secret
          readOnly: true
        - mountPath: /etc/report
          name: result-aggregator
          readOnly: true
      serviceAccountName: ci-operator
      volumes:
      - name: manifest-tool-local-pusher
        secret:
          secretName: manifest-tool-local-pusher
      - name: pull-secret
        secret:
          secretName: registry-pull-credentials
      - name: result-aggregator
        secret:
          secretName: result-aggregator
    trigger: (?m)^/test( | .* )mta-ocp4.14-lp-interop-images,?($|\s.*)
  - agent: kubernetes
    always_run: true
    branches:
    - ^mta_7\.0\.0$
    - ^mta_7\.0\.0-
    cluster: build04
    context: ci/prow/mta-ocp4.15-lp-interop-images
    decorate: true
    decoration_config:
      skip_cloning: true
    labels:
      ci-operator.openshift.io/variant: mta-ocp4.15-lp-interop
      ci.openshift.io/generator: prowgen
      pj-rehearse.openshift.io/can-be-rehearsed: "true"
    name: pull-ci-konveyor-tackle-ui-tests-mta_7.0.0-mta-ocp4.15-lp-interop-images
    rerun_command: /test mta-ocp4.15-lp-interop-images
    spec:
      containers:
      - args:
        - --gcs-upload-secret=/secrets/gcs/service-account.json
        - --image-import-pull-secret=/etc/pull-secret/.dockerconfigjson
        - --report-credentials-file=/etc/report/credentials
        - --target=[images]
        - --variant=mta-ocp4.15-lp-interop
        command:
        - ci-operator
        image: ci-operator:latest
        imagePullPolicy: Always
        name: ""
        resources:
          requests:
            cpu: 10m
        volumeMounts:
        - mountPath: /secrets/gcs
          name: gcs-credentials
          readOnly: true
        - mountPath: /secrets/manifest-tool
          name: manifest-tool-local-pusher
          readOnly: true
        - mountPath: /etc/pull-secret
          name: pull-secret
          readOnly: true
        - mountPath: /etc/report
          name: result-aggregator
          readOnly: true
      serviceAccountName: ci-operator
      volumes:
      - name: manifest-tool-local-pusher
        secret:
          secretName: manifest-tool-local-pusher
      - name: pull-secret
        secret:
          secretName: registry-pull-credentials
      - name: result-aggregator
        secret:
          secretName: result-aggregator
<<<<<<< HEAD
    trigger: (?m)^/test( | .* )mta-ocp4.15-lp-interop-images,?($|\s.*)
=======
    trigger: (?m)^/test( | .* )mta-ocp4.15-lp-interop-images,?($|\s.*)
  - agent: kubernetes
    always_run: true
    branches:
    - ^mta_7\.0\.0$
    - ^mta_7\.0\.0-
    cluster: build04
    context: ci/prow/mta-ocp4.16-lp-interop-images
    decorate: true
    decoration_config:
      skip_cloning: true
    labels:
      ci-operator.openshift.io/variant: mta-ocp4.16-lp-interop
      ci.openshift.io/generator: prowgen
      job-release: "4.16"
      pj-rehearse.openshift.io/can-be-rehearsed: "true"
    name: pull-ci-konveyor-tackle-ui-tests-mta_7.0.0-mta-ocp4.16-lp-interop-images
    rerun_command: /test mta-ocp4.16-lp-interop-images
    spec:
      containers:
      - args:
        - --gcs-upload-secret=/secrets/gcs/service-account.json
        - --image-import-pull-secret=/etc/pull-secret/.dockerconfigjson
        - --report-credentials-file=/etc/report/credentials
        - --target=[images]
        - --variant=mta-ocp4.16-lp-interop
        command:
        - ci-operator
        image: ci-operator:latest
        imagePullPolicy: Always
        name: ""
        resources:
          requests:
            cpu: 10m
        volumeMounts:
        - mountPath: /secrets/gcs
          name: gcs-credentials
          readOnly: true
        - mountPath: /secrets/manifest-tool
          name: manifest-tool-local-pusher
          readOnly: true
        - mountPath: /etc/pull-secret
          name: pull-secret
          readOnly: true
        - mountPath: /etc/report
          name: result-aggregator
          readOnly: true
      serviceAccountName: ci-operator
      volumes:
      - name: manifest-tool-local-pusher
        secret:
          secretName: manifest-tool-local-pusher
      - name: pull-secret
        secret:
          secretName: registry-pull-credentials
      - name: result-aggregator
        secret:
          secretName: result-aggregator
    trigger: (?m)^/test( | .* )mta-ocp4.16-lp-interop-images,?($|\s.*)
>>>>>>> 3edab708
<|MERGE_RESOLUTION|>--- conflicted
+++ resolved
@@ -113,9 +113,6 @@
       - name: result-aggregator
         secret:
           secretName: result-aggregator
-<<<<<<< HEAD
-    trigger: (?m)^/test( | .* )mta-ocp4.15-lp-interop-images,?($|\s.*)
-=======
     trigger: (?m)^/test( | .* )mta-ocp4.15-lp-interop-images,?($|\s.*)
   - agent: kubernetes
     always_run: true
@@ -175,4 +172,3 @@
         secret:
           secretName: result-aggregator
     trigger: (?m)^/test( | .* )mta-ocp4.16-lp-interop-images,?($|\s.*)
->>>>>>> 3edab708
