--- conflicted
+++ resolved
@@ -109,7 +109,6 @@
     branches:
     - ^main$
     - ^main-
-<<<<<<< HEAD
     cluster: build02
     context: ci/prow/image-hack-force-propagation-acmqe-grc-test-release-28
     decorate: true
@@ -163,9 +162,6 @@
     - ^main$
     - ^main-
     cluster: build02
-=======
-    cluster: build01
->>>>>>> aef9a947
     context: ci/prow/image-hack-force-propagation-application-ui-test
     decorate: true
     decoration_config:
@@ -269,7 +265,6 @@
     branches:
     - ^main$
     - ^main-
-<<<<<<< HEAD
     cluster: build02
     context: ci/prow/image-hack-force-propagation-application-ui-test-release-28
     decorate: true
@@ -323,9 +318,6 @@
     - ^main$
     - ^main-
     cluster: build02
-=======
-    cluster: build01
->>>>>>> aef9a947
     context: ci/prow/image-hack-force-propagation-clc-ui-e2e
     decorate: true
     decoration_config:
@@ -429,7 +421,6 @@
     branches:
     - ^main$
     - ^main-
-<<<<<<< HEAD
     cluster: build02
     context: ci/prow/image-hack-force-propagation-clc-ui-e2e-release-28
     decorate: true
@@ -483,9 +474,6 @@
     - ^main$
     - ^main-
     cluster: build02
-=======
-    cluster: build01
->>>>>>> aef9a947
     context: ci/prow/image-hack-force-propagation-fetch-managed-clusters
     decorate: true
     decoration_config:
