--- conflicted
+++ resolved
@@ -5,7 +5,6 @@
     branches:
     - ^main$
     - ^main-
-<<<<<<< HEAD
     cluster: build05
     context: ci/prow/honeycomb_poc-honeycomb-poc
     decorate: true
@@ -110,10 +109,7 @@
     branches:
     - ^main$
     - ^main-
-    cluster: build05
-=======
-    cluster: build03
->>>>>>> a3153b07
+    cluster: build03
     context: ci/prow/image-hack-force-propagation-acmqe-grc-test
     decorate: true
     decoration_config:
