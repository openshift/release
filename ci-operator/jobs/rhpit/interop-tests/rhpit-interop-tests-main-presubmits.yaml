--- conflicted
+++ resolved
@@ -5,8 +5,7 @@
     branches:
     - ^main$
     - ^main-
-<<<<<<< HEAD
-    cluster: build01
+    cluster: build03
     context: ci/prow/hypershift-test-operator-ocp4.13-lp-interop-hypershift-test-operator
     decorate: true
     decoration_config:
@@ -83,10 +82,7 @@
     branches:
     - ^main$
     - ^main-
-    cluster: build01
-=======
-    cluster: build02
->>>>>>> e888d977
+    cluster: build02
     context: ci/prow/image-hack-force-propagation-acmqe-grc-test
     decorate: true
     decoration_config:
