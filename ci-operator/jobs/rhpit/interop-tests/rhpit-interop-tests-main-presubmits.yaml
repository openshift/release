--- conflicted
+++ resolved
@@ -5,7 +5,6 @@
     branches:
     - ^main$
     - ^main-
-<<<<<<< HEAD
     cluster: build03
     context: ci/prow/hypershift-test-operator-ocp4.13-lp-interop-hypershift-test-operator
     decorate: true
@@ -83,10 +82,7 @@
     branches:
     - ^main$
     - ^main-
-    cluster: build02
-=======
-    cluster: build04
->>>>>>> 49e7d741
+    cluster: build04
     context: ci/prow/image-hack-force-propagation-acmqe-grc-test
     decorate: true
     decoration_config:
