periodics:
- agent: kubernetes
  cluster: build05
  cron: 0 10 * * 1
  decorate: true
  decoration_config:
    skip_cloning: true
  extra_refs:
  - base_ref: main
    org: rhpit
    repo: interop-tests
  labels:
    ci-operator.openshift.io/cloud: aws
    ci-operator.openshift.io/cloud-cluster-profile: aws-cspi-qe
    ci-operator.openshift.io/variant: mtc-hypershift-4.12-lp-rosa-hypershift
    ci.openshift.io/generator: prowgen
    job-release: "4.12"
    pj-rehearse.openshift.io/can-be-rehearsed: "true"
  name: periodic-ci-rhpit-interop-tests-main-mtc-hypershift-4.12-lp-rosa-hypershift-mtc-aws-rosa-hypershift-412
  spec:
    containers:
    - args:
      - --gcs-upload-secret=/secrets/gcs/service-account.json
      - --image-import-pull-secret=/etc/pull-secret/.dockerconfigjson
      - --lease-server-credentials-file=/etc/boskos/credentials
      - --report-credentials-file=/etc/report/credentials
      - --secret-dir=/secrets/ci-pull-credentials
      - --secret-dir=/usr/local/mtc-aws-rosa-hypershift-412-cluster-profile
      - --target=mtc-aws-rosa-hypershift-412
      - --variant=mtc-hypershift-4.12-lp-rosa-hypershift
      command:
      - ci-operator
      image: ci-operator:latest
      imagePullPolicy: Always
      name: ""
      resources:
        requests:
          cpu: 10m
      volumeMounts:
      - mountPath: /etc/boskos
        name: boskos
        readOnly: true
      - mountPath: /secrets/ci-pull-credentials
        name: ci-pull-credentials
        readOnly: true
      - mountPath: /usr/local/mtc-aws-rosa-hypershift-412-cluster-profile
        name: cluster-profile
      - mountPath: /secrets/gcs
        name: gcs-credentials
        readOnly: true
      - mountPath: /etc/pull-secret
        name: pull-secret
        readOnly: true
      - mountPath: /etc/report
        name: result-aggregator
        readOnly: true
    serviceAccountName: ci-operator
    volumes:
    - name: boskos
      secret:
        items:
        - key: credentials
          path: credentials
        secretName: boskos-credentials
    - name: ci-pull-credentials
      secret:
        secretName: ci-pull-credentials
    - name: cluster-profile
      secret:
        secretName: cluster-secrets-aws-cspi-qe
    - name: pull-secret
      secret:
        secretName: registry-pull-credentials
    - name: result-aggregator
      secret:
        secretName: result-aggregator
- agent: kubernetes
  cluster: build05
  cron: 0 10 * * 1
  decorate: true
  decoration_config:
    skip_cloning: true
  extra_refs:
  - base_ref: main
    org: rhpit
    repo: interop-tests
  labels:
    ci-operator.openshift.io/cloud: aws
    ci-operator.openshift.io/cloud-cluster-profile: aws-cspi-qe
    ci-operator.openshift.io/variant: mtc-hypershift-4.13-lp-rosa-hypershift
    ci.openshift.io/generator: prowgen
    job-release: "4.13"
    pj-rehearse.openshift.io/can-be-rehearsed: "true"
  name: periodic-ci-rhpit-interop-tests-main-mtc-hypershift-4.13-lp-rosa-hypershift-mtc-aws-rosa-hypershift
  spec:
    containers:
    - args:
      - --gcs-upload-secret=/secrets/gcs/service-account.json
      - --image-import-pull-secret=/etc/pull-secret/.dockerconfigjson
      - --lease-server-credentials-file=/etc/boskos/credentials
      - --report-credentials-file=/etc/report/credentials
      - --secret-dir=/secrets/ci-pull-credentials
      - --secret-dir=/usr/local/mtc-aws-rosa-hypershift-cluster-profile
      - --target=mtc-aws-rosa-hypershift
      - --variant=mtc-hypershift-4.13-lp-rosa-hypershift
      command:
      - ci-operator
      image: ci-operator:latest
      imagePullPolicy: Always
      name: ""
      resources:
        requests:
          cpu: 10m
      volumeMounts:
      - mountPath: /etc/boskos
        name: boskos
        readOnly: true
      - mountPath: /secrets/ci-pull-credentials
        name: ci-pull-credentials
        readOnly: true
      - mountPath: /usr/local/mtc-aws-rosa-hypershift-cluster-profile
        name: cluster-profile
      - mountPath: /secrets/gcs
        name: gcs-credentials
        readOnly: true
      - mountPath: /etc/pull-secret
        name: pull-secret
        readOnly: true
      - mountPath: /etc/report
        name: result-aggregator
        readOnly: true
    serviceAccountName: ci-operator
    volumes:
    - name: boskos
      secret:
        items:
        - key: credentials
          path: credentials
        secretName: boskos-credentials
    - name: ci-pull-credentials
      secret:
        secretName: ci-pull-credentials
    - name: cluster-profile
      secret:
        secretName: cluster-secrets-aws-cspi-qe
    - name: pull-secret
      secret:
        secretName: registry-pull-credentials
    - name: result-aggregator
      secret:
        secretName: result-aggregator
- agent: kubernetes
  cluster: build05
  cron: 0 10 * * 1
  decorate: true
  decoration_config:
    skip_cloning: true
  extra_refs:
  - base_ref: main
    org: rhpit
    repo: interop-tests
  labels:
    ci-operator.openshift.io/cloud: aws
    ci-operator.openshift.io/cloud-cluster-profile: aws-cspi-qe
    ci-operator.openshift.io/variant: openshift-pipelines-hypershift-4.12-lp-rosa-hypershift
    ci.openshift.io/generator: prowgen
    job-release: "4.12"
    pj-rehearse.openshift.io/can-be-rehearsed: "true"
  name: periodic-ci-rhpit-interop-tests-main-openshift-pipelines-hypershift-4.12-lp-rosa-hypershift-openshift-pipelines-rosa-hypershift-412
  spec:
    containers:
    - args:
      - --gcs-upload-secret=/secrets/gcs/service-account.json
      - --image-import-pull-secret=/etc/pull-secret/.dockerconfigjson
      - --lease-server-credentials-file=/etc/boskos/credentials
      - --report-credentials-file=/etc/report/credentials
      - --secret-dir=/secrets/ci-pull-credentials
      - --secret-dir=/usr/local/openshift-pipelines-rosa-hypershift-412-cluster-profile
      - --target=openshift-pipelines-rosa-hypershift-412
      - --variant=openshift-pipelines-hypershift-4.12-lp-rosa-hypershift
      command:
      - ci-operator
      image: ci-operator:latest
      imagePullPolicy: Always
      name: ""
      resources:
        requests:
          cpu: 10m
      volumeMounts:
      - mountPath: /etc/boskos
        name: boskos
        readOnly: true
      - mountPath: /secrets/ci-pull-credentials
        name: ci-pull-credentials
        readOnly: true
      - mountPath: /usr/local/openshift-pipelines-rosa-hypershift-412-cluster-profile
        name: cluster-profile
      - mountPath: /secrets/gcs
        name: gcs-credentials
        readOnly: true
      - mountPath: /etc/pull-secret
        name: pull-secret
        readOnly: true
      - mountPath: /etc/report
        name: result-aggregator
        readOnly: true
    serviceAccountName: ci-operator
    volumes:
    - name: boskos
      secret:
        items:
        - key: credentials
          path: credentials
        secretName: boskos-credentials
    - name: ci-pull-credentials
      secret:
        secretName: ci-pull-credentials
    - name: cluster-profile
      secret:
        secretName: cluster-secrets-aws-cspi-qe
    - name: pull-secret
      secret:
        secretName: registry-pull-credentials
    - name: result-aggregator
      secret:
        secretName: result-aggregator
- agent: kubernetes
  cluster: build05
  cron: 0 10 * * 1
  decorate: true
  decoration_config:
    skip_cloning: true
  extra_refs:
  - base_ref: main
    org: rhpit
    repo: interop-tests
  labels:
    ci-operator.openshift.io/cloud: aws
    ci-operator.openshift.io/cloud-cluster-profile: aws-cspi-qe
    ci-operator.openshift.io/variant: openshift-pipelines-hypershift-4.13-lp-rosa-hypershift
    ci.openshift.io/generator: prowgen
    job-release: "4.13"
    pj-rehearse.openshift.io/can-be-rehearsed: "true"
  name: periodic-ci-rhpit-interop-tests-main-openshift-pipelines-hypershift-4.13-lp-rosa-hypershift-openshift-pipelines-rosa-hypershift
  spec:
    containers:
    - args:
      - --gcs-upload-secret=/secrets/gcs/service-account.json
      - --image-import-pull-secret=/etc/pull-secret/.dockerconfigjson
      - --lease-server-credentials-file=/etc/boskos/credentials
      - --report-credentials-file=/etc/report/credentials
      - --secret-dir=/secrets/ci-pull-credentials
      - --secret-dir=/usr/local/openshift-pipelines-rosa-hypershift-cluster-profile
      - --target=openshift-pipelines-rosa-hypershift
      - --variant=openshift-pipelines-hypershift-4.13-lp-rosa-hypershift
      command:
      - ci-operator
      image: ci-operator:latest
      imagePullPolicy: Always
      name: ""
      resources:
        requests:
          cpu: 10m
      volumeMounts:
      - mountPath: /etc/boskos
        name: boskos
        readOnly: true
      - mountPath: /secrets/ci-pull-credentials
        name: ci-pull-credentials
        readOnly: true
      - mountPath: /usr/local/openshift-pipelines-rosa-hypershift-cluster-profile
        name: cluster-profile
      - mountPath: /secrets/gcs
        name: gcs-credentials
        readOnly: true
      - mountPath: /etc/pull-secret
        name: pull-secret
        readOnly: true
      - mountPath: /etc/report
        name: result-aggregator
        readOnly: true
    serviceAccountName: ci-operator
    volumes:
    - name: boskos
      secret:
        items:
        - key: credentials
          path: credentials
        secretName: boskos-credentials
    - name: ci-pull-credentials
      secret:
        secretName: ci-pull-credentials
    - name: cluster-profile
      secret:
        secretName: cluster-secrets-aws-cspi-qe
    - name: pull-secret
      secret:
        secretName: registry-pull-credentials
    - name: result-aggregator
      secret:
        secretName: result-aggregator
- agent: kubernetes
<<<<<<< HEAD
  cluster: build01
  cron: 0 6 * * 1
  decorate: true
  decoration_config:
    skip_cloning: true
  extra_refs:
  - base_ref: main
    org: rhpit
    repo: interop-tests
  labels:
    ci-operator.openshift.io/cloud: aws
    ci-operator.openshift.io/cloud-cluster-profile: aws-cspi-qe
    ci-operator.openshift.io/variant: rosa-sts-test-operator-ocp4.13-lp-interop
    ci.openshift.io/generator: prowgen
    job-release: "4.13"
    pj-rehearse.openshift.io/can-be-rehearsed: "true"
  name: periodic-ci-rhpit-interop-tests-main-rosa-sts-test-operator-ocp4.13-lp-interop-rosa-sts-test-operator-use-installer
  spec:
    containers:
    - args:
      - --gcs-upload-secret=/secrets/gcs/service-account.json
      - --image-import-pull-secret=/etc/pull-secret/.dockerconfigjson
      - --lease-server-credentials-file=/etc/boskos/credentials
      - --report-credentials-file=/etc/report/credentials
      - --secret-dir=/secrets/ci-pull-credentials
      - --secret-dir=/usr/local/rosa-sts-test-operator-use-installer-cluster-profile
      - --target=rosa-sts-test-operator-use-installer
      - --variant=rosa-sts-test-operator-ocp4.13-lp-interop
      command:
      - ci-operator
      image: ci-operator:latest
      imagePullPolicy: Always
      name: ""
      resources:
        requests:
          cpu: 10m
      volumeMounts:
      - mountPath: /etc/boskos
        name: boskos
        readOnly: true
      - mountPath: /secrets/ci-pull-credentials
        name: ci-pull-credentials
        readOnly: true
      - mountPath: /usr/local/rosa-sts-test-operator-use-installer-cluster-profile
        name: cluster-profile
      - mountPath: /secrets/gcs
        name: gcs-credentials
        readOnly: true
      - mountPath: /etc/pull-secret
        name: pull-secret
        readOnly: true
      - mountPath: /etc/report
        name: result-aggregator
        readOnly: true
    serviceAccountName: ci-operator
    volumes:
    - name: boskos
      secret:
        items:
        - key: credentials
          path: credentials
        secretName: boskos-credentials
    - name: ci-pull-credentials
      secret:
        secretName: ci-pull-credentials
    - name: cluster-profile
      secret:
        secretName: cluster-secrets-aws-cspi-qe
    - name: pull-secret
      secret:
        secretName: registry-pull-credentials
    - name: result-aggregator
      secret:
        secretName: result-aggregator
- agent: kubernetes
  cluster: build01
  cron: 0 6 * * 1
  decorate: true
  decoration_config:
    skip_cloning: true
  extra_refs:
  - base_ref: main
    org: rhpit
    repo: interop-tests
  labels:
    ci-operator.openshift.io/cloud: aws
    ci-operator.openshift.io/cloud-cluster-profile: aws-cspi-qe
    ci-operator.openshift.io/variant: rosa-sts-test-operator-ocp4.13-lp-interop
    ci.openshift.io/generator: prowgen
    job-release: "4.13"
    pj-rehearse.openshift.io/can-be-rehearsed: "true"
  name: periodic-ci-rhpit-interop-tests-main-rosa-sts-test-operator-ocp4.13-lp-interop-rosa-sts-test-operator-use-workflow
  spec:
    containers:
    - args:
      - --gcs-upload-secret=/secrets/gcs/service-account.json
      - --image-import-pull-secret=/etc/pull-secret/.dockerconfigjson
      - --lease-server-credentials-file=/etc/boskos/credentials
      - --report-credentials-file=/etc/report/credentials
      - --secret-dir=/secrets/ci-pull-credentials
      - --secret-dir=/usr/local/rosa-sts-test-operator-use-workflow-cluster-profile
      - --target=rosa-sts-test-operator-use-workflow
      - --variant=rosa-sts-test-operator-ocp4.13-lp-interop
      command:
      - ci-operator
      image: ci-operator:latest
      imagePullPolicy: Always
      name: ""
      resources:
        requests:
          cpu: 10m
      volumeMounts:
      - mountPath: /etc/boskos
        name: boskos
        readOnly: true
      - mountPath: /secrets/ci-pull-credentials
        name: ci-pull-credentials
        readOnly: true
      - mountPath: /usr/local/rosa-sts-test-operator-use-workflow-cluster-profile
        name: cluster-profile
      - mountPath: /secrets/gcs
        name: gcs-credentials
        readOnly: true
      - mountPath: /etc/pull-secret
        name: pull-secret
        readOnly: true
      - mountPath: /etc/report
        name: result-aggregator
        readOnly: true
    serviceAccountName: ci-operator
    volumes:
    - name: boskos
      secret:
        items:
        - key: credentials
          path: credentials
        secretName: boskos-credentials
    - name: ci-pull-credentials
      secret:
        secretName: ci-pull-credentials
    - name: cluster-profile
      secret:
        secretName: cluster-secrets-aws-cspi-qe
    - name: pull-secret
      secret:
        secretName: registry-pull-credentials
    - name: result-aggregator
      secret:
        secretName: result-aggregator
- agent: kubernetes
  cluster: build01
=======
  cluster: build05
>>>>>>> c4c4441e
  cron: 0 0 * * *
  decorate: true
  decoration_config:
    skip_cloning: true
  extra_refs:
  - base_ref: main
    org: rhpit
    repo: interop-tests
  labels:
    ci-operator.openshift.io/cloud: aws
    ci-operator.openshift.io/cloud-cluster-profile: aws-cspi-qe
    ci-operator.openshift.io/variant: s3-bucket-cleanup
    ci.openshift.io/generator: prowgen
    job-release: "4.13"
    pj-rehearse.openshift.io/can-be-rehearsed: "true"
  name: periodic-ci-rhpit-interop-tests-main-s3-bucket-cleanup-daily-s3-bucket-cleanup
  spec:
    containers:
    - args:
      - --gcs-upload-secret=/secrets/gcs/service-account.json
      - --image-import-pull-secret=/etc/pull-secret/.dockerconfigjson
      - --lease-server-credentials-file=/etc/boskos/credentials
      - --report-credentials-file=/etc/report/credentials
      - --secret-dir=/secrets/ci-pull-credentials
      - --secret-dir=/usr/local/daily-s3-bucket-cleanup-cluster-profile
      - --target=daily-s3-bucket-cleanup
      - --variant=s3-bucket-cleanup
      command:
      - ci-operator
      image: ci-operator:latest
      imagePullPolicy: Always
      name: ""
      resources:
        requests:
          cpu: 10m
      volumeMounts:
      - mountPath: /etc/boskos
        name: boskos
        readOnly: true
      - mountPath: /secrets/ci-pull-credentials
        name: ci-pull-credentials
        readOnly: true
      - mountPath: /usr/local/daily-s3-bucket-cleanup-cluster-profile
        name: cluster-profile
      - mountPath: /secrets/gcs
        name: gcs-credentials
        readOnly: true
      - mountPath: /etc/pull-secret
        name: pull-secret
        readOnly: true
      - mountPath: /etc/report
        name: result-aggregator
        readOnly: true
    serviceAccountName: ci-operator
    volumes:
    - name: boskos
      secret:
        items:
        - key: credentials
          path: credentials
        secretName: boskos-credentials
    - name: ci-pull-credentials
      secret:
        secretName: ci-pull-credentials
    - name: cluster-profile
      secret:
        secretName: cluster-secrets-aws-cspi-qe
    - name: pull-secret
      secret:
        secretName: registry-pull-credentials
    - name: result-aggregator
      secret:
        secretName: result-aggregator
- agent: kubernetes
  cluster: build05
  cron: 0 10 * * 1
  decorate: true
  decoration_config:
    skip_cloning: true
  extra_refs:
  - base_ref: main
    org: rhpit
    repo: interop-tests
  labels:
    ci-operator.openshift.io/cloud: aws
    ci-operator.openshift.io/cloud-cluster-profile: aws-cspi-qe
    ci-operator.openshift.io/variant: serverless-hypershift-4.12-lp-rosa-hypershift
    ci.openshift.io/generator: prowgen
    job-release: "4.12"
    pj-rehearse.openshift.io/can-be-rehearsed: "true"
  name: periodic-ci-rhpit-interop-tests-main-serverless-hypershift-4.12-lp-rosa-hypershift-serverless-aws-rosa-hypershift-412
  spec:
    containers:
    - args:
      - --gcs-upload-secret=/secrets/gcs/service-account.json
      - --image-import-pull-secret=/etc/pull-secret/.dockerconfigjson
      - --lease-server-credentials-file=/etc/boskos/credentials
      - --report-credentials-file=/etc/report/credentials
      - --secret-dir=/secrets/ci-pull-credentials
      - --secret-dir=/usr/local/serverless-aws-rosa-hypershift-412-cluster-profile
      - --target=serverless-aws-rosa-hypershift-412
      - --variant=serverless-hypershift-4.12-lp-rosa-hypershift
      command:
      - ci-operator
      image: ci-operator:latest
      imagePullPolicy: Always
      name: ""
      resources:
        requests:
          cpu: 10m
      volumeMounts:
      - mountPath: /etc/boskos
        name: boskos
        readOnly: true
      - mountPath: /secrets/ci-pull-credentials
        name: ci-pull-credentials
        readOnly: true
      - mountPath: /usr/local/serverless-aws-rosa-hypershift-412-cluster-profile
        name: cluster-profile
      - mountPath: /secrets/gcs
        name: gcs-credentials
        readOnly: true
      - mountPath: /etc/pull-secret
        name: pull-secret
        readOnly: true
      - mountPath: /etc/report
        name: result-aggregator
        readOnly: true
    serviceAccountName: ci-operator
    volumes:
    - name: boskos
      secret:
        items:
        - key: credentials
          path: credentials
        secretName: boskos-credentials
    - name: ci-pull-credentials
      secret:
        secretName: ci-pull-credentials
    - name: cluster-profile
      secret:
        secretName: cluster-secrets-aws-cspi-qe
    - name: pull-secret
      secret:
        secretName: registry-pull-credentials
    - name: result-aggregator
      secret:
        secretName: result-aggregator
- agent: kubernetes
  cluster: build05
  cron: 0 10 * * 1
  decorate: true
  decoration_config:
    skip_cloning: true
  extra_refs:
  - base_ref: main
    org: rhpit
    repo: interop-tests
  labels:
    ci-operator.openshift.io/cloud: aws
    ci-operator.openshift.io/cloud-cluster-profile: aws-cspi-qe
    ci-operator.openshift.io/variant: serverless-hypershift-4.13-lp-rosa-hypershift
    ci.openshift.io/generator: prowgen
    job-release: "4.13"
    pj-rehearse.openshift.io/can-be-rehearsed: "true"
  name: periodic-ci-rhpit-interop-tests-main-serverless-hypershift-4.13-lp-rosa-hypershift-serverless-aws-rosa-hypershift
  spec:
    containers:
    - args:
      - --gcs-upload-secret=/secrets/gcs/service-account.json
      - --image-import-pull-secret=/etc/pull-secret/.dockerconfigjson
      - --lease-server-credentials-file=/etc/boskos/credentials
      - --report-credentials-file=/etc/report/credentials
      - --secret-dir=/secrets/ci-pull-credentials
      - --secret-dir=/usr/local/serverless-aws-rosa-hypershift-cluster-profile
      - --target=serverless-aws-rosa-hypershift
      - --variant=serverless-hypershift-4.13-lp-rosa-hypershift
      command:
      - ci-operator
      image: ci-operator:latest
      imagePullPolicy: Always
      name: ""
      resources:
        requests:
          cpu: 10m
      volumeMounts:
      - mountPath: /etc/boskos
        name: boskos
        readOnly: true
      - mountPath: /secrets/ci-pull-credentials
        name: ci-pull-credentials
        readOnly: true
      - mountPath: /usr/local/serverless-aws-rosa-hypershift-cluster-profile
        name: cluster-profile
      - mountPath: /secrets/gcs
        name: gcs-credentials
        readOnly: true
      - mountPath: /etc/pull-secret
        name: pull-secret
        readOnly: true
      - mountPath: /etc/report
        name: result-aggregator
        readOnly: true
    serviceAccountName: ci-operator
    volumes:
    - name: boskos
      secret:
        items:
        - key: credentials
          path: credentials
        secretName: boskos-credentials
    - name: ci-pull-credentials
      secret:
        secretName: ci-pull-credentials
    - name: cluster-profile
      secret:
        secretName: cluster-secrets-aws-cspi-qe
    - name: pull-secret
      secret:
        secretName: registry-pull-credentials
    - name: result-aggregator
      secret:
        secretName: result-aggregator
- agent: kubernetes
  cluster: build01
  cron: 0 1 * * *
  decorate: true
  decoration_config:
    skip_cloning: true
  extra_refs:
  - base_ref: main
    org: rhpit
    repo: interop-tests
  labels:
    ci-operator.openshift.io/variant: slack-poc
    ci.openshift.io/generator: prowgen
    job-release: "4.12"
    pj-rehearse.openshift.io/can-be-rehearsed: "true"
  name: periodic-ci-rhpit-interop-tests-main-slack-poc-cspi-qe-slack-poc-fail
  reporter_config:
    slack:
      channel: '#cspi-qe-slack-poc'
      job_states_to_report:
      - failure
      - error
      report_template: ':volcano: Job *{{.Spec.Job}}* ended with *{{.Status.State}}*.
        <{{.Status.URL}}|View logs> :volcano:'
  spec:
    containers:
    - args:
      - --gcs-upload-secret=/secrets/gcs/service-account.json
      - --image-import-pull-secret=/etc/pull-secret/.dockerconfigjson
      - --report-credentials-file=/etc/report/credentials
      - --secret-dir=/secrets/ci-pull-credentials
      - --target=cspi-qe-slack-poc-fail
      - --variant=slack-poc
      command:
      - ci-operator
      image: ci-operator:latest
      imagePullPolicy: Always
      name: ""
      resources:
        requests:
          cpu: 10m
      volumeMounts:
      - mountPath: /secrets/ci-pull-credentials
        name: ci-pull-credentials
        readOnly: true
      - mountPath: /secrets/gcs
        name: gcs-credentials
        readOnly: true
      - mountPath: /etc/pull-secret
        name: pull-secret
        readOnly: true
      - mountPath: /etc/report
        name: result-aggregator
        readOnly: true
    serviceAccountName: ci-operator
    volumes:
    - name: ci-pull-credentials
      secret:
        secretName: ci-pull-credentials
    - name: pull-secret
      secret:
        secretName: registry-pull-credentials
    - name: result-aggregator
      secret:
        secretName: result-aggregator
- agent: kubernetes
  cluster: build01
  cron: 0 1 * * *
  decorate: true
  decoration_config:
    skip_cloning: true
  extra_refs:
  - base_ref: main
    org: rhpit
    repo: interop-tests
  labels:
    ci-operator.openshift.io/variant: slack-poc
    ci.openshift.io/generator: prowgen
    job-release: "4.12"
    pj-rehearse.openshift.io/can-be-rehearsed: "true"
  name: periodic-ci-rhpit-interop-tests-main-slack-poc-cspi-qe-slack-poc-pass
  reporter_config:
    slack:
      channel: '#cspi-qe-slack-poc'
      job_states_to_report:
      - failure
      - error
      report_template: ':volcano: Job *{{.Spec.Job}}* ended with *{{.Status.State}}*.
        <{{.Status.URL}}|View logs> :volcano:'
  spec:
    containers:
    - args:
      - --gcs-upload-secret=/secrets/gcs/service-account.json
      - --image-import-pull-secret=/etc/pull-secret/.dockerconfigjson
      - --report-credentials-file=/etc/report/credentials
      - --secret-dir=/secrets/ci-pull-credentials
      - --target=cspi-qe-slack-poc-pass
      - --variant=slack-poc
      command:
      - ci-operator
      image: ci-operator:latest
      imagePullPolicy: Always
      name: ""
      resources:
        requests:
          cpu: 10m
      volumeMounts:
      - mountPath: /secrets/ci-pull-credentials
        name: ci-pull-credentials
        readOnly: true
      - mountPath: /secrets/gcs
        name: gcs-credentials
        readOnly: true
      - mountPath: /etc/pull-secret
        name: pull-secret
        readOnly: true
      - mountPath: /etc/report
        name: result-aggregator
        readOnly: true
    serviceAccountName: ci-operator
    volumes:
    - name: ci-pull-credentials
      secret:
        secretName: ci-pull-credentials
    - name: pull-secret
      secret:
        secretName: registry-pull-credentials
    - name: result-aggregator
      secret:
        secretName: result-aggregator
- agent: kubernetes
  cluster: build05
  cron: 0 10 * * 1
  decorate: true
  decoration_config:
    skip_cloning: true
  extra_refs:
  - base_ref: main
    org: rhpit
    repo: interop-tests
  labels:
    ci-operator.openshift.io/cloud: aws
    ci-operator.openshift.io/cloud-cluster-profile: aws-cspi-qe
    ci-operator.openshift.io/variant: web-terminal-hypershift-4.12-lp-rosa-hypershift
    ci.openshift.io/generator: prowgen
    job-release: "4.12"
    pj-rehearse.openshift.io/can-be-rehearsed: "true"
  name: periodic-ci-rhpit-interop-tests-main-web-terminal-hypershift-4.12-lp-rosa-hypershift-web-terminal-aws-rosa-hypershift-412
  spec:
    containers:
    - args:
      - --gcs-upload-secret=/secrets/gcs/service-account.json
      - --image-import-pull-secret=/etc/pull-secret/.dockerconfigjson
      - --lease-server-credentials-file=/etc/boskos/credentials
      - --report-credentials-file=/etc/report/credentials
      - --secret-dir=/secrets/ci-pull-credentials
      - --secret-dir=/usr/local/web-terminal-aws-rosa-hypershift-412-cluster-profile
      - --target=web-terminal-aws-rosa-hypershift-412
      - --variant=web-terminal-hypershift-4.12-lp-rosa-hypershift
      command:
      - ci-operator
      image: ci-operator:latest
      imagePullPolicy: Always
      name: ""
      resources:
        requests:
          cpu: 10m
      volumeMounts:
      - mountPath: /etc/boskos
        name: boskos
        readOnly: true
      - mountPath: /secrets/ci-pull-credentials
        name: ci-pull-credentials
        readOnly: true
      - mountPath: /usr/local/web-terminal-aws-rosa-hypershift-412-cluster-profile
        name: cluster-profile
      - mountPath: /secrets/gcs
        name: gcs-credentials
        readOnly: true
      - mountPath: /etc/pull-secret
        name: pull-secret
        readOnly: true
      - mountPath: /etc/report
        name: result-aggregator
        readOnly: true
    serviceAccountName: ci-operator
    volumes:
    - name: boskos
      secret:
        items:
        - key: credentials
          path: credentials
        secretName: boskos-credentials
    - name: ci-pull-credentials
      secret:
        secretName: ci-pull-credentials
    - name: cluster-profile
      secret:
        secretName: cluster-secrets-aws-cspi-qe
    - name: pull-secret
      secret:
        secretName: registry-pull-credentials
    - name: result-aggregator
      secret:
        secretName: result-aggregator
- agent: kubernetes
  cluster: build05
  cron: 0 10 * * 1
  decorate: true
  decoration_config:
    skip_cloning: true
  extra_refs:
  - base_ref: main
    org: rhpit
    repo: interop-tests
  labels:
    ci-operator.openshift.io/cloud: aws
    ci-operator.openshift.io/cloud-cluster-profile: aws-cspi-qe
    ci-operator.openshift.io/variant: web-terminal-hypershift-4.13-lp-rosa-hypershift
    ci.openshift.io/generator: prowgen
    job-release: "4.13"
    pj-rehearse.openshift.io/can-be-rehearsed: "true"
  name: periodic-ci-rhpit-interop-tests-main-web-terminal-hypershift-4.13-lp-rosa-hypershift-web-terminal-aws-rosa-hypershift
  spec:
    containers:
    - args:
      - --gcs-upload-secret=/secrets/gcs/service-account.json
      - --image-import-pull-secret=/etc/pull-secret/.dockerconfigjson
      - --lease-server-credentials-file=/etc/boskos/credentials
      - --report-credentials-file=/etc/report/credentials
      - --secret-dir=/secrets/ci-pull-credentials
      - --secret-dir=/usr/local/web-terminal-aws-rosa-hypershift-cluster-profile
      - --target=web-terminal-aws-rosa-hypershift
      - --variant=web-terminal-hypershift-4.13-lp-rosa-hypershift
      command:
      - ci-operator
      image: ci-operator:latest
      imagePullPolicy: Always
      name: ""
      resources:
        requests:
          cpu: 10m
      volumeMounts:
      - mountPath: /etc/boskos
        name: boskos
        readOnly: true
      - mountPath: /secrets/ci-pull-credentials
        name: ci-pull-credentials
        readOnly: true
      - mountPath: /usr/local/web-terminal-aws-rosa-hypershift-cluster-profile
        name: cluster-profile
      - mountPath: /secrets/gcs
        name: gcs-credentials
        readOnly: true
      - mountPath: /etc/pull-secret
        name: pull-secret
        readOnly: true
      - mountPath: /etc/report
        name: result-aggregator
        readOnly: true
    serviceAccountName: ci-operator
    volumes:
    - name: boskos
      secret:
        items:
        - key: credentials
          path: credentials
        secretName: boskos-credentials
    - name: ci-pull-credentials
      secret:
        secretName: ci-pull-credentials
    - name: cluster-profile
      secret:
        secretName: cluster-secrets-aws-cspi-qe
    - name: pull-secret
      secret:
        secretName: registry-pull-credentials
    - name: result-aggregator
      secret:
        secretName: result-aggregator<|MERGE_RESOLUTION|>--- conflicted
+++ resolved
@@ -300,161 +300,7 @@
       secret:
         secretName: result-aggregator
 - agent: kubernetes
-<<<<<<< HEAD
-  cluster: build01
-  cron: 0 6 * * 1
-  decorate: true
-  decoration_config:
-    skip_cloning: true
-  extra_refs:
-  - base_ref: main
-    org: rhpit
-    repo: interop-tests
-  labels:
-    ci-operator.openshift.io/cloud: aws
-    ci-operator.openshift.io/cloud-cluster-profile: aws-cspi-qe
-    ci-operator.openshift.io/variant: rosa-sts-test-operator-ocp4.13-lp-interop
-    ci.openshift.io/generator: prowgen
-    job-release: "4.13"
-    pj-rehearse.openshift.io/can-be-rehearsed: "true"
-  name: periodic-ci-rhpit-interop-tests-main-rosa-sts-test-operator-ocp4.13-lp-interop-rosa-sts-test-operator-use-installer
-  spec:
-    containers:
-    - args:
-      - --gcs-upload-secret=/secrets/gcs/service-account.json
-      - --image-import-pull-secret=/etc/pull-secret/.dockerconfigjson
-      - --lease-server-credentials-file=/etc/boskos/credentials
-      - --report-credentials-file=/etc/report/credentials
-      - --secret-dir=/secrets/ci-pull-credentials
-      - --secret-dir=/usr/local/rosa-sts-test-operator-use-installer-cluster-profile
-      - --target=rosa-sts-test-operator-use-installer
-      - --variant=rosa-sts-test-operator-ocp4.13-lp-interop
-      command:
-      - ci-operator
-      image: ci-operator:latest
-      imagePullPolicy: Always
-      name: ""
-      resources:
-        requests:
-          cpu: 10m
-      volumeMounts:
-      - mountPath: /etc/boskos
-        name: boskos
-        readOnly: true
-      - mountPath: /secrets/ci-pull-credentials
-        name: ci-pull-credentials
-        readOnly: true
-      - mountPath: /usr/local/rosa-sts-test-operator-use-installer-cluster-profile
-        name: cluster-profile
-      - mountPath: /secrets/gcs
-        name: gcs-credentials
-        readOnly: true
-      - mountPath: /etc/pull-secret
-        name: pull-secret
-        readOnly: true
-      - mountPath: /etc/report
-        name: result-aggregator
-        readOnly: true
-    serviceAccountName: ci-operator
-    volumes:
-    - name: boskos
-      secret:
-        items:
-        - key: credentials
-          path: credentials
-        secretName: boskos-credentials
-    - name: ci-pull-credentials
-      secret:
-        secretName: ci-pull-credentials
-    - name: cluster-profile
-      secret:
-        secretName: cluster-secrets-aws-cspi-qe
-    - name: pull-secret
-      secret:
-        secretName: registry-pull-credentials
-    - name: result-aggregator
-      secret:
-        secretName: result-aggregator
-- agent: kubernetes
-  cluster: build01
-  cron: 0 6 * * 1
-  decorate: true
-  decoration_config:
-    skip_cloning: true
-  extra_refs:
-  - base_ref: main
-    org: rhpit
-    repo: interop-tests
-  labels:
-    ci-operator.openshift.io/cloud: aws
-    ci-operator.openshift.io/cloud-cluster-profile: aws-cspi-qe
-    ci-operator.openshift.io/variant: rosa-sts-test-operator-ocp4.13-lp-interop
-    ci.openshift.io/generator: prowgen
-    job-release: "4.13"
-    pj-rehearse.openshift.io/can-be-rehearsed: "true"
-  name: periodic-ci-rhpit-interop-tests-main-rosa-sts-test-operator-ocp4.13-lp-interop-rosa-sts-test-operator-use-workflow
-  spec:
-    containers:
-    - args:
-      - --gcs-upload-secret=/secrets/gcs/service-account.json
-      - --image-import-pull-secret=/etc/pull-secret/.dockerconfigjson
-      - --lease-server-credentials-file=/etc/boskos/credentials
-      - --report-credentials-file=/etc/report/credentials
-      - --secret-dir=/secrets/ci-pull-credentials
-      - --secret-dir=/usr/local/rosa-sts-test-operator-use-workflow-cluster-profile
-      - --target=rosa-sts-test-operator-use-workflow
-      - --variant=rosa-sts-test-operator-ocp4.13-lp-interop
-      command:
-      - ci-operator
-      image: ci-operator:latest
-      imagePullPolicy: Always
-      name: ""
-      resources:
-        requests:
-          cpu: 10m
-      volumeMounts:
-      - mountPath: /etc/boskos
-        name: boskos
-        readOnly: true
-      - mountPath: /secrets/ci-pull-credentials
-        name: ci-pull-credentials
-        readOnly: true
-      - mountPath: /usr/local/rosa-sts-test-operator-use-workflow-cluster-profile
-        name: cluster-profile
-      - mountPath: /secrets/gcs
-        name: gcs-credentials
-        readOnly: true
-      - mountPath: /etc/pull-secret
-        name: pull-secret
-        readOnly: true
-      - mountPath: /etc/report
-        name: result-aggregator
-        readOnly: true
-    serviceAccountName: ci-operator
-    volumes:
-    - name: boskos
-      secret:
-        items:
-        - key: credentials
-          path: credentials
-        secretName: boskos-credentials
-    - name: ci-pull-credentials
-      secret:
-        secretName: ci-pull-credentials
-    - name: cluster-profile
-      secret:
-        secretName: cluster-secrets-aws-cspi-qe
-    - name: pull-secret
-      secret:
-        secretName: registry-pull-credentials
-    - name: result-aggregator
-      secret:
-        secretName: result-aggregator
-- agent: kubernetes
-  cluster: build01
-=======
   cluster: build05
->>>>>>> c4c4441e
   cron: 0 0 * * *
   decorate: true
   decoration_config:
