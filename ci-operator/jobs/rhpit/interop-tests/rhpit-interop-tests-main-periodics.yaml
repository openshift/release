periodics:
- agent: kubernetes
<<<<<<< HEAD
  cluster: build06
=======
  cluster: build03
>>>>>>> 635a2bef
  cron: 0 6 * * 1
  decorate: true
  decoration_config:
    skip_cloning: true
  extra_refs:
  - base_ref: main
    org: rhpit
    repo: interop-tests
  labels:
    ci-operator.openshift.io/cloud: aws
    ci-operator.openshift.io/cloud-cluster-profile: aws-cspi-qe
    ci-operator.openshift.io/variant: weekly_trigger
    ci.openshift.io/generator: prowgen
    job-release: "4.18"
    pj-rehearse.openshift.io/can-be-rehearsed: "true"
  name: periodic-ci-rhpit-interop-tests-main-weekly_trigger-ocp-self-managed-layered-product-interop-418
  reporter_config:
    slack:
      channel: '#team-qe-lp-triage'
      job_states_to_report:
      - success
      - failure
      - error
      report_template: '{{if eq .Status.State "success"}} :slack-green: Job *{{.Spec.Job}}*
        ended with *{{.Status.State}}*. <{{.Status.URL}}|View logs> {{else}} :failed:
        job *{{.Spec.Job}}* ended with *{{.Status.State}}*. <{{.Status.URL}}|View
        logs> {{end}}'
  spec:
    containers:
    - args:
      - --gcs-upload-secret=/secrets/gcs/service-account.json
      - --image-import-pull-secret=/etc/pull-secret/.dockerconfigjson
      - --lease-server-credentials-file=/etc/boskos/credentials
      - --report-credentials-file=/etc/report/credentials
      - --secret-dir=/secrets/ci-pull-credentials
      - --target=ocp-self-managed-layered-product-interop-418
      - --variant=weekly_trigger
      command:
      - ci-operator
      image: ci-operator:latest
      imagePullPolicy: Always
      name: ""
      resources:
        requests:
          cpu: 10m
      volumeMounts:
      - mountPath: /etc/boskos
        name: boskos
        readOnly: true
      - mountPath: /secrets/ci-pull-credentials
        name: ci-pull-credentials
        readOnly: true
      - mountPath: /secrets/gcs
        name: gcs-credentials
        readOnly: true
      - mountPath: /secrets/manifest-tool
        name: manifest-tool-local-pusher
        readOnly: true
      - mountPath: /etc/pull-secret
        name: pull-secret
        readOnly: true
      - mountPath: /etc/report
        name: result-aggregator
        readOnly: true
    serviceAccountName: ci-operator
    volumes:
    - name: boskos
      secret:
        items:
        - key: credentials
          path: credentials
        secretName: boskos-credentials
    - name: ci-pull-credentials
      secret:
        secretName: ci-pull-credentials
    - name: manifest-tool-local-pusher
      secret:
        secretName: manifest-tool-local-pusher
    - name: pull-secret
      secret:
        secretName: registry-pull-credentials
    - name: result-aggregator
      secret:
        secretName: result-aggregator
- agent: kubernetes
<<<<<<< HEAD
  cluster: build06
=======
  cluster: build03
>>>>>>> 635a2bef
  cron: 0 6 * * 1
  decorate: true
  decoration_config:
    skip_cloning: true
  extra_refs:
  - base_ref: main
    org: rhpit
    repo: interop-tests
  labels:
    ci-operator.openshift.io/cloud: aws
    ci-operator.openshift.io/cloud-cluster-profile: aws-cspi-qe
    ci-operator.openshift.io/variant: weekly_trigger
    ci.openshift.io/generator: prowgen
    job-release: "4.18"
    pj-rehearse.openshift.io/can-be-rehearsed: "true"
  name: periodic-ci-rhpit-interop-tests-main-weekly_trigger-ocp-self-managed-layered-product-interop-418-fips
  reporter_config:
    slack:
      channel: '#team-qe-lp-triage'
      job_states_to_report:
      - success
      - failure
      - error
      report_template: '{{if eq .Status.State "success"}} :slack-green: Job *{{.Spec.Job}}*
        ended with *{{.Status.State}}*. <{{.Status.URL}}|View logs> {{else}} :failed:
        job *{{.Spec.Job}}* ended with *{{.Status.State}}*. <{{.Status.URL}}|View
        logs> {{end}}'
  spec:
    containers:
    - args:
      - --gcs-upload-secret=/secrets/gcs/service-account.json
      - --image-import-pull-secret=/etc/pull-secret/.dockerconfigjson
      - --lease-server-credentials-file=/etc/boskos/credentials
      - --report-credentials-file=/etc/report/credentials
      - --secret-dir=/secrets/ci-pull-credentials
      - --target=ocp-self-managed-layered-product-interop-418-fips
      - --variant=weekly_trigger
      command:
      - ci-operator
      image: ci-operator:latest
      imagePullPolicy: Always
      name: ""
      resources:
        requests:
          cpu: 10m
      volumeMounts:
      - mountPath: /etc/boskos
        name: boskos
        readOnly: true
      - mountPath: /secrets/ci-pull-credentials
        name: ci-pull-credentials
        readOnly: true
      - mountPath: /secrets/gcs
        name: gcs-credentials
        readOnly: true
      - mountPath: /secrets/manifest-tool
        name: manifest-tool-local-pusher
        readOnly: true
      - mountPath: /etc/pull-secret
        name: pull-secret
        readOnly: true
      - mountPath: /etc/report
        name: result-aggregator
        readOnly: true
    serviceAccountName: ci-operator
    volumes:
    - name: boskos
      secret:
        items:
        - key: credentials
          path: credentials
        secretName: boskos-credentials
    - name: ci-pull-credentials
      secret:
        secretName: ci-pull-credentials
    - name: manifest-tool-local-pusher
      secret:
        secretName: manifest-tool-local-pusher
    - name: pull-secret
      secret:
        secretName: registry-pull-credentials
    - name: result-aggregator
      secret:
        secretName: result-aggregator
- agent: kubernetes
<<<<<<< HEAD
  cluster: build06
=======
  cluster: build03
>>>>>>> 635a2bef
  cron: 0 16 15 4 *
  decorate: true
  decoration_config:
    skip_cloning: true
  extra_refs:
  - base_ref: main
    org: rhpit
    repo: interop-tests
  labels:
    ci-operator.openshift.io/cloud: aws
    ci-operator.openshift.io/cloud-cluster-profile: aws-cspi-qe
    ci-operator.openshift.io/variant: weekly_trigger
    ci.openshift.io/generator: prowgen
    job-release: "4.18"
    pj-rehearse.openshift.io/can-be-rehearsed: "true"
  name: periodic-ci-rhpit-interop-tests-main-weekly_trigger-ocp-self-managed-layered-product-interop-zstream-n-1
  reporter_config:
    slack:
      channel: '#forum-qe-zstream-lp-testing'
      job_states_to_report:
      - success
      - failure
      - error
      report_template: '{{if eq .Status.State "success"}} :slack-green: Job *{{.Spec.Job}}*
        ended with *{{.Status.State}}*. <{{.Status.URL}}|View logs> {{else}} :failed:
        Job *{{.Spec.Job}}* ended with *{{.Status.State}}*. <{{.Status.URL}}|View
        logs> {{end}}'
  spec:
    containers:
    - args:
      - --gcs-upload-secret=/secrets/gcs/service-account.json
      - --image-import-pull-secret=/etc/pull-secret/.dockerconfigjson
      - --lease-server-credentials-file=/etc/boskos/credentials
      - --report-credentials-file=/etc/report/credentials
      - --secret-dir=/secrets/ci-pull-credentials
      - --target=ocp-self-managed-layered-product-interop-zstream-n-1
      - --variant=weekly_trigger
      command:
      - ci-operator
      image: ci-operator:latest
      imagePullPolicy: Always
      name: ""
      resources:
        requests:
          cpu: 10m
      volumeMounts:
      - mountPath: /etc/boskos
        name: boskos
        readOnly: true
      - mountPath: /secrets/ci-pull-credentials
        name: ci-pull-credentials
        readOnly: true
      - mountPath: /secrets/gcs
        name: gcs-credentials
        readOnly: true
      - mountPath: /secrets/manifest-tool
        name: manifest-tool-local-pusher
        readOnly: true
      - mountPath: /etc/pull-secret
        name: pull-secret
        readOnly: true
      - mountPath: /etc/report
        name: result-aggregator
        readOnly: true
    serviceAccountName: ci-operator
    volumes:
    - name: boskos
      secret:
        items:
        - key: credentials
          path: credentials
        secretName: boskos-credentials
    - name: ci-pull-credentials
      secret:
        secretName: ci-pull-credentials
    - name: manifest-tool-local-pusher
      secret:
        secretName: manifest-tool-local-pusher
    - name: pull-secret
      secret:
        secretName: registry-pull-credentials
    - name: result-aggregator
      secret:
        secretName: result-aggregator
- agent: kubernetes
<<<<<<< HEAD
  cluster: build06
=======
  cluster: build03
>>>>>>> 635a2bef
  cron: 0 16 15 4 *
  decorate: true
  decoration_config:
    skip_cloning: true
  extra_refs:
  - base_ref: main
    org: rhpit
    repo: interop-tests
  labels:
    ci-operator.openshift.io/cloud: aws
    ci-operator.openshift.io/cloud-cluster-profile: aws-cspi-qe
    ci-operator.openshift.io/variant: weekly_trigger
    ci.openshift.io/generator: prowgen
    job-release: "4.18"
    pj-rehearse.openshift.io/can-be-rehearsed: "true"
  name: periodic-ci-rhpit-interop-tests-main-weekly_trigger-ocp-self-managed-layered-product-interop-zstream-n-2
  reporter_config:
    slack:
      channel: '#forum-qe-zstream-lp-testing'
      job_states_to_report:
      - success
      - failure
      - error
      report_template: '{{if eq .Status.State "success"}} :slack-green: Job *{{.Spec.Job}}*
        ended with *{{.Status.State}}*. <{{.Status.URL}}|View logs> {{else}} :failed:
        Job *{{.Spec.Job}}* ended with *{{.Status.State}}*. <{{.Status.URL}}|View
        logs> {{end}}'
  spec:
    containers:
    - args:
      - --gcs-upload-secret=/secrets/gcs/service-account.json
      - --image-import-pull-secret=/etc/pull-secret/.dockerconfigjson
      - --lease-server-credentials-file=/etc/boskos/credentials
      - --report-credentials-file=/etc/report/credentials
      - --secret-dir=/secrets/ci-pull-credentials
      - --target=ocp-self-managed-layered-product-interop-zstream-n-2
      - --variant=weekly_trigger
      command:
      - ci-operator
      image: ci-operator:latest
      imagePullPolicy: Always
      name: ""
      resources:
        requests:
          cpu: 10m
      volumeMounts:
      - mountPath: /etc/boskos
        name: boskos
        readOnly: true
      - mountPath: /secrets/ci-pull-credentials
        name: ci-pull-credentials
        readOnly: true
      - mountPath: /secrets/gcs
        name: gcs-credentials
        readOnly: true
      - mountPath: /secrets/manifest-tool
        name: manifest-tool-local-pusher
        readOnly: true
      - mountPath: /etc/pull-secret
        name: pull-secret
        readOnly: true
      - mountPath: /etc/report
        name: result-aggregator
        readOnly: true
    serviceAccountName: ci-operator
    volumes:
    - name: boskos
      secret:
        items:
        - key: credentials
          path: credentials
        secretName: boskos-credentials
    - name: ci-pull-credentials
      secret:
        secretName: ci-pull-credentials
    - name: manifest-tool-local-pusher
      secret:
        secretName: manifest-tool-local-pusher
    - name: pull-secret
      secret:
        secretName: registry-pull-credentials
    - name: result-aggregator
      secret:
        secretName: result-aggregator
- agent: kubernetes
<<<<<<< HEAD
  cluster: build06
=======
  cluster: build03
>>>>>>> 635a2bef
  cron: 0 14 * * 1
  decorate: true
  decoration_config:
    skip_cloning: true
  extra_refs:
  - base_ref: main
    org: rhpit
    repo: interop-tests
  labels:
    ci-operator.openshift.io/cloud: aws
    ci-operator.openshift.io/cloud-cluster-profile: aws-cspi-qe
    ci-operator.openshift.io/variant: weekly_trigger
    ci.openshift.io/generator: prowgen
    job-release: "4.18"
    pj-rehearse.openshift.io/can-be-rehearsed: "true"
  name: periodic-ci-rhpit-interop-tests-main-weekly_trigger-ocp-self-managed-lp-watcher-bot-message-418
  reporter_config:
    slack:
      channel: '#team-qe-lp-triage'
      job_states_to_report:
      - success
      - failure
      - error
      report_template: '{{if eq .Status.State "success"}} :slack-green: Job *{{.Spec.Job}}*
        ended with *{{.Status.State}}*. <{{.Status.URL}}|View logs> {{else}} :failed:
        job *{{.Spec.Job}}* ended with *{{.Status.State}}*. <{{.Status.URL}}|View
        logs> {{end}}'
  spec:
    containers:
    - args:
      - --gcs-upload-secret=/secrets/gcs/service-account.json
      - --image-import-pull-secret=/etc/pull-secret/.dockerconfigjson
      - --lease-server-credentials-file=/etc/boskos/credentials
      - --report-credentials-file=/etc/report/credentials
      - --secret-dir=/secrets/ci-pull-credentials
      - --target=ocp-self-managed-lp-watcher-bot-message-418
      - --variant=weekly_trigger
      command:
      - ci-operator
      image: ci-operator:latest
      imagePullPolicy: Always
      name: ""
      resources:
        requests:
          cpu: 10m
      volumeMounts:
      - mountPath: /etc/boskos
        name: boskos
        readOnly: true
      - mountPath: /secrets/ci-pull-credentials
        name: ci-pull-credentials
        readOnly: true
      - mountPath: /secrets/gcs
        name: gcs-credentials
        readOnly: true
      - mountPath: /secrets/manifest-tool
        name: manifest-tool-local-pusher
        readOnly: true
      - mountPath: /etc/pull-secret
        name: pull-secret
        readOnly: true
      - mountPath: /etc/report
        name: result-aggregator
        readOnly: true
    serviceAccountName: ci-operator
    volumes:
    - name: boskos
      secret:
        items:
        - key: credentials
          path: credentials
        secretName: boskos-credentials
    - name: ci-pull-credentials
      secret:
        secretName: ci-pull-credentials
    - name: manifest-tool-local-pusher
      secret:
        secretName: manifest-tool-local-pusher
    - name: pull-secret
      secret:
        secretName: registry-pull-credentials
    - name: result-aggregator
      secret:
        secretName: result-aggregator
- agent: kubernetes
<<<<<<< HEAD
  cluster: build06
=======
  cluster: build03
>>>>>>> 635a2bef
  cron: 0 14 * * 1
  decorate: true
  decoration_config:
    skip_cloning: true
  extra_refs:
  - base_ref: main
    org: rhpit
    repo: interop-tests
  labels:
    ci-operator.openshift.io/cloud: aws
    ci-operator.openshift.io/cloud-cluster-profile: aws-cspi-qe
    ci-operator.openshift.io/variant: weekly_trigger
    ci.openshift.io/generator: prowgen
    job-release: "4.18"
    pj-rehearse.openshift.io/can-be-rehearsed: "true"
  name: periodic-ci-rhpit-interop-tests-main-weekly_trigger-ocp-self-managed-lp-watcher-bot-message-418-fips
  reporter_config:
    slack:
      channel: '#team-qe-lp-triage'
      job_states_to_report:
      - success
      - failure
      - error
      report_template: '{{if eq .Status.State "success"}} :slack-green: Job *{{.Spec.Job}}*
        ended with *{{.Status.State}}*. <{{.Status.URL}}|View logs> {{else}} :failed:
        job *{{.Spec.Job}}* ended with *{{.Status.State}}*. <{{.Status.URL}}|View
        logs> {{end}}'
  spec:
    containers:
    - args:
      - --gcs-upload-secret=/secrets/gcs/service-account.json
      - --image-import-pull-secret=/etc/pull-secret/.dockerconfigjson
      - --lease-server-credentials-file=/etc/boskos/credentials
      - --report-credentials-file=/etc/report/credentials
      - --secret-dir=/secrets/ci-pull-credentials
      - --target=ocp-self-managed-lp-watcher-bot-message-418-fips
      - --variant=weekly_trigger
      command:
      - ci-operator
      image: ci-operator:latest
      imagePullPolicy: Always
      name: ""
      resources:
        requests:
          cpu: 10m
      volumeMounts:
      - mountPath: /etc/boskos
        name: boskos
        readOnly: true
      - mountPath: /secrets/ci-pull-credentials
        name: ci-pull-credentials
        readOnly: true
      - mountPath: /secrets/gcs
        name: gcs-credentials
        readOnly: true
      - mountPath: /secrets/manifest-tool
        name: manifest-tool-local-pusher
        readOnly: true
      - mountPath: /etc/pull-secret
        name: pull-secret
        readOnly: true
      - mountPath: /etc/report
        name: result-aggregator
        readOnly: true
    serviceAccountName: ci-operator
    volumes:
    - name: boskos
      secret:
        items:
        - key: credentials
          path: credentials
        secretName: boskos-credentials
    - name: ci-pull-credentials
      secret:
        secretName: ci-pull-credentials
    - name: manifest-tool-local-pusher
      secret:
        secretName: manifest-tool-local-pusher
    - name: pull-secret
      secret:
        secretName: registry-pull-credentials
    - name: result-aggregator
      secret:
        secretName: result-aggregator
- agent: kubernetes
<<<<<<< HEAD
  cluster: build06
=======
  cluster: build03
>>>>>>> 635a2bef
  cron: 0 0 * * 3
  decorate: true
  decoration_config:
    skip_cloning: true
  extra_refs:
  - base_ref: main
    org: rhpit
    repo: interop-tests
  labels:
    ci-operator.openshift.io/cloud: aws
    ci-operator.openshift.io/cloud-cluster-profile: aws-cspi-qe
    ci-operator.openshift.io/variant: weekly_trigger
    ci.openshift.io/generator: prowgen
    job-release: "4.18"
    pj-rehearse.openshift.io/can-be-rehearsed: "true"
  name: periodic-ci-rhpit-interop-tests-main-weekly_trigger-rosa-classic-sts-layered-product-interop-416
  reporter_config:
    slack:
      channel: '#team-qe-lp-triage'
      job_states_to_report:
      - success
      - failure
      - error
      report_template: '{{if eq .Status.State "success"}} :slack-green: Job *{{.Spec.Job}}*
        ended with *{{.Status.State}}*. <{{.Status.URL}}|View logs> {{else}} :failed:
        Job *{{.Spec.Job}}* ended with *{{.Status.State}}*. <{{.Status.URL}}|View
        logs> {{end}}'
  spec:
    containers:
    - args:
      - --gcs-upload-secret=/secrets/gcs/service-account.json
      - --image-import-pull-secret=/etc/pull-secret/.dockerconfigjson
      - --lease-server-credentials-file=/etc/boskos/credentials
      - --report-credentials-file=/etc/report/credentials
      - --secret-dir=/secrets/ci-pull-credentials
      - --target=rosa-classic-sts-layered-product-interop-416
      - --variant=weekly_trigger
      command:
      - ci-operator
      image: ci-operator:latest
      imagePullPolicy: Always
      name: ""
      resources:
        requests:
          cpu: 10m
      volumeMounts:
      - mountPath: /etc/boskos
        name: boskos
        readOnly: true
      - mountPath: /secrets/ci-pull-credentials
        name: ci-pull-credentials
        readOnly: true
      - mountPath: /secrets/gcs
        name: gcs-credentials
        readOnly: true
      - mountPath: /secrets/manifest-tool
        name: manifest-tool-local-pusher
        readOnly: true
      - mountPath: /etc/pull-secret
        name: pull-secret
        readOnly: true
      - mountPath: /etc/report
        name: result-aggregator
        readOnly: true
    serviceAccountName: ci-operator
    volumes:
    - name: boskos
      secret:
        items:
        - key: credentials
          path: credentials
        secretName: boskos-credentials
    - name: ci-pull-credentials
      secret:
        secretName: ci-pull-credentials
    - name: manifest-tool-local-pusher
      secret:
        secretName: manifest-tool-local-pusher
    - name: pull-secret
      secret:
        secretName: registry-pull-credentials
    - name: result-aggregator
      secret:
        secretName: result-aggregator
- agent: kubernetes
<<<<<<< HEAD
  cluster: build06
=======
  cluster: build03
>>>>>>> 635a2bef
  cron: 0 8 * * 3
  decorate: true
  decoration_config:
    skip_cloning: true
  extra_refs:
  - base_ref: main
    org: rhpit
    repo: interop-tests
  labels:
    ci-operator.openshift.io/cloud: aws
    ci-operator.openshift.io/cloud-cluster-profile: aws-cspi-qe
    ci-operator.openshift.io/variant: weekly_trigger
    ci.openshift.io/generator: prowgen
    job-release: "4.18"
    pj-rehearse.openshift.io/can-be-rehearsed: "true"
  name: periodic-ci-rhpit-interop-tests-main-weekly_trigger-rosa-classic-sts-lp-watcher-bot-message-416
  spec:
    containers:
    - args:
      - --gcs-upload-secret=/secrets/gcs/service-account.json
      - --image-import-pull-secret=/etc/pull-secret/.dockerconfigjson
      - --lease-server-credentials-file=/etc/boskos/credentials
      - --report-credentials-file=/etc/report/credentials
      - --secret-dir=/secrets/ci-pull-credentials
      - --target=rosa-classic-sts-lp-watcher-bot-message-416
      - --variant=weekly_trigger
      command:
      - ci-operator
      image: ci-operator:latest
      imagePullPolicy: Always
      name: ""
      resources:
        requests:
          cpu: 10m
      volumeMounts:
      - mountPath: /etc/boskos
        name: boskos
        readOnly: true
      - mountPath: /secrets/ci-pull-credentials
        name: ci-pull-credentials
        readOnly: true
      - mountPath: /secrets/gcs
        name: gcs-credentials
        readOnly: true
      - mountPath: /secrets/manifest-tool
        name: manifest-tool-local-pusher
        readOnly: true
      - mountPath: /etc/pull-secret
        name: pull-secret
        readOnly: true
      - mountPath: /etc/report
        name: result-aggregator
        readOnly: true
    serviceAccountName: ci-operator
    volumes:
    - name: boskos
      secret:
        items:
        - key: credentials
          path: credentials
        secretName: boskos-credentials
    - name: ci-pull-credentials
      secret:
        secretName: ci-pull-credentials
    - name: manifest-tool-local-pusher
      secret:
        secretName: manifest-tool-local-pusher
    - name: pull-secret
      secret:
        secretName: registry-pull-credentials
    - name: result-aggregator
      secret:
        secretName: result-aggregator
- agent: kubernetes
<<<<<<< HEAD
  cluster: build06
=======
  cluster: build03
>>>>>>> 635a2bef
  cron: 0 6 * * 4
  decorate: true
  decoration_config:
    skip_cloning: true
  extra_refs:
  - base_ref: main
    org: rhpit
    repo: interop-tests
  labels:
    ci-operator.openshift.io/cloud: aws
    ci-operator.openshift.io/cloud-cluster-profile: aws-cspi-qe
    ci-operator.openshift.io/variant: weekly_trigger
    ci.openshift.io/generator: prowgen
    job-release: "4.18"
    pj-rehearse.openshift.io/can-be-rehearsed: "true"
  name: periodic-ci-rhpit-interop-tests-main-weekly_trigger-rosa-sts-hypershift-layered-product-interop-415
  reporter_config:
    slack:
      channel: '#team-qe-lp-triage'
      job_states_to_report:
      - success
      - failure
      - error
      report_template: '{{if eq .Status.State "success"}} :slack-green: Job *{{.Spec.Job}}*
        ended with *{{.Status.State}}*. <{{.Status.URL}}|View logs> {{else}} :failed:
        Job *{{.Spec.Job}}* ended with *{{.Status.State}}*. <{{.Status.URL}}|View
        logs> {{end}}'
  spec:
    containers:
    - args:
      - --gcs-upload-secret=/secrets/gcs/service-account.json
      - --image-import-pull-secret=/etc/pull-secret/.dockerconfigjson
      - --lease-server-credentials-file=/etc/boskos/credentials
      - --report-credentials-file=/etc/report/credentials
      - --secret-dir=/secrets/ci-pull-credentials
      - --target=rosa-sts-hypershift-layered-product-interop-415
      - --variant=weekly_trigger
      command:
      - ci-operator
      image: ci-operator:latest
      imagePullPolicy: Always
      name: ""
      resources:
        requests:
          cpu: 10m
      volumeMounts:
      - mountPath: /etc/boskos
        name: boskos
        readOnly: true
      - mountPath: /secrets/ci-pull-credentials
        name: ci-pull-credentials
        readOnly: true
      - mountPath: /secrets/gcs
        name: gcs-credentials
        readOnly: true
      - mountPath: /secrets/manifest-tool
        name: manifest-tool-local-pusher
        readOnly: true
      - mountPath: /etc/pull-secret
        name: pull-secret
        readOnly: true
      - mountPath: /etc/report
        name: result-aggregator
        readOnly: true
    serviceAccountName: ci-operator
    volumes:
    - name: boskos
      secret:
        items:
        - key: credentials
          path: credentials
        secretName: boskos-credentials
    - name: ci-pull-credentials
      secret:
        secretName: ci-pull-credentials
    - name: manifest-tool-local-pusher
      secret:
        secretName: manifest-tool-local-pusher
    - name: pull-secret
      secret:
        secretName: registry-pull-credentials
    - name: result-aggregator
      secret:
        secretName: result-aggregator
- agent: kubernetes
<<<<<<< HEAD
  cluster: build06
=======
  cluster: build03
>>>>>>> 635a2bef
  cron: 0 0 * * 4
  decorate: true
  decoration_config:
    skip_cloning: true
  extra_refs:
  - base_ref: main
    org: rhpit
    repo: interop-tests
  labels:
    ci-operator.openshift.io/cloud: aws
    ci-operator.openshift.io/cloud-cluster-profile: aws-cspi-qe
    ci-operator.openshift.io/variant: weekly_trigger
    ci.openshift.io/generator: prowgen
    job-release: "4.18"
    pj-rehearse.openshift.io/can-be-rehearsed: "true"
  name: periodic-ci-rhpit-interop-tests-main-weekly_trigger-rosa-sts-hypershift-layered-product-interop-416
  reporter_config:
    slack:
      channel: '#team-qe-lp-triage'
      job_states_to_report:
      - success
      - failure
      - error
      report_template: '{{if eq .Status.State "success"}} :slack-green: Job *{{.Spec.Job}}*
        ended with *{{.Status.State}}*. <{{.Status.URL}}|View logs> {{else}} :failed:
        Job *{{.Spec.Job}}* ended with *{{.Status.State}}*. <{{.Status.URL}}|View
        logs> {{end}}'
  spec:
    containers:
    - args:
      - --gcs-upload-secret=/secrets/gcs/service-account.json
      - --image-import-pull-secret=/etc/pull-secret/.dockerconfigjson
      - --lease-server-credentials-file=/etc/boskos/credentials
      - --report-credentials-file=/etc/report/credentials
      - --secret-dir=/secrets/ci-pull-credentials
      - --target=rosa-sts-hypershift-layered-product-interop-416
      - --variant=weekly_trigger
      command:
      - ci-operator
      image: ci-operator:latest
      imagePullPolicy: Always
      name: ""
      resources:
        requests:
          cpu: 10m
      volumeMounts:
      - mountPath: /etc/boskos
        name: boskos
        readOnly: true
      - mountPath: /secrets/ci-pull-credentials
        name: ci-pull-credentials
        readOnly: true
      - mountPath: /secrets/gcs
        name: gcs-credentials
        readOnly: true
      - mountPath: /secrets/manifest-tool
        name: manifest-tool-local-pusher
        readOnly: true
      - mountPath: /etc/pull-secret
        name: pull-secret
        readOnly: true
      - mountPath: /etc/report
        name: result-aggregator
        readOnly: true
    serviceAccountName: ci-operator
    volumes:
    - name: boskos
      secret:
        items:
        - key: credentials
          path: credentials
        secretName: boskos-credentials
    - name: ci-pull-credentials
      secret:
        secretName: ci-pull-credentials
    - name: manifest-tool-local-pusher
      secret:
        secretName: manifest-tool-local-pusher
    - name: pull-secret
      secret:
        secretName: registry-pull-credentials
    - name: result-aggregator
      secret:
        secretName: result-aggregator
- agent: kubernetes
<<<<<<< HEAD
  cluster: build06
=======
  cluster: build03
>>>>>>> 635a2bef
  cron: 0 18 * * 4
  decorate: true
  decoration_config:
    skip_cloning: true
  extra_refs:
  - base_ref: main
    org: rhpit
    repo: interop-tests
  labels:
    ci-operator.openshift.io/cloud: aws
    ci-operator.openshift.io/cloud-cluster-profile: aws-cspi-qe
    ci-operator.openshift.io/variant: weekly_trigger
    ci.openshift.io/generator: prowgen
    job-release: "4.18"
    pj-rehearse.openshift.io/can-be-rehearsed: "true"
  name: periodic-ci-rhpit-interop-tests-main-weekly_trigger-rosa-sts-hypershift-lp-watcher-bot-message-415
  reporter_config:
    slack:
      channel: '#team-qe-lp-triage'
      job_states_to_report:
      - success
      - failure
      - error
      report_template: '{{if eq .Status.State "success"}} :slack-green: Job *{{.Spec.Job}}*
        ended with *{{.Status.State}}*. <{{.Status.URL}}|View logs> {{else}} :failed:
        Job *{{.Spec.Job}}* ended with *{{.Status.State}}*. <{{.Status.URL}}|View
        logs> {{end}}'
  spec:
    containers:
    - args:
      - --gcs-upload-secret=/secrets/gcs/service-account.json
      - --image-import-pull-secret=/etc/pull-secret/.dockerconfigjson
      - --lease-server-credentials-file=/etc/boskos/credentials
      - --report-credentials-file=/etc/report/credentials
      - --secret-dir=/secrets/ci-pull-credentials
      - --target=rosa-sts-hypershift-lp-watcher-bot-message-415
      - --variant=weekly_trigger
      command:
      - ci-operator
      image: ci-operator:latest
      imagePullPolicy: Always
      name: ""
      resources:
        requests:
          cpu: 10m
      volumeMounts:
      - mountPath: /etc/boskos
        name: boskos
        readOnly: true
      - mountPath: /secrets/ci-pull-credentials
        name: ci-pull-credentials
        readOnly: true
      - mountPath: /secrets/gcs
        name: gcs-credentials
        readOnly: true
      - mountPath: /secrets/manifest-tool
        name: manifest-tool-local-pusher
        readOnly: true
      - mountPath: /etc/pull-secret
        name: pull-secret
        readOnly: true
      - mountPath: /etc/report
        name: result-aggregator
        readOnly: true
    serviceAccountName: ci-operator
    volumes:
    - name: boskos
      secret:
        items:
        - key: credentials
          path: credentials
        secretName: boskos-credentials
    - name: ci-pull-credentials
      secret:
        secretName: ci-pull-credentials
    - name: manifest-tool-local-pusher
      secret:
        secretName: manifest-tool-local-pusher
    - name: pull-secret
      secret:
        secretName: registry-pull-credentials
    - name: result-aggregator
      secret:
        secretName: result-aggregator
- agent: kubernetes
<<<<<<< HEAD
  cluster: build06
=======
  cluster: build03
>>>>>>> 635a2bef
  cron: 0 18 * * 4
  decorate: true
  decoration_config:
    skip_cloning: true
  extra_refs:
  - base_ref: main
    org: rhpit
    repo: interop-tests
  labels:
    ci-operator.openshift.io/cloud: aws
    ci-operator.openshift.io/cloud-cluster-profile: aws-cspi-qe
    ci-operator.openshift.io/variant: weekly_trigger
    ci.openshift.io/generator: prowgen
    job-release: "4.18"
    pj-rehearse.openshift.io/can-be-rehearsed: "true"
  name: periodic-ci-rhpit-interop-tests-main-weekly_trigger-rosa-sts-hypershift-lp-watcher-bot-message-416
  spec:
    containers:
    - args:
      - --gcs-upload-secret=/secrets/gcs/service-account.json
      - --image-import-pull-secret=/etc/pull-secret/.dockerconfigjson
      - --lease-server-credentials-file=/etc/boskos/credentials
      - --report-credentials-file=/etc/report/credentials
      - --secret-dir=/secrets/ci-pull-credentials
      - --target=rosa-sts-hypershift-lp-watcher-bot-message-416
      - --variant=weekly_trigger
      command:
      - ci-operator
      image: ci-operator:latest
      imagePullPolicy: Always
      name: ""
      resources:
        requests:
          cpu: 10m
      volumeMounts:
      - mountPath: /etc/boskos
        name: boskos
        readOnly: true
      - mountPath: /secrets/ci-pull-credentials
        name: ci-pull-credentials
        readOnly: true
      - mountPath: /secrets/gcs
        name: gcs-credentials
        readOnly: true
      - mountPath: /secrets/manifest-tool
        name: manifest-tool-local-pusher
        readOnly: true
      - mountPath: /etc/pull-secret
        name: pull-secret
        readOnly: true
      - mountPath: /etc/report
        name: result-aggregator
        readOnly: true
    serviceAccountName: ci-operator
    volumes:
    - name: boskos
      secret:
        items:
        - key: credentials
          path: credentials
        secretName: boskos-credentials
    - name: ci-pull-credentials
      secret:
        secretName: ci-pull-credentials
    - name: manifest-tool-local-pusher
      secret:
        secretName: manifest-tool-local-pusher
    - name: pull-secret
      secret:
        secretName: registry-pull-credentials
    - name: result-aggregator
      secret:
        secretName: result-aggregator<|MERGE_RESOLUTION|>--- conflicted
+++ resolved
@@ -1,10 +1,6 @@
 periodics:
 - agent: kubernetes
-<<<<<<< HEAD
-  cluster: build06
-=======
-  cluster: build03
->>>>>>> 635a2bef
+  cluster: build03
   cron: 0 6 * * 1
   decorate: true
   decoration_config:
@@ -90,11 +86,7 @@
       secret:
         secretName: result-aggregator
 - agent: kubernetes
-<<<<<<< HEAD
-  cluster: build06
-=======
-  cluster: build03
->>>>>>> 635a2bef
+  cluster: build03
   cron: 0 6 * * 1
   decorate: true
   decoration_config:
@@ -180,11 +172,7 @@
       secret:
         secretName: result-aggregator
 - agent: kubernetes
-<<<<<<< HEAD
-  cluster: build06
-=======
-  cluster: build03
->>>>>>> 635a2bef
+  cluster: build03
   cron: 0 16 15 4 *
   decorate: true
   decoration_config:
@@ -270,11 +258,7 @@
       secret:
         secretName: result-aggregator
 - agent: kubernetes
-<<<<<<< HEAD
-  cluster: build06
-=======
-  cluster: build03
->>>>>>> 635a2bef
+  cluster: build03
   cron: 0 16 15 4 *
   decorate: true
   decoration_config:
@@ -360,11 +344,7 @@
       secret:
         secretName: result-aggregator
 - agent: kubernetes
-<<<<<<< HEAD
-  cluster: build06
-=======
-  cluster: build03
->>>>>>> 635a2bef
+  cluster: build03
   cron: 0 14 * * 1
   decorate: true
   decoration_config:
@@ -450,11 +430,7 @@
       secret:
         secretName: result-aggregator
 - agent: kubernetes
-<<<<<<< HEAD
-  cluster: build06
-=======
-  cluster: build03
->>>>>>> 635a2bef
+  cluster: build03
   cron: 0 14 * * 1
   decorate: true
   decoration_config:
@@ -540,11 +516,7 @@
       secret:
         secretName: result-aggregator
 - agent: kubernetes
-<<<<<<< HEAD
-  cluster: build06
-=======
-  cluster: build03
->>>>>>> 635a2bef
+  cluster: build03
   cron: 0 0 * * 3
   decorate: true
   decoration_config:
@@ -630,11 +602,7 @@
       secret:
         secretName: result-aggregator
 - agent: kubernetes
-<<<<<<< HEAD
-  cluster: build06
-=======
-  cluster: build03
->>>>>>> 635a2bef
+  cluster: build03
   cron: 0 8 * * 3
   decorate: true
   decoration_config:
@@ -709,11 +677,7 @@
       secret:
         secretName: result-aggregator
 - agent: kubernetes
-<<<<<<< HEAD
-  cluster: build06
-=======
-  cluster: build03
->>>>>>> 635a2bef
+  cluster: build03
   cron: 0 6 * * 4
   decorate: true
   decoration_config:
@@ -799,11 +763,7 @@
       secret:
         secretName: result-aggregator
 - agent: kubernetes
-<<<<<<< HEAD
-  cluster: build06
-=======
-  cluster: build03
->>>>>>> 635a2bef
+  cluster: build03
   cron: 0 0 * * 4
   decorate: true
   decoration_config:
@@ -889,11 +849,7 @@
       secret:
         secretName: result-aggregator
 - agent: kubernetes
-<<<<<<< HEAD
-  cluster: build06
-=======
-  cluster: build03
->>>>>>> 635a2bef
+  cluster: build03
   cron: 0 18 * * 4
   decorate: true
   decoration_config:
@@ -979,11 +935,7 @@
       secret:
         secretName: result-aggregator
 - agent: kubernetes
-<<<<<<< HEAD
-  cluster: build06
-=======
-  cluster: build03
->>>>>>> 635a2bef
+  cluster: build03
   cron: 0 18 * * 4
   decorate: true
   decoration_config:
