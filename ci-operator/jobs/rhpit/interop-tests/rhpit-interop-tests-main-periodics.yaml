--- conflicted
+++ resolved
@@ -1,7 +1,6 @@
 periodics:
 - agent: kubernetes
-<<<<<<< HEAD
-  cluster: build09
+  cluster: build07
   cron: 0 6 25 10 *
   decorate: true
   decoration_config:
@@ -76,10 +75,7 @@
       secret:
         secretName: result-aggregator
 - agent: kubernetes
-  cluster: build09
-=======
-  cluster: build07
->>>>>>> 7391e09b
+  cluster: build07
   cron: 0 6 * * 1
   decorate: true
   decoration_config:
