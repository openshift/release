--- conflicted
+++ resolved
@@ -1,6 +1,5 @@
 periodics:
 - agent: kubernetes
-<<<<<<< HEAD
   cluster: build01
   cron: 0 0 * * *
   decorate: true
@@ -76,10 +75,7 @@
       secret:
         secretName: result-aggregator
 - agent: kubernetes
-  cluster: build04
-=======
   cluster: build02
->>>>>>> e3ddce3d
   cron: 0 1 * * *
   decorate: true
   decoration_config:
