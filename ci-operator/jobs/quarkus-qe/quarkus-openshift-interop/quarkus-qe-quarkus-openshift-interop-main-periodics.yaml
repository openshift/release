periodics:
- agent: kubernetes
  cluster: build05
  cron: 0 6 25 12 *
  decorate: true
  decoration_config:
    skip_cloning: true
  extra_refs:
  - base_ref: main
    org: quarkus-qe
    repo: quarkus-openshift-interop
  labels:
    ci-operator.openshift.io/cloud: ibmcloud
    ci-operator.openshift.io/cloud-cluster-profile: ibmcloud-cspi-qe
    ci-operator.openshift.io/variant: quarkus-ocp4.14-lp-interop
    ci.openshift.io/generator: prowgen
    pj-rehearse.openshift.io/can-be-rehearsed: "true"
  name: periodic-ci-quarkus-qe-quarkus-openshift-interop-main-quarkus-ocp4.14-lp-interop-quarkus-interop-ibmcloud
  reporter_config:
    slack:
      channel: '#team-quarkus-qe'
      job_states_to_report:
      - success
      - failure
      - error
      report_template: '{{if eq .Status.State "success"}} :slack-green: Job *{{.Spec.Job}}*
        ended with *{{.Status.State}}*. <{{.Status.URL}}|View logs> {{else}} :failed:
        Job *{{.Spec.Job}}* ended with *{{.Status.State}}*. <{{.Status.URL}}|View
        logs> {{end}}'
  spec:
    containers:
    - args:
      - --gcs-upload-secret=/secrets/gcs/service-account.json
      - --image-import-pull-secret=/etc/pull-secret/.dockerconfigjson
      - --lease-server-credentials-file=/etc/boskos/credentials
      - --report-credentials-file=/etc/report/credentials
      - --secret-dir=/secrets/ci-pull-credentials
      - --target=quarkus-interop-ibmcloud
      - --variant=quarkus-ocp4.14-lp-interop
      command:
      - ci-operator
      image: ci-operator:latest
      imagePullPolicy: Always
      name: ""
      resources:
        requests:
          cpu: 10m
      volumeMounts:
      - mountPath: /etc/boskos
        name: boskos
        readOnly: true
      - mountPath: /secrets/ci-pull-credentials
        name: ci-pull-credentials
        readOnly: true
      - mountPath: /secrets/gcs
        name: gcs-credentials
        readOnly: true
      - mountPath: /secrets/manifest-tool
        name: manifest-tool-local-pusher
        readOnly: true
      - mountPath: /etc/pull-secret
        name: pull-secret
        readOnly: true
      - mountPath: /etc/report
        name: result-aggregator
        readOnly: true
    serviceAccountName: ci-operator
    volumes:
    - name: boskos
      secret:
        items:
        - key: credentials
          path: credentials
        secretName: boskos-credentials
    - name: ci-pull-credentials
      secret:
        secretName: ci-pull-credentials
    - name: manifest-tool-local-pusher
      secret:
        secretName: manifest-tool-local-pusher
    - name: pull-secret
      secret:
        secretName: registry-pull-credentials
    - name: result-aggregator
      secret:
        secretName: result-aggregator
- agent: kubernetes
  cluster: build05
  cron: 0 6 25 10 *
  decorate: true
  decoration_config:
    skip_cloning: true
  extra_refs:
  - base_ref: main
    org: quarkus-qe
    repo: quarkus-openshift-interop
  labels:
    ci-operator.openshift.io/cloud: ibmcloud
    ci-operator.openshift.io/cloud-cluster-profile: ibmcloud-cspi-qe
    ci-operator.openshift.io/variant: quarkus-ocp4.15-lp-interop
    ci.openshift.io/generator: prowgen
    pj-rehearse.openshift.io/can-be-rehearsed: "true"
  name: periodic-ci-quarkus-qe-quarkus-openshift-interop-main-quarkus-ocp4.15-lp-interop-quarkus-interop-ibmcloud
  reporter_config:
    slack:
      channel: '#team-quarkus-qe'
      job_states_to_report:
      - success
      - failure
      - error
      report_template: '{{if eq .Status.State "success"}} :slack-green: Job *{{.Spec.Job}}*
        ended with *{{.Status.State}}*. <{{.Status.URL}}|View logs> {{else}} :failed:
        Job *{{.Spec.Job}}* ended with *{{.Status.State}}*. <{{.Status.URL}}|View
        logs> {{end}}'
  spec:
    containers:
    - args:
      - --gcs-upload-secret=/secrets/gcs/service-account.json
      - --image-import-pull-secret=/etc/pull-secret/.dockerconfigjson
      - --lease-server-credentials-file=/etc/boskos/credentials
      - --report-credentials-file=/etc/report/credentials
      - --secret-dir=/secrets/ci-pull-credentials
      - --target=quarkus-interop-ibmcloud
      - --variant=quarkus-ocp4.15-lp-interop
      command:
      - ci-operator
      image: ci-operator:latest
      imagePullPolicy: Always
      name: ""
      resources:
        requests:
          cpu: 10m
      volumeMounts:
      - mountPath: /etc/boskos
        name: boskos
        readOnly: true
      - mountPath: /secrets/ci-pull-credentials
        name: ci-pull-credentials
        readOnly: true
      - mountPath: /secrets/gcs
        name: gcs-credentials
        readOnly: true
      - mountPath: /secrets/manifest-tool
        name: manifest-tool-local-pusher
        readOnly: true
      - mountPath: /etc/pull-secret
        name: pull-secret
        readOnly: true
      - mountPath: /etc/report
        name: result-aggregator
        readOnly: true
    serviceAccountName: ci-operator
    volumes:
    - name: boskos
      secret:
        items:
        - key: credentials
          path: credentials
        secretName: boskos-credentials
    - name: ci-pull-credentials
      secret:
        secretName: ci-pull-credentials
    - name: manifest-tool-local-pusher
      secret:
        secretName: manifest-tool-local-pusher
    - name: pull-secret
      secret:
        secretName: registry-pull-credentials
    - name: result-aggregator
      secret:
        secretName: result-aggregator
- agent: kubernetes
  cluster: build05
  cron: 0 6 25 12 *
  decorate: true
  decoration_config:
    skip_cloning: true
  extra_refs:
  - base_ref: main
    org: quarkus-qe
    repo: quarkus-openshift-interop
  labels:
    ci-operator.openshift.io/cloud: ibmcloud
    ci-operator.openshift.io/cloud-cluster-profile: ibmcloud-cspi-qe
    ci-operator.openshift.io/variant: quarkus-ocp4.16-lp-interop
    ci.openshift.io/generator: prowgen
    pj-rehearse.openshift.io/can-be-rehearsed: "true"
  name: periodic-ci-quarkus-qe-quarkus-openshift-interop-main-quarkus-ocp4.16-lp-interop-quarkus-interop-ibmcloud
  reporter_config:
    slack:
      channel: '#team-quarkus-qe'
      job_states_to_report:
      - success
      - failure
      - error
      report_template: '{{if eq .Status.State "success"}} :slack-green: Job *{{.Spec.Job}}*
        ended with *{{.Status.State}}*. <{{.Status.URL}}|View logs> {{else}} :failed:
        Job *{{.Spec.Job}}* ended with *{{.Status.State}}*. <{{.Status.URL}}|View
        logs> {{end}}'
  spec:
    containers:
    - args:
      - --gcs-upload-secret=/secrets/gcs/service-account.json
      - --image-import-pull-secret=/etc/pull-secret/.dockerconfigjson
      - --lease-server-credentials-file=/etc/boskos/credentials
      - --report-credentials-file=/etc/report/credentials
      - --secret-dir=/secrets/ci-pull-credentials
      - --target=quarkus-interop-ibmcloud
      - --variant=quarkus-ocp4.16-lp-interop
      command:
      - ci-operator
      image: ci-operator:latest
      imagePullPolicy: Always
      name: ""
      resources:
        requests:
          cpu: 10m
      volumeMounts:
      - mountPath: /etc/boskos
        name: boskos
        readOnly: true
      - mountPath: /secrets/ci-pull-credentials
        name: ci-pull-credentials
        readOnly: true
      - mountPath: /secrets/gcs
        name: gcs-credentials
        readOnly: true
      - mountPath: /secrets/manifest-tool
        name: manifest-tool-local-pusher
        readOnly: true
      - mountPath: /etc/pull-secret
        name: pull-secret
        readOnly: true
      - mountPath: /etc/report
        name: result-aggregator
        readOnly: true
    serviceAccountName: ci-operator
    volumes:
    - name: boskos
      secret:
        items:
        - key: credentials
          path: credentials
        secretName: boskos-credentials
    - name: ci-pull-credentials
      secret:
        secretName: ci-pull-credentials
    - name: manifest-tool-local-pusher
      secret:
        secretName: manifest-tool-local-pusher
    - name: pull-secret
      secret:
        secretName: registry-pull-credentials
    - name: result-aggregator
      secret:
        secretName: result-aggregator
- agent: kubernetes
<<<<<<< HEAD
  cluster: build05
  cron: 0 6 25 12 *
=======
  cluster: build03
  cron: 0 6 11 2 *
>>>>>>> 00fd5d33
  decorate: true
  decoration_config:
    skip_cloning: true
  extra_refs:
  - base_ref: main
    org: quarkus-qe
    repo: quarkus-openshift-interop
  labels:
    ci-operator.openshift.io/cloud: aws
    ci-operator.openshift.io/cloud-cluster-profile: aws-cspi-qe
    ci-operator.openshift.io/variant: quarkus-ocp4.17-lp-interop
    ci.openshift.io/generator: prowgen
    pj-rehearse.openshift.io/can-be-rehearsed: "true"
  name: periodic-ci-quarkus-qe-quarkus-openshift-interop-main-quarkus-ocp4.17-lp-interop-quarkus-interop-aws
  reporter_config:
    slack:
      channel: '#team-quarkus-qe'
      job_states_to_report:
      - success
      - failure
      - error
      report_template: '{{if eq .Status.State "success"}} :slack-green: Job *{{.Spec.Job}}*
        ended with *{{.Status.State}}*. <{{.Status.URL}}|View logs> {{else}} :failed:
        Job *{{.Spec.Job}}* ended with *{{.Status.State}}*. <{{.Status.URL}}|View
        logs> {{end}}'
  spec:
    containers:
    - args:
      - --gcs-upload-secret=/secrets/gcs/service-account.json
      - --image-import-pull-secret=/etc/pull-secret/.dockerconfigjson
      - --lease-server-credentials-file=/etc/boskos/credentials
      - --report-credentials-file=/etc/report/credentials
      - --secret-dir=/secrets/ci-pull-credentials
      - --target=quarkus-interop-aws
      - --variant=quarkus-ocp4.17-lp-interop
      command:
      - ci-operator
      image: ci-operator:latest
      imagePullPolicy: Always
      name: ""
      resources:
        requests:
          cpu: 10m
      volumeMounts:
      - mountPath: /etc/boskos
        name: boskos
        readOnly: true
      - mountPath: /secrets/ci-pull-credentials
        name: ci-pull-credentials
        readOnly: true
      - mountPath: /secrets/gcs
        name: gcs-credentials
        readOnly: true
      - mountPath: /secrets/manifest-tool
        name: manifest-tool-local-pusher
        readOnly: true
      - mountPath: /etc/pull-secret
        name: pull-secret
        readOnly: true
      - mountPath: /etc/report
        name: result-aggregator
        readOnly: true
    serviceAccountName: ci-operator
    volumes:
    - name: boskos
      secret:
        items:
        - key: credentials
          path: credentials
        secretName: boskos-credentials
    - name: ci-pull-credentials
      secret:
        secretName: ci-pull-credentials
    - name: manifest-tool-local-pusher
      secret:
        secretName: manifest-tool-local-pusher
    - name: pull-secret
      secret:
        secretName: registry-pull-credentials
    - name: result-aggregator
      secret:
        secretName: result-aggregator
- agent: kubernetes
<<<<<<< HEAD
  cluster: build05
  cron: 0 6 25 12 *
=======
  cluster: build03
  cron: 0 6 11 2 *
>>>>>>> 00fd5d33
  decorate: true
  decoration_config:
    skip_cloning: true
  extra_refs:
  - base_ref: main
    org: quarkus-qe
    repo: quarkus-openshift-interop
  labels:
    ci-operator.openshift.io/cloud: aws
    ci-operator.openshift.io/cloud-cluster-profile: aws-cspi-qe
    ci-operator.openshift.io/variant: quarkus-ocp4.17-lp-interop
    ci.openshift.io/generator: prowgen
    pj-rehearse.openshift.io/can-be-rehearsed: "true"
  name: periodic-ci-quarkus-qe-quarkus-openshift-interop-main-quarkus-ocp4.17-lp-interop-quarkus-interop-aws-fips
  reporter_config:
    slack:
      channel: '#team-quarkus-qe'
      job_states_to_report:
      - success
      - failure
      - error
      report_template: '{{if eq .Status.State "success"}} :slack-green: Job *{{.Spec.Job}}*
        ended with *{{.Status.State}}*. <{{.Status.URL}}|View logs> {{else}} :failed:
        Job *{{.Spec.Job}}* ended with *{{.Status.State}}*. <{{.Status.URL}}|View
        logs> {{end}}'
  spec:
    containers:
    - args:
      - --gcs-upload-secret=/secrets/gcs/service-account.json
      - --image-import-pull-secret=/etc/pull-secret/.dockerconfigjson
      - --lease-server-credentials-file=/etc/boskos/credentials
      - --report-credentials-file=/etc/report/credentials
      - --secret-dir=/secrets/ci-pull-credentials
      - --target=quarkus-interop-aws-fips
      - --variant=quarkus-ocp4.17-lp-interop
      command:
      - ci-operator
      image: ci-operator:latest
      imagePullPolicy: Always
      name: ""
      resources:
        requests:
          cpu: 10m
      volumeMounts:
      - mountPath: /etc/boskos
        name: boskos
        readOnly: true
      - mountPath: /secrets/ci-pull-credentials
        name: ci-pull-credentials
        readOnly: true
      - mountPath: /secrets/gcs
        name: gcs-credentials
        readOnly: true
      - mountPath: /secrets/manifest-tool
        name: manifest-tool-local-pusher
        readOnly: true
      - mountPath: /etc/pull-secret
        name: pull-secret
        readOnly: true
      - mountPath: /etc/report
        name: result-aggregator
        readOnly: true
    serviceAccountName: ci-operator
    volumes:
    - name: boskos
      secret:
        items:
        - key: credentials
          path: credentials
        secretName: boskos-credentials
    - name: ci-pull-credentials
      secret:
        secretName: ci-pull-credentials
    - name: manifest-tool-local-pusher
      secret:
        secretName: manifest-tool-local-pusher
    - name: pull-secret
      secret:
        secretName: registry-pull-credentials
    - name: result-aggregator
      secret:
        secretName: result-aggregator
- agent: kubernetes
<<<<<<< HEAD
  cluster: build02
  cron: 0 6 25 12 *
  decorate: true
  decoration_config:
    skip_cloning: true
  extra_refs:
  - base_ref: main
    org: quarkus-qe
    repo: quarkus-openshift-interop
  labels:
    ci-operator.openshift.io/cloud: ibmcloud
    ci-operator.openshift.io/cloud-cluster-profile: ibmcloud-cspi-qe
    ci-operator.openshift.io/variant: quarkus-ocp4.17-lp-interop
    ci.openshift.io/generator: prowgen
    pj-rehearse.openshift.io/can-be-rehearsed: "true"
  name: periodic-ci-quarkus-qe-quarkus-openshift-interop-main-quarkus-ocp4.17-lp-interop-quarkus-interop-ibmcloud
  reporter_config:
    slack:
      channel: '#team-quarkus-qe'
      job_states_to_report:
      - success
      - failure
      - error
      report_template: '{{if eq .Status.State "success"}} :slack-green: Job *{{.Spec.Job}}*
        ended with *{{.Status.State}}*. <{{.Status.URL}}|View logs> {{else}} :failed:
        Job *{{.Spec.Job}}* ended with *{{.Status.State}}*. <{{.Status.URL}}|View
        logs> {{end}}'
  spec:
    containers:
    - args:
      - --gcs-upload-secret=/secrets/gcs/service-account.json
      - --image-import-pull-secret=/etc/pull-secret/.dockerconfigjson
      - --lease-server-credentials-file=/etc/boskos/credentials
      - --report-credentials-file=/etc/report/credentials
      - --secret-dir=/secrets/ci-pull-credentials
      - --target=quarkus-interop-ibmcloud
      - --variant=quarkus-ocp4.17-lp-interop
      command:
      - ci-operator
      image: ci-operator:latest
      imagePullPolicy: Always
      name: ""
      resources:
        requests:
          cpu: 10m
      volumeMounts:
      - mountPath: /etc/boskos
        name: boskos
        readOnly: true
      - mountPath: /secrets/ci-pull-credentials
        name: ci-pull-credentials
        readOnly: true
      - mountPath: /secrets/gcs
        name: gcs-credentials
        readOnly: true
      - mountPath: /secrets/manifest-tool
        name: manifest-tool-local-pusher
        readOnly: true
      - mountPath: /etc/pull-secret
        name: pull-secret
        readOnly: true
      - mountPath: /etc/report
        name: result-aggregator
        readOnly: true
    serviceAccountName: ci-operator
    volumes:
    - name: boskos
      secret:
        items:
        - key: credentials
          path: credentials
        secretName: boskos-credentials
    - name: ci-pull-credentials
      secret:
        secretName: ci-pull-credentials
    - name: manifest-tool-local-pusher
      secret:
        secretName: manifest-tool-local-pusher
    - name: pull-secret
      secret:
        secretName: registry-pull-credentials
    - name: result-aggregator
      secret:
        secretName: result-aggregator
- agent: kubernetes
  cluster: build05
=======
  cluster: build03
>>>>>>> 00fd5d33
  cron: 0 0 11 6 *
  decorate: true
  decoration_config:
    skip_cloning: true
  extra_refs:
  - base_ref: main
    org: quarkus-qe
    repo: quarkus-openshift-interop
  labels:
    ci-operator.openshift.io/cloud: aws
    ci-operator.openshift.io/cloud-cluster-profile: aws-cspi-qe
    ci-operator.openshift.io/variant: quarkus-ocp4.18-lp-interop
    ci.openshift.io/generator: prowgen
    job-release: "4.18"
    pj-rehearse.openshift.io/can-be-rehearsed: "true"
  name: periodic-ci-quarkus-qe-quarkus-openshift-interop-main-quarkus-ocp4.18-lp-interop-quarkus-interop-aws
  reporter_config:
    slack:
      channel: '#team-quarkus-qe'
      job_states_to_report:
      - success
      - failure
      - error
      report_template: '{{if eq .Status.State "success"}} :slack-green: Job *{{.Spec.Job}}*
        ended with *{{.Status.State}}*. <{{.Status.URL}}|View logs> {{else}} :failed:
        Job *{{.Spec.Job}}* ended with *{{.Status.State}}*. <{{.Status.URL}}|View
        logs> {{end}}'
  spec:
    containers:
    - args:
      - --gcs-upload-secret=/secrets/gcs/service-account.json
      - --image-import-pull-secret=/etc/pull-secret/.dockerconfigjson
      - --lease-server-credentials-file=/etc/boskos/credentials
      - --report-credentials-file=/etc/report/credentials
      - --secret-dir=/secrets/ci-pull-credentials
      - --target=quarkus-interop-aws
      - --variant=quarkus-ocp4.18-lp-interop
      command:
      - ci-operator
      image: ci-operator:latest
      imagePullPolicy: Always
      name: ""
      resources:
        requests:
          cpu: 10m
      volumeMounts:
      - mountPath: /etc/boskos
        name: boskos
        readOnly: true
      - mountPath: /secrets/ci-pull-credentials
        name: ci-pull-credentials
        readOnly: true
      - mountPath: /secrets/gcs
        name: gcs-credentials
        readOnly: true
      - mountPath: /secrets/manifest-tool
        name: manifest-tool-local-pusher
        readOnly: true
      - mountPath: /etc/pull-secret
        name: pull-secret
        readOnly: true
      - mountPath: /etc/report
        name: result-aggregator
        readOnly: true
    serviceAccountName: ci-operator
    volumes:
    - name: boskos
      secret:
        items:
        - key: credentials
          path: credentials
        secretName: boskos-credentials
    - name: ci-pull-credentials
      secret:
        secretName: ci-pull-credentials
    - name: manifest-tool-local-pusher
      secret:
        secretName: manifest-tool-local-pusher
    - name: pull-secret
      secret:
        secretName: registry-pull-credentials
    - name: result-aggregator
      secret:
        secretName: result-aggregator
- agent: kubernetes
  cluster: build03
  cron: 0 0 11 6 *
  decorate: true
  decoration_config:
    skip_cloning: true
  extra_refs:
  - base_ref: main
    org: quarkus-qe
    repo: quarkus-openshift-interop
  labels:
    ci-operator.openshift.io/cloud: aws
    ci-operator.openshift.io/cloud-cluster-profile: aws-cspi-qe
    ci-operator.openshift.io/variant: quarkus-ocp4.18-lp-interop
    ci.openshift.io/generator: prowgen
    job-release: "4.18"
    pj-rehearse.openshift.io/can-be-rehearsed: "true"
  name: periodic-ci-quarkus-qe-quarkus-openshift-interop-main-quarkus-ocp4.18-lp-interop-quarkus-interop-aws-fips
  reporter_config:
    slack:
      channel: '#team-quarkus-qe'
      job_states_to_report:
      - success
      - failure
      - error
      report_template: '{{if eq .Status.State "success"}} :slack-green: Job *{{.Spec.Job}}*
        ended with *{{.Status.State}}*. <{{.Status.URL}}|View logs> {{else}} :failed:
        Job *{{.Spec.Job}}* ended with *{{.Status.State}}*. <{{.Status.URL}}|View
        logs> {{end}}'
  spec:
    containers:
    - args:
      - --gcs-upload-secret=/secrets/gcs/service-account.json
      - --image-import-pull-secret=/etc/pull-secret/.dockerconfigjson
      - --lease-server-credentials-file=/etc/boskos/credentials
      - --report-credentials-file=/etc/report/credentials
      - --secret-dir=/secrets/ci-pull-credentials
      - --target=quarkus-interop-aws-fips
      - --variant=quarkus-ocp4.18-lp-interop
      command:
      - ci-operator
      image: ci-operator:latest
      imagePullPolicy: Always
      name: ""
      resources:
        requests:
          cpu: 10m
      volumeMounts:
      - mountPath: /etc/boskos
        name: boskos
        readOnly: true
      - mountPath: /secrets/ci-pull-credentials
        name: ci-pull-credentials
        readOnly: true
      - mountPath: /secrets/gcs
        name: gcs-credentials
        readOnly: true
      - mountPath: /secrets/manifest-tool
        name: manifest-tool-local-pusher
        readOnly: true
      - mountPath: /etc/pull-secret
        name: pull-secret
        readOnly: true
      - mountPath: /etc/report
        name: result-aggregator
        readOnly: true
    serviceAccountName: ci-operator
    volumes:
    - name: boskos
      secret:
        items:
        - key: credentials
          path: credentials
        secretName: boskos-credentials
    - name: ci-pull-credentials
      secret:
        secretName: ci-pull-credentials
    - name: manifest-tool-local-pusher
      secret:
        secretName: manifest-tool-local-pusher
    - name: pull-secret
      secret:
        secretName: registry-pull-credentials
    - name: result-aggregator
      secret:
        secretName: result-aggregator<|MERGE_RESOLUTION|>--- conflicted
+++ resolved
@@ -255,13 +255,8 @@
       secret:
         secretName: result-aggregator
 - agent: kubernetes
-<<<<<<< HEAD
-  cluster: build05
+  cluster: build03
   cron: 0 6 25 12 *
-=======
-  cluster: build03
-  cron: 0 6 11 2 *
->>>>>>> 00fd5d33
   decorate: true
   decoration_config:
     skip_cloning: true
@@ -345,98 +340,7 @@
       secret:
         secretName: result-aggregator
 - agent: kubernetes
-<<<<<<< HEAD
-  cluster: build05
-  cron: 0 6 25 12 *
-=======
   cluster: build03
-  cron: 0 6 11 2 *
->>>>>>> 00fd5d33
-  decorate: true
-  decoration_config:
-    skip_cloning: true
-  extra_refs:
-  - base_ref: main
-    org: quarkus-qe
-    repo: quarkus-openshift-interop
-  labels:
-    ci-operator.openshift.io/cloud: aws
-    ci-operator.openshift.io/cloud-cluster-profile: aws-cspi-qe
-    ci-operator.openshift.io/variant: quarkus-ocp4.17-lp-interop
-    ci.openshift.io/generator: prowgen
-    pj-rehearse.openshift.io/can-be-rehearsed: "true"
-  name: periodic-ci-quarkus-qe-quarkus-openshift-interop-main-quarkus-ocp4.17-lp-interop-quarkus-interop-aws-fips
-  reporter_config:
-    slack:
-      channel: '#team-quarkus-qe'
-      job_states_to_report:
-      - success
-      - failure
-      - error
-      report_template: '{{if eq .Status.State "success"}} :slack-green: Job *{{.Spec.Job}}*
-        ended with *{{.Status.State}}*. <{{.Status.URL}}|View logs> {{else}} :failed:
-        Job *{{.Spec.Job}}* ended with *{{.Status.State}}*. <{{.Status.URL}}|View
-        logs> {{end}}'
-  spec:
-    containers:
-    - args:
-      - --gcs-upload-secret=/secrets/gcs/service-account.json
-      - --image-import-pull-secret=/etc/pull-secret/.dockerconfigjson
-      - --lease-server-credentials-file=/etc/boskos/credentials
-      - --report-credentials-file=/etc/report/credentials
-      - --secret-dir=/secrets/ci-pull-credentials
-      - --target=quarkus-interop-aws-fips
-      - --variant=quarkus-ocp4.17-lp-interop
-      command:
-      - ci-operator
-      image: ci-operator:latest
-      imagePullPolicy: Always
-      name: ""
-      resources:
-        requests:
-          cpu: 10m
-      volumeMounts:
-      - mountPath: /etc/boskos
-        name: boskos
-        readOnly: true
-      - mountPath: /secrets/ci-pull-credentials
-        name: ci-pull-credentials
-        readOnly: true
-      - mountPath: /secrets/gcs
-        name: gcs-credentials
-        readOnly: true
-      - mountPath: /secrets/manifest-tool
-        name: manifest-tool-local-pusher
-        readOnly: true
-      - mountPath: /etc/pull-secret
-        name: pull-secret
-        readOnly: true
-      - mountPath: /etc/report
-        name: result-aggregator
-        readOnly: true
-    serviceAccountName: ci-operator
-    volumes:
-    - name: boskos
-      secret:
-        items:
-        - key: credentials
-          path: credentials
-        secretName: boskos-credentials
-    - name: ci-pull-credentials
-      secret:
-        secretName: ci-pull-credentials
-    - name: manifest-tool-local-pusher
-      secret:
-        secretName: manifest-tool-local-pusher
-    - name: pull-secret
-      secret:
-        secretName: registry-pull-credentials
-    - name: result-aggregator
-      secret:
-        secretName: result-aggregator
-- agent: kubernetes
-<<<<<<< HEAD
-  cluster: build02
   cron: 0 6 25 12 *
   decorate: true
   decoration_config:
@@ -521,10 +425,7 @@
       secret:
         secretName: result-aggregator
 - agent: kubernetes
-  cluster: build05
-=======
   cluster: build03
->>>>>>> 00fd5d33
   cron: 0 0 11 6 *
   decorate: true
   decoration_config:
