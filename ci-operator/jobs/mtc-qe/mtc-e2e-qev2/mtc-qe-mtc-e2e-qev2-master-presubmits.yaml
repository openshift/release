presubmits:
  mtc-qe/mtc-e2e-qev2:
  - agent: kubernetes
    always_run: true
    branches:
    - ^master$
    - ^master-
    cluster: build04
    context: ci/prow/mtc1.8-ocp4.14-lp-interop-images
    decorate: true
    decoration_config:
      skip_cloning: true
    labels:
      ci-operator.openshift.io/variant: mtc1.8-ocp4.14-lp-interop
      ci.openshift.io/generator: prowgen
      job-release: "4.14"
      pj-rehearse.openshift.io/can-be-rehearsed: "true"
    name: pull-ci-mtc-qe-mtc-e2e-qev2-master-mtc1.8-ocp4.14-lp-interop-images
    rerun_command: /test mtc1.8-ocp4.14-lp-interop-images
    spec:
      containers:
      - args:
        - --gcs-upload-secret=/secrets/gcs/service-account.json
        - --image-import-pull-secret=/etc/pull-secret/.dockerconfigjson
        - --oauth-token-path=/usr/local/github-credentials/oauth
        - --report-credentials-file=/etc/report/credentials
        - --target=[images]
        - --variant=mtc1.8-ocp4.14-lp-interop
        command:
        - ci-operator
        image: ci-operator:latest
        imagePullPolicy: Always
        name: ""
        resources:
          requests:
            cpu: 10m
        volumeMounts:
        - mountPath: /secrets/gcs
          name: gcs-credentials
          readOnly: true
        - mountPath: /usr/local/github-credentials
          name: github-credentials-openshift-ci-robot-private-git-cloner
          readOnly: true
        - mountPath: /secrets/manifest-tool
          name: manifest-tool-local-pusher
          readOnly: true
        - mountPath: /etc/pull-secret
          name: pull-secret
          readOnly: true
        - mountPath: /etc/report
          name: result-aggregator
          readOnly: true
      serviceAccountName: ci-operator
      volumes:
      - name: github-credentials-openshift-ci-robot-private-git-cloner
        secret:
          secretName: github-credentials-openshift-ci-robot-private-git-cloner
      - name: manifest-tool-local-pusher
        secret:
          secretName: manifest-tool-local-pusher
      - name: pull-secret
        secret:
          secretName: registry-pull-credentials
      - name: result-aggregator
        secret:
          secretName: result-aggregator
    trigger: (?m)^/test( | .* )mtc1.8-ocp4.14-lp-interop-images,?($|\s.*)
  - agent: kubernetes
    always_run: true
    branches:
    - ^master$
    - ^master-
<<<<<<< HEAD
    cluster: build05
    context: ci/prow/mtc1.8-ocp4.14-lp-rosa-images
    decorate: true
    decoration_config:
      skip_cloning: true
    labels:
      ci-operator.openshift.io/variant: mtc1.8-ocp4.14-lp-rosa
      ci.openshift.io/generator: prowgen
      job-release: "4.14"
      pj-rehearse.openshift.io/can-be-rehearsed: "true"
    name: pull-ci-mtc-qe-mtc-e2e-qev2-master-mtc1.8-ocp4.14-lp-rosa-images
    rerun_command: /test mtc1.8-ocp4.14-lp-rosa-images
    spec:
      containers:
      - args:
        - --gcs-upload-secret=/secrets/gcs/service-account.json
        - --image-import-pull-secret=/etc/pull-secret/.dockerconfigjson
        - --oauth-token-path=/usr/local/github-credentials/oauth
        - --report-credentials-file=/etc/report/credentials
        - --target=[images]
        - --variant=mtc1.8-ocp4.14-lp-rosa
        command:
        - ci-operator
        image: ci-operator:latest
        imagePullPolicy: Always
        name: ""
        resources:
          requests:
            cpu: 10m
        volumeMounts:
        - mountPath: /secrets/gcs
          name: gcs-credentials
          readOnly: true
        - mountPath: /usr/local/github-credentials
          name: github-credentials-openshift-ci-robot-private-git-cloner
          readOnly: true
        - mountPath: /secrets/manifest-tool
          name: manifest-tool-local-pusher
          readOnly: true
        - mountPath: /etc/pull-secret
          name: pull-secret
          readOnly: true
        - mountPath: /etc/report
          name: result-aggregator
          readOnly: true
      serviceAccountName: ci-operator
      volumes:
      - name: github-credentials-openshift-ci-robot-private-git-cloner
        secret:
          secretName: github-credentials-openshift-ci-robot-private-git-cloner
      - name: manifest-tool-local-pusher
        secret:
          secretName: manifest-tool-local-pusher
      - name: pull-secret
        secret:
          secretName: registry-pull-credentials
      - name: result-aggregator
        secret:
          secretName: result-aggregator
    trigger: (?m)^/test( | .* )mtc1.8-ocp4.14-lp-rosa-images,?($|\s.*)
  - agent: kubernetes
    always_run: true
    branches:
    - ^master$
    - ^master-
    cluster: build05
=======
    cluster: build04
>>>>>>> ad63e521
    context: ci/prow/mtc1.8-ocp4.15-lp-interop-images
    decorate: true
    decoration_config:
      skip_cloning: true
    labels:
      ci-operator.openshift.io/variant: mtc1.8-ocp4.15-lp-interop
      ci.openshift.io/generator: prowgen
      job-release: "4.15"
      pj-rehearse.openshift.io/can-be-rehearsed: "true"
    name: pull-ci-mtc-qe-mtc-e2e-qev2-master-mtc1.8-ocp4.15-lp-interop-images
    rerun_command: /test mtc1.8-ocp4.15-lp-interop-images
    spec:
      containers:
      - args:
        - --gcs-upload-secret=/secrets/gcs/service-account.json
        - --image-import-pull-secret=/etc/pull-secret/.dockerconfigjson
        - --oauth-token-path=/usr/local/github-credentials/oauth
        - --report-credentials-file=/etc/report/credentials
        - --target=[images]
        - --variant=mtc1.8-ocp4.15-lp-interop
        command:
        - ci-operator
        image: ci-operator:latest
        imagePullPolicy: Always
        name: ""
        resources:
          requests:
            cpu: 10m
        volumeMounts:
        - mountPath: /secrets/gcs
          name: gcs-credentials
          readOnly: true
        - mountPath: /usr/local/github-credentials
          name: github-credentials-openshift-ci-robot-private-git-cloner
          readOnly: true
        - mountPath: /secrets/manifest-tool
          name: manifest-tool-local-pusher
          readOnly: true
        - mountPath: /etc/pull-secret
          name: pull-secret
          readOnly: true
        - mountPath: /etc/report
          name: result-aggregator
          readOnly: true
      serviceAccountName: ci-operator
      volumes:
      - name: github-credentials-openshift-ci-robot-private-git-cloner
        secret:
          secretName: github-credentials-openshift-ci-robot-private-git-cloner
      - name: manifest-tool-local-pusher
        secret:
          secretName: manifest-tool-local-pusher
      - name: pull-secret
        secret:
          secretName: registry-pull-credentials
      - name: result-aggregator
        secret:
          secretName: result-aggregator
    trigger: (?m)^/test( | .* )mtc1.8-ocp4.15-lp-interop-images,?($|\s.*)<|MERGE_RESOLUTION|>--- conflicted
+++ resolved
@@ -70,76 +70,7 @@
     branches:
     - ^master$
     - ^master-
-<<<<<<< HEAD
-    cluster: build05
-    context: ci/prow/mtc1.8-ocp4.14-lp-rosa-images
-    decorate: true
-    decoration_config:
-      skip_cloning: true
-    labels:
-      ci-operator.openshift.io/variant: mtc1.8-ocp4.14-lp-rosa
-      ci.openshift.io/generator: prowgen
-      job-release: "4.14"
-      pj-rehearse.openshift.io/can-be-rehearsed: "true"
-    name: pull-ci-mtc-qe-mtc-e2e-qev2-master-mtc1.8-ocp4.14-lp-rosa-images
-    rerun_command: /test mtc1.8-ocp4.14-lp-rosa-images
-    spec:
-      containers:
-      - args:
-        - --gcs-upload-secret=/secrets/gcs/service-account.json
-        - --image-import-pull-secret=/etc/pull-secret/.dockerconfigjson
-        - --oauth-token-path=/usr/local/github-credentials/oauth
-        - --report-credentials-file=/etc/report/credentials
-        - --target=[images]
-        - --variant=mtc1.8-ocp4.14-lp-rosa
-        command:
-        - ci-operator
-        image: ci-operator:latest
-        imagePullPolicy: Always
-        name: ""
-        resources:
-          requests:
-            cpu: 10m
-        volumeMounts:
-        - mountPath: /secrets/gcs
-          name: gcs-credentials
-          readOnly: true
-        - mountPath: /usr/local/github-credentials
-          name: github-credentials-openshift-ci-robot-private-git-cloner
-          readOnly: true
-        - mountPath: /secrets/manifest-tool
-          name: manifest-tool-local-pusher
-          readOnly: true
-        - mountPath: /etc/pull-secret
-          name: pull-secret
-          readOnly: true
-        - mountPath: /etc/report
-          name: result-aggregator
-          readOnly: true
-      serviceAccountName: ci-operator
-      volumes:
-      - name: github-credentials-openshift-ci-robot-private-git-cloner
-        secret:
-          secretName: github-credentials-openshift-ci-robot-private-git-cloner
-      - name: manifest-tool-local-pusher
-        secret:
-          secretName: manifest-tool-local-pusher
-      - name: pull-secret
-        secret:
-          secretName: registry-pull-credentials
-      - name: result-aggregator
-        secret:
-          secretName: result-aggregator
-    trigger: (?m)^/test( | .* )mtc1.8-ocp4.14-lp-rosa-images,?($|\s.*)
-  - agent: kubernetes
-    always_run: true
-    branches:
-    - ^master$
-    - ^master-
-    cluster: build05
-=======
     cluster: build04
->>>>>>> ad63e521
     context: ci/prow/mtc1.8-ocp4.15-lp-interop-images
     decorate: true
     decoration_config:
