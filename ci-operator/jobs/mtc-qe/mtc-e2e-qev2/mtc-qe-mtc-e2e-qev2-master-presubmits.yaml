presubmits:
  mtc-qe/mtc-e2e-qev2:
  - agent: kubernetes
    always_run: true
    branches:
    - ^master$
    - ^master-
    cluster: build04
    context: ci/prow/mtc1.8-ocp4.14-lp-interop-images
    decorate: true
    decoration_config:
      skip_cloning: true
    labels:
      ci-operator.openshift.io/variant: mtc1.8-ocp4.14-lp-interop
      ci.openshift.io/generator: prowgen
      job-release: "4.14"
      pj-rehearse.openshift.io/can-be-rehearsed: "true"
    name: pull-ci-mtc-qe-mtc-e2e-qev2-master-mtc1.8-ocp4.14-lp-interop-images
    rerun_command: /test mtc1.8-ocp4.14-lp-interop-images
    spec:
      containers:
      - args:
        - --gcs-upload-secret=/secrets/gcs/service-account.json
        - --image-import-pull-secret=/etc/pull-secret/.dockerconfigjson
        - --oauth-token-path=/usr/local/github-credentials/oauth
        - --report-credentials-file=/etc/report/credentials
        - --target=[images]
        - --variant=mtc1.8-ocp4.14-lp-interop
        command:
        - ci-operator
        image: ci-operator:latest
        imagePullPolicy: Always
        name: ""
        resources:
          requests:
            cpu: 10m
        volumeMounts:
        - mountPath: /secrets/gcs
          name: gcs-credentials
          readOnly: true
        - mountPath: /usr/local/github-credentials
          name: github-credentials-openshift-ci-robot-private-git-cloner
          readOnly: true
        - mountPath: /secrets/manifest-tool
          name: manifest-tool-local-pusher
          readOnly: true
        - mountPath: /etc/pull-secret
          name: pull-secret
          readOnly: true
        - mountPath: /etc/report
          name: result-aggregator
          readOnly: true
      serviceAccountName: ci-operator
      volumes:
      - name: github-credentials-openshift-ci-robot-private-git-cloner
        secret:
          secretName: github-credentials-openshift-ci-robot-private-git-cloner
      - name: manifest-tool-local-pusher
        secret:
          secretName: manifest-tool-local-pusher
      - name: pull-secret
        secret:
          secretName: registry-pull-credentials
      - name: result-aggregator
        secret:
          secretName: result-aggregator
    trigger: (?m)^/test( | .* )mtc1.8-ocp4.14-lp-interop-images,?($|\s.*)
  - agent: kubernetes
    always_run: true
    branches:
    - ^master$
    - ^master-
<<<<<<< HEAD
    cluster: build02
    context: ci/prow/mtc1.8-ocp4.14-lp-rosa-classic-images
    decorate: true
    decoration_config:
      skip_cloning: true
    labels:
      ci-operator.openshift.io/variant: mtc1.8-ocp4.14-lp-rosa-classic
      ci.openshift.io/generator: prowgen
      job-release: "4.14"
      pj-rehearse.openshift.io/can-be-rehearsed: "true"
    name: pull-ci-mtc-qe-mtc-e2e-qev2-master-mtc1.8-ocp4.14-lp-rosa-classic-images
    rerun_command: /test mtc1.8-ocp4.14-lp-rosa-classic-images
    spec:
      containers:
      - args:
        - --gcs-upload-secret=/secrets/gcs/service-account.json
        - --image-import-pull-secret=/etc/pull-secret/.dockerconfigjson
        - --oauth-token-path=/usr/local/github-credentials/oauth
        - --report-credentials-file=/etc/report/credentials
        - --target=[images]
        - --variant=mtc1.8-ocp4.14-lp-rosa-classic
        command:
        - ci-operator
        image: ci-operator:latest
        imagePullPolicy: Always
        name: ""
        resources:
          requests:
            cpu: 10m
        volumeMounts:
        - mountPath: /secrets/gcs
          name: gcs-credentials
          readOnly: true
        - mountPath: /usr/local/github-credentials
          name: github-credentials-openshift-ci-robot-private-git-cloner
          readOnly: true
        - mountPath: /secrets/manifest-tool
          name: manifest-tool-local-pusher
          readOnly: true
        - mountPath: /etc/pull-secret
          name: pull-secret
          readOnly: true
        - mountPath: /etc/report
          name: result-aggregator
          readOnly: true
      serviceAccountName: ci-operator
      volumes:
      - name: github-credentials-openshift-ci-robot-private-git-cloner
        secret:
          secretName: github-credentials-openshift-ci-robot-private-git-cloner
      - name: manifest-tool-local-pusher
        secret:
          secretName: manifest-tool-local-pusher
      - name: pull-secret
        secret:
          secretName: registry-pull-credentials
      - name: result-aggregator
        secret:
          secretName: result-aggregator
    trigger: (?m)^/test( | .* )mtc1.8-ocp4.14-lp-rosa-classic-images,?($|\s.*)
  - agent: kubernetes
    always_run: true
    branches:
    - ^master$
    - ^master-
    cluster: build02
=======
    cluster: build04
>>>>>>> d9ef6378
    context: ci/prow/mtc1.8-ocp4.15-lp-interop-images
    decorate: true
    decoration_config:
      skip_cloning: true
    labels:
      ci-operator.openshift.io/variant: mtc1.8-ocp4.15-lp-interop
      ci.openshift.io/generator: prowgen
      job-release: "4.15"
      pj-rehearse.openshift.io/can-be-rehearsed: "true"
    name: pull-ci-mtc-qe-mtc-e2e-qev2-master-mtc1.8-ocp4.15-lp-interop-images
    rerun_command: /test mtc1.8-ocp4.15-lp-interop-images
    spec:
      containers:
      - args:
        - --gcs-upload-secret=/secrets/gcs/service-account.json
        - --image-import-pull-secret=/etc/pull-secret/.dockerconfigjson
        - --oauth-token-path=/usr/local/github-credentials/oauth
        - --report-credentials-file=/etc/report/credentials
        - --target=[images]
        - --variant=mtc1.8-ocp4.15-lp-interop
        command:
        - ci-operator
        image: ci-operator:latest
        imagePullPolicy: Always
        name: ""
        resources:
          requests:
            cpu: 10m
        volumeMounts:
        - mountPath: /secrets/gcs
          name: gcs-credentials
          readOnly: true
        - mountPath: /usr/local/github-credentials
          name: github-credentials-openshift-ci-robot-private-git-cloner
          readOnly: true
        - mountPath: /secrets/manifest-tool
          name: manifest-tool-local-pusher
          readOnly: true
        - mountPath: /etc/pull-secret
          name: pull-secret
          readOnly: true
        - mountPath: /etc/report
          name: result-aggregator
          readOnly: true
      serviceAccountName: ci-operator
      volumes:
      - name: github-credentials-openshift-ci-robot-private-git-cloner
        secret:
          secretName: github-credentials-openshift-ci-robot-private-git-cloner
      - name: manifest-tool-local-pusher
        secret:
          secretName: manifest-tool-local-pusher
      - name: pull-secret
        secret:
          secretName: registry-pull-credentials
      - name: result-aggregator
        secret:
          secretName: result-aggregator
    trigger: (?m)^/test( | .* )mtc1.8-ocp4.15-lp-interop-images,?($|\s.*)<|MERGE_RESOLUTION|>--- conflicted
+++ resolved
@@ -70,8 +70,7 @@
     branches:
     - ^master$
     - ^master-
-<<<<<<< HEAD
-    cluster: build02
+    cluster: build04
     context: ci/prow/mtc1.8-ocp4.14-lp-rosa-classic-images
     decorate: true
     decoration_config:
@@ -136,10 +135,7 @@
     branches:
     - ^master$
     - ^master-
-    cluster: build02
-=======
     cluster: build04
->>>>>>> d9ef6378
     context: ci/prow/mtc1.8-ocp4.15-lp-interop-images
     decorate: true
     decoration_config:
