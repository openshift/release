periodics:
- agent: kubernetes
  cluster: build03
  cron: 0 6 25 12 *
  decorate: true
  decoration_config:
    skip_cloning: true
  extra_refs:
  - base_ref: master
    org: mtc-qe
    repo: mtc-e2e-qev2
  labels:
    ci-operator.openshift.io/cloud: aws
    ci-operator.openshift.io/cloud-cluster-profile: aws-cspi-qe
    ci-operator.openshift.io/variant: mtc1.8-ocp4.14-lp-interop
    ci.openshift.io/generator: prowgen
    job-release: "4.14"
    pj-rehearse.openshift.io/can-be-rehearsed: "true"
  name: periodic-ci-mtc-qe-mtc-e2e-qev2-master-mtc1.8-ocp4.14-lp-interop-mtc-interop-aws
  reporter_config:
    slack:
      channel: '#mtc-interop'
      job_states_to_report:
      - success
      - failure
      - error
      report_template: '{{if eq .Status.State "success"}} :slack-green: Job *{{.Spec.Job}}*
        ended with *{{.Status.State}}*. <{{.Status.URL}}|View logs> {{else}} :failed:
        Job *{{.Spec.Job}}* ended with *{{.Status.State}}*. <{{.Status.URL}}|View
        logs> {{end}}'
  spec:
    containers:
    - args:
      - --gcs-upload-secret=/secrets/gcs/service-account.json
      - --image-import-pull-secret=/etc/pull-secret/.dockerconfigjson
      - --lease-server-credentials-file=/etc/boskos/credentials
      - --oauth-token-path=/usr/local/github-credentials/oauth
      - --report-credentials-file=/etc/report/credentials
      - --secret-dir=/secrets/ci-pull-credentials
      - --secret-dir=/usr/local/mtc-interop-aws-cluster-profile
      - --target=mtc-interop-aws
      - --variant=mtc1.8-ocp4.14-lp-interop
      command:
      - ci-operator
      image: ci-operator:latest
      imagePullPolicy: Always
      name: ""
      resources:
        requests:
          cpu: 10m
      volumeMounts:
      - mountPath: /etc/boskos
        name: boskos
        readOnly: true
      - mountPath: /secrets/ci-pull-credentials
        name: ci-pull-credentials
        readOnly: true
      - mountPath: /usr/local/mtc-interop-aws-cluster-profile
        name: cluster-profile
      - mountPath: /secrets/gcs
        name: gcs-credentials
        readOnly: true
      - mountPath: /usr/local/github-credentials
        name: github-credentials-openshift-ci-robot-private-git-cloner
        readOnly: true
      - mountPath: /secrets/manifest-tool
        name: manifest-tool-local-pusher
        readOnly: true
      - mountPath: /etc/pull-secret
        name: pull-secret
        readOnly: true
      - mountPath: /etc/report
        name: result-aggregator
        readOnly: true
    serviceAccountName: ci-operator
    volumes:
    - name: boskos
      secret:
        items:
        - key: credentials
          path: credentials
        secretName: boskos-credentials
    - name: ci-pull-credentials
      secret:
        secretName: ci-pull-credentials
    - name: cluster-profile
      secret:
        secretName: cluster-secrets-aws-cspi-qe
    - name: github-credentials-openshift-ci-robot-private-git-cloner
      secret:
        secretName: github-credentials-openshift-ci-robot-private-git-cloner
    - name: manifest-tool-local-pusher
      secret:
        secretName: manifest-tool-local-pusher
    - name: pull-secret
      secret:
        secretName: registry-pull-credentials
    - name: result-aggregator
      secret:
        secretName: result-aggregator
- agent: kubernetes
  cluster: build03
  cron: 0 6 25 10 *
  decorate: true
  decoration_config:
    skip_cloning: true
  extra_refs:
  - base_ref: master
    org: mtc-qe
    repo: mtc-e2e-qev2
  labels:
    ci-operator.openshift.io/cloud: aws
    ci-operator.openshift.io/cloud-cluster-profile: aws-cspi-qe
    ci-operator.openshift.io/variant: mtc1.8-ocp4.14-lp-rosa-classic
    ci.openshift.io/generator: prowgen
    job-release: "4.14"
    pj-rehearse.openshift.io/can-be-rehearsed: "true"
  name: periodic-ci-mtc-qe-mtc-e2e-qev2-master-mtc1.8-ocp4.14-lp-rosa-classic-mtc-interop-aws-rosa
  reporter_config:
    slack:
      channel: '#mtc-interop'
      job_states_to_report:
      - success
      - failure
      - error
      report_template: '{{if eq .Status.State "success"}} :slack-green: Job *{{.Spec.Job}}*
        ended with *{{.Status.State}}*. <{{.Status.URL}}|View logs> {{else}} :failed:
        Job *{{.Spec.Job}}* ended with *{{.Status.State}}*. <{{.Status.URL}}|View
        logs> {{end}}'
  spec:
    containers:
    - args:
      - --gcs-upload-secret=/secrets/gcs/service-account.json
      - --image-import-pull-secret=/etc/pull-secret/.dockerconfigjson
      - --lease-server-credentials-file=/etc/boskos/credentials
      - --oauth-token-path=/usr/local/github-credentials/oauth
      - --report-credentials-file=/etc/report/credentials
      - --secret-dir=/secrets/ci-pull-credentials
      - --secret-dir=/usr/local/mtc-interop-aws-rosa-cluster-profile
      - --target=mtc-interop-aws-rosa
      - --variant=mtc1.8-ocp4.14-lp-rosa-classic
      command:
      - ci-operator
      image: ci-operator:latest
      imagePullPolicy: Always
      name: ""
      resources:
        requests:
          cpu: 10m
      volumeMounts:
      - mountPath: /etc/boskos
        name: boskos
        readOnly: true
      - mountPath: /secrets/ci-pull-credentials
        name: ci-pull-credentials
        readOnly: true
      - mountPath: /usr/local/mtc-interop-aws-rosa-cluster-profile
        name: cluster-profile
      - mountPath: /secrets/gcs
        name: gcs-credentials
        readOnly: true
      - mountPath: /usr/local/github-credentials
        name: github-credentials-openshift-ci-robot-private-git-cloner
        readOnly: true
      - mountPath: /secrets/manifest-tool
        name: manifest-tool-local-pusher
        readOnly: true
      - mountPath: /etc/pull-secret
        name: pull-secret
        readOnly: true
      - mountPath: /etc/report
        name: result-aggregator
        readOnly: true
    serviceAccountName: ci-operator
    volumes:
    - name: boskos
      secret:
        items:
        - key: credentials
          path: credentials
        secretName: boskos-credentials
    - name: ci-pull-credentials
      secret:
        secretName: ci-pull-credentials
    - name: cluster-profile
      secret:
        secretName: cluster-secrets-aws-cspi-qe
    - name: github-credentials-openshift-ci-robot-private-git-cloner
      secret:
        secretName: github-credentials-openshift-ci-robot-private-git-cloner
    - name: manifest-tool-local-pusher
      secret:
        secretName: manifest-tool-local-pusher
    - name: pull-secret
      secret:
        secretName: registry-pull-credentials
    - name: result-aggregator
      secret:
        secretName: result-aggregator
- agent: kubernetes
  cluster: build03
  cron: 0 6 25 10 *
  decorate: true
  decoration_config:
    skip_cloning: true
  extra_refs:
  - base_ref: master
    org: mtc-qe
    repo: mtc-e2e-qev2
  labels:
    ci-operator.openshift.io/cloud: aws
    ci-operator.openshift.io/cloud-cluster-profile: aws-cspi-qe
    ci-operator.openshift.io/variant: mtc1.8-ocp4.14-lp-rosa-hypershift
    ci.openshift.io/generator: prowgen
    job-release: "4.14"
    pj-rehearse.openshift.io/can-be-rehearsed: "true"
  name: periodic-ci-mtc-qe-mtc-e2e-qev2-master-mtc1.8-ocp4.14-lp-rosa-hypershift-mtc-interop-aws-rosa
  reporter_config:
    slack:
      channel: '#mtc-interop'
      job_states_to_report:
      - success
      - failure
      - error
      report_template: '{{if eq .Status.State "success"}} :slack-green: Job *{{.Spec.Job}}*
        ended with *{{.Status.State}}*. <{{.Status.URL}}|View logs> {{else}} :failed:
        Job *{{.Spec.Job}}* ended with *{{.Status.State}}*. <{{.Status.URL}}|View
        logs> {{end}}'
  spec:
    containers:
    - args:
      - --gcs-upload-secret=/secrets/gcs/service-account.json
      - --image-import-pull-secret=/etc/pull-secret/.dockerconfigjson
      - --lease-server-credentials-file=/etc/boskos/credentials
      - --oauth-token-path=/usr/local/github-credentials/oauth
      - --report-credentials-file=/etc/report/credentials
      - --secret-dir=/secrets/ci-pull-credentials
      - --secret-dir=/usr/local/mtc-interop-aws-rosa-cluster-profile
      - --target=mtc-interop-aws-rosa
      - --variant=mtc1.8-ocp4.14-lp-rosa-hypershift
      command:
      - ci-operator
      image: ci-operator:latest
      imagePullPolicy: Always
      name: ""
      resources:
        requests:
          cpu: 10m
      volumeMounts:
      - mountPath: /etc/boskos
        name: boskos
        readOnly: true
      - mountPath: /secrets/ci-pull-credentials
        name: ci-pull-credentials
        readOnly: true
      - mountPath: /usr/local/mtc-interop-aws-rosa-cluster-profile
        name: cluster-profile
      - mountPath: /secrets/gcs
        name: gcs-credentials
        readOnly: true
      - mountPath: /usr/local/github-credentials
        name: github-credentials-openshift-ci-robot-private-git-cloner
        readOnly: true
      - mountPath: /secrets/manifest-tool
        name: manifest-tool-local-pusher
        readOnly: true
      - mountPath: /etc/pull-secret
        name: pull-secret
        readOnly: true
      - mountPath: /etc/report
        name: result-aggregator
        readOnly: true
    serviceAccountName: ci-operator
    volumes:
    - name: boskos
      secret:
        items:
        - key: credentials
          path: credentials
        secretName: boskos-credentials
    - name: ci-pull-credentials
      secret:
        secretName: ci-pull-credentials
    - name: cluster-profile
      secret:
        secretName: cluster-secrets-aws-cspi-qe
    - name: github-credentials-openshift-ci-robot-private-git-cloner
      secret:
        secretName: github-credentials-openshift-ci-robot-private-git-cloner
    - name: manifest-tool-local-pusher
      secret:
        secretName: manifest-tool-local-pusher
    - name: pull-secret
      secret:
        secretName: registry-pull-credentials
    - name: result-aggregator
      secret:
        secretName: result-aggregator
- agent: kubernetes
  cluster: build03
  cron: 0 6 25 10 *
  decorate: true
  decoration_config:
    skip_cloning: true
  extra_refs:
  - base_ref: master
    org: mtc-qe
    repo: mtc-e2e-qev2
  labels:
    ci-operator.openshift.io/cloud: aws
    ci-operator.openshift.io/cloud-cluster-profile: aws-cspi-qe
    ci-operator.openshift.io/variant: mtc1.8-ocp4.15-lp-interop
    ci.openshift.io/generator: prowgen
    job-release: "4.15"
    pj-rehearse.openshift.io/can-be-rehearsed: "true"
  name: periodic-ci-mtc-qe-mtc-e2e-qev2-master-mtc1.8-ocp4.15-lp-interop-mtc-interop-aws
  reporter_config:
    slack:
      channel: '#mtc-interop'
      job_states_to_report:
      - success
      - failure
      - error
      report_template: '{{if eq .Status.State "success"}} :slack-green: Job *{{.Spec.Job}}*
        ended with *{{.Status.State}}*. <{{.Status.URL}}|View logs> {{else}} :failed:
        Job *{{.Spec.Job}}* ended with *{{.Status.State}}*. <{{.Status.URL}}|View
        logs> {{end}}'
  spec:
    containers:
    - args:
      - --gcs-upload-secret=/secrets/gcs/service-account.json
      - --image-import-pull-secret=/etc/pull-secret/.dockerconfigjson
      - --lease-server-credentials-file=/etc/boskos/credentials
      - --oauth-token-path=/usr/local/github-credentials/oauth
      - --report-credentials-file=/etc/report/credentials
      - --secret-dir=/secrets/ci-pull-credentials
      - --secret-dir=/usr/local/mtc-interop-aws-cluster-profile
      - --target=mtc-interop-aws
      - --variant=mtc1.8-ocp4.15-lp-interop
      command:
      - ci-operator
      image: ci-operator:latest
      imagePullPolicy: Always
      name: ""
      resources:
        requests:
          cpu: 10m
      volumeMounts:
      - mountPath: /etc/boskos
        name: boskos
        readOnly: true
      - mountPath: /secrets/ci-pull-credentials
        name: ci-pull-credentials
        readOnly: true
      - mountPath: /usr/local/mtc-interop-aws-cluster-profile
        name: cluster-profile
      - mountPath: /secrets/gcs
        name: gcs-credentials
        readOnly: true
      - mountPath: /usr/local/github-credentials
        name: github-credentials-openshift-ci-robot-private-git-cloner
        readOnly: true
      - mountPath: /secrets/manifest-tool
        name: manifest-tool-local-pusher
        readOnly: true
      - mountPath: /etc/pull-secret
        name: pull-secret
        readOnly: true
      - mountPath: /etc/report
        name: result-aggregator
        readOnly: true
    serviceAccountName: ci-operator
    volumes:
    - name: boskos
      secret:
        items:
        - key: credentials
          path: credentials
        secretName: boskos-credentials
    - name: ci-pull-credentials
      secret:
        secretName: ci-pull-credentials
    - name: cluster-profile
      secret:
        secretName: cluster-secrets-aws-cspi-qe
    - name: github-credentials-openshift-ci-robot-private-git-cloner
      secret:
        secretName: github-credentials-openshift-ci-robot-private-git-cloner
    - name: manifest-tool-local-pusher
      secret:
        secretName: manifest-tool-local-pusher
    - name: pull-secret
      secret:
        secretName: registry-pull-credentials
    - name: result-aggregator
      secret:
        secretName: result-aggregator
- agent: kubernetes
  cluster: build03
  cron: 0 6 25 10 *
  decorate: true
  decoration_config:
    skip_cloning: true
  extra_refs:
  - base_ref: master
    org: mtc-qe
    repo: mtc-e2e-qev2
  labels:
    ci-operator.openshift.io/cloud: aws
    ci-operator.openshift.io/cloud-cluster-profile: aws-cspi-qe
    ci-operator.openshift.io/variant: mtc1.8-ocp4.15-lp-rosa-hypershift
    ci.openshift.io/generator: prowgen
    job-release: "4.15"
    pj-rehearse.openshift.io/can-be-rehearsed: "true"
  name: periodic-ci-mtc-qe-mtc-e2e-qev2-master-mtc1.8-ocp4.15-lp-rosa-hypershift-mtc-interop-aws-rosa
  reporter_config:
    slack:
      channel: '#mtc-interop'
      job_states_to_report:
      - success
      - failure
      - error
      report_template: '{{if eq .Status.State "success"}} :slack-green: Job *{{.Spec.Job}}*
        ended with *{{.Status.State}}*. <{{.Status.URL}}|View logs> {{else}} :failed:
        Job *{{.Spec.Job}}* ended with *{{.Status.State}}*. <{{.Status.URL}}|View
        logs> {{end}}'
  spec:
    containers:
    - args:
      - --gcs-upload-secret=/secrets/gcs/service-account.json
      - --image-import-pull-secret=/etc/pull-secret/.dockerconfigjson
      - --lease-server-credentials-file=/etc/boskos/credentials
      - --oauth-token-path=/usr/local/github-credentials/oauth
      - --report-credentials-file=/etc/report/credentials
      - --secret-dir=/secrets/ci-pull-credentials
      - --secret-dir=/usr/local/mtc-interop-aws-rosa-cluster-profile
      - --target=mtc-interop-aws-rosa
      - --variant=mtc1.8-ocp4.15-lp-rosa-hypershift
      command:
      - ci-operator
      image: ci-operator:latest
      imagePullPolicy: Always
      name: ""
      resources:
        requests:
          cpu: 10m
      volumeMounts:
      - mountPath: /etc/boskos
        name: boskos
        readOnly: true
      - mountPath: /secrets/ci-pull-credentials
        name: ci-pull-credentials
        readOnly: true
      - mountPath: /usr/local/mtc-interop-aws-rosa-cluster-profile
        name: cluster-profile
      - mountPath: /secrets/gcs
        name: gcs-credentials
        readOnly: true
      - mountPath: /usr/local/github-credentials
        name: github-credentials-openshift-ci-robot-private-git-cloner
        readOnly: true
      - mountPath: /secrets/manifest-tool
        name: manifest-tool-local-pusher
        readOnly: true
      - mountPath: /etc/pull-secret
        name: pull-secret
        readOnly: true
      - mountPath: /etc/report
        name: result-aggregator
        readOnly: true
    serviceAccountName: ci-operator
    volumes:
    - name: boskos
      secret:
        items:
        - key: credentials
          path: credentials
        secretName: boskos-credentials
    - name: ci-pull-credentials
      secret:
        secretName: ci-pull-credentials
    - name: cluster-profile
      secret:
        secretName: cluster-secrets-aws-cspi-qe
    - name: github-credentials-openshift-ci-robot-private-git-cloner
      secret:
        secretName: github-credentials-openshift-ci-robot-private-git-cloner
    - name: manifest-tool-local-pusher
      secret:
        secretName: manifest-tool-local-pusher
    - name: pull-secret
      secret:
        secretName: registry-pull-credentials
    - name: result-aggregator
      secret:
        secretName: result-aggregator
- agent: kubernetes
  cluster: build03
  cron: 0 6 11 2 *
  decorate: true
  decoration_config:
    skip_cloning: true
  extra_refs:
  - base_ref: master
    org: mtc-qe
    repo: mtc-e2e-qev2
  labels:
    ci-operator.openshift.io/cloud: aws
    ci-operator.openshift.io/cloud-cluster-profile: aws-cspi-qe
    ci-operator.openshift.io/variant: mtc1.8-ocp4.16-lp-interop
    ci.openshift.io/generator: prowgen
    job-release: "4.16"
    pj-rehearse.openshift.io/can-be-rehearsed: "true"
  name: periodic-ci-mtc-qe-mtc-e2e-qev2-master-mtc1.8-ocp4.16-lp-interop-mtc-interop-aws
  reporter_config:
    slack:
      channel: '#mtc-interop'
      job_states_to_report:
      - success
      - failure
      - error
      report_template: '{{if eq .Status.State "success"}} :slack-green: Job *{{.Spec.Job}}*
        ended with *{{.Status.State}}*. <{{.Status.URL}}|View logs> {{else}} :failed:
        Job *{{.Spec.Job}}* ended with *{{.Status.State}}*. <{{.Status.URL}}|View
        logs> {{end}}'
  spec:
    containers:
    - args:
      - --gcs-upload-secret=/secrets/gcs/service-account.json
      - --image-import-pull-secret=/etc/pull-secret/.dockerconfigjson
      - --lease-server-credentials-file=/etc/boskos/credentials
      - --oauth-token-path=/usr/local/github-credentials/oauth
      - --report-credentials-file=/etc/report/credentials
      - --secret-dir=/secrets/ci-pull-credentials
      - --secret-dir=/usr/local/mtc-interop-aws-cluster-profile
      - --target=mtc-interop-aws
      - --variant=mtc1.8-ocp4.16-lp-interop
      command:
      - ci-operator
      image: ci-operator:latest
      imagePullPolicy: Always
      name: ""
      resources:
        requests:
          cpu: 10m
      volumeMounts:
      - mountPath: /etc/boskos
        name: boskos
        readOnly: true
      - mountPath: /secrets/ci-pull-credentials
        name: ci-pull-credentials
        readOnly: true
      - mountPath: /usr/local/mtc-interop-aws-cluster-profile
        name: cluster-profile
      - mountPath: /secrets/gcs
        name: gcs-credentials
        readOnly: true
      - mountPath: /usr/local/github-credentials
        name: github-credentials-openshift-ci-robot-private-git-cloner
        readOnly: true
      - mountPath: /secrets/manifest-tool
        name: manifest-tool-local-pusher
        readOnly: true
      - mountPath: /etc/pull-secret
        name: pull-secret
        readOnly: true
      - mountPath: /etc/report
        name: result-aggregator
        readOnly: true
    serviceAccountName: ci-operator
    volumes:
    - name: boskos
      secret:
        items:
        - key: credentials
          path: credentials
        secretName: boskos-credentials
    - name: ci-pull-credentials
      secret:
        secretName: ci-pull-credentials
    - name: cluster-profile
      secret:
        secretName: cluster-secrets-aws-cspi-qe
    - name: github-credentials-openshift-ci-robot-private-git-cloner
      secret:
        secretName: github-credentials-openshift-ci-robot-private-git-cloner
    - name: manifest-tool-local-pusher
      secret:
        secretName: manifest-tool-local-pusher
    - name: pull-secret
      secret:
        secretName: registry-pull-credentials
    - name: result-aggregator
      secret:
        secretName: result-aggregator
- agent: kubernetes
  cluster: build03
  cron: 0 6 25 10 *
  decorate: true
  decoration_config:
    skip_cloning: true
  extra_refs:
  - base_ref: master
    org: mtc-qe
    repo: mtc-e2e-qev2
  labels:
    ci-operator.openshift.io/cloud: aws
    ci-operator.openshift.io/cloud-cluster-profile: aws-cspi-qe
    ci-operator.openshift.io/variant: mtc1.8-ocp4.16-lp-rosa-classic
    ci.openshift.io/generator: prowgen
    job-release: "4.16"
    pj-rehearse.openshift.io/can-be-rehearsed: "true"
  name: periodic-ci-mtc-qe-mtc-e2e-qev2-master-mtc1.8-ocp4.16-lp-rosa-classic-mtc-interop-aws-rosa
  reporter_config:
    slack:
      channel: '#mtc-interop'
      job_states_to_report:
      - success
      - failure
      - error
      report_template: '{{if eq .Status.State "success"}} :slack-green: Job *{{.Spec.Job}}*
        ended with *{{.Status.State}}*. <{{.Status.URL}}|View logs> {{else}} :failed:
        Job *{{.Spec.Job}}* ended with *{{.Status.State}}*. <{{.Status.URL}}|View
        logs> {{end}}'
  spec:
    containers:
    - args:
      - --gcs-upload-secret=/secrets/gcs/service-account.json
      - --image-import-pull-secret=/etc/pull-secret/.dockerconfigjson
      - --lease-server-credentials-file=/etc/boskos/credentials
      - --oauth-token-path=/usr/local/github-credentials/oauth
      - --report-credentials-file=/etc/report/credentials
      - --secret-dir=/secrets/ci-pull-credentials
      - --secret-dir=/usr/local/mtc-interop-aws-rosa-cluster-profile
      - --target=mtc-interop-aws-rosa
      - --variant=mtc1.8-ocp4.16-lp-rosa-classic
      command:
      - ci-operator
      image: ci-operator:latest
      imagePullPolicy: Always
      name: ""
      resources:
        requests:
          cpu: 10m
      volumeMounts:
      - mountPath: /etc/boskos
        name: boskos
        readOnly: true
      - mountPath: /secrets/ci-pull-credentials
        name: ci-pull-credentials
        readOnly: true
      - mountPath: /usr/local/mtc-interop-aws-rosa-cluster-profile
        name: cluster-profile
      - mountPath: /secrets/gcs
        name: gcs-credentials
        readOnly: true
      - mountPath: /usr/local/github-credentials
        name: github-credentials-openshift-ci-robot-private-git-cloner
        readOnly: true
      - mountPath: /secrets/manifest-tool
        name: manifest-tool-local-pusher
        readOnly: true
      - mountPath: /etc/pull-secret
        name: pull-secret
        readOnly: true
      - mountPath: /etc/report
        name: result-aggregator
        readOnly: true
    serviceAccountName: ci-operator
    volumes:
    - name: boskos
      secret:
        items:
        - key: credentials
          path: credentials
        secretName: boskos-credentials
    - name: ci-pull-credentials
      secret:
        secretName: ci-pull-credentials
    - name: cluster-profile
      secret:
        secretName: cluster-secrets-aws-cspi-qe
    - name: github-credentials-openshift-ci-robot-private-git-cloner
      secret:
        secretName: github-credentials-openshift-ci-robot-private-git-cloner
    - name: manifest-tool-local-pusher
      secret:
        secretName: manifest-tool-local-pusher
    - name: pull-secret
      secret:
        secretName: registry-pull-credentials
    - name: result-aggregator
      secret:
        secretName: result-aggregator
- agent: kubernetes
  cluster: build03
  cron: 0 6 25 10 *
  decorate: true
  decoration_config:
    skip_cloning: true
  extra_refs:
  - base_ref: master
    org: mtc-qe
    repo: mtc-e2e-qev2
  labels:
    ci-operator.openshift.io/cloud: aws
    ci-operator.openshift.io/cloud-cluster-profile: aws-cspi-qe
    ci-operator.openshift.io/variant: mtc1.8-ocp4.16-lp-rosa-hypershift
    ci.openshift.io/generator: prowgen
    job-release: "4.16"
    pj-rehearse.openshift.io/can-be-rehearsed: "true"
  name: periodic-ci-mtc-qe-mtc-e2e-qev2-master-mtc1.8-ocp4.16-lp-rosa-hypershift-mtc-interop-aws-rosa
  reporter_config:
    slack:
      channel: '#mtc-interop'
      job_states_to_report:
      - success
      - failure
      - error
      report_template: '{{if eq .Status.State "success"}} :slack-green: Job *{{.Spec.Job}}*
        ended with *{{.Status.State}}*. <{{.Status.URL}}|View logs> {{else}} :failed:
        Job *{{.Spec.Job}}* ended with *{{.Status.State}}*. <{{.Status.URL}}|View
        logs> {{end}}'
  spec:
    containers:
    - args:
      - --gcs-upload-secret=/secrets/gcs/service-account.json
      - --image-import-pull-secret=/etc/pull-secret/.dockerconfigjson
      - --lease-server-credentials-file=/etc/boskos/credentials
      - --oauth-token-path=/usr/local/github-credentials/oauth
      - --report-credentials-file=/etc/report/credentials
      - --secret-dir=/secrets/ci-pull-credentials
      - --secret-dir=/usr/local/mtc-interop-aws-rosa-cluster-profile
      - --target=mtc-interop-aws-rosa
      - --variant=mtc1.8-ocp4.16-lp-rosa-hypershift
      command:
      - ci-operator
      image: ci-operator:latest
      imagePullPolicy: Always
      name: ""
      resources:
        requests:
          cpu: 10m
      volumeMounts:
      - mountPath: /etc/boskos
        name: boskos
        readOnly: true
      - mountPath: /secrets/ci-pull-credentials
        name: ci-pull-credentials
        readOnly: true
      - mountPath: /usr/local/mtc-interop-aws-rosa-cluster-profile
        name: cluster-profile
      - mountPath: /secrets/gcs
        name: gcs-credentials
        readOnly: true
      - mountPath: /usr/local/github-credentials
        name: github-credentials-openshift-ci-robot-private-git-cloner
        readOnly: true
      - mountPath: /secrets/manifest-tool
        name: manifest-tool-local-pusher
        readOnly: true
      - mountPath: /etc/pull-secret
        name: pull-secret
        readOnly: true
      - mountPath: /etc/report
        name: result-aggregator
        readOnly: true
    serviceAccountName: ci-operator
    volumes:
    - name: boskos
      secret:
        items:
        - key: credentials
          path: credentials
        secretName: boskos-credentials
    - name: ci-pull-credentials
      secret:
        secretName: ci-pull-credentials
    - name: cluster-profile
      secret:
        secretName: cluster-secrets-aws-cspi-qe
    - name: github-credentials-openshift-ci-robot-private-git-cloner
      secret:
        secretName: github-credentials-openshift-ci-robot-private-git-cloner
    - name: manifest-tool-local-pusher
      secret:
        secretName: manifest-tool-local-pusher
    - name: pull-secret
      secret:
        secretName: registry-pull-credentials
    - name: result-aggregator
      secret:
        secretName: result-aggregator
- agent: kubernetes
  cluster: build03
  cron: 0 6 11 2 *
  decorate: true
  decoration_config:
    skip_cloning: true
  extra_refs:
  - base_ref: master
    org: mtc-qe
    repo: mtc-e2e-qev2
  labels:
    ci-operator.openshift.io/cloud: aws
    ci-operator.openshift.io/cloud-cluster-profile: aws-cspi-qe
    ci-operator.openshift.io/variant: mtc1.8-ocp4.17-lp-interop
    ci.openshift.io/generator: prowgen
    job-release: "4.17"
    pj-rehearse.openshift.io/can-be-rehearsed: "true"
  name: periodic-ci-mtc-qe-mtc-e2e-qev2-master-mtc1.8-ocp4.17-lp-interop-mtc-interop-aws
  reporter_config:
    slack:
      channel: '#mtc-interop'
      job_states_to_report:
      - success
      - failure
      - error
      report_template: '{{if eq .Status.State "success"}} :slack-green: Job *{{.Spec.Job}}*
        ended with *{{.Status.State}}*. <{{.Status.URL}}|View logs> {{else}} :failed:
        Job *{{.Spec.Job}}* ended with *{{.Status.State}}*. <{{.Status.URL}}|View
        logs> {{end}}'
  spec:
    containers:
    - args:
      - --gcs-upload-secret=/secrets/gcs/service-account.json
      - --image-import-pull-secret=/etc/pull-secret/.dockerconfigjson
      - --lease-server-credentials-file=/etc/boskos/credentials
      - --oauth-token-path=/usr/local/github-credentials/oauth
      - --report-credentials-file=/etc/report/credentials
      - --secret-dir=/secrets/ci-pull-credentials
      - --secret-dir=/usr/local/mtc-interop-aws-cluster-profile
      - --target=mtc-interop-aws
      - --variant=mtc1.8-ocp4.17-lp-interop
      command:
      - ci-operator
      image: ci-operator:latest
      imagePullPolicy: Always
      name: ""
      resources:
        requests:
          cpu: 10m
      volumeMounts:
      - mountPath: /etc/boskos
        name: boskos
        readOnly: true
      - mountPath: /secrets/ci-pull-credentials
        name: ci-pull-credentials
        readOnly: true
      - mountPath: /usr/local/mtc-interop-aws-cluster-profile
        name: cluster-profile
      - mountPath: /secrets/gcs
        name: gcs-credentials
        readOnly: true
      - mountPath: /usr/local/github-credentials
        name: github-credentials-openshift-ci-robot-private-git-cloner
        readOnly: true
      - mountPath: /secrets/manifest-tool
        name: manifest-tool-local-pusher
        readOnly: true
      - mountPath: /etc/pull-secret
        name: pull-secret
        readOnly: true
      - mountPath: /etc/report
        name: result-aggregator
        readOnly: true
    serviceAccountName: ci-operator
    volumes:
    - name: boskos
      secret:
        items:
        - key: credentials
          path: credentials
        secretName: boskos-credentials
    - name: ci-pull-credentials
      secret:
        secretName: ci-pull-credentials
    - name: cluster-profile
      secret:
        secretName: cluster-secrets-aws-cspi-qe
    - name: github-credentials-openshift-ci-robot-private-git-cloner
      secret:
        secretName: github-credentials-openshift-ci-robot-private-git-cloner
    - name: manifest-tool-local-pusher
      secret:
        secretName: manifest-tool-local-pusher
    - name: pull-secret
      secret:
        secretName: registry-pull-credentials
    - name: result-aggregator
      secret:
        secretName: result-aggregator
- agent: kubernetes
  cluster: build03
  cron: 0 6 11 2 *
  decorate: true
  decoration_config:
    skip_cloning: true
  extra_refs:
  - base_ref: master
    org: mtc-qe
    repo: mtc-e2e-qev2
  labels:
    ci-operator.openshift.io/cloud: aws
    ci-operator.openshift.io/cloud-cluster-profile: aws-cspi-qe
    ci-operator.openshift.io/variant: mtc1.8-ocp4.17-lp-interop
    ci.openshift.io/generator: prowgen
    job-release: "4.17"
    pj-rehearse.openshift.io/can-be-rehearsed: "true"
  name: periodic-ci-mtc-qe-mtc-e2e-qev2-master-mtc1.8-ocp4.17-lp-interop-mtc-interop-aws-fips
  reporter_config:
    slack:
      channel: '#mtc-interop'
      job_states_to_report:
      - success
      - failure
      - error
      report_template: '{{if eq .Status.State "success"}} :slack-green: Job *{{.Spec.Job}}*
        ended with *{{.Status.State}}*. <{{.Status.URL}}|View logs> {{else}} :failed:
        Job *{{.Spec.Job}}* ended with *{{.Status.State}}*. <{{.Status.URL}}|View
        logs> {{end}}'
  spec:
    containers:
    - args:
      - --gcs-upload-secret=/secrets/gcs/service-account.json
      - --image-import-pull-secret=/etc/pull-secret/.dockerconfigjson
      - --lease-server-credentials-file=/etc/boskos/credentials
      - --oauth-token-path=/usr/local/github-credentials/oauth
      - --report-credentials-file=/etc/report/credentials
      - --secret-dir=/secrets/ci-pull-credentials
      - --secret-dir=/usr/local/mtc-interop-aws-fips-cluster-profile
      - --target=mtc-interop-aws-fips
      - --variant=mtc1.8-ocp4.17-lp-interop
      command:
      - ci-operator
      image: ci-operator:latest
      imagePullPolicy: Always
      name: ""
      resources:
        requests:
          cpu: 10m
      volumeMounts:
      - mountPath: /etc/boskos
        name: boskos
        readOnly: true
      - mountPath: /secrets/ci-pull-credentials
        name: ci-pull-credentials
        readOnly: true
      - mountPath: /usr/local/mtc-interop-aws-fips-cluster-profile
        name: cluster-profile
      - mountPath: /secrets/gcs
        name: gcs-credentials
        readOnly: true
      - mountPath: /usr/local/github-credentials
        name: github-credentials-openshift-ci-robot-private-git-cloner
        readOnly: true
      - mountPath: /secrets/manifest-tool
        name: manifest-tool-local-pusher
        readOnly: true
      - mountPath: /etc/pull-secret
        name: pull-secret
        readOnly: true
      - mountPath: /etc/report
        name: result-aggregator
        readOnly: true
    serviceAccountName: ci-operator
    volumes:
    - name: boskos
      secret:
        items:
        - key: credentials
          path: credentials
        secretName: boskos-credentials
    - name: ci-pull-credentials
      secret:
        secretName: ci-pull-credentials
    - name: cluster-profile
      secret:
        secretName: cluster-secrets-aws-cspi-qe
    - name: github-credentials-openshift-ci-robot-private-git-cloner
      secret:
        secretName: github-credentials-openshift-ci-robot-private-git-cloner
    - name: manifest-tool-local-pusher
      secret:
        secretName: manifest-tool-local-pusher
    - name: pull-secret
      secret:
        secretName: registry-pull-credentials
    - name: result-aggregator
      secret:
        secretName: result-aggregator
- agent: kubernetes
  cluster: build03
<<<<<<< HEAD
  cron: 0 6 25 10 *
=======
  cron: 0 0 11 6 *
>>>>>>> 467f9b12
  decorate: true
  decoration_config:
    skip_cloning: true
  extra_refs:
  - base_ref: master
    org: mtc-qe
    repo: mtc-e2e-qev2
  labels:
    ci-operator.openshift.io/cloud: aws
    ci-operator.openshift.io/cloud-cluster-profile: aws-cspi-qe
<<<<<<< HEAD
    ci-operator.openshift.io/variant: mtc1.8-ocp4.17-lp-rosa-classic
    ci.openshift.io/generator: prowgen
    job-release: "4.17"
    pj-rehearse.openshift.io/can-be-rehearsed: "true"
  name: periodic-ci-mtc-qe-mtc-e2e-qev2-master-mtc1.8-ocp4.17-lp-rosa-classic-mtc-interop-aws-rosa
=======
    ci-operator.openshift.io/variant: mtc1.8-ocp4.18-lp-interop
    ci.openshift.io/generator: prowgen
    job-release: "4.18"
    pj-rehearse.openshift.io/can-be-rehearsed: "true"
  name: periodic-ci-mtc-qe-mtc-e2e-qev2-master-mtc1.8-ocp4.18-lp-interop-mtc-interop-aws
  reporter_config:
    slack:
      channel: '#mtc-interop'
      job_states_to_report:
      - success
      - failure
      - error
      report_template: '{{if eq .Status.State "success"}} :slack-green: Job *{{.Spec.Job}}*
        ended with *{{.Status.State}}*. <{{.Status.URL}}|View logs> {{else}} :failed:
        Job *{{.Spec.Job}}* ended with *{{.Status.State}}*. <{{.Status.URL}}|View
        logs> {{end}}'
>>>>>>> 467f9b12
  spec:
    containers:
    - args:
      - --gcs-upload-secret=/secrets/gcs/service-account.json
      - --image-import-pull-secret=/etc/pull-secret/.dockerconfigjson
      - --lease-server-credentials-file=/etc/boskos/credentials
      - --oauth-token-path=/usr/local/github-credentials/oauth
      - --report-credentials-file=/etc/report/credentials
      - --secret-dir=/secrets/ci-pull-credentials
<<<<<<< HEAD
      - --secret-dir=/usr/local/mtc-interop-aws-rosa-cluster-profile
      - --target=mtc-interop-aws-rosa
      - --variant=mtc1.8-ocp4.17-lp-rosa-classic
=======
      - --secret-dir=/usr/local/mtc-interop-aws-cluster-profile
      - --target=mtc-interop-aws
      - --variant=mtc1.8-ocp4.18-lp-interop
>>>>>>> 467f9b12
      command:
      - ci-operator
      image: ci-operator:latest
      imagePullPolicy: Always
      name: ""
      resources:
        requests:
          cpu: 10m
      volumeMounts:
      - mountPath: /etc/boskos
        name: boskos
        readOnly: true
      - mountPath: /secrets/ci-pull-credentials
        name: ci-pull-credentials
        readOnly: true
<<<<<<< HEAD
      - mountPath: /usr/local/mtc-interop-aws-rosa-cluster-profile
=======
      - mountPath: /usr/local/mtc-interop-aws-cluster-profile
        name: cluster-profile
      - mountPath: /secrets/gcs
        name: gcs-credentials
        readOnly: true
      - mountPath: /usr/local/github-credentials
        name: github-credentials-openshift-ci-robot-private-git-cloner
        readOnly: true
      - mountPath: /secrets/manifest-tool
        name: manifest-tool-local-pusher
        readOnly: true
      - mountPath: /etc/pull-secret
        name: pull-secret
        readOnly: true
      - mountPath: /etc/report
        name: result-aggregator
        readOnly: true
    serviceAccountName: ci-operator
    volumes:
    - name: boskos
      secret:
        items:
        - key: credentials
          path: credentials
        secretName: boskos-credentials
    - name: ci-pull-credentials
      secret:
        secretName: ci-pull-credentials
    - name: cluster-profile
      secret:
        secretName: cluster-secrets-aws-cspi-qe
    - name: github-credentials-openshift-ci-robot-private-git-cloner
      secret:
        secretName: github-credentials-openshift-ci-robot-private-git-cloner
    - name: manifest-tool-local-pusher
      secret:
        secretName: manifest-tool-local-pusher
    - name: pull-secret
      secret:
        secretName: registry-pull-credentials
    - name: result-aggregator
      secret:
        secretName: result-aggregator
- agent: kubernetes
  cluster: build03
  cron: 0 0 11 6 *
  decorate: true
  decoration_config:
    skip_cloning: true
  extra_refs:
  - base_ref: master
    org: mtc-qe
    repo: mtc-e2e-qev2
  labels:
    ci-operator.openshift.io/cloud: aws
    ci-operator.openshift.io/cloud-cluster-profile: aws-cspi-qe
    ci-operator.openshift.io/variant: mtc1.8-ocp4.18-lp-interop
    ci.openshift.io/generator: prowgen
    job-release: "4.18"
    pj-rehearse.openshift.io/can-be-rehearsed: "true"
  name: periodic-ci-mtc-qe-mtc-e2e-qev2-master-mtc1.8-ocp4.18-lp-interop-mtc-interop-aws-fips
  reporter_config:
    slack:
      channel: '#mtc-interop'
      job_states_to_report:
      - success
      - failure
      - error
      report_template: '{{if eq .Status.State "success"}} :slack-green: Job *{{.Spec.Job}}*
        ended with *{{.Status.State}}*. <{{.Status.URL}}|View logs> {{else}} :failed:
        Job *{{.Spec.Job}}* ended with *{{.Status.State}}*. <{{.Status.URL}}|View
        logs> {{end}}'
  spec:
    containers:
    - args:
      - --gcs-upload-secret=/secrets/gcs/service-account.json
      - --image-import-pull-secret=/etc/pull-secret/.dockerconfigjson
      - --lease-server-credentials-file=/etc/boskos/credentials
      - --oauth-token-path=/usr/local/github-credentials/oauth
      - --report-credentials-file=/etc/report/credentials
      - --secret-dir=/secrets/ci-pull-credentials
      - --secret-dir=/usr/local/mtc-interop-aws-fips-cluster-profile
      - --target=mtc-interop-aws-fips
      - --variant=mtc1.8-ocp4.18-lp-interop
      command:
      - ci-operator
      image: ci-operator:latest
      imagePullPolicy: Always
      name: ""
      resources:
        requests:
          cpu: 10m
      volumeMounts:
      - mountPath: /etc/boskos
        name: boskos
        readOnly: true
      - mountPath: /secrets/ci-pull-credentials
        name: ci-pull-credentials
        readOnly: true
      - mountPath: /usr/local/mtc-interop-aws-fips-cluster-profile
>>>>>>> 467f9b12
        name: cluster-profile
      - mountPath: /secrets/gcs
        name: gcs-credentials
        readOnly: true
      - mountPath: /usr/local/github-credentials
        name: github-credentials-openshift-ci-robot-private-git-cloner
        readOnly: true
      - mountPath: /secrets/manifest-tool
        name: manifest-tool-local-pusher
        readOnly: true
      - mountPath: /etc/pull-secret
        name: pull-secret
        readOnly: true
      - mountPath: /etc/report
        name: result-aggregator
        readOnly: true
    serviceAccountName: ci-operator
    volumes:
    - name: boskos
      secret:
        items:
        - key: credentials
          path: credentials
        secretName: boskos-credentials
    - name: ci-pull-credentials
      secret:
        secretName: ci-pull-credentials
    - name: cluster-profile
      secret:
        secretName: cluster-secrets-aws-cspi-qe
    - name: github-credentials-openshift-ci-robot-private-git-cloner
      secret:
        secretName: github-credentials-openshift-ci-robot-private-git-cloner
    - name: manifest-tool-local-pusher
      secret:
        secretName: manifest-tool-local-pusher
    - name: pull-secret
      secret:
        secretName: registry-pull-credentials
    - name: result-aggregator
      secret:
        secretName: result-aggregator<|MERGE_RESOLUTION|>--- conflicted
+++ resolved
@@ -991,11 +991,7 @@
         secretName: result-aggregator
 - agent: kubernetes
   cluster: build03
-<<<<<<< HEAD
   cron: 0 6 25 10 *
-=======
-  cron: 0 0 11 6 *
->>>>>>> 467f9b12
   decorate: true
   decoration_config:
     skip_cloning: true
@@ -1006,13 +1002,94 @@
   labels:
     ci-operator.openshift.io/cloud: aws
     ci-operator.openshift.io/cloud-cluster-profile: aws-cspi-qe
-<<<<<<< HEAD
     ci-operator.openshift.io/variant: mtc1.8-ocp4.17-lp-rosa-classic
     ci.openshift.io/generator: prowgen
     job-release: "4.17"
     pj-rehearse.openshift.io/can-be-rehearsed: "true"
   name: periodic-ci-mtc-qe-mtc-e2e-qev2-master-mtc1.8-ocp4.17-lp-rosa-classic-mtc-interop-aws-rosa
-=======
+  spec:
+    containers:
+    - args:
+      - --gcs-upload-secret=/secrets/gcs/service-account.json
+      - --image-import-pull-secret=/etc/pull-secret/.dockerconfigjson
+      - --lease-server-credentials-file=/etc/boskos/credentials
+      - --oauth-token-path=/usr/local/github-credentials/oauth
+      - --report-credentials-file=/etc/report/credentials
+      - --secret-dir=/secrets/ci-pull-credentials
+      - --secret-dir=/usr/local/mtc-interop-aws-rosa-cluster-profile
+      - --target=mtc-interop-aws-rosa
+      - --variant=mtc1.8-ocp4.17-lp-rosa-classic
+      command:
+      - ci-operator
+      image: ci-operator:latest
+      imagePullPolicy: Always
+      name: ""
+      resources:
+        requests:
+          cpu: 10m
+      volumeMounts:
+      - mountPath: /etc/boskos
+        name: boskos
+        readOnly: true
+      - mountPath: /secrets/ci-pull-credentials
+        name: ci-pull-credentials
+        readOnly: true
+      - mountPath: /usr/local/mtc-interop-aws-rosa-cluster-profile
+        name: cluster-profile
+      - mountPath: /secrets/gcs
+        name: gcs-credentials
+        readOnly: true
+      - mountPath: /usr/local/github-credentials
+        name: github-credentials-openshift-ci-robot-private-git-cloner
+        readOnly: true
+      - mountPath: /secrets/manifest-tool
+        name: manifest-tool-local-pusher
+        readOnly: true
+      - mountPath: /etc/pull-secret
+        name: pull-secret
+        readOnly: true
+      - mountPath: /etc/report
+        name: result-aggregator
+        readOnly: true
+    serviceAccountName: ci-operator
+    volumes:
+    - name: boskos
+      secret:
+        items:
+        - key: credentials
+          path: credentials
+        secretName: boskos-credentials
+    - name: ci-pull-credentials
+      secret:
+        secretName: ci-pull-credentials
+    - name: cluster-profile
+      secret:
+        secretName: cluster-secrets-aws-cspi-qe
+    - name: github-credentials-openshift-ci-robot-private-git-cloner
+      secret:
+        secretName: github-credentials-openshift-ci-robot-private-git-cloner
+    - name: manifest-tool-local-pusher
+      secret:
+        secretName: manifest-tool-local-pusher
+    - name: pull-secret
+      secret:
+        secretName: registry-pull-credentials
+    - name: result-aggregator
+      secret:
+        secretName: result-aggregator
+- agent: kubernetes
+  cluster: build03
+  cron: 0 0 11 6 *
+  decorate: true
+  decoration_config:
+    skip_cloning: true
+  extra_refs:
+  - base_ref: master
+    org: mtc-qe
+    repo: mtc-e2e-qev2
+  labels:
+    ci-operator.openshift.io/cloud: aws
+    ci-operator.openshift.io/cloud-cluster-profile: aws-cspi-qe
     ci-operator.openshift.io/variant: mtc1.8-ocp4.18-lp-interop
     ci.openshift.io/generator: prowgen
     job-release: "4.18"
@@ -1029,7 +1106,6 @@
         ended with *{{.Status.State}}*. <{{.Status.URL}}|View logs> {{else}} :failed:
         Job *{{.Spec.Job}}* ended with *{{.Status.State}}*. <{{.Status.URL}}|View
         logs> {{end}}'
->>>>>>> 467f9b12
   spec:
     containers:
     - args:
@@ -1039,15 +1115,9 @@
       - --oauth-token-path=/usr/local/github-credentials/oauth
       - --report-credentials-file=/etc/report/credentials
       - --secret-dir=/secrets/ci-pull-credentials
-<<<<<<< HEAD
-      - --secret-dir=/usr/local/mtc-interop-aws-rosa-cluster-profile
-      - --target=mtc-interop-aws-rosa
-      - --variant=mtc1.8-ocp4.17-lp-rosa-classic
-=======
       - --secret-dir=/usr/local/mtc-interop-aws-cluster-profile
       - --target=mtc-interop-aws
       - --variant=mtc1.8-ocp4.18-lp-interop
->>>>>>> 467f9b12
       command:
       - ci-operator
       image: ci-operator:latest
@@ -1063,9 +1133,6 @@
       - mountPath: /secrets/ci-pull-credentials
         name: ci-pull-credentials
         readOnly: true
-<<<<<<< HEAD
-      - mountPath: /usr/local/mtc-interop-aws-rosa-cluster-profile
-=======
       - mountPath: /usr/local/mtc-interop-aws-cluster-profile
         name: cluster-profile
       - mountPath: /secrets/gcs
@@ -1166,7 +1233,6 @@
         name: ci-pull-credentials
         readOnly: true
       - mountPath: /usr/local/mtc-interop-aws-fips-cluster-profile
->>>>>>> 467f9b12
         name: cluster-profile
       - mountPath: /secrets/gcs
         name: gcs-credentials
