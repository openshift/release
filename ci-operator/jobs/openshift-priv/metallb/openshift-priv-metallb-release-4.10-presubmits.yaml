--- conflicted
+++ resolved
@@ -5,11 +5,7 @@
     branches:
     - ^release-4\.10$
     - ^release-4\.10-
-<<<<<<< HEAD
-    cluster: build06
-=======
     cluster: build05
->>>>>>> 635a2bef
     context: ci/prow/e2e-aws
     decorate: true
     decoration_config:
