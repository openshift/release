--- conflicted
+++ resolved
@@ -5,11 +5,7 @@
     branches:
     - ^release-4\.9$
     - ^release-4\.9-
-<<<<<<< HEAD
-    cluster: build06
-=======
     cluster: build03
->>>>>>> 635a2bef
     context: ci/prow/e2e-agnostic
     decorate: true
     decoration_config:
@@ -92,11 +88,7 @@
     branches:
     - ^release-4\.9$
     - ^release-4\.9-
-<<<<<<< HEAD
-    cluster: build06
-=======
     cluster: build03
->>>>>>> 635a2bef
     context: ci/prow/e2e-aws
     decorate: true
     decoration_config:
@@ -180,11 +172,7 @@
     branches:
     - ^release-4\.9$
     - ^release-4\.9-
-<<<<<<< HEAD
-    cluster: build06
-=======
     cluster: build03
->>>>>>> 635a2bef
     context: ci/prow/e2e-metal-assisted
     decorate: true
     decoration_config:
@@ -775,11 +763,7 @@
     branches:
     - ^release-4\.9$
     - ^release-4\.9-
-<<<<<<< HEAD
-    cluster: build06
-=======
     cluster: build03
->>>>>>> 635a2bef
     context: ci/prow/generate-check
     decorate: true
     decoration_config:
@@ -843,11 +827,7 @@
     branches:
     - ^release-4\.9$
     - ^release-4\.9-
-<<<<<<< HEAD
-    cluster: build06
-=======
     cluster: build03
->>>>>>> 635a2bef
     context: ci/prow/gofmt
     decorate: true
     decoration_config:
@@ -911,11 +891,7 @@
     branches:
     - ^release-4\.9$
     - ^release-4\.9-
-<<<<<<< HEAD
-    cluster: build06
-=======
     cluster: build03
->>>>>>> 635a2bef
     context: ci/prow/govet
     decorate: true
     decoration_config:
@@ -979,11 +955,7 @@
     branches:
     - ^release-4\.9$
     - ^release-4\.9-
-<<<<<<< HEAD
-    cluster: build06
-=======
     cluster: build03
->>>>>>> 635a2bef
     context: ci/prow/images
     decorate: true
     decoration_config:
@@ -1046,11 +1018,7 @@
     branches:
     - ^release-4\.9$
     - ^release-4\.9-
-<<<<<<< HEAD
-    cluster: build06
-=======
     cluster: build03
->>>>>>> 635a2bef
     context: ci/prow/lint
     decorate: true
     decoration_config:
@@ -1114,11 +1082,7 @@
     branches:
     - ^release-4\.9$
     - ^release-4\.9-
-<<<<<<< HEAD
-    cluster: build06
-=======
     cluster: build03
->>>>>>> 635a2bef
     context: ci/prow/unit
     decorate: true
     decoration_config:
