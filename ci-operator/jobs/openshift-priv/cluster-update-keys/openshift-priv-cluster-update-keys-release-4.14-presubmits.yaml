presubmits:
  openshift-priv/cluster-update-keys:
  - agent: kubernetes
    always_run: true
    branches:
    - ^release-4\.14$
    - ^release-4\.14-
<<<<<<< HEAD
    cluster: build06
=======
    cluster: build03
>>>>>>> 635a2bef
    context: ci/prow/e2e-aws
    decorate: true
    decoration_config:
      oauth_token_secret:
        key: oauth
        name: github-credentials-openshift-ci-robot-private-git-cloner
    hidden: true
    labels:
      ci-operator.openshift.io/cloud: aws
      ci-operator.openshift.io/cloud-cluster-profile: aws
      ci.openshift.io/generator: prowgen
      pj-rehearse.openshift.io/can-be-rehearsed: "true"
    name: pull-ci-openshift-priv-cluster-update-keys-release-4.14-e2e-aws
    path_alias: github.com/openshift/cluster-update-keys
    rerun_command: /test e2e-aws
    spec:
      containers:
      - args:
        - --gcs-upload-secret=/secrets/gcs/service-account.json
        - --image-import-pull-secret=/etc/pull-secret/.dockerconfigjson
        - --lease-server-credentials-file=/etc/boskos/credentials
        - --oauth-token-path=/usr/local/github-credentials/oauth
        - --report-credentials-file=/etc/report/credentials
        - --secret-dir=/secrets/ci-pull-credentials
        - --target=e2e-aws
        command:
        - ci-operator
        image: ci-operator:latest
        imagePullPolicy: Always
        name: ""
        resources:
          requests:
            cpu: 10m
        volumeMounts:
        - mountPath: /etc/boskos
          name: boskos
          readOnly: true
        - mountPath: /secrets/ci-pull-credentials
          name: ci-pull-credentials
          readOnly: true
        - mountPath: /secrets/gcs
          name: gcs-credentials
          readOnly: true
        - mountPath: /usr/local/github-credentials
          name: github-credentials-openshift-ci-robot-private-git-cloner
          readOnly: true
        - mountPath: /secrets/manifest-tool
          name: manifest-tool-local-pusher
          readOnly: true
        - mountPath: /etc/pull-secret
          name: pull-secret
          readOnly: true
        - mountPath: /etc/report
          name: result-aggregator
          readOnly: true
      serviceAccountName: ci-operator
      volumes:
      - name: boskos
        secret:
          items:
          - key: credentials
            path: credentials
          secretName: boskos-credentials
      - name: ci-pull-credentials
        secret:
          secretName: ci-pull-credentials
      - name: manifest-tool-local-pusher
        secret:
          secretName: manifest-tool-local-pusher
      - name: pull-secret
        secret:
          secretName: registry-pull-credentials
      - name: result-aggregator
        secret:
          secretName: result-aggregator
    trigger: (?m)^/test( | .* )e2e-aws,?($|\s.*)
  - agent: kubernetes
    always_run: true
    branches:
    - ^release-4\.14$
    - ^release-4\.14-
<<<<<<< HEAD
    cluster: build06
=======
    cluster: build03
>>>>>>> 635a2bef
    context: ci/prow/e2e-aws-upgrade
    decorate: true
    decoration_config:
      oauth_token_secret:
        key: oauth
        name: github-credentials-openshift-ci-robot-private-git-cloner
    hidden: true
    labels:
      ci-operator.openshift.io/cloud: aws
      ci-operator.openshift.io/cloud-cluster-profile: aws
      ci.openshift.io/generator: prowgen
      pj-rehearse.openshift.io/can-be-rehearsed: "true"
    name: pull-ci-openshift-priv-cluster-update-keys-release-4.14-e2e-aws-upgrade
    path_alias: github.com/openshift/cluster-update-keys
    rerun_command: /test e2e-aws-upgrade
    spec:
      containers:
      - args:
        - --gcs-upload-secret=/secrets/gcs/service-account.json
        - --image-import-pull-secret=/etc/pull-secret/.dockerconfigjson
        - --lease-server-credentials-file=/etc/boskos/credentials
        - --oauth-token-path=/usr/local/github-credentials/oauth
        - --report-credentials-file=/etc/report/credentials
        - --secret-dir=/secrets/ci-pull-credentials
        - --target=e2e-aws-upgrade
        command:
        - ci-operator
        image: ci-operator:latest
        imagePullPolicy: Always
        name: ""
        resources:
          requests:
            cpu: 10m
        volumeMounts:
        - mountPath: /etc/boskos
          name: boskos
          readOnly: true
        - mountPath: /secrets/ci-pull-credentials
          name: ci-pull-credentials
          readOnly: true
        - mountPath: /secrets/gcs
          name: gcs-credentials
          readOnly: true
        - mountPath: /usr/local/github-credentials
          name: github-credentials-openshift-ci-robot-private-git-cloner
          readOnly: true
        - mountPath: /secrets/manifest-tool
          name: manifest-tool-local-pusher
          readOnly: true
        - mountPath: /etc/pull-secret
          name: pull-secret
          readOnly: true
        - mountPath: /etc/report
          name: result-aggregator
          readOnly: true
      serviceAccountName: ci-operator
      volumes:
      - name: boskos
        secret:
          items:
          - key: credentials
            path: credentials
          secretName: boskos-credentials
      - name: ci-pull-credentials
        secret:
          secretName: ci-pull-credentials
      - name: manifest-tool-local-pusher
        secret:
          secretName: manifest-tool-local-pusher
      - name: pull-secret
        secret:
          secretName: registry-pull-credentials
      - name: result-aggregator
        secret:
          secretName: result-aggregator
    trigger: (?m)^/test( | .* )e2e-aws-upgrade,?($|\s.*)
  - agent: kubernetes
    always_run: true
    branches:
    - ^release-4\.14$
    - ^release-4\.14-
    cluster: build06
    context: ci/prow/images
    decorate: true
    decoration_config:
      oauth_token_secret:
        key: oauth
        name: github-credentials-openshift-ci-robot-private-git-cloner
    hidden: true
    labels:
      ci.openshift.io/generator: prowgen
      pj-rehearse.openshift.io/can-be-rehearsed: "true"
    name: pull-ci-openshift-priv-cluster-update-keys-release-4.14-images
    path_alias: github.com/openshift/cluster-update-keys
    rerun_command: /test images
    spec:
      containers:
      - args:
        - --gcs-upload-secret=/secrets/gcs/service-account.json
        - --image-import-pull-secret=/etc/pull-secret/.dockerconfigjson
        - --oauth-token-path=/usr/local/github-credentials/oauth
        - --report-credentials-file=/etc/report/credentials
        - --target=[images]
        command:
        - ci-operator
        image: ci-operator:latest
        imagePullPolicy: Always
        name: ""
        resources:
          requests:
            cpu: 10m
        volumeMounts:
        - mountPath: /secrets/gcs
          name: gcs-credentials
          readOnly: true
        - mountPath: /usr/local/github-credentials
          name: github-credentials-openshift-ci-robot-private-git-cloner
          readOnly: true
        - mountPath: /secrets/manifest-tool
          name: manifest-tool-local-pusher
          readOnly: true
        - mountPath: /etc/pull-secret
          name: pull-secret
          readOnly: true
        - mountPath: /etc/report
          name: result-aggregator
          readOnly: true
      serviceAccountName: ci-operator
      volumes:
      - name: manifest-tool-local-pusher
        secret:
          secretName: manifest-tool-local-pusher
      - name: pull-secret
        secret:
          secretName: registry-pull-credentials
      - name: result-aggregator
        secret:
          secretName: result-aggregator
    trigger: (?m)^/test( | .* )images,?($|\s.*)<|MERGE_RESOLUTION|>--- conflicted
+++ resolved
@@ -5,11 +5,7 @@
     branches:
     - ^release-4\.14$
     - ^release-4\.14-
-<<<<<<< HEAD
-    cluster: build06
-=======
     cluster: build03
->>>>>>> 635a2bef
     context: ci/prow/e2e-aws
     decorate: true
     decoration_config:
@@ -91,11 +87,7 @@
     branches:
     - ^release-4\.14$
     - ^release-4\.14-
-<<<<<<< HEAD
-    cluster: build06
-=======
     cluster: build03
->>>>>>> 635a2bef
     context: ci/prow/e2e-aws-upgrade
     decorate: true
     decoration_config:
@@ -177,7 +169,7 @@
     branches:
     - ^release-4\.14$
     - ^release-4\.14-
-    cluster: build06
+    cluster: build01
     context: ci/prow/images
     decorate: true
     decoration_config:
