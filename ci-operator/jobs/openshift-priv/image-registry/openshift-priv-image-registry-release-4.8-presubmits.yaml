--- conflicted
+++ resolved
@@ -88,11 +88,7 @@
     branches:
     - ^release-4\.8$
     - ^release-4\.8-
-<<<<<<< HEAD
-    cluster: build06
-=======
-    cluster: build10
->>>>>>> 635a2bef
+    cluster: build10
     context: ci/prow/e2e-aws
     decorate: true
     decoration_config:
@@ -175,11 +171,7 @@
     branches:
     - ^release-4\.8$
     - ^release-4\.8-
-<<<<<<< HEAD
-    cluster: build06
-=======
-    cluster: build10
->>>>>>> 635a2bef
+    cluster: build10
     context: ci/prow/e2e-aws-image-registry
     decorate: true
     decoration_config:
@@ -262,11 +254,7 @@
     branches:
     - ^release-4\.8$
     - ^release-4\.8-
-<<<<<<< HEAD
-    cluster: build06
-=======
-    cluster: build10
->>>>>>> 635a2bef
+    cluster: build10
     context: ci/prow/e2e-aws-upgrade
     decorate: true
     decoration_config:
