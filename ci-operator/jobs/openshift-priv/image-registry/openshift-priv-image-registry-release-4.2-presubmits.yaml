presubmits:
  openshift-priv/image-registry:
  - agent: kubernetes
    always_run: true
    branches:
    - ^release-4\.2$
    - ^release-4\.2-
<<<<<<< HEAD
    cluster: build06
=======
    cluster: build03
>>>>>>> 635a2bef
    context: ci/prow/e2e-aws
    decorate: true
    decoration_config:
      skip_cloning: true
    hidden: true
    labels:
      ci-operator.openshift.io/cloud: aws
      ci-operator.openshift.io/cloud-cluster-profile: aws
      ci.openshift.io/generator: prowgen
      pj-rehearse.openshift.io/can-be-rehearsed: "true"
    name: pull-ci-openshift-priv-image-registry-release-4.2-e2e-aws
    path_alias: github.com/openshift/image-registry
    rerun_command: /test e2e-aws
    spec:
      containers:
      - args:
        - --gcs-upload-secret=/secrets/gcs/service-account.json
        - --image-import-pull-secret=/etc/pull-secret/.dockerconfigjson
        - --lease-server-credentials-file=/etc/boskos/credentials
        - --oauth-token-path=/usr/local/github-credentials/oauth
        - --report-credentials-file=/etc/report/credentials
        - --secret-dir=/secrets/ci-pull-credentials
        - --target=e2e-aws
        command:
        - ci-operator
        image: ci-operator:latest
        imagePullPolicy: Always
        name: ""
        resources:
          requests:
            cpu: 10m
        volumeMounts:
        - mountPath: /etc/boskos
          name: boskos
          readOnly: true
        - mountPath: /secrets/ci-pull-credentials
          name: ci-pull-credentials
          readOnly: true
        - mountPath: /secrets/gcs
          name: gcs-credentials
          readOnly: true
        - mountPath: /usr/local/github-credentials
          name: github-credentials-openshift-ci-robot-private-git-cloner
          readOnly: true
        - mountPath: /secrets/manifest-tool
          name: manifest-tool-local-pusher
          readOnly: true
        - mountPath: /etc/pull-secret
          name: pull-secret
          readOnly: true
        - mountPath: /etc/report
          name: result-aggregator
          readOnly: true
      serviceAccountName: ci-operator
      volumes:
      - name: boskos
        secret:
          items:
          - key: credentials
            path: credentials
          secretName: boskos-credentials
      - name: ci-pull-credentials
        secret:
          secretName: ci-pull-credentials
      - name: github-credentials-openshift-ci-robot-private-git-cloner
        secret:
          secretName: github-credentials-openshift-ci-robot-private-git-cloner
      - name: manifest-tool-local-pusher
        secret:
          secretName: manifest-tool-local-pusher
      - name: pull-secret
        secret:
          secretName: registry-pull-credentials
      - name: result-aggregator
        secret:
          secretName: result-aggregator
    trigger: (?m)^/test( | .* )e2e-aws,?($|\s.*)
  - agent: kubernetes
    always_run: true
    branches:
    - ^release-4\.2$
    - ^release-4\.2-
<<<<<<< HEAD
    cluster: build06
=======
    cluster: build03
>>>>>>> 635a2bef
    context: ci/prow/e2e-aws-image-registry
    decorate: true
    decoration_config:
      skip_cloning: true
    hidden: true
    labels:
      ci-operator.openshift.io/cloud: aws
      ci-operator.openshift.io/cloud-cluster-profile: aws
      ci.openshift.io/generator: prowgen
      pj-rehearse.openshift.io/can-be-rehearsed: "true"
    name: pull-ci-openshift-priv-image-registry-release-4.2-e2e-aws-image-registry
    path_alias: github.com/openshift/image-registry
    rerun_command: /test e2e-aws-image-registry
    spec:
      containers:
      - args:
        - --gcs-upload-secret=/secrets/gcs/service-account.json
        - --image-import-pull-secret=/etc/pull-secret/.dockerconfigjson
        - --lease-server-credentials-file=/etc/boskos/credentials
        - --oauth-token-path=/usr/local/github-credentials/oauth
        - --report-credentials-file=/etc/report/credentials
        - --secret-dir=/secrets/ci-pull-credentials
        - --target=e2e-aws-image-registry
        command:
        - ci-operator
        image: ci-operator:latest
        imagePullPolicy: Always
        name: ""
        resources:
          requests:
            cpu: 10m
        volumeMounts:
        - mountPath: /etc/boskos
          name: boskos
          readOnly: true
        - mountPath: /secrets/ci-pull-credentials
          name: ci-pull-credentials
          readOnly: true
        - mountPath: /secrets/gcs
          name: gcs-credentials
          readOnly: true
        - mountPath: /usr/local/github-credentials
          name: github-credentials-openshift-ci-robot-private-git-cloner
          readOnly: true
        - mountPath: /secrets/manifest-tool
          name: manifest-tool-local-pusher
          readOnly: true
        - mountPath: /etc/pull-secret
          name: pull-secret
          readOnly: true
        - mountPath: /etc/report
          name: result-aggregator
          readOnly: true
      serviceAccountName: ci-operator
      volumes:
      - name: boskos
        secret:
          items:
          - key: credentials
            path: credentials
          secretName: boskos-credentials
      - name: ci-pull-credentials
        secret:
          secretName: ci-pull-credentials
      - name: github-credentials-openshift-ci-robot-private-git-cloner
        secret:
          secretName: github-credentials-openshift-ci-robot-private-git-cloner
      - name: manifest-tool-local-pusher
        secret:
          secretName: manifest-tool-local-pusher
      - name: pull-secret
        secret:
          secretName: registry-pull-credentials
      - name: result-aggregator
        secret:
          secretName: result-aggregator
    trigger: (?m)^/test( | .* )e2e-aws-image-registry,?($|\s.*)
  - agent: kubernetes
    always_run: true
    branches:
    - ^release-4\.2$
    - ^release-4\.2-
<<<<<<< HEAD
    cluster: build06
=======
    cluster: build03
>>>>>>> 635a2bef
    context: ci/prow/e2e-aws-upgrade
    decorate: true
    decoration_config:
      skip_cloning: true
    hidden: true
    labels:
      ci-operator.openshift.io/cloud: aws
      ci-operator.openshift.io/cloud-cluster-profile: aws
      ci.openshift.io/generator: prowgen
      pj-rehearse.openshift.io/can-be-rehearsed: "true"
    name: pull-ci-openshift-priv-image-registry-release-4.2-e2e-aws-upgrade
    path_alias: github.com/openshift/image-registry
    rerun_command: /test e2e-aws-upgrade
    spec:
      containers:
      - args:
        - --gcs-upload-secret=/secrets/gcs/service-account.json
        - --image-import-pull-secret=/etc/pull-secret/.dockerconfigjson
        - --lease-server-credentials-file=/etc/boskos/credentials
        - --oauth-token-path=/usr/local/github-credentials/oauth
        - --report-credentials-file=/etc/report/credentials
        - --secret-dir=/secrets/ci-pull-credentials
        - --target=e2e-aws-upgrade
        command:
        - ci-operator
        image: ci-operator:latest
        imagePullPolicy: Always
        name: ""
        resources:
          requests:
            cpu: 10m
        volumeMounts:
        - mountPath: /etc/boskos
          name: boskos
          readOnly: true
        - mountPath: /secrets/ci-pull-credentials
          name: ci-pull-credentials
          readOnly: true
        - mountPath: /secrets/gcs
          name: gcs-credentials
          readOnly: true
        - mountPath: /usr/local/github-credentials
          name: github-credentials-openshift-ci-robot-private-git-cloner
          readOnly: true
        - mountPath: /secrets/manifest-tool
          name: manifest-tool-local-pusher
          readOnly: true
        - mountPath: /etc/pull-secret
          name: pull-secret
          readOnly: true
        - mountPath: /etc/report
          name: result-aggregator
          readOnly: true
      serviceAccountName: ci-operator
      volumes:
      - name: boskos
        secret:
          items:
          - key: credentials
            path: credentials
          secretName: boskos-credentials
      - name: ci-pull-credentials
        secret:
          secretName: ci-pull-credentials
      - name: github-credentials-openshift-ci-robot-private-git-cloner
        secret:
          secretName: github-credentials-openshift-ci-robot-private-git-cloner
      - name: manifest-tool-local-pusher
        secret:
          secretName: manifest-tool-local-pusher
      - name: pull-secret
        secret:
          secretName: registry-pull-credentials
      - name: result-aggregator
        secret:
          secretName: result-aggregator
    trigger: (?m)^/test( | .* )e2e-aws-upgrade,?($|\s.*)
  - agent: kubernetes
    always_run: true
    branches:
    - ^release-4\.2$
    - ^release-4\.2-
    cluster: build11
    context: ci/prow/images
    decorate: true
    decoration_config:
      skip_cloning: true
    hidden: true
    labels:
      ci.openshift.io/generator: prowgen
      pj-rehearse.openshift.io/can-be-rehearsed: "true"
    name: pull-ci-openshift-priv-image-registry-release-4.2-images
    path_alias: github.com/openshift/image-registry
    rerun_command: /test images
    spec:
      containers:
      - args:
        - --gcs-upload-secret=/secrets/gcs/service-account.json
        - --image-import-pull-secret=/etc/pull-secret/.dockerconfigjson
        - --oauth-token-path=/usr/local/github-credentials/oauth
        - --report-credentials-file=/etc/report/credentials
        - --target=[images]
        command:
        - ci-operator
        image: ci-operator:latest
        imagePullPolicy: Always
        name: ""
        resources:
          requests:
            cpu: 10m
        volumeMounts:
        - mountPath: /secrets/gcs
          name: gcs-credentials
          readOnly: true
        - mountPath: /usr/local/github-credentials
          name: github-credentials-openshift-ci-robot-private-git-cloner
          readOnly: true
        - mountPath: /secrets/manifest-tool
          name: manifest-tool-local-pusher
          readOnly: true
        - mountPath: /etc/pull-secret
          name: pull-secret
          readOnly: true
        - mountPath: /etc/report
          name: result-aggregator
          readOnly: true
      serviceAccountName: ci-operator
      volumes:
      - name: github-credentials-openshift-ci-robot-private-git-cloner
        secret:
          secretName: github-credentials-openshift-ci-robot-private-git-cloner
      - name: manifest-tool-local-pusher
        secret:
          secretName: manifest-tool-local-pusher
      - name: pull-secret
        secret:
          secretName: registry-pull-credentials
      - name: result-aggregator
        secret:
          secretName: result-aggregator
    trigger: (?m)^/test( | .* )images,?($|\s.*)
  - agent: kubernetes
    always_run: true
    branches:
    - ^release-4\.2$
    - ^release-4\.2-
    cluster: build11
    context: ci/prow/unit
    decorate: true
    decoration_config:
      skip_cloning: true
    hidden: true
    labels:
      ci.openshift.io/generator: prowgen
      pj-rehearse.openshift.io/can-be-rehearsed: "true"
    name: pull-ci-openshift-priv-image-registry-release-4.2-unit
    path_alias: github.com/openshift/image-registry
    rerun_command: /test unit
    spec:
      containers:
      - args:
        - --gcs-upload-secret=/secrets/gcs/service-account.json
        - --image-import-pull-secret=/etc/pull-secret/.dockerconfigjson
        - --oauth-token-path=/usr/local/github-credentials/oauth
        - --report-credentials-file=/etc/report/credentials
        - --target=unit
        command:
        - ci-operator
        image: ci-operator:latest
        imagePullPolicy: Always
        name: ""
        resources:
          requests:
            cpu: 10m
        volumeMounts:
        - mountPath: /secrets/gcs
          name: gcs-credentials
          readOnly: true
        - mountPath: /usr/local/github-credentials
          name: github-credentials-openshift-ci-robot-private-git-cloner
          readOnly: true
        - mountPath: /secrets/manifest-tool
          name: manifest-tool-local-pusher
          readOnly: true
        - mountPath: /etc/pull-secret
          name: pull-secret
          readOnly: true
        - mountPath: /etc/report
          name: result-aggregator
          readOnly: true
      serviceAccountName: ci-operator
      volumes:
      - name: github-credentials-openshift-ci-robot-private-git-cloner
        secret:
          secretName: github-credentials-openshift-ci-robot-private-git-cloner
      - name: manifest-tool-local-pusher
        secret:
          secretName: manifest-tool-local-pusher
      - name: pull-secret
        secret:
          secretName: registry-pull-credentials
      - name: result-aggregator
        secret:
          secretName: result-aggregator
    trigger: (?m)^/test( | .* )unit,?($|\s.*)
  - agent: kubernetes
    always_run: true
    branches:
    - ^release-4\.2$
    - ^release-4\.2-
    cluster: build11
    context: ci/prow/verify
    decorate: true
    decoration_config:
      skip_cloning: true
    hidden: true
    labels:
      ci.openshift.io/generator: prowgen
      pj-rehearse.openshift.io/can-be-rehearsed: "true"
    name: pull-ci-openshift-priv-image-registry-release-4.2-verify
    path_alias: github.com/openshift/image-registry
    rerun_command: /test verify
    spec:
      containers:
      - args:
        - --gcs-upload-secret=/secrets/gcs/service-account.json
        - --image-import-pull-secret=/etc/pull-secret/.dockerconfigjson
        - --oauth-token-path=/usr/local/github-credentials/oauth
        - --report-credentials-file=/etc/report/credentials
        - --target=verify
        command:
        - ci-operator
        image: ci-operator:latest
        imagePullPolicy: Always
        name: ""
        resources:
          requests:
            cpu: 10m
        volumeMounts:
        - mountPath: /secrets/gcs
          name: gcs-credentials
          readOnly: true
        - mountPath: /usr/local/github-credentials
          name: github-credentials-openshift-ci-robot-private-git-cloner
          readOnly: true
        - mountPath: /secrets/manifest-tool
          name: manifest-tool-local-pusher
          readOnly: true
        - mountPath: /etc/pull-secret
          name: pull-secret
          readOnly: true
        - mountPath: /etc/report
          name: result-aggregator
          readOnly: true
      serviceAccountName: ci-operator
      volumes:
      - name: github-credentials-openshift-ci-robot-private-git-cloner
        secret:
          secretName: github-credentials-openshift-ci-robot-private-git-cloner
      - name: manifest-tool-local-pusher
        secret:
          secretName: manifest-tool-local-pusher
      - name: pull-secret
        secret:
          secretName: registry-pull-credentials
      - name: result-aggregator
        secret:
          secretName: result-aggregator
    trigger: (?m)^/test( | .* )verify,?($|\s.*)<|MERGE_RESOLUTION|>--- conflicted
+++ resolved
@@ -5,11 +5,7 @@
     branches:
     - ^release-4\.2$
     - ^release-4\.2-
-<<<<<<< HEAD
-    cluster: build06
-=======
     cluster: build03
->>>>>>> 635a2bef
     context: ci/prow/e2e-aws
     decorate: true
     decoration_config:
@@ -92,11 +88,7 @@
     branches:
     - ^release-4\.2$
     - ^release-4\.2-
-<<<<<<< HEAD
-    cluster: build06
-=======
     cluster: build03
->>>>>>> 635a2bef
     context: ci/prow/e2e-aws-image-registry
     decorate: true
     decoration_config:
@@ -179,11 +171,7 @@
     branches:
     - ^release-4\.2$
     - ^release-4\.2-
-<<<<<<< HEAD
-    cluster: build06
-=======
     cluster: build03
->>>>>>> 635a2bef
     context: ci/prow/e2e-aws-upgrade
     decorate: true
     decoration_config:
