presubmits:
  openshift-priv/cluster-nfd-operator:
  - agent: kubernetes
    always_run: true
    branches:
    - ^release-4\.8$
    - ^release-4\.8-
<<<<<<< HEAD
    cluster: build06
=======
    cluster: build11
>>>>>>> 635a2bef
    context: ci/prow/e2e-aws
    decorate: true
    decoration_config:
      skip_cloning: true
    hidden: true
    labels:
      ci-operator.openshift.io/cloud: aws
      ci-operator.openshift.io/cloud-cluster-profile: aws
      ci.openshift.io/generator: prowgen
      pj-rehearse.openshift.io/can-be-rehearsed: "true"
    name: pull-ci-openshift-priv-cluster-nfd-operator-release-4.8-e2e-aws
    path_alias: github.com/openshift/cluster-nfd-operator
    rerun_command: /test e2e-aws
    spec:
      containers:
      - args:
        - --gcs-upload-secret=/secrets/gcs/service-account.json
        - --image-import-pull-secret=/etc/pull-secret/.dockerconfigjson
        - --lease-server-credentials-file=/etc/boskos/credentials
        - --oauth-token-path=/usr/local/github-credentials/oauth
        - --report-credentials-file=/etc/report/credentials
        - --secret-dir=/secrets/ci-pull-credentials
        - --target=e2e-aws
        command:
        - ci-operator
        image: ci-operator:latest
        imagePullPolicy: Always
        name: ""
        resources:
          requests:
            cpu: 10m
        volumeMounts:
        - mountPath: /etc/boskos
          name: boskos
          readOnly: true
        - mountPath: /secrets/ci-pull-credentials
          name: ci-pull-credentials
          readOnly: true
        - mountPath: /secrets/gcs
          name: gcs-credentials
          readOnly: true
        - mountPath: /usr/local/github-credentials
          name: github-credentials-openshift-ci-robot-private-git-cloner
          readOnly: true
        - mountPath: /secrets/manifest-tool
          name: manifest-tool-local-pusher
          readOnly: true
        - mountPath: /etc/pull-secret
          name: pull-secret
          readOnly: true
        - mountPath: /etc/report
          name: result-aggregator
          readOnly: true
      serviceAccountName: ci-operator
      volumes:
      - name: boskos
        secret:
          items:
          - key: credentials
            path: credentials
          secretName: boskos-credentials
      - name: ci-pull-credentials
        secret:
          secretName: ci-pull-credentials
      - name: github-credentials-openshift-ci-robot-private-git-cloner
        secret:
          secretName: github-credentials-openshift-ci-robot-private-git-cloner
      - name: manifest-tool-local-pusher
        secret:
          secretName: manifest-tool-local-pusher
      - name: pull-secret
        secret:
          secretName: registry-pull-credentials
      - name: result-aggregator
        secret:
          secretName: result-aggregator
    trigger: (?m)^/test( | .* )e2e-aws,?($|\s.*)
  - agent: kubernetes
    always_run: true
    branches:
    - ^release-4\.8$
    - ^release-4\.8-
<<<<<<< HEAD
    cluster: build06
=======
    cluster: build11
>>>>>>> 635a2bef
    context: ci/prow/e2e-upgrade
    decorate: true
    decoration_config:
      skip_cloning: true
    hidden: true
    labels:
      ci-operator.openshift.io/cloud: aws
      ci-operator.openshift.io/cloud-cluster-profile: aws
      ci.openshift.io/generator: prowgen
      pj-rehearse.openshift.io/can-be-rehearsed: "true"
    name: pull-ci-openshift-priv-cluster-nfd-operator-release-4.8-e2e-upgrade
    path_alias: github.com/openshift/cluster-nfd-operator
    rerun_command: /test e2e-upgrade
    spec:
      containers:
      - args:
        - --gcs-upload-secret=/secrets/gcs/service-account.json
        - --image-import-pull-secret=/etc/pull-secret/.dockerconfigjson
        - --lease-server-credentials-file=/etc/boskos/credentials
        - --oauth-token-path=/usr/local/github-credentials/oauth
        - --report-credentials-file=/etc/report/credentials
        - --secret-dir=/secrets/ci-pull-credentials
        - --target=e2e-upgrade
        command:
        - ci-operator
        image: ci-operator:latest
        imagePullPolicy: Always
        name: ""
        resources:
          requests:
            cpu: 10m
        volumeMounts:
        - mountPath: /etc/boskos
          name: boskos
          readOnly: true
        - mountPath: /secrets/ci-pull-credentials
          name: ci-pull-credentials
          readOnly: true
        - mountPath: /secrets/gcs
          name: gcs-credentials
          readOnly: true
        - mountPath: /usr/local/github-credentials
          name: github-credentials-openshift-ci-robot-private-git-cloner
          readOnly: true
        - mountPath: /secrets/manifest-tool
          name: manifest-tool-local-pusher
          readOnly: true
        - mountPath: /etc/pull-secret
          name: pull-secret
          readOnly: true
        - mountPath: /etc/report
          name: result-aggregator
          readOnly: true
      serviceAccountName: ci-operator
      volumes:
      - name: boskos
        secret:
          items:
          - key: credentials
            path: credentials
          secretName: boskos-credentials
      - name: ci-pull-credentials
        secret:
          secretName: ci-pull-credentials
      - name: github-credentials-openshift-ci-robot-private-git-cloner
        secret:
          secretName: github-credentials-openshift-ci-robot-private-git-cloner
      - name: manifest-tool-local-pusher
        secret:
          secretName: manifest-tool-local-pusher
      - name: pull-secret
        secret:
          secretName: registry-pull-credentials
      - name: result-aggregator
        secret:
          secretName: result-aggregator
    trigger: (?m)^/test( | .* )e2e-upgrade,?($|\s.*)
  - agent: kubernetes
    always_run: true
    branches:
    - ^release-4\.8$
    - ^release-4\.8-
    cluster: build11
    context: ci/prow/images
    decorate: true
    decoration_config:
      skip_cloning: true
    hidden: true
    labels:
      ci.openshift.io/generator: prowgen
      pj-rehearse.openshift.io/can-be-rehearsed: "true"
    name: pull-ci-openshift-priv-cluster-nfd-operator-release-4.8-images
    path_alias: github.com/openshift/cluster-nfd-operator
    rerun_command: /test images
    spec:
      containers:
      - args:
        - --gcs-upload-secret=/secrets/gcs/service-account.json
        - --image-import-pull-secret=/etc/pull-secret/.dockerconfigjson
        - --oauth-token-path=/usr/local/github-credentials/oauth
        - --report-credentials-file=/etc/report/credentials
        - --target=[images]
        command:
        - ci-operator
        image: ci-operator:latest
        imagePullPolicy: Always
        name: ""
        resources:
          requests:
            cpu: 10m
        volumeMounts:
        - mountPath: /secrets/gcs
          name: gcs-credentials
          readOnly: true
        - mountPath: /usr/local/github-credentials
          name: github-credentials-openshift-ci-robot-private-git-cloner
          readOnly: true
        - mountPath: /secrets/manifest-tool
          name: manifest-tool-local-pusher
          readOnly: true
        - mountPath: /etc/pull-secret
          name: pull-secret
          readOnly: true
        - mountPath: /etc/report
          name: result-aggregator
          readOnly: true
      serviceAccountName: ci-operator
      volumes:
      - name: github-credentials-openshift-ci-robot-private-git-cloner
        secret:
          secretName: github-credentials-openshift-ci-robot-private-git-cloner
      - name: manifest-tool-local-pusher
        secret:
          secretName: manifest-tool-local-pusher
      - name: pull-secret
        secret:
          secretName: registry-pull-credentials
      - name: result-aggregator
        secret:
          secretName: result-aggregator
    trigger: (?m)^/test( | .* )images,?($|\s.*)
  - agent: kubernetes
    always_run: true
    branches:
    - ^release-4\.8$
    - ^release-4\.8-
    cluster: build11
    context: ci/prow/unit
    decorate: true
    decoration_config:
      skip_cloning: true
    hidden: true
    labels:
      ci.openshift.io/generator: prowgen
      pj-rehearse.openshift.io/can-be-rehearsed: "true"
    name: pull-ci-openshift-priv-cluster-nfd-operator-release-4.8-unit
    path_alias: github.com/openshift/cluster-nfd-operator
    rerun_command: /test unit
    spec:
      containers:
      - args:
        - --gcs-upload-secret=/secrets/gcs/service-account.json
        - --image-import-pull-secret=/etc/pull-secret/.dockerconfigjson
        - --oauth-token-path=/usr/local/github-credentials/oauth
        - --report-credentials-file=/etc/report/credentials
        - --target=unit
        command:
        - ci-operator
        image: ci-operator:latest
        imagePullPolicy: Always
        name: ""
        resources:
          requests:
            cpu: 10m
        volumeMounts:
        - mountPath: /secrets/gcs
          name: gcs-credentials
          readOnly: true
        - mountPath: /usr/local/github-credentials
          name: github-credentials-openshift-ci-robot-private-git-cloner
          readOnly: true
        - mountPath: /secrets/manifest-tool
          name: manifest-tool-local-pusher
          readOnly: true
        - mountPath: /etc/pull-secret
          name: pull-secret
          readOnly: true
        - mountPath: /etc/report
          name: result-aggregator
          readOnly: true
      serviceAccountName: ci-operator
      volumes:
      - name: github-credentials-openshift-ci-robot-private-git-cloner
        secret:
          secretName: github-credentials-openshift-ci-robot-private-git-cloner
      - name: manifest-tool-local-pusher
        secret:
          secretName: manifest-tool-local-pusher
      - name: pull-secret
        secret:
          secretName: registry-pull-credentials
      - name: result-aggregator
        secret:
          secretName: result-aggregator
    trigger: (?m)^/test( | .* )unit,?($|\s.*)
  - agent: kubernetes
    always_run: true
    branches:
    - ^release-4\.8$
    - ^release-4\.8-
    cluster: build11
    context: ci/prow/verify
    decorate: true
    decoration_config:
      skip_cloning: true
    hidden: true
    labels:
      ci.openshift.io/generator: prowgen
      pj-rehearse.openshift.io/can-be-rehearsed: "true"
    name: pull-ci-openshift-priv-cluster-nfd-operator-release-4.8-verify
    path_alias: github.com/openshift/cluster-nfd-operator
    rerun_command: /test verify
    spec:
      containers:
      - args:
        - --gcs-upload-secret=/secrets/gcs/service-account.json
        - --image-import-pull-secret=/etc/pull-secret/.dockerconfigjson
        - --oauth-token-path=/usr/local/github-credentials/oauth
        - --report-credentials-file=/etc/report/credentials
        - --target=verify
        command:
        - ci-operator
        image: ci-operator:latest
        imagePullPolicy: Always
        name: ""
        resources:
          requests:
            cpu: 10m
        volumeMounts:
        - mountPath: /secrets/gcs
          name: gcs-credentials
          readOnly: true
        - mountPath: /usr/local/github-credentials
          name: github-credentials-openshift-ci-robot-private-git-cloner
          readOnly: true
        - mountPath: /secrets/manifest-tool
          name: manifest-tool-local-pusher
          readOnly: true
        - mountPath: /etc/pull-secret
          name: pull-secret
          readOnly: true
        - mountPath: /etc/report
          name: result-aggregator
          readOnly: true
      serviceAccountName: ci-operator
      volumes:
      - name: github-credentials-openshift-ci-robot-private-git-cloner
        secret:
          secretName: github-credentials-openshift-ci-robot-private-git-cloner
      - name: manifest-tool-local-pusher
        secret:
          secretName: manifest-tool-local-pusher
      - name: pull-secret
        secret:
          secretName: registry-pull-credentials
      - name: result-aggregator
        secret:
          secretName: result-aggregator
    trigger: (?m)^/test( | .* )verify,?($|\s.*)<|MERGE_RESOLUTION|>--- conflicted
+++ resolved
@@ -5,11 +5,7 @@
     branches:
     - ^release-4\.8$
     - ^release-4\.8-
-<<<<<<< HEAD
-    cluster: build06
-=======
-    cluster: build11
->>>>>>> 635a2bef
+    cluster: build11
     context: ci/prow/e2e-aws
     decorate: true
     decoration_config:
@@ -92,11 +88,7 @@
     branches:
     - ^release-4\.8$
     - ^release-4\.8-
-<<<<<<< HEAD
-    cluster: build06
-=======
-    cluster: build11
->>>>>>> 635a2bef
+    cluster: build11
     context: ci/prow/e2e-upgrade
     decorate: true
     decoration_config:
