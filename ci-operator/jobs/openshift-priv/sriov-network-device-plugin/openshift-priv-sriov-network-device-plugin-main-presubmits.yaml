--- conflicted
+++ resolved
@@ -5,11 +5,7 @@
     branches:
     - ^main$
     - ^main-
-<<<<<<< HEAD
-    cluster: build06
-=======
-    cluster: build10
->>>>>>> 635a2bef
+    cluster: build10
     context: ci/prow/e2e-aws
     decorate: true
     decoration_config:
@@ -91,7 +87,7 @@
     branches:
     - ^main$
     - ^main-
-    cluster: build06
+    cluster: build10
     context: ci/prow/images
     decorate: true
     decoration_config:
@@ -154,7 +150,7 @@
     branches:
     - ^main$
     - ^main-
-    cluster: build06
+    cluster: build10
     context: ci/prow/security
     decorate: true
     decoration_config:
@@ -225,7 +221,7 @@
     branches:
     - ^main$
     - ^main-
-    cluster: build06
+    cluster: build10
     context: ci/prow/unit-test
     decorate: true
     decoration_config:
