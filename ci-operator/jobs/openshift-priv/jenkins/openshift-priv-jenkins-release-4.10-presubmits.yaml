--- conflicted
+++ resolved
@@ -5,11 +5,7 @@
     branches:
     - ^release-4\.10$
     - ^release-4\.10-
-<<<<<<< HEAD
-    cluster: build06
-=======
     cluster: build03
->>>>>>> 635a2bef
     context: ci/prow/e2e-aws
     decorate: true
     decoration_config:
@@ -92,11 +88,7 @@
     branches:
     - ^release-4\.10$
     - ^release-4\.10-
-<<<<<<< HEAD
-    cluster: build06
-=======
     cluster: build03
->>>>>>> 635a2bef
     context: ci/prow/e2e-aws-jenkins-client-plugin
     decorate: true
     decoration_config:
@@ -179,11 +171,7 @@
     branches:
     - ^release-4\.10$
     - ^release-4\.10-
-<<<<<<< HEAD
-    cluster: build06
-=======
     cluster: build03
->>>>>>> 635a2bef
     context: ci/prow/e2e-aws-jenkins-sync-plugin
     decorate: true
     decoration_config:
