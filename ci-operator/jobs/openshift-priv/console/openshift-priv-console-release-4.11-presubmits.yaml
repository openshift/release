presubmits:
  openshift-priv/console:
  - agent: kubernetes
    always_run: true
    branches:
    - ^release-4\.11$
    - ^release-4\.11-
    cluster: build10
    context: ci/prow/analyze
    decorate: true
    decoration_config:
      oauth_token_secret:
        key: oauth
        name: github-credentials-openshift-ci-robot-private-git-cloner
    hidden: true
    labels:
      ci.openshift.io/generator: prowgen
      pj-rehearse.openshift.io/can-be-rehearsed: "true"
    name: pull-ci-openshift-priv-console-release-4.11-analyze
    path_alias: github.com/openshift/console
    rerun_command: /test analyze
    spec:
      containers:
      - args:
        - --gcs-upload-secret=/secrets/gcs/service-account.json
        - --image-import-pull-secret=/etc/pull-secret/.dockerconfigjson
        - --oauth-token-path=/usr/local/github-credentials/oauth
        - --report-credentials-file=/etc/report/credentials
        - --target=analyze
        command:
        - ci-operator
        image: ci-operator:latest
        imagePullPolicy: Always
        name: ""
        resources:
          requests:
            cpu: 10m
        volumeMounts:
        - mountPath: /secrets/gcs
          name: gcs-credentials
          readOnly: true
        - mountPath: /usr/local/github-credentials
          name: github-credentials-openshift-ci-robot-private-git-cloner
          readOnly: true
        - mountPath: /secrets/manifest-tool
          name: manifest-tool-local-pusher
          readOnly: true
        - mountPath: /etc/pull-secret
          name: pull-secret
          readOnly: true
        - mountPath: /etc/report
          name: result-aggregator
          readOnly: true
      serviceAccountName: ci-operator
      volumes:
      - name: manifest-tool-local-pusher
        secret:
          secretName: manifest-tool-local-pusher
      - name: pull-secret
        secret:
          secretName: registry-pull-credentials
      - name: result-aggregator
        secret:
          secretName: result-aggregator
    trigger: (?m)^/test( | .* )analyze,?($|\s.*)
  - agent: kubernetes
    always_run: true
    branches:
    - ^release-4\.11$
    - ^release-4\.11-
    cluster: build10
    context: ci/prow/backend
    decorate: true
    decoration_config:
      oauth_token_secret:
        key: oauth
        name: github-credentials-openshift-ci-robot-private-git-cloner
    hidden: true
    labels:
      ci.openshift.io/generator: prowgen
      pj-rehearse.openshift.io/can-be-rehearsed: "true"
    name: pull-ci-openshift-priv-console-release-4.11-backend
    path_alias: github.com/openshift/console
    rerun_command: /test backend
    spec:
      containers:
      - args:
        - --gcs-upload-secret=/secrets/gcs/service-account.json
        - --image-import-pull-secret=/etc/pull-secret/.dockerconfigjson
        - --oauth-token-path=/usr/local/github-credentials/oauth
        - --report-credentials-file=/etc/report/credentials
        - --target=backend
        command:
        - ci-operator
        image: ci-operator:latest
        imagePullPolicy: Always
        name: ""
        resources:
          requests:
            cpu: 10m
        volumeMounts:
        - mountPath: /secrets/gcs
          name: gcs-credentials
          readOnly: true
        - mountPath: /usr/local/github-credentials
          name: github-credentials-openshift-ci-robot-private-git-cloner
          readOnly: true
        - mountPath: /secrets/manifest-tool
          name: manifest-tool-local-pusher
          readOnly: true
        - mountPath: /etc/pull-secret
          name: pull-secret
          readOnly: true
        - mountPath: /etc/report
          name: result-aggregator
          readOnly: true
      serviceAccountName: ci-operator
      volumes:
      - name: manifest-tool-local-pusher
        secret:
          secretName: manifest-tool-local-pusher
      - name: pull-secret
        secret:
          secretName: registry-pull-credentials
      - name: result-aggregator
        secret:
          secretName: result-aggregator
    trigger: (?m)^/test( | .* )backend,?($|\s.*)
  - agent: kubernetes
    always_run: false
    branches:
    - ^release-4\.11$
    - ^release-4\.11-
<<<<<<< HEAD
    cluster: build06
=======
    cluster: build10
>>>>>>> 635a2bef
    context: ci/prow/ceph-storage-plugin
    decorate: true
    decoration_config:
      oauth_token_secret:
        key: oauth
        name: github-credentials-openshift-ci-robot-private-git-cloner
    hidden: true
    labels:
      ci-operator.openshift.io/cloud: aws
      ci-operator.openshift.io/cloud-cluster-profile: aws
      ci.openshift.io/generator: prowgen
      pj-rehearse.openshift.io/can-be-rehearsed: "true"
    name: pull-ci-openshift-priv-console-release-4.11-ceph-storage-plugin
    path_alias: github.com/openshift/console
    rerun_command: /test ceph-storage-plugin
    run_if_changed: frontend/packages/ceph-storage-plugin
    spec:
      containers:
      - args:
        - --gcs-upload-secret=/secrets/gcs/service-account.json
        - --image-import-pull-secret=/etc/pull-secret/.dockerconfigjson
        - --lease-server-credentials-file=/etc/boskos/credentials
        - --oauth-token-path=/usr/local/github-credentials/oauth
        - --report-credentials-file=/etc/report/credentials
        - --secret-dir=/secrets/ci-pull-credentials
        - --target=ceph-storage-plugin
        command:
        - ci-operator
        image: ci-operator:latest
        imagePullPolicy: Always
        name: ""
        resources:
          requests:
            cpu: 10m
        volumeMounts:
        - mountPath: /etc/boskos
          name: boskos
          readOnly: true
        - mountPath: /secrets/ci-pull-credentials
          name: ci-pull-credentials
          readOnly: true
        - mountPath: /secrets/gcs
          name: gcs-credentials
          readOnly: true
        - mountPath: /usr/local/github-credentials
          name: github-credentials-openshift-ci-robot-private-git-cloner
          readOnly: true
        - mountPath: /secrets/manifest-tool
          name: manifest-tool-local-pusher
          readOnly: true
        - mountPath: /etc/pull-secret
          name: pull-secret
          readOnly: true
        - mountPath: /etc/report
          name: result-aggregator
          readOnly: true
      serviceAccountName: ci-operator
      volumes:
      - name: boskos
        secret:
          items:
          - key: credentials
            path: credentials
          secretName: boskos-credentials
      - name: ci-pull-credentials
        secret:
          secretName: ci-pull-credentials
      - name: manifest-tool-local-pusher
        secret:
          secretName: manifest-tool-local-pusher
      - name: pull-secret
        secret:
          secretName: registry-pull-credentials
      - name: result-aggregator
        secret:
          secretName: result-aggregator
    trigger: (?m)^/test( | .* )ceph-storage-plugin,?($|\s.*)
  - agent: kubernetes
    always_run: true
    branches:
    - ^release-4\.11$
    - ^release-4\.11-
    cluster: build02
    context: ci/prow/e2e-gcp-console
    decorate: true
    decoration_config:
      oauth_token_secret:
        key: oauth
        name: github-credentials-openshift-ci-robot-private-git-cloner
    hidden: true
    labels:
      ci-operator.openshift.io/cloud: gcp
      ci-operator.openshift.io/cloud-cluster-profile: gcp-3
      ci.openshift.io/generator: prowgen
      pj-rehearse.openshift.io/can-be-rehearsed: "true"
    name: pull-ci-openshift-priv-console-release-4.11-e2e-gcp-console
    path_alias: github.com/openshift/console
    rerun_command: /test e2e-gcp-console
    spec:
      containers:
      - args:
        - --gcs-upload-secret=/secrets/gcs/service-account.json
        - --image-import-pull-secret=/etc/pull-secret/.dockerconfigjson
        - --lease-server-credentials-file=/etc/boskos/credentials
        - --oauth-token-path=/usr/local/github-credentials/oauth
        - --report-credentials-file=/etc/report/credentials
        - --secret-dir=/secrets/ci-pull-credentials
        - --target=e2e-gcp-console
        command:
        - ci-operator
        image: ci-operator:latest
        imagePullPolicy: Always
        name: ""
        resources:
          requests:
            cpu: 10m
        volumeMounts:
        - mountPath: /etc/boskos
          name: boskos
          readOnly: true
        - mountPath: /secrets/ci-pull-credentials
          name: ci-pull-credentials
          readOnly: true
        - mountPath: /secrets/gcs
          name: gcs-credentials
          readOnly: true
        - mountPath: /usr/local/github-credentials
          name: github-credentials-openshift-ci-robot-private-git-cloner
          readOnly: true
        - mountPath: /secrets/manifest-tool
          name: manifest-tool-local-pusher
          readOnly: true
        - mountPath: /etc/pull-secret
          name: pull-secret
          readOnly: true
        - mountPath: /etc/report
          name: result-aggregator
          readOnly: true
      serviceAccountName: ci-operator
      volumes:
      - name: boskos
        secret:
          items:
          - key: credentials
            path: credentials
          secretName: boskos-credentials
      - name: ci-pull-credentials
        secret:
          secretName: ci-pull-credentials
      - name: manifest-tool-local-pusher
        secret:
          secretName: manifest-tool-local-pusher
      - name: pull-secret
        secret:
          secretName: registry-pull-credentials
      - name: result-aggregator
        secret:
          secretName: result-aggregator
    trigger: (?m)^/test( | .* )e2e-gcp-console,?($|\s.*)
  - agent: kubernetes
    always_run: true
    branches:
    - ^release-4\.11$
    - ^release-4\.11-
    cluster: build10
    context: ci/prow/frontend
    decorate: true
    decoration_config:
      oauth_token_secret:
        key: oauth
        name: github-credentials-openshift-ci-robot-private-git-cloner
    hidden: true
    labels:
      ci.openshift.io/generator: prowgen
      pj-rehearse.openshift.io/can-be-rehearsed: "true"
    name: pull-ci-openshift-priv-console-release-4.11-frontend
    path_alias: github.com/openshift/console
    rerun_command: /test frontend
    spec:
      containers:
      - args:
        - --gcs-upload-secret=/secrets/gcs/service-account.json
        - --image-import-pull-secret=/etc/pull-secret/.dockerconfigjson
        - --oauth-token-path=/usr/local/github-credentials/oauth
        - --report-credentials-file=/etc/report/credentials
        - --target=frontend
        command:
        - ci-operator
        image: ci-operator:latest
        imagePullPolicy: Always
        name: ""
        resources:
          requests:
            cpu: 10m
        volumeMounts:
        - mountPath: /secrets/gcs
          name: gcs-credentials
          readOnly: true
        - mountPath: /usr/local/github-credentials
          name: github-credentials-openshift-ci-robot-private-git-cloner
          readOnly: true
        - mountPath: /secrets/manifest-tool
          name: manifest-tool-local-pusher
          readOnly: true
        - mountPath: /etc/pull-secret
          name: pull-secret
          readOnly: true
        - mountPath: /etc/report
          name: result-aggregator
          readOnly: true
      serviceAccountName: ci-operator
      volumes:
      - name: manifest-tool-local-pusher
        secret:
          secretName: manifest-tool-local-pusher
      - name: pull-secret
        secret:
          secretName: registry-pull-credentials
      - name: result-aggregator
        secret:
          secretName: result-aggregator
    trigger: (?m)^/test( | .* )frontend,?($|\s.*)
  - agent: kubernetes
    always_run: true
    branches:
    - ^release-4\.11$
    - ^release-4\.11-
    cluster: build10
    context: ci/prow/images
    decorate: true
    decoration_config:
      oauth_token_secret:
        key: oauth
        name: github-credentials-openshift-ci-robot-private-git-cloner
    hidden: true
    labels:
      ci.openshift.io/generator: prowgen
      pj-rehearse.openshift.io/can-be-rehearsed: "true"
    name: pull-ci-openshift-priv-console-release-4.11-images
    path_alias: github.com/openshift/console
    rerun_command: /test images
    spec:
      containers:
      - args:
        - --gcs-upload-secret=/secrets/gcs/service-account.json
        - --image-import-pull-secret=/etc/pull-secret/.dockerconfigjson
        - --oauth-token-path=/usr/local/github-credentials/oauth
        - --report-credentials-file=/etc/report/credentials
        - --target=[images]
        - --target=src
        command:
        - ci-operator
        image: ci-operator:latest
        imagePullPolicy: Always
        name: ""
        resources:
          requests:
            cpu: 10m
        volumeMounts:
        - mountPath: /secrets/gcs
          name: gcs-credentials
          readOnly: true
        - mountPath: /usr/local/github-credentials
          name: github-credentials-openshift-ci-robot-private-git-cloner
          readOnly: true
        - mountPath: /secrets/manifest-tool
          name: manifest-tool-local-pusher
          readOnly: true
        - mountPath: /etc/pull-secret
          name: pull-secret
          readOnly: true
        - mountPath: /etc/report
          name: result-aggregator
          readOnly: true
      serviceAccountName: ci-operator
      volumes:
      - name: manifest-tool-local-pusher
        secret:
          secretName: manifest-tool-local-pusher
      - name: pull-secret
        secret:
          secretName: registry-pull-credentials
      - name: result-aggregator
        secret:
          secretName: result-aggregator
    trigger: (?m)^/test( | .* )images,?($|\s.*)
  - agent: kubernetes
    always_run: false
    branches:
    - ^release-4\.11$
    - ^release-4\.11-
    cluster: build10
    context: ci/prow/kubevirt-plugin
    decorate: true
    decoration_config:
      oauth_token_secret:
        key: oauth
        name: github-credentials-openshift-ci-robot-private-git-cloner
    hidden: true
    labels:
      ci-operator.openshift.io/cloud: azure4
      ci-operator.openshift.io/cloud-cluster-profile: azure-virtualization
      ci.openshift.io/generator: prowgen
      pj-rehearse.openshift.io/can-be-rehearsed: "true"
    name: pull-ci-openshift-priv-console-release-4.11-kubevirt-plugin
    path_alias: github.com/openshift/console
    rerun_command: /test kubevirt-plugin
    run_if_changed: frontend/packages/kubevirt-plugin
    spec:
      containers:
      - args:
        - --gcs-upload-secret=/secrets/gcs/service-account.json
        - --image-import-pull-secret=/etc/pull-secret/.dockerconfigjson
        - --lease-server-credentials-file=/etc/boskos/credentials
        - --oauth-token-path=/usr/local/github-credentials/oauth
        - --report-credentials-file=/etc/report/credentials
        - --secret-dir=/secrets/ci-pull-credentials
        - --target=kubevirt-plugin
        command:
        - ci-operator
        image: ci-operator:latest
        imagePullPolicy: Always
        name: ""
        resources:
          requests:
            cpu: 10m
        volumeMounts:
        - mountPath: /etc/boskos
          name: boskos
          readOnly: true
        - mountPath: /secrets/ci-pull-credentials
          name: ci-pull-credentials
          readOnly: true
        - mountPath: /secrets/gcs
          name: gcs-credentials
          readOnly: true
        - mountPath: /usr/local/github-credentials
          name: github-credentials-openshift-ci-robot-private-git-cloner
          readOnly: true
        - mountPath: /secrets/manifest-tool
          name: manifest-tool-local-pusher
          readOnly: true
        - mountPath: /etc/pull-secret
          name: pull-secret
          readOnly: true
        - mountPath: /etc/report
          name: result-aggregator
          readOnly: true
      serviceAccountName: ci-operator
      volumes:
      - name: boskos
        secret:
          items:
          - key: credentials
            path: credentials
          secretName: boskos-credentials
      - name: ci-pull-credentials
        secret:
          secretName: ci-pull-credentials
      - name: manifest-tool-local-pusher
        secret:
          secretName: manifest-tool-local-pusher
      - name: pull-secret
        secret:
          secretName: registry-pull-credentials
      - name: result-aggregator
        secret:
          secretName: result-aggregator
    trigger: (?m)^/test( | .* )kubevirt-plugin,?($|\s.*)<|MERGE_RESOLUTION|>--- conflicted
+++ resolved
@@ -131,11 +131,7 @@
     branches:
     - ^release-4\.11$
     - ^release-4\.11-
-<<<<<<< HEAD
-    cluster: build06
-=======
     cluster: build10
->>>>>>> 635a2bef
     context: ci/prow/ceph-storage-plugin
     decorate: true
     decoration_config:
