presubmits:
  openshift-priv/cluster-etcd-operator:
  - agent: kubernetes
    always_run: true
    branches:
    - ^release-4\.6$
    - ^release-4\.6-
    cluster: build10
    context: ci/prow/configmap-scale
    decorate: true
    decoration_config:
      skip_cloning: true
    hidden: true
    labels:
      ci-operator.openshift.io/cloud: aws
      ci-operator.openshift.io/cloud-cluster-profile: aws
      ci.openshift.io/generator: prowgen
      pj-rehearse.openshift.io/can-be-rehearsed: "true"
    name: pull-ci-openshift-priv-cluster-etcd-operator-release-4.6-configmap-scale
    path_alias: github.com/openshift/cluster-etcd-operator
    rerun_command: /test configmap-scale
    spec:
      containers:
      - args:
        - --gcs-upload-secret=/secrets/gcs/service-account.json
        - --image-import-pull-secret=/etc/pull-secret/.dockerconfigjson
        - --lease-server-credentials-file=/etc/boskos/credentials
        - --oauth-token-path=/usr/local/github-credentials/oauth
        - --report-credentials-file=/etc/report/credentials
        - --secret-dir=/secrets/ci-pull-credentials
        - --target=configmap-scale
        command:
        - ci-operator
        image: ci-operator:latest
        imagePullPolicy: Always
        name: ""
        resources:
          requests:
            cpu: 10m
        volumeMounts:
        - mountPath: /etc/boskos
          name: boskos
          readOnly: true
        - mountPath: /secrets/ci-pull-credentials
          name: ci-pull-credentials
          readOnly: true
        - mountPath: /secrets/gcs
          name: gcs-credentials
          readOnly: true
        - mountPath: /usr/local/github-credentials
          name: github-credentials-openshift-ci-robot-private-git-cloner
          readOnly: true
        - mountPath: /secrets/manifest-tool
          name: manifest-tool-local-pusher
          readOnly: true
        - mountPath: /etc/pull-secret
          name: pull-secret
          readOnly: true
        - mountPath: /etc/report
          name: result-aggregator
          readOnly: true
      serviceAccountName: ci-operator
      volumes:
      - name: boskos
        secret:
          items:
          - key: credentials
            path: credentials
          secretName: boskos-credentials
      - name: ci-pull-credentials
        secret:
          secretName: ci-pull-credentials
      - name: github-credentials-openshift-ci-robot-private-git-cloner
        secret:
          secretName: github-credentials-openshift-ci-robot-private-git-cloner
      - name: manifest-tool-local-pusher
        secret:
          secretName: manifest-tool-local-pusher
      - name: pull-secret
        secret:
          secretName: registry-pull-credentials
      - name: result-aggregator
        secret:
          secretName: result-aggregator
    trigger: (?m)^/test( | .* )configmap-scale,?($|\s.*)
  - agent: kubernetes
    always_run: true
    branches:
    - ^release-4\.6$
    - ^release-4\.6-
    cluster: build02
    context: ci/prow/e2e-agnostic
    decorate: true
    decoration_config:
      skip_cloning: true
    hidden: true
    labels:
      ci-operator.openshift.io/cloud: gcp
      ci-operator.openshift.io/cloud-cluster-profile: gcp
      ci.openshift.io/generator: prowgen
      pj-rehearse.openshift.io/can-be-rehearsed: "true"
    name: pull-ci-openshift-priv-cluster-etcd-operator-release-4.6-e2e-agnostic
    path_alias: github.com/openshift/cluster-etcd-operator
    rerun_command: /test e2e-agnostic
    spec:
      containers:
      - args:
        - --gcs-upload-secret=/secrets/gcs/service-account.json
        - --image-import-pull-secret=/etc/pull-secret/.dockerconfigjson
        - --lease-server-credentials-file=/etc/boskos/credentials
        - --oauth-token-path=/usr/local/github-credentials/oauth
        - --report-credentials-file=/etc/report/credentials
        - --secret-dir=/secrets/ci-pull-credentials
        - --target=e2e-agnostic
        command:
        - ci-operator
        image: ci-operator:latest
        imagePullPolicy: Always
        name: ""
        resources:
          requests:
            cpu: 10m
        volumeMounts:
        - mountPath: /etc/boskos
          name: boskos
          readOnly: true
        - mountPath: /secrets/ci-pull-credentials
          name: ci-pull-credentials
          readOnly: true
        - mountPath: /secrets/gcs
          name: gcs-credentials
          readOnly: true
        - mountPath: /usr/local/github-credentials
          name: github-credentials-openshift-ci-robot-private-git-cloner
          readOnly: true
        - mountPath: /secrets/manifest-tool
          name: manifest-tool-local-pusher
          readOnly: true
        - mountPath: /etc/pull-secret
          name: pull-secret
          readOnly: true
        - mountPath: /etc/report
          name: result-aggregator
          readOnly: true
      serviceAccountName: ci-operator
      volumes:
      - name: boskos
        secret:
          items:
          - key: credentials
            path: credentials
          secretName: boskos-credentials
      - name: ci-pull-credentials
        secret:
          secretName: ci-pull-credentials
      - name: github-credentials-openshift-ci-robot-private-git-cloner
        secret:
          secretName: github-credentials-openshift-ci-robot-private-git-cloner
      - name: manifest-tool-local-pusher
        secret:
          secretName: manifest-tool-local-pusher
      - name: pull-secret
        secret:
          secretName: registry-pull-credentials
      - name: result-aggregator
        secret:
          secretName: result-aggregator
    trigger: (?m)^/test( | .* )e2e-agnostic,?($|\s.*)
  - agent: kubernetes
    always_run: true
    branches:
    - ^release-4\.6$
    - ^release-4\.6-
    cluster: build02
    context: ci/prow/e2e-agnostic-upgrade
    decorate: true
    decoration_config:
      skip_cloning: true
    hidden: true
    labels:
      ci-operator.openshift.io/cloud: gcp
      ci-operator.openshift.io/cloud-cluster-profile: gcp-3
      ci.openshift.io/generator: prowgen
      pj-rehearse.openshift.io/can-be-rehearsed: "true"
    name: pull-ci-openshift-priv-cluster-etcd-operator-release-4.6-e2e-agnostic-upgrade
    path_alias: github.com/openshift/cluster-etcd-operator
    rerun_command: /test e2e-agnostic-upgrade
    spec:
      containers:
      - args:
        - --gcs-upload-secret=/secrets/gcs/service-account.json
        - --image-import-pull-secret=/etc/pull-secret/.dockerconfigjson
        - --lease-server-credentials-file=/etc/boskos/credentials
        - --oauth-token-path=/usr/local/github-credentials/oauth
        - --report-credentials-file=/etc/report/credentials
        - --secret-dir=/secrets/ci-pull-credentials
        - --target=e2e-agnostic-upgrade
        command:
        - ci-operator
        image: ci-operator:latest
        imagePullPolicy: Always
        name: ""
        resources:
          requests:
            cpu: 10m
        volumeMounts:
        - mountPath: /etc/boskos
          name: boskos
          readOnly: true
        - mountPath: /secrets/ci-pull-credentials
          name: ci-pull-credentials
          readOnly: true
        - mountPath: /secrets/gcs
          name: gcs-credentials
          readOnly: true
        - mountPath: /usr/local/github-credentials
          name: github-credentials-openshift-ci-robot-private-git-cloner
          readOnly: true
        - mountPath: /secrets/manifest-tool
          name: manifest-tool-local-pusher
          readOnly: true
        - mountPath: /etc/pull-secret
          name: pull-secret
          readOnly: true
        - mountPath: /etc/report
          name: result-aggregator
          readOnly: true
      serviceAccountName: ci-operator
      volumes:
      - name: boskos
        secret:
          items:
          - key: credentials
            path: credentials
          secretName: boskos-credentials
      - name: ci-pull-credentials
        secret:
          secretName: ci-pull-credentials
      - name: github-credentials-openshift-ci-robot-private-git-cloner
        secret:
          secretName: github-credentials-openshift-ci-robot-private-git-cloner
      - name: manifest-tool-local-pusher
        secret:
          secretName: manifest-tool-local-pusher
      - name: pull-secret
        secret:
          secretName: registry-pull-credentials
      - name: result-aggregator
        secret:
          secretName: result-aggregator
    trigger: (?m)^/test( | .* )e2e-agnostic-upgrade,?($|\s.*)
  - agent: kubernetes
    always_run: true
    branches:
    - ^release-4\.6$
    - ^release-4\.6-
    cluster: build10
    context: ci/prow/e2e-aws
    decorate: true
    decoration_config:
      skip_cloning: true
    hidden: true
    labels:
      ci-operator.openshift.io/cloud: aws
      ci-operator.openshift.io/cloud-cluster-profile: aws
      ci.openshift.io/generator: prowgen
      pj-rehearse.openshift.io/can-be-rehearsed: "true"
    name: pull-ci-openshift-priv-cluster-etcd-operator-release-4.6-e2e-aws
    optional: true
    path_alias: github.com/openshift/cluster-etcd-operator
    rerun_command: /test e2e-aws
    spec:
      containers:
      - args:
        - --gcs-upload-secret=/secrets/gcs/service-account.json
        - --image-import-pull-secret=/etc/pull-secret/.dockerconfigjson
        - --lease-server-credentials-file=/etc/boskos/credentials
        - --oauth-token-path=/usr/local/github-credentials/oauth
        - --report-credentials-file=/etc/report/credentials
        - --secret-dir=/secrets/ci-pull-credentials
        - --target=e2e-aws
        command:
        - ci-operator
        image: ci-operator:latest
        imagePullPolicy: Always
        name: ""
        resources:
          requests:
            cpu: 10m
        volumeMounts:
        - mountPath: /etc/boskos
          name: boskos
          readOnly: true
        - mountPath: /secrets/ci-pull-credentials
          name: ci-pull-credentials
          readOnly: true
        - mountPath: /secrets/gcs
          name: gcs-credentials
          readOnly: true
        - mountPath: /usr/local/github-credentials
          name: github-credentials-openshift-ci-robot-private-git-cloner
          readOnly: true
        - mountPath: /secrets/manifest-tool
          name: manifest-tool-local-pusher
          readOnly: true
        - mountPath: /etc/pull-secret
          name: pull-secret
          readOnly: true
        - mountPath: /etc/report
          name: result-aggregator
          readOnly: true
      serviceAccountName: ci-operator
      volumes:
      - name: boskos
        secret:
          items:
          - key: credentials
            path: credentials
          secretName: boskos-credentials
      - name: ci-pull-credentials
        secret:
          secretName: ci-pull-credentials
      - name: github-credentials-openshift-ci-robot-private-git-cloner
        secret:
          secretName: github-credentials-openshift-ci-robot-private-git-cloner
      - name: manifest-tool-local-pusher
        secret:
          secretName: manifest-tool-local-pusher
      - name: pull-secret
        secret:
          secretName: registry-pull-credentials
      - name: result-aggregator
        secret:
          secretName: result-aggregator
    trigger: (?m)^/test( | .* )e2e-aws,?($|\s.*)
  - agent: kubernetes
    always_run: true
    branches:
    - ^release-4\.6$
    - ^release-4\.6-
<<<<<<< HEAD
    cluster: build06
=======
    cluster: build03
>>>>>>> 635a2bef
    context: ci/prow/e2e-azure
    decorate: true
    decoration_config:
      skip_cloning: true
    hidden: true
    labels:
      ci-operator.openshift.io/cloud: azure4
      ci-operator.openshift.io/cloud-cluster-profile: azure4
      ci.openshift.io/generator: prowgen
      pj-rehearse.openshift.io/can-be-rehearsed: "true"
    name: pull-ci-openshift-priv-cluster-etcd-operator-release-4.6-e2e-azure
    optional: true
    path_alias: github.com/openshift/cluster-etcd-operator
    rerun_command: /test e2e-azure
    spec:
      containers:
      - args:
        - --gcs-upload-secret=/secrets/gcs/service-account.json
        - --image-import-pull-secret=/etc/pull-secret/.dockerconfigjson
        - --lease-server-credentials-file=/etc/boskos/credentials
        - --oauth-token-path=/usr/local/github-credentials/oauth
        - --report-credentials-file=/etc/report/credentials
        - --secret-dir=/secrets/ci-pull-credentials
        - --target=e2e-azure
        command:
        - ci-operator
        image: ci-operator:latest
        imagePullPolicy: Always
        name: ""
        resources:
          requests:
            cpu: 10m
        volumeMounts:
        - mountPath: /etc/boskos
          name: boskos
          readOnly: true
        - mountPath: /secrets/ci-pull-credentials
          name: ci-pull-credentials
          readOnly: true
        - mountPath: /secrets/gcs
          name: gcs-credentials
          readOnly: true
        - mountPath: /usr/local/github-credentials
          name: github-credentials-openshift-ci-robot-private-git-cloner
          readOnly: true
        - mountPath: /secrets/manifest-tool
          name: manifest-tool-local-pusher
          readOnly: true
        - mountPath: /etc/pull-secret
          name: pull-secret
          readOnly: true
        - mountPath: /etc/report
          name: result-aggregator
          readOnly: true
      serviceAccountName: ci-operator
      volumes:
      - name: boskos
        secret:
          items:
          - key: credentials
            path: credentials
          secretName: boskos-credentials
      - name: ci-pull-credentials
        secret:
          secretName: ci-pull-credentials
      - name: github-credentials-openshift-ci-robot-private-git-cloner
        secret:
          secretName: github-credentials-openshift-ci-robot-private-git-cloner
      - name: manifest-tool-local-pusher
        secret:
          secretName: manifest-tool-local-pusher
      - name: pull-secret
        secret:
          secretName: registry-pull-credentials
      - name: result-aggregator
        secret:
          secretName: result-aggregator
    trigger: (?m)^/test( | .* )e2e-azure,?($|\s.*)
  - agent: kubernetes
    always_run: true
    branches:
    - ^release-4\.6$
    - ^release-4\.6-
    cluster: build10
    context: ci/prow/e2e-disruptive
    decorate: true
    decoration_config:
      skip_cloning: true
    hidden: true
    labels:
      ci-operator.openshift.io/cloud: aws
      ci-operator.openshift.io/cloud-cluster-profile: aws
      ci.openshift.io/generator: prowgen
      pj-rehearse.openshift.io/can-be-rehearsed: "true"
    name: pull-ci-openshift-priv-cluster-etcd-operator-release-4.6-e2e-disruptive
    optional: true
    path_alias: github.com/openshift/cluster-etcd-operator
    rerun_command: /test e2e-disruptive
    spec:
      containers:
      - args:
        - --gcs-upload-secret=/secrets/gcs/service-account.json
        - --image-import-pull-secret=/etc/pull-secret/.dockerconfigjson
        - --lease-server-credentials-file=/etc/boskos/credentials
        - --oauth-token-path=/usr/local/github-credentials/oauth
        - --report-credentials-file=/etc/report/credentials
        - --secret-dir=/secrets/ci-pull-credentials
        - --target=e2e-disruptive
        command:
        - ci-operator
        image: ci-operator:latest
        imagePullPolicy: Always
        name: ""
        resources:
          requests:
            cpu: 10m
        volumeMounts:
        - mountPath: /etc/boskos
          name: boskos
          readOnly: true
        - mountPath: /secrets/ci-pull-credentials
          name: ci-pull-credentials
          readOnly: true
        - mountPath: /secrets/gcs
          name: gcs-credentials
          readOnly: true
        - mountPath: /usr/local/github-credentials
          name: github-credentials-openshift-ci-robot-private-git-cloner
          readOnly: true
        - mountPath: /secrets/manifest-tool
          name: manifest-tool-local-pusher
          readOnly: true
        - mountPath: /etc/pull-secret
          name: pull-secret
          readOnly: true
        - mountPath: /etc/report
          name: result-aggregator
          readOnly: true
      serviceAccountName: ci-operator
      volumes:
      - name: boskos
        secret:
          items:
          - key: credentials
            path: credentials
          secretName: boskos-credentials
      - name: ci-pull-credentials
        secret:
          secretName: ci-pull-credentials
      - name: github-credentials-openshift-ci-robot-private-git-cloner
        secret:
          secretName: github-credentials-openshift-ci-robot-private-git-cloner
      - name: manifest-tool-local-pusher
        secret:
          secretName: manifest-tool-local-pusher
      - name: pull-secret
        secret:
          secretName: registry-pull-credentials
      - name: result-aggregator
        secret:
          secretName: result-aggregator
    trigger: (?m)^/test( | .* )e2e-disruptive,?($|\s.*)
  - agent: kubernetes
    always_run: true
    branches:
    - ^release-4\.6$
    - ^release-4\.6-
    cluster: build02
    context: ci/prow/e2e-gcp
    decorate: true
    decoration_config:
      skip_cloning: true
    hidden: true
    labels:
      ci-operator.openshift.io/cloud: gcp
      ci-operator.openshift.io/cloud-cluster-profile: gcp
      ci.openshift.io/generator: prowgen
      pj-rehearse.openshift.io/can-be-rehearsed: "true"
    name: pull-ci-openshift-priv-cluster-etcd-operator-release-4.6-e2e-gcp
    optional: true
    path_alias: github.com/openshift/cluster-etcd-operator
    rerun_command: /test e2e-gcp
    spec:
      containers:
      - args:
        - --gcs-upload-secret=/secrets/gcs/service-account.json
        - --image-import-pull-secret=/etc/pull-secret/.dockerconfigjson
        - --lease-server-credentials-file=/etc/boskos/credentials
        - --oauth-token-path=/usr/local/github-credentials/oauth
        - --report-credentials-file=/etc/report/credentials
        - --secret-dir=/secrets/ci-pull-credentials
        - --target=e2e-gcp
        command:
        - ci-operator
        image: ci-operator:latest
        imagePullPolicy: Always
        name: ""
        resources:
          requests:
            cpu: 10m
        volumeMounts:
        - mountPath: /etc/boskos
          name: boskos
          readOnly: true
        - mountPath: /secrets/ci-pull-credentials
          name: ci-pull-credentials
          readOnly: true
        - mountPath: /secrets/gcs
          name: gcs-credentials
          readOnly: true
        - mountPath: /usr/local/github-credentials
          name: github-credentials-openshift-ci-robot-private-git-cloner
          readOnly: true
        - mountPath: /secrets/manifest-tool
          name: manifest-tool-local-pusher
          readOnly: true
        - mountPath: /etc/pull-secret
          name: pull-secret
          readOnly: true
        - mountPath: /etc/report
          name: result-aggregator
          readOnly: true
      serviceAccountName: ci-operator
      volumes:
      - name: boskos
        secret:
          items:
          - key: credentials
            path: credentials
          secretName: boskos-credentials
      - name: ci-pull-credentials
        secret:
          secretName: ci-pull-credentials
      - name: github-credentials-openshift-ci-robot-private-git-cloner
        secret:
          secretName: github-credentials-openshift-ci-robot-private-git-cloner
      - name: manifest-tool-local-pusher
        secret:
          secretName: manifest-tool-local-pusher
      - name: pull-secret
        secret:
          secretName: registry-pull-credentials
      - name: result-aggregator
        secret:
          secretName: result-aggregator
    trigger: (?m)^/test( | .* )e2e-gcp,?($|\s.*)
  - agent: kubernetes
    always_run: true
    branches:
    - ^release-4\.6$
    - ^release-4\.6-
<<<<<<< HEAD
    cluster: build06
=======
    cluster: build03
>>>>>>> 635a2bef
    context: ci/prow/e2e-metal-assisted
    decorate: true
    decoration_config:
      skip_cloning: true
    hidden: true
    labels:
      ci-operator.openshift.io/cloud: packet-edge
      ci-operator.openshift.io/cloud-cluster-profile: packet-assisted
      ci.openshift.io/generator: prowgen
      pj-rehearse.openshift.io/can-be-rehearsed: "true"
    name: pull-ci-openshift-priv-cluster-etcd-operator-release-4.6-e2e-metal-assisted
    optional: true
    path_alias: github.com/openshift/cluster-etcd-operator
    rerun_command: /test e2e-metal-assisted
    spec:
      containers:
      - args:
        - --gcs-upload-secret=/secrets/gcs/service-account.json
        - --image-import-pull-secret=/etc/pull-secret/.dockerconfigjson
        - --lease-server-credentials-file=/etc/boskos/credentials
        - --oauth-token-path=/usr/local/github-credentials/oauth
        - --report-credentials-file=/etc/report/credentials
        - --secret-dir=/secrets/ci-pull-credentials
        - --target=e2e-metal-assisted
        command:
        - ci-operator
        image: ci-operator:latest
        imagePullPolicy: Always
        name: ""
        resources:
          requests:
            cpu: 10m
        volumeMounts:
        - mountPath: /etc/boskos
          name: boskos
          readOnly: true
        - mountPath: /secrets/ci-pull-credentials
          name: ci-pull-credentials
          readOnly: true
        - mountPath: /secrets/gcs
          name: gcs-credentials
          readOnly: true
        - mountPath: /usr/local/github-credentials
          name: github-credentials-openshift-ci-robot-private-git-cloner
          readOnly: true
        - mountPath: /secrets/manifest-tool
          name: manifest-tool-local-pusher
          readOnly: true
        - mountPath: /etc/pull-secret
          name: pull-secret
          readOnly: true
        - mountPath: /etc/report
          name: result-aggregator
          readOnly: true
      serviceAccountName: ci-operator
      volumes:
      - name: boskos
        secret:
          items:
          - key: credentials
            path: credentials
          secretName: boskos-credentials
      - name: ci-pull-credentials
        secret:
          secretName: ci-pull-credentials
      - name: github-credentials-openshift-ci-robot-private-git-cloner
        secret:
          secretName: github-credentials-openshift-ci-robot-private-git-cloner
      - name: manifest-tool-local-pusher
        secret:
          secretName: manifest-tool-local-pusher
      - name: pull-secret
        secret:
          secretName: registry-pull-credentials
      - name: result-aggregator
        secret:
          secretName: result-aggregator
    trigger: (?m)^/test( | .* )e2e-metal-assisted,?($|\s.*)
  - agent: kubernetes
    always_run: true
    branches:
    - ^release-4\.6$
    - ^release-4\.6-
    cluster: build05
    context: ci/prow/e2e-metal-ipi
    decorate: true
    decoration_config:
      skip_cloning: true
    hidden: true
    labels:
      ci-operator.openshift.io/cloud: equinix-ocp-metal
      ci-operator.openshift.io/cloud-cluster-profile: equinix-ocp-metal
      ci-operator.openshift.io/cluster: build05
      ci.openshift.io/generator: prowgen
      pj-rehearse.openshift.io/can-be-rehearsed: "true"
    name: pull-ci-openshift-priv-cluster-etcd-operator-release-4.6-e2e-metal-ipi
    optional: true
    path_alias: github.com/openshift/cluster-etcd-operator
    rerun_command: /test e2e-metal-ipi
    spec:
      containers:
      - args:
        - --gcs-upload-secret=/secrets/gcs/service-account.json
        - --image-import-pull-secret=/etc/pull-secret/.dockerconfigjson
        - --lease-server-credentials-file=/etc/boskos/credentials
        - --oauth-token-path=/usr/local/github-credentials/oauth
        - --report-credentials-file=/etc/report/credentials
        - --secret-dir=/secrets/ci-pull-credentials
        - --target=e2e-metal-ipi
        command:
        - ci-operator
        image: ci-operator:latest
        imagePullPolicy: Always
        name: ""
        resources:
          requests:
            cpu: 10m
        volumeMounts:
        - mountPath: /etc/boskos
          name: boskos
          readOnly: true
        - mountPath: /secrets/ci-pull-credentials
          name: ci-pull-credentials
          readOnly: true
        - mountPath: /secrets/gcs
          name: gcs-credentials
          readOnly: true
        - mountPath: /usr/local/github-credentials
          name: github-credentials-openshift-ci-robot-private-git-cloner
          readOnly: true
        - mountPath: /secrets/manifest-tool
          name: manifest-tool-local-pusher
          readOnly: true
        - mountPath: /etc/pull-secret
          name: pull-secret
          readOnly: true
        - mountPath: /etc/report
          name: result-aggregator
          readOnly: true
      serviceAccountName: ci-operator
      volumes:
      - name: boskos
        secret:
          items:
          - key: credentials
            path: credentials
          secretName: boskos-credentials
      - name: ci-pull-credentials
        secret:
          secretName: ci-pull-credentials
      - name: github-credentials-openshift-ci-robot-private-git-cloner
        secret:
          secretName: github-credentials-openshift-ci-robot-private-git-cloner
      - name: manifest-tool-local-pusher
        secret:
          secretName: manifest-tool-local-pusher
      - name: pull-secret
        secret:
          secretName: registry-pull-credentials
      - name: result-aggregator
        secret:
          secretName: result-aggregator
    trigger: (?m)^/test( | .* )e2e-metal-ipi,?($|\s.*)
  - agent: kubernetes
    always_run: true
    branches:
    - ^release-4\.6$
    - ^release-4\.6-
    cluster: build10
    context: ci/prow/e2e-operator
    decorate: true
    decoration_config:
      skip_cloning: true
    hidden: true
    labels:
      ci-operator.openshift.io/cloud: aws
      ci-operator.openshift.io/cloud-cluster-profile: aws
      ci.openshift.io/generator: prowgen
      pj-rehearse.openshift.io/can-be-rehearsed: "true"
    name: pull-ci-openshift-priv-cluster-etcd-operator-release-4.6-e2e-operator
    path_alias: github.com/openshift/cluster-etcd-operator
    rerun_command: /test e2e-operator
    spec:
      containers:
      - args:
        - --gcs-upload-secret=/secrets/gcs/service-account.json
        - --image-import-pull-secret=/etc/pull-secret/.dockerconfigjson
        - --lease-server-credentials-file=/etc/boskos/credentials
        - --oauth-token-path=/usr/local/github-credentials/oauth
        - --report-credentials-file=/etc/report/credentials
        - --secret-dir=/secrets/ci-pull-credentials
        - --target=e2e-operator
        command:
        - ci-operator
        image: ci-operator:latest
        imagePullPolicy: Always
        name: ""
        resources:
          requests:
            cpu: 10m
        volumeMounts:
        - mountPath: /etc/boskos
          name: boskos
          readOnly: true
        - mountPath: /secrets/ci-pull-credentials
          name: ci-pull-credentials
          readOnly: true
        - mountPath: /secrets/gcs
          name: gcs-credentials
          readOnly: true
        - mountPath: /usr/local/github-credentials
          name: github-credentials-openshift-ci-robot-private-git-cloner
          readOnly: true
        - mountPath: /secrets/manifest-tool
          name: manifest-tool-local-pusher
          readOnly: true
        - mountPath: /etc/pull-secret
          name: pull-secret
          readOnly: true
        - mountPath: /etc/report
          name: result-aggregator
          readOnly: true
      serviceAccountName: ci-operator
      volumes:
      - name: boskos
        secret:
          items:
          - key: credentials
            path: credentials
          secretName: boskos-credentials
      - name: ci-pull-credentials
        secret:
          secretName: ci-pull-credentials
      - name: github-credentials-openshift-ci-robot-private-git-cloner
        secret:
          secretName: github-credentials-openshift-ci-robot-private-git-cloner
      - name: manifest-tool-local-pusher
        secret:
          secretName: manifest-tool-local-pusher
      - name: pull-secret
        secret:
          secretName: registry-pull-credentials
      - name: result-aggregator
        secret:
          secretName: result-aggregator
    trigger: (?m)^/test( | .* )e2e-operator,?($|\s.*)
  - agent: kubernetes
    always_run: true
    branches:
    - ^release-4\.6$
    - ^release-4\.6-
<<<<<<< HEAD
    cluster: build06
=======
    cluster: build03
>>>>>>> 635a2bef
    context: ci/prow/images
    decorate: true
    decoration_config:
      skip_cloning: true
    hidden: true
    labels:
      ci.openshift.io/generator: prowgen
      pj-rehearse.openshift.io/can-be-rehearsed: "true"
    name: pull-ci-openshift-priv-cluster-etcd-operator-release-4.6-images
    path_alias: github.com/openshift/cluster-etcd-operator
    rerun_command: /test images
    spec:
      containers:
      - args:
        - --gcs-upload-secret=/secrets/gcs/service-account.json
        - --image-import-pull-secret=/etc/pull-secret/.dockerconfigjson
        - --oauth-token-path=/usr/local/github-credentials/oauth
        - --report-credentials-file=/etc/report/credentials
        - --target=[images]
        command:
        - ci-operator
        image: ci-operator:latest
        imagePullPolicy: Always
        name: ""
        resources:
          requests:
            cpu: 10m
        volumeMounts:
        - mountPath: /secrets/gcs
          name: gcs-credentials
          readOnly: true
        - mountPath: /usr/local/github-credentials
          name: github-credentials-openshift-ci-robot-private-git-cloner
          readOnly: true
        - mountPath: /secrets/manifest-tool
          name: manifest-tool-local-pusher
          readOnly: true
        - mountPath: /etc/pull-secret
          name: pull-secret
          readOnly: true
        - mountPath: /etc/report
          name: result-aggregator
          readOnly: true
      serviceAccountName: ci-operator
      volumes:
      - name: github-credentials-openshift-ci-robot-private-git-cloner
        secret:
          secretName: github-credentials-openshift-ci-robot-private-git-cloner
      - name: manifest-tool-local-pusher
        secret:
          secretName: manifest-tool-local-pusher
      - name: pull-secret
        secret:
          secretName: registry-pull-credentials
      - name: result-aggregator
        secret:
          secretName: result-aggregator
    trigger: (?m)^/test( | .* )images,?($|\s.*)
  - agent: kubernetes
    always_run: true
    branches:
    - ^release-4\.6$
    - ^release-4\.6-
<<<<<<< HEAD
    cluster: build06
=======
    cluster: build03
>>>>>>> 635a2bef
    context: ci/prow/unit
    decorate: true
    decoration_config:
      skip_cloning: true
    hidden: true
    labels:
      ci.openshift.io/generator: prowgen
      pj-rehearse.openshift.io/can-be-rehearsed: "true"
    name: pull-ci-openshift-priv-cluster-etcd-operator-release-4.6-unit
    path_alias: github.com/openshift/cluster-etcd-operator
    rerun_command: /test unit
    spec:
      containers:
      - args:
        - --gcs-upload-secret=/secrets/gcs/service-account.json
        - --image-import-pull-secret=/etc/pull-secret/.dockerconfigjson
        - --oauth-token-path=/usr/local/github-credentials/oauth
        - --report-credentials-file=/etc/report/credentials
        - --target=unit
        command:
        - ci-operator
        image: ci-operator:latest
        imagePullPolicy: Always
        name: ""
        resources:
          requests:
            cpu: 10m
        volumeMounts:
        - mountPath: /secrets/gcs
          name: gcs-credentials
          readOnly: true
        - mountPath: /usr/local/github-credentials
          name: github-credentials-openshift-ci-robot-private-git-cloner
          readOnly: true
        - mountPath: /secrets/manifest-tool
          name: manifest-tool-local-pusher
          readOnly: true
        - mountPath: /etc/pull-secret
          name: pull-secret
          readOnly: true
        - mountPath: /etc/report
          name: result-aggregator
          readOnly: true
      serviceAccountName: ci-operator
      volumes:
      - name: github-credentials-openshift-ci-robot-private-git-cloner
        secret:
          secretName: github-credentials-openshift-ci-robot-private-git-cloner
      - name: manifest-tool-local-pusher
        secret:
          secretName: manifest-tool-local-pusher
      - name: pull-secret
        secret:
          secretName: registry-pull-credentials
      - name: result-aggregator
        secret:
          secretName: result-aggregator
    trigger: (?m)^/test( | .* )unit,?($|\s.*)
  - agent: kubernetes
    always_run: true
    branches:
    - ^release-4\.6$
    - ^release-4\.6-
<<<<<<< HEAD
    cluster: build06
=======
    cluster: build03
>>>>>>> 635a2bef
    context: ci/prow/verify
    decorate: true
    decoration_config:
      skip_cloning: true
    hidden: true
    labels:
      ci.openshift.io/generator: prowgen
      pj-rehearse.openshift.io/can-be-rehearsed: "true"
    name: pull-ci-openshift-priv-cluster-etcd-operator-release-4.6-verify
    path_alias: github.com/openshift/cluster-etcd-operator
    rerun_command: /test verify
    spec:
      containers:
      - args:
        - --gcs-upload-secret=/secrets/gcs/service-account.json
        - --image-import-pull-secret=/etc/pull-secret/.dockerconfigjson
        - --oauth-token-path=/usr/local/github-credentials/oauth
        - --report-credentials-file=/etc/report/credentials
        - --target=verify
        command:
        - ci-operator
        image: ci-operator:latest
        imagePullPolicy: Always
        name: ""
        resources:
          requests:
            cpu: 10m
        volumeMounts:
        - mountPath: /secrets/gcs
          name: gcs-credentials
          readOnly: true
        - mountPath: /usr/local/github-credentials
          name: github-credentials-openshift-ci-robot-private-git-cloner
          readOnly: true
        - mountPath: /secrets/manifest-tool
          name: manifest-tool-local-pusher
          readOnly: true
        - mountPath: /etc/pull-secret
          name: pull-secret
          readOnly: true
        - mountPath: /etc/report
          name: result-aggregator
          readOnly: true
      serviceAccountName: ci-operator
      volumes:
      - name: github-credentials-openshift-ci-robot-private-git-cloner
        secret:
          secretName: github-credentials-openshift-ci-robot-private-git-cloner
      - name: manifest-tool-local-pusher
        secret:
          secretName: manifest-tool-local-pusher
      - name: pull-secret
        secret:
          secretName: registry-pull-credentials
      - name: result-aggregator
        secret:
          secretName: result-aggregator
    trigger: (?m)^/test( | .* )verify,?($|\s.*)
  - agent: kubernetes
    always_run: true
    branches:
    - ^release-4\.6$
    - ^release-4\.6-
<<<<<<< HEAD
    cluster: build06
=======
    cluster: build03
>>>>>>> 635a2bef
    context: ci/prow/verify-deps
    decorate: true
    decoration_config:
      skip_cloning: true
    hidden: true
    labels:
      ci.openshift.io/generator: prowgen
      pj-rehearse.openshift.io/can-be-rehearsed: "true"
    name: pull-ci-openshift-priv-cluster-etcd-operator-release-4.6-verify-deps
    path_alias: github.com/openshift/cluster-etcd-operator
    rerun_command: /test verify-deps
    spec:
      containers:
      - args:
        - --gcs-upload-secret=/secrets/gcs/service-account.json
        - --image-import-pull-secret=/etc/pull-secret/.dockerconfigjson
        - --oauth-token-path=/usr/local/github-credentials/oauth
        - --report-credentials-file=/etc/report/credentials
        - --target=verify-deps
        command:
        - ci-operator
        image: ci-operator:latest
        imagePullPolicy: Always
        name: ""
        resources:
          requests:
            cpu: 10m
        volumeMounts:
        - mountPath: /secrets/gcs
          name: gcs-credentials
          readOnly: true
        - mountPath: /usr/local/github-credentials
          name: github-credentials-openshift-ci-robot-private-git-cloner
          readOnly: true
        - mountPath: /secrets/manifest-tool
          name: manifest-tool-local-pusher
          readOnly: true
        - mountPath: /etc/pull-secret
          name: pull-secret
          readOnly: true
        - mountPath: /etc/report
          name: result-aggregator
          readOnly: true
      serviceAccountName: ci-operator
      volumes:
      - name: github-credentials-openshift-ci-robot-private-git-cloner
        secret:
          secretName: github-credentials-openshift-ci-robot-private-git-cloner
      - name: manifest-tool-local-pusher
        secret:
          secretName: manifest-tool-local-pusher
      - name: pull-secret
        secret:
          secretName: registry-pull-credentials
      - name: result-aggregator
        secret:
          secretName: result-aggregator
    trigger: (?m)^/test( | .* )verify-deps,?($|\s.*)<|MERGE_RESOLUTION|>--- conflicted
+++ resolved
@@ -338,11 +338,7 @@
     branches:
     - ^release-4\.6$
     - ^release-4\.6-
-<<<<<<< HEAD
-    cluster: build06
-=======
     cluster: build03
->>>>>>> 635a2bef
     context: ci/prow/e2e-azure
     decorate: true
     decoration_config:
@@ -594,11 +590,7 @@
     branches:
     - ^release-4\.6$
     - ^release-4\.6-
-<<<<<<< HEAD
-    cluster: build06
-=======
     cluster: build03
->>>>>>> 635a2bef
     context: ci/prow/e2e-metal-assisted
     decorate: true
     decoration_config:
@@ -850,11 +842,7 @@
     branches:
     - ^release-4\.6$
     - ^release-4\.6-
-<<<<<<< HEAD
-    cluster: build06
-=======
     cluster: build03
->>>>>>> 635a2bef
     context: ci/prow/images
     decorate: true
     decoration_config:
@@ -918,11 +906,7 @@
     branches:
     - ^release-4\.6$
     - ^release-4\.6-
-<<<<<<< HEAD
-    cluster: build06
-=======
     cluster: build03
->>>>>>> 635a2bef
     context: ci/prow/unit
     decorate: true
     decoration_config:
@@ -986,11 +970,7 @@
     branches:
     - ^release-4\.6$
     - ^release-4\.6-
-<<<<<<< HEAD
-    cluster: build06
-=======
     cluster: build03
->>>>>>> 635a2bef
     context: ci/prow/verify
     decorate: true
     decoration_config:
@@ -1054,11 +1034,7 @@
     branches:
     - ^release-4\.6$
     - ^release-4\.6-
-<<<<<<< HEAD
-    cluster: build06
-=======
     cluster: build03
->>>>>>> 635a2bef
     context: ci/prow/verify-deps
     decorate: true
     decoration_config:
