presubmits:
  openshift-priv/csi-driver-shared-resource:
  - agent: kubernetes
    always_run: false
    branches:
    - ^release-4\.8$
    - ^release-4\.8-
<<<<<<< HEAD
    cluster: build06
=======
    cluster: build03
>>>>>>> 635a2bef
    context: ci/prow/e2e-aws-operator
    decorate: true
    decoration_config:
      skip_cloning: true
    hidden: true
    labels:
      ci-operator.openshift.io/cloud: aws
      ci-operator.openshift.io/cloud-cluster-profile: aws
      ci.openshift.io/generator: prowgen
      pj-rehearse.openshift.io/can-be-rehearsed: "true"
    name: pull-ci-openshift-priv-csi-driver-shared-resource-release-4.8-e2e-aws-operator
    path_alias: github.com/openshift/csi-driver-shared-resource
    rerun_command: /test e2e-aws-operator
    skip_if_only_changed: ^docs/|\.md$|^(?:.*/)?(?:\.gitignore|OWNERS|PROJECT|LICENSE)$
    spec:
      containers:
      - args:
        - --gcs-upload-secret=/secrets/gcs/service-account.json
        - --image-import-pull-secret=/etc/pull-secret/.dockerconfigjson
        - --lease-server-credentials-file=/etc/boskos/credentials
        - --oauth-token-path=/usr/local/github-credentials/oauth
        - --report-credentials-file=/etc/report/credentials
        - --secret-dir=/secrets/ci-pull-credentials
        - --target=e2e-aws-operator
        command:
        - ci-operator
        image: ci-operator:latest
        imagePullPolicy: Always
        name: ""
        resources:
          requests:
            cpu: 10m
        volumeMounts:
        - mountPath: /etc/boskos
          name: boskos
          readOnly: true
        - mountPath: /secrets/ci-pull-credentials
          name: ci-pull-credentials
          readOnly: true
        - mountPath: /secrets/gcs
          name: gcs-credentials
          readOnly: true
        - mountPath: /usr/local/github-credentials
          name: github-credentials-openshift-ci-robot-private-git-cloner
          readOnly: true
        - mountPath: /secrets/manifest-tool
          name: manifest-tool-local-pusher
          readOnly: true
        - mountPath: /etc/pull-secret
          name: pull-secret
          readOnly: true
        - mountPath: /etc/report
          name: result-aggregator
          readOnly: true
      serviceAccountName: ci-operator
      volumes:
      - name: boskos
        secret:
          items:
          - key: credentials
            path: credentials
          secretName: boskos-credentials
      - name: ci-pull-credentials
        secret:
          secretName: ci-pull-credentials
      - name: github-credentials-openshift-ci-robot-private-git-cloner
        secret:
          secretName: github-credentials-openshift-ci-robot-private-git-cloner
      - name: manifest-tool-local-pusher
        secret:
          secretName: manifest-tool-local-pusher
      - name: pull-secret
        secret:
          secretName: registry-pull-credentials
      - name: result-aggregator
        secret:
          secretName: result-aggregator
    trigger: (?m)^/test( | .* )e2e-aws-operator,?($|\s.*)
  - agent: kubernetes
    always_run: false
    branches:
    - ^release-4\.8$
    - ^release-4\.8-
<<<<<<< HEAD
    cluster: build06
=======
    cluster: build03
>>>>>>> 635a2bef
    context: ci/prow/e2e-aws-operator-disruptive
    decorate: true
    decoration_config:
      skip_cloning: true
    hidden: true
    labels:
      ci-operator.openshift.io/cloud: aws
      ci-operator.openshift.io/cloud-cluster-profile: aws
      ci.openshift.io/generator: prowgen
      pj-rehearse.openshift.io/can-be-rehearsed: "true"
    name: pull-ci-openshift-priv-csi-driver-shared-resource-release-4.8-e2e-aws-operator-disruptive
    path_alias: github.com/openshift/csi-driver-shared-resource
    rerun_command: /test e2e-aws-operator-disruptive
    skip_if_only_changed: ^docs/|\.md$|^(?:.*/)?(?:\.gitignore|OWNERS|PROJECT|LICENSE)$
    spec:
      containers:
      - args:
        - --gcs-upload-secret=/secrets/gcs/service-account.json
        - --image-import-pull-secret=/etc/pull-secret/.dockerconfigjson
        - --lease-server-credentials-file=/etc/boskos/credentials
        - --oauth-token-path=/usr/local/github-credentials/oauth
        - --report-credentials-file=/etc/report/credentials
        - --secret-dir=/secrets/ci-pull-credentials
        - --target=e2e-aws-operator-disruptive
        command:
        - ci-operator
        image: ci-operator:latest
        imagePullPolicy: Always
        name: ""
        resources:
          requests:
            cpu: 10m
        volumeMounts:
        - mountPath: /etc/boskos
          name: boskos
          readOnly: true
        - mountPath: /secrets/ci-pull-credentials
          name: ci-pull-credentials
          readOnly: true
        - mountPath: /secrets/gcs
          name: gcs-credentials
          readOnly: true
        - mountPath: /usr/local/github-credentials
          name: github-credentials-openshift-ci-robot-private-git-cloner
          readOnly: true
        - mountPath: /secrets/manifest-tool
          name: manifest-tool-local-pusher
          readOnly: true
        - mountPath: /etc/pull-secret
          name: pull-secret
          readOnly: true
        - mountPath: /etc/report
          name: result-aggregator
          readOnly: true
      serviceAccountName: ci-operator
      volumes:
      - name: boskos
        secret:
          items:
          - key: credentials
            path: credentials
          secretName: boskos-credentials
      - name: ci-pull-credentials
        secret:
          secretName: ci-pull-credentials
      - name: github-credentials-openshift-ci-robot-private-git-cloner
        secret:
          secretName: github-credentials-openshift-ci-robot-private-git-cloner
      - name: manifest-tool-local-pusher
        secret:
          secretName: manifest-tool-local-pusher
      - name: pull-secret
        secret:
          secretName: registry-pull-credentials
      - name: result-aggregator
        secret:
          secretName: result-aggregator
    trigger: (?m)^/test( | .* )e2e-aws-operator-disruptive,?($|\s.*)
  - agent: kubernetes
    always_run: false
    branches:
    - ^release-4\.8$
    - ^release-4\.8-
<<<<<<< HEAD
    cluster: build06
=======
    cluster: build03
>>>>>>> 635a2bef
    context: ci/prow/e2e-aws-operator-slow
    decorate: true
    decoration_config:
      skip_cloning: true
    hidden: true
    labels:
      ci-operator.openshift.io/cloud: aws
      ci-operator.openshift.io/cloud-cluster-profile: aws
      ci.openshift.io/generator: prowgen
      pj-rehearse.openshift.io/can-be-rehearsed: "true"
    name: pull-ci-openshift-priv-csi-driver-shared-resource-release-4.8-e2e-aws-operator-slow
    path_alias: github.com/openshift/csi-driver-shared-resource
    rerun_command: /test e2e-aws-operator-slow
    skip_if_only_changed: ^docs/|\.md$|^(?:.*/)?(?:\.gitignore|OWNERS|PROJECT|LICENSE)$
    spec:
      containers:
      - args:
        - --gcs-upload-secret=/secrets/gcs/service-account.json
        - --image-import-pull-secret=/etc/pull-secret/.dockerconfigjson
        - --lease-server-credentials-file=/etc/boskos/credentials
        - --oauth-token-path=/usr/local/github-credentials/oauth
        - --report-credentials-file=/etc/report/credentials
        - --secret-dir=/secrets/ci-pull-credentials
        - --target=e2e-aws-operator-slow
        command:
        - ci-operator
        image: ci-operator:latest
        imagePullPolicy: Always
        name: ""
        resources:
          requests:
            cpu: 10m
        volumeMounts:
        - mountPath: /etc/boskos
          name: boskos
          readOnly: true
        - mountPath: /secrets/ci-pull-credentials
          name: ci-pull-credentials
          readOnly: true
        - mountPath: /secrets/gcs
          name: gcs-credentials
          readOnly: true
        - mountPath: /usr/local/github-credentials
          name: github-credentials-openshift-ci-robot-private-git-cloner
          readOnly: true
        - mountPath: /secrets/manifest-tool
          name: manifest-tool-local-pusher
          readOnly: true
        - mountPath: /etc/pull-secret
          name: pull-secret
          readOnly: true
        - mountPath: /etc/report
          name: result-aggregator
          readOnly: true
      serviceAccountName: ci-operator
      volumes:
      - name: boskos
        secret:
          items:
          - key: credentials
            path: credentials
          secretName: boskos-credentials
      - name: ci-pull-credentials
        secret:
          secretName: ci-pull-credentials
      - name: github-credentials-openshift-ci-robot-private-git-cloner
        secret:
          secretName: github-credentials-openshift-ci-robot-private-git-cloner
      - name: manifest-tool-local-pusher
        secret:
          secretName: manifest-tool-local-pusher
      - name: pull-secret
        secret:
          secretName: registry-pull-credentials
      - name: result-aggregator
        secret:
          secretName: result-aggregator
    trigger: (?m)^/test( | .* )e2e-aws-operator-slow,?($|\s.*)
  - agent: kubernetes
    always_run: true
    branches:
    - ^release-4\.8$
    - ^release-4\.8-
    cluster: build11
    context: ci/prow/images
    decorate: true
    decoration_config:
      skip_cloning: true
    hidden: true
    labels:
      ci.openshift.io/generator: prowgen
      pj-rehearse.openshift.io/can-be-rehearsed: "true"
    name: pull-ci-openshift-priv-csi-driver-shared-resource-release-4.8-images
    path_alias: github.com/openshift/csi-driver-shared-resource
    rerun_command: /test images
    spec:
      containers:
      - args:
        - --gcs-upload-secret=/secrets/gcs/service-account.json
        - --image-import-pull-secret=/etc/pull-secret/.dockerconfigjson
        - --oauth-token-path=/usr/local/github-credentials/oauth
        - --report-credentials-file=/etc/report/credentials
        - --target=[images]
        command:
        - ci-operator
        image: ci-operator:latest
        imagePullPolicy: Always
        name: ""
        resources:
          requests:
            cpu: 10m
        volumeMounts:
        - mountPath: /secrets/gcs
          name: gcs-credentials
          readOnly: true
        - mountPath: /usr/local/github-credentials
          name: github-credentials-openshift-ci-robot-private-git-cloner
          readOnly: true
        - mountPath: /secrets/manifest-tool
          name: manifest-tool-local-pusher
          readOnly: true
        - mountPath: /etc/pull-secret
          name: pull-secret
          readOnly: true
        - mountPath: /etc/report
          name: result-aggregator
          readOnly: true
      serviceAccountName: ci-operator
      volumes:
      - name: github-credentials-openshift-ci-robot-private-git-cloner
        secret:
          secretName: github-credentials-openshift-ci-robot-private-git-cloner
      - name: manifest-tool-local-pusher
        secret:
          secretName: manifest-tool-local-pusher
      - name: pull-secret
        secret:
          secretName: registry-pull-credentials
      - name: result-aggregator
        secret:
          secretName: result-aggregator
    trigger: (?m)^/test( | .* )images,?($|\s.*)
  - agent: kubernetes
    always_run: false
    branches:
    - ^release-4\.8$
    - ^release-4\.8-
    cluster: build11
    context: ci/prow/unit
    decorate: true
    decoration_config:
      skip_cloning: true
    hidden: true
    labels:
      ci.openshift.io/generator: prowgen
      pj-rehearse.openshift.io/can-be-rehearsed: "true"
    name: pull-ci-openshift-priv-csi-driver-shared-resource-release-4.8-unit
    path_alias: github.com/openshift/csi-driver-shared-resource
    rerun_command: /test unit
    skip_if_only_changed: ^docs/|\.md$|^(?:.*/)?(?:\.gitignore|OWNERS|PROJECT|LICENSE)$
    spec:
      containers:
      - args:
        - --gcs-upload-secret=/secrets/gcs/service-account.json
        - --image-import-pull-secret=/etc/pull-secret/.dockerconfigjson
        - --oauth-token-path=/usr/local/github-credentials/oauth
        - --report-credentials-file=/etc/report/credentials
        - --target=unit
        command:
        - ci-operator
        image: ci-operator:latest
        imagePullPolicy: Always
        name: ""
        resources:
          requests:
            cpu: 10m
        volumeMounts:
        - mountPath: /secrets/gcs
          name: gcs-credentials
          readOnly: true
        - mountPath: /usr/local/github-credentials
          name: github-credentials-openshift-ci-robot-private-git-cloner
          readOnly: true
        - mountPath: /secrets/manifest-tool
          name: manifest-tool-local-pusher
          readOnly: true
        - mountPath: /etc/pull-secret
          name: pull-secret
          readOnly: true
        - mountPath: /etc/report
          name: result-aggregator
          readOnly: true
      serviceAccountName: ci-operator
      volumes:
      - name: github-credentials-openshift-ci-robot-private-git-cloner
        secret:
          secretName: github-credentials-openshift-ci-robot-private-git-cloner
      - name: manifest-tool-local-pusher
        secret:
          secretName: manifest-tool-local-pusher
      - name: pull-secret
        secret:
          secretName: registry-pull-credentials
      - name: result-aggregator
        secret:
          secretName: result-aggregator
    trigger: (?m)^/test( | .* )unit,?($|\s.*)
  - agent: kubernetes
    always_run: false
    branches:
    - ^release-4\.8$
    - ^release-4\.8-
    cluster: build11
    context: ci/prow/verify
    decorate: true
    decoration_config:
      skip_cloning: true
    hidden: true
    labels:
      ci.openshift.io/generator: prowgen
      pj-rehearse.openshift.io/can-be-rehearsed: "true"
    name: pull-ci-openshift-priv-csi-driver-shared-resource-release-4.8-verify
    path_alias: github.com/openshift/csi-driver-shared-resource
    rerun_command: /test verify
    skip_if_only_changed: ^docs/|\.md$|^(?:.*/)?(?:\.gitignore|OWNERS|PROJECT|LICENSE)$
    spec:
      containers:
      - args:
        - --gcs-upload-secret=/secrets/gcs/service-account.json
        - --image-import-pull-secret=/etc/pull-secret/.dockerconfigjson
        - --oauth-token-path=/usr/local/github-credentials/oauth
        - --report-credentials-file=/etc/report/credentials
        - --target=verify
        command:
        - ci-operator
        image: ci-operator:latest
        imagePullPolicy: Always
        name: ""
        resources:
          requests:
            cpu: 10m
        volumeMounts:
        - mountPath: /secrets/gcs
          name: gcs-credentials
          readOnly: true
        - mountPath: /usr/local/github-credentials
          name: github-credentials-openshift-ci-robot-private-git-cloner
          readOnly: true
        - mountPath: /secrets/manifest-tool
          name: manifest-tool-local-pusher
          readOnly: true
        - mountPath: /etc/pull-secret
          name: pull-secret
          readOnly: true
        - mountPath: /etc/report
          name: result-aggregator
          readOnly: true
      serviceAccountName: ci-operator
      volumes:
      - name: github-credentials-openshift-ci-robot-private-git-cloner
        secret:
          secretName: github-credentials-openshift-ci-robot-private-git-cloner
      - name: manifest-tool-local-pusher
        secret:
          secretName: manifest-tool-local-pusher
      - name: pull-secret
        secret:
          secretName: registry-pull-credentials
      - name: result-aggregator
        secret:
          secretName: result-aggregator
    trigger: (?m)^/test( | .* )verify,?($|\s.*)<|MERGE_RESOLUTION|>--- conflicted
+++ resolved
@@ -5,11 +5,7 @@
     branches:
     - ^release-4\.8$
     - ^release-4\.8-
-<<<<<<< HEAD
-    cluster: build06
-=======
     cluster: build03
->>>>>>> 635a2bef
     context: ci/prow/e2e-aws-operator
     decorate: true
     decoration_config:
@@ -93,11 +89,7 @@
     branches:
     - ^release-4\.8$
     - ^release-4\.8-
-<<<<<<< HEAD
-    cluster: build06
-=======
     cluster: build03
->>>>>>> 635a2bef
     context: ci/prow/e2e-aws-operator-disruptive
     decorate: true
     decoration_config:
@@ -181,11 +173,7 @@
     branches:
     - ^release-4\.8$
     - ^release-4\.8-
-<<<<<<< HEAD
-    cluster: build06
-=======
     cluster: build03
->>>>>>> 635a2bef
     context: ci/prow/e2e-aws-operator-slow
     decorate: true
     decoration_config:
