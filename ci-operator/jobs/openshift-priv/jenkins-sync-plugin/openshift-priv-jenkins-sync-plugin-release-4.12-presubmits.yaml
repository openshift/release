--- conflicted
+++ resolved
@@ -5,11 +5,7 @@
     branches:
     - ^release-4\.12$
     - ^release-4\.12-
-<<<<<<< HEAD
-    cluster: build06
-=======
-    cluster: build10
->>>>>>> 635a2bef
+    cluster: build10
     context: ci/prow/e2e-aws-jenkins-sync-plugin
     decorate: true
     decoration_config:
