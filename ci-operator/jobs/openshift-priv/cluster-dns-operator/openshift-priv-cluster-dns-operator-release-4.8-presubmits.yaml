presubmits:
  openshift-priv/cluster-dns-operator:
  - agent: kubernetes
    always_run: true
    branches:
    - ^release-4\.8$
    - ^release-4\.8-
<<<<<<< HEAD
    cluster: build06
=======
    cluster: build03
>>>>>>> 635a2bef
    context: ci/prow/e2e-aws
    decorate: true
    decoration_config:
      skip_cloning: true
    hidden: true
    labels:
      ci-operator.openshift.io/cloud: aws
      ci-operator.openshift.io/cloud-cluster-profile: aws
      ci.openshift.io/generator: prowgen
      pj-rehearse.openshift.io/can-be-rehearsed: "true"
    name: pull-ci-openshift-priv-cluster-dns-operator-release-4.8-e2e-aws
    path_alias: github.com/openshift/cluster-dns-operator
    rerun_command: /test e2e-aws
    spec:
      containers:
      - args:
        - --gcs-upload-secret=/secrets/gcs/service-account.json
        - --image-import-pull-secret=/etc/pull-secret/.dockerconfigjson
        - --lease-server-credentials-file=/etc/boskos/credentials
        - --oauth-token-path=/usr/local/github-credentials/oauth
        - --report-credentials-file=/etc/report/credentials
        - --secret-dir=/secrets/ci-pull-credentials
        - --target=e2e-aws
        command:
        - ci-operator
        image: ci-operator:latest
        imagePullPolicy: Always
        name: ""
        resources:
          requests:
            cpu: 10m
        volumeMounts:
        - mountPath: /etc/boskos
          name: boskos
          readOnly: true
        - mountPath: /secrets/ci-pull-credentials
          name: ci-pull-credentials
          readOnly: true
        - mountPath: /secrets/gcs
          name: gcs-credentials
          readOnly: true
        - mountPath: /usr/local/github-credentials
          name: github-credentials-openshift-ci-robot-private-git-cloner
          readOnly: true
        - mountPath: /secrets/manifest-tool
          name: manifest-tool-local-pusher
          readOnly: true
        - mountPath: /etc/pull-secret
          name: pull-secret
          readOnly: true
        - mountPath: /etc/report
          name: result-aggregator
          readOnly: true
      serviceAccountName: ci-operator
      volumes:
      - name: boskos
        secret:
          items:
          - key: credentials
            path: credentials
          secretName: boskos-credentials
      - name: ci-pull-credentials
        secret:
          secretName: ci-pull-credentials
      - name: github-credentials-openshift-ci-robot-private-git-cloner
        secret:
          secretName: github-credentials-openshift-ci-robot-private-git-cloner
      - name: manifest-tool-local-pusher
        secret:
          secretName: manifest-tool-local-pusher
      - name: pull-secret
        secret:
          secretName: registry-pull-credentials
      - name: result-aggregator
        secret:
          secretName: result-aggregator
    trigger: (?m)^/test( | .* )e2e-aws,?($|\s.*)
  - agent: kubernetes
    always_run: true
    branches:
    - ^release-4\.8$
    - ^release-4\.8-
<<<<<<< HEAD
    cluster: build06
=======
    cluster: build03
>>>>>>> 635a2bef
    context: ci/prow/e2e-aws-operator
    decorate: true
    decoration_config:
      skip_cloning: true
    hidden: true
    labels:
      ci-operator.openshift.io/cloud: aws
      ci-operator.openshift.io/cloud-cluster-profile: aws
      ci.openshift.io/generator: prowgen
      pj-rehearse.openshift.io/can-be-rehearsed: "true"
    name: pull-ci-openshift-priv-cluster-dns-operator-release-4.8-e2e-aws-operator
    path_alias: github.com/openshift/cluster-dns-operator
    rerun_command: /test e2e-aws-operator
    spec:
      containers:
      - args:
        - --gcs-upload-secret=/secrets/gcs/service-account.json
        - --image-import-pull-secret=/etc/pull-secret/.dockerconfigjson
        - --lease-server-credentials-file=/etc/boskos/credentials
        - --oauth-token-path=/usr/local/github-credentials/oauth
        - --report-credentials-file=/etc/report/credentials
        - --secret-dir=/secrets/ci-pull-credentials
        - --target=e2e-aws-operator
        command:
        - ci-operator
        image: ci-operator:latest
        imagePullPolicy: Always
        name: ""
        resources:
          requests:
            cpu: 10m
        volumeMounts:
        - mountPath: /etc/boskos
          name: boskos
          readOnly: true
        - mountPath: /secrets/ci-pull-credentials
          name: ci-pull-credentials
          readOnly: true
        - mountPath: /secrets/gcs
          name: gcs-credentials
          readOnly: true
        - mountPath: /usr/local/github-credentials
          name: github-credentials-openshift-ci-robot-private-git-cloner
          readOnly: true
        - mountPath: /secrets/manifest-tool
          name: manifest-tool-local-pusher
          readOnly: true
        - mountPath: /etc/pull-secret
          name: pull-secret
          readOnly: true
        - mountPath: /etc/report
          name: result-aggregator
          readOnly: true
      serviceAccountName: ci-operator
      volumes:
      - name: boskos
        secret:
          items:
          - key: credentials
            path: credentials
          secretName: boskos-credentials
      - name: ci-pull-credentials
        secret:
          secretName: ci-pull-credentials
      - name: github-credentials-openshift-ci-robot-private-git-cloner
        secret:
          secretName: github-credentials-openshift-ci-robot-private-git-cloner
      - name: manifest-tool-local-pusher
        secret:
          secretName: manifest-tool-local-pusher
      - name: pull-secret
        secret:
          secretName: registry-pull-credentials
      - name: result-aggregator
        secret:
          secretName: result-aggregator
    trigger: (?m)^/test( | .* )e2e-aws-operator,?($|\s.*)
  - agent: kubernetes
    always_run: true
    branches:
    - ^release-4\.8$
    - ^release-4\.8-
<<<<<<< HEAD
    cluster: build06
=======
    cluster: build03
>>>>>>> 635a2bef
    context: ci/prow/e2e-aws-serial
    decorate: true
    decoration_config:
      skip_cloning: true
    hidden: true
    labels:
      ci-operator.openshift.io/cloud: aws
      ci-operator.openshift.io/cloud-cluster-profile: aws
      ci.openshift.io/generator: prowgen
      pj-rehearse.openshift.io/can-be-rehearsed: "true"
    name: pull-ci-openshift-priv-cluster-dns-operator-release-4.8-e2e-aws-serial
    path_alias: github.com/openshift/cluster-dns-operator
    rerun_command: /test e2e-aws-serial
    spec:
      containers:
      - args:
        - --gcs-upload-secret=/secrets/gcs/service-account.json
        - --image-import-pull-secret=/etc/pull-secret/.dockerconfigjson
        - --lease-server-credentials-file=/etc/boskos/credentials
        - --oauth-token-path=/usr/local/github-credentials/oauth
        - --report-credentials-file=/etc/report/credentials
        - --secret-dir=/secrets/ci-pull-credentials
        - --target=e2e-aws-serial
        command:
        - ci-operator
        image: ci-operator:latest
        imagePullPolicy: Always
        name: ""
        resources:
          requests:
            cpu: 10m
        volumeMounts:
        - mountPath: /etc/boskos
          name: boskos
          readOnly: true
        - mountPath: /secrets/ci-pull-credentials
          name: ci-pull-credentials
          readOnly: true
        - mountPath: /secrets/gcs
          name: gcs-credentials
          readOnly: true
        - mountPath: /usr/local/github-credentials
          name: github-credentials-openshift-ci-robot-private-git-cloner
          readOnly: true
        - mountPath: /secrets/manifest-tool
          name: manifest-tool-local-pusher
          readOnly: true
        - mountPath: /etc/pull-secret
          name: pull-secret
          readOnly: true
        - mountPath: /etc/report
          name: result-aggregator
          readOnly: true
      serviceAccountName: ci-operator
      volumes:
      - name: boskos
        secret:
          items:
          - key: credentials
            path: credentials
          secretName: boskos-credentials
      - name: ci-pull-credentials
        secret:
          secretName: ci-pull-credentials
      - name: github-credentials-openshift-ci-robot-private-git-cloner
        secret:
          secretName: github-credentials-openshift-ci-robot-private-git-cloner
      - name: manifest-tool-local-pusher
        secret:
          secretName: manifest-tool-local-pusher
      - name: pull-secret
        secret:
          secretName: registry-pull-credentials
      - name: result-aggregator
        secret:
          secretName: result-aggregator
    trigger: (?m)^/test( | .* )e2e-aws-serial,?($|\s.*)
  - agent: kubernetes
    always_run: true
    branches:
    - ^release-4\.8$
    - ^release-4\.8-
<<<<<<< HEAD
    cluster: build06
=======
    cluster: build03
>>>>>>> 635a2bef
    context: ci/prow/e2e-aws-single-node
    decorate: true
    decoration_config:
      skip_cloning: true
    hidden: true
    labels:
      ci-operator.openshift.io/cloud: aws
      ci-operator.openshift.io/cloud-cluster-profile: aws
      ci.openshift.io/generator: prowgen
      pj-rehearse.openshift.io/can-be-rehearsed: "true"
    name: pull-ci-openshift-priv-cluster-dns-operator-release-4.8-e2e-aws-single-node
    path_alias: github.com/openshift/cluster-dns-operator
    rerun_command: /test e2e-aws-single-node
    spec:
      containers:
      - args:
        - --gcs-upload-secret=/secrets/gcs/service-account.json
        - --image-import-pull-secret=/etc/pull-secret/.dockerconfigjson
        - --lease-server-credentials-file=/etc/boskos/credentials
        - --oauth-token-path=/usr/local/github-credentials/oauth
        - --report-credentials-file=/etc/report/credentials
        - --secret-dir=/secrets/ci-pull-credentials
        - --target=e2e-aws-single-node
        command:
        - ci-operator
        image: ci-operator:latest
        imagePullPolicy: Always
        name: ""
        resources:
          requests:
            cpu: 10m
        volumeMounts:
        - mountPath: /etc/boskos
          name: boskos
          readOnly: true
        - mountPath: /secrets/ci-pull-credentials
          name: ci-pull-credentials
          readOnly: true
        - mountPath: /secrets/gcs
          name: gcs-credentials
          readOnly: true
        - mountPath: /usr/local/github-credentials
          name: github-credentials-openshift-ci-robot-private-git-cloner
          readOnly: true
        - mountPath: /secrets/manifest-tool
          name: manifest-tool-local-pusher
          readOnly: true
        - mountPath: /etc/pull-secret
          name: pull-secret
          readOnly: true
        - mountPath: /etc/report
          name: result-aggregator
          readOnly: true
      serviceAccountName: ci-operator
      volumes:
      - name: boskos
        secret:
          items:
          - key: credentials
            path: credentials
          secretName: boskos-credentials
      - name: ci-pull-credentials
        secret:
          secretName: ci-pull-credentials
      - name: github-credentials-openshift-ci-robot-private-git-cloner
        secret:
          secretName: github-credentials-openshift-ci-robot-private-git-cloner
      - name: manifest-tool-local-pusher
        secret:
          secretName: manifest-tool-local-pusher
      - name: pull-secret
        secret:
          secretName: registry-pull-credentials
      - name: result-aggregator
        secret:
          secretName: result-aggregator
    trigger: (?m)^/test( | .* )e2e-aws-single-node,?($|\s.*)
  - agent: kubernetes
    always_run: true
    branches:
    - ^release-4\.8$
    - ^release-4\.8-
<<<<<<< HEAD
    cluster: build06
=======
    cluster: build03
>>>>>>> 635a2bef
    context: ci/prow/e2e-upgrade
    decorate: true
    decoration_config:
      skip_cloning: true
    hidden: true
    labels:
      ci-operator.openshift.io/cloud: aws
      ci-operator.openshift.io/cloud-cluster-profile: aws
      ci.openshift.io/generator: prowgen
      pj-rehearse.openshift.io/can-be-rehearsed: "true"
    name: pull-ci-openshift-priv-cluster-dns-operator-release-4.8-e2e-upgrade
    path_alias: github.com/openshift/cluster-dns-operator
    rerun_command: /test e2e-upgrade
    spec:
      containers:
      - args:
        - --gcs-upload-secret=/secrets/gcs/service-account.json
        - --image-import-pull-secret=/etc/pull-secret/.dockerconfigjson
        - --lease-server-credentials-file=/etc/boskos/credentials
        - --oauth-token-path=/usr/local/github-credentials/oauth
        - --report-credentials-file=/etc/report/credentials
        - --secret-dir=/secrets/ci-pull-credentials
        - --target=e2e-upgrade
        command:
        - ci-operator
        image: ci-operator:latest
        imagePullPolicy: Always
        name: ""
        resources:
          requests:
            cpu: 10m
        volumeMounts:
        - mountPath: /etc/boskos
          name: boskos
          readOnly: true
        - mountPath: /secrets/ci-pull-credentials
          name: ci-pull-credentials
          readOnly: true
        - mountPath: /secrets/gcs
          name: gcs-credentials
          readOnly: true
        - mountPath: /usr/local/github-credentials
          name: github-credentials-openshift-ci-robot-private-git-cloner
          readOnly: true
        - mountPath: /secrets/manifest-tool
          name: manifest-tool-local-pusher
          readOnly: true
        - mountPath: /etc/pull-secret
          name: pull-secret
          readOnly: true
        - mountPath: /etc/report
          name: result-aggregator
          readOnly: true
      serviceAccountName: ci-operator
      volumes:
      - name: boskos
        secret:
          items:
          - key: credentials
            path: credentials
          secretName: boskos-credentials
      - name: ci-pull-credentials
        secret:
          secretName: ci-pull-credentials
      - name: github-credentials-openshift-ci-robot-private-git-cloner
        secret:
          secretName: github-credentials-openshift-ci-robot-private-git-cloner
      - name: manifest-tool-local-pusher
        secret:
          secretName: manifest-tool-local-pusher
      - name: pull-secret
        secret:
          secretName: registry-pull-credentials
      - name: result-aggregator
        secret:
          secretName: result-aggregator
    trigger: (?m)^/test( | .* )e2e-upgrade,?($|\s.*)
  - agent: kubernetes
    always_run: true
    branches:
    - ^release-4\.8$
    - ^release-4\.8-
    cluster: build11
    context: ci/prow/images
    decorate: true
    decoration_config:
      skip_cloning: true
    hidden: true
    labels:
      ci.openshift.io/generator: prowgen
      pj-rehearse.openshift.io/can-be-rehearsed: "true"
    name: pull-ci-openshift-priv-cluster-dns-operator-release-4.8-images
    path_alias: github.com/openshift/cluster-dns-operator
    rerun_command: /test images
    spec:
      containers:
      - args:
        - --gcs-upload-secret=/secrets/gcs/service-account.json
        - --image-import-pull-secret=/etc/pull-secret/.dockerconfigjson
        - --oauth-token-path=/usr/local/github-credentials/oauth
        - --report-credentials-file=/etc/report/credentials
        - --target=[images]
        command:
        - ci-operator
        image: ci-operator:latest
        imagePullPolicy: Always
        name: ""
        resources:
          requests:
            cpu: 10m
        volumeMounts:
        - mountPath: /secrets/gcs
          name: gcs-credentials
          readOnly: true
        - mountPath: /usr/local/github-credentials
          name: github-credentials-openshift-ci-robot-private-git-cloner
          readOnly: true
        - mountPath: /secrets/manifest-tool
          name: manifest-tool-local-pusher
          readOnly: true
        - mountPath: /etc/pull-secret
          name: pull-secret
          readOnly: true
        - mountPath: /etc/report
          name: result-aggregator
          readOnly: true
      serviceAccountName: ci-operator
      volumes:
      - name: github-credentials-openshift-ci-robot-private-git-cloner
        secret:
          secretName: github-credentials-openshift-ci-robot-private-git-cloner
      - name: manifest-tool-local-pusher
        secret:
          secretName: manifest-tool-local-pusher
      - name: pull-secret
        secret:
          secretName: registry-pull-credentials
      - name: result-aggregator
        secret:
          secretName: result-aggregator
    trigger: (?m)^/test( | .* )images,?($|\s.*)
  - agent: kubernetes
    always_run: true
    branches:
    - ^release-4\.8$
    - ^release-4\.8-
    cluster: build11
    context: ci/prow/unit
    decorate: true
    decoration_config:
      skip_cloning: true
    hidden: true
    labels:
      ci.openshift.io/generator: prowgen
      pj-rehearse.openshift.io/can-be-rehearsed: "true"
    name: pull-ci-openshift-priv-cluster-dns-operator-release-4.8-unit
    path_alias: github.com/openshift/cluster-dns-operator
    rerun_command: /test unit
    spec:
      containers:
      - args:
        - --gcs-upload-secret=/secrets/gcs/service-account.json
        - --image-import-pull-secret=/etc/pull-secret/.dockerconfigjson
        - --oauth-token-path=/usr/local/github-credentials/oauth
        - --report-credentials-file=/etc/report/credentials
        - --target=unit
        command:
        - ci-operator
        image: ci-operator:latest
        imagePullPolicy: Always
        name: ""
        resources:
          requests:
            cpu: 10m
        volumeMounts:
        - mountPath: /secrets/gcs
          name: gcs-credentials
          readOnly: true
        - mountPath: /usr/local/github-credentials
          name: github-credentials-openshift-ci-robot-private-git-cloner
          readOnly: true
        - mountPath: /secrets/manifest-tool
          name: manifest-tool-local-pusher
          readOnly: true
        - mountPath: /etc/pull-secret
          name: pull-secret
          readOnly: true
        - mountPath: /etc/report
          name: result-aggregator
          readOnly: true
      serviceAccountName: ci-operator
      volumes:
      - name: github-credentials-openshift-ci-robot-private-git-cloner
        secret:
          secretName: github-credentials-openshift-ci-robot-private-git-cloner
      - name: manifest-tool-local-pusher
        secret:
          secretName: manifest-tool-local-pusher
      - name: pull-secret
        secret:
          secretName: registry-pull-credentials
      - name: result-aggregator
        secret:
          secretName: result-aggregator
    trigger: (?m)^/test( | .* )unit,?($|\s.*)
  - agent: kubernetes
    always_run: true
    branches:
    - ^release-4\.8$
    - ^release-4\.8-
    cluster: build11
    context: ci/prow/verify
    decorate: true
    decoration_config:
      skip_cloning: true
    hidden: true
    labels:
      ci.openshift.io/generator: prowgen
      pj-rehearse.openshift.io/can-be-rehearsed: "true"
    name: pull-ci-openshift-priv-cluster-dns-operator-release-4.8-verify
    path_alias: github.com/openshift/cluster-dns-operator
    rerun_command: /test verify
    spec:
      containers:
      - args:
        - --gcs-upload-secret=/secrets/gcs/service-account.json
        - --image-import-pull-secret=/etc/pull-secret/.dockerconfigjson
        - --oauth-token-path=/usr/local/github-credentials/oauth
        - --report-credentials-file=/etc/report/credentials
        - --target=verify
        command:
        - ci-operator
        image: ci-operator:latest
        imagePullPolicy: Always
        name: ""
        resources:
          requests:
            cpu: 10m
        volumeMounts:
        - mountPath: /secrets/gcs
          name: gcs-credentials
          readOnly: true
        - mountPath: /usr/local/github-credentials
          name: github-credentials-openshift-ci-robot-private-git-cloner
          readOnly: true
        - mountPath: /secrets/manifest-tool
          name: manifest-tool-local-pusher
          readOnly: true
        - mountPath: /etc/pull-secret
          name: pull-secret
          readOnly: true
        - mountPath: /etc/report
          name: result-aggregator
          readOnly: true
      serviceAccountName: ci-operator
      volumes:
      - name: github-credentials-openshift-ci-robot-private-git-cloner
        secret:
          secretName: github-credentials-openshift-ci-robot-private-git-cloner
      - name: manifest-tool-local-pusher
        secret:
          secretName: manifest-tool-local-pusher
      - name: pull-secret
        secret:
          secretName: registry-pull-credentials
      - name: result-aggregator
        secret:
          secretName: result-aggregator
    trigger: (?m)^/test( | .* )verify,?($|\s.*)<|MERGE_RESOLUTION|>--- conflicted
+++ resolved
@@ -5,11 +5,7 @@
     branches:
     - ^release-4\.8$
     - ^release-4\.8-
-<<<<<<< HEAD
-    cluster: build06
-=======
     cluster: build03
->>>>>>> 635a2bef
     context: ci/prow/e2e-aws
     decorate: true
     decoration_config:
@@ -92,11 +88,7 @@
     branches:
     - ^release-4\.8$
     - ^release-4\.8-
-<<<<<<< HEAD
-    cluster: build06
-=======
     cluster: build03
->>>>>>> 635a2bef
     context: ci/prow/e2e-aws-operator
     decorate: true
     decoration_config:
@@ -179,11 +171,7 @@
     branches:
     - ^release-4\.8$
     - ^release-4\.8-
-<<<<<<< HEAD
-    cluster: build06
-=======
     cluster: build03
->>>>>>> 635a2bef
     context: ci/prow/e2e-aws-serial
     decorate: true
     decoration_config:
@@ -266,11 +254,7 @@
     branches:
     - ^release-4\.8$
     - ^release-4\.8-
-<<<<<<< HEAD
-    cluster: build06
-=======
     cluster: build03
->>>>>>> 635a2bef
     context: ci/prow/e2e-aws-single-node
     decorate: true
     decoration_config:
@@ -353,11 +337,7 @@
     branches:
     - ^release-4\.8$
     - ^release-4\.8-
-<<<<<<< HEAD
-    cluster: build06
-=======
     cluster: build03
->>>>>>> 635a2bef
     context: ci/prow/e2e-upgrade
     decorate: true
     decoration_config:
@@ -440,7 +420,7 @@
     branches:
     - ^release-4\.8$
     - ^release-4\.8-
-    cluster: build11
+    cluster: build01
     context: ci/prow/images
     decorate: true
     decoration_config:
@@ -504,7 +484,7 @@
     branches:
     - ^release-4\.8$
     - ^release-4\.8-
-    cluster: build11
+    cluster: build01
     context: ci/prow/unit
     decorate: true
     decoration_config:
@@ -568,7 +548,7 @@
     branches:
     - ^release-4\.8$
     - ^release-4\.8-
-    cluster: build11
+    cluster: build01
     context: ci/prow/verify
     decorate: true
     decoration_config:
