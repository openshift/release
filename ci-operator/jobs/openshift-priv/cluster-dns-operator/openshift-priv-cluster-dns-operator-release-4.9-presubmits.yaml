presubmits:
  openshift-priv/cluster-dns-operator:
  - agent: kubernetes
    always_run: true
    branches:
    - ^release-4\.9$
    - ^release-4\.9-
<<<<<<< HEAD
    cluster: build06
=======
    cluster: build03
>>>>>>> 635a2bef
    context: ci/prow/e2e-aws
    decorate: true
    decoration_config:
      oauth_token_secret:
        key: oauth
        name: github-credentials-openshift-ci-robot-private-git-cloner
    hidden: true
    labels:
      ci-operator.openshift.io/cloud: aws
      ci-operator.openshift.io/cloud-cluster-profile: aws
      ci.openshift.io/generator: prowgen
      pj-rehearse.openshift.io/can-be-rehearsed: "true"
    name: pull-ci-openshift-priv-cluster-dns-operator-release-4.9-e2e-aws
    path_alias: github.com/openshift/cluster-dns-operator
    rerun_command: /test e2e-aws
    spec:
      containers:
      - args:
        - --gcs-upload-secret=/secrets/gcs/service-account.json
        - --image-import-pull-secret=/etc/pull-secret/.dockerconfigjson
        - --lease-server-credentials-file=/etc/boskos/credentials
        - --oauth-token-path=/usr/local/github-credentials/oauth
        - --report-credentials-file=/etc/report/credentials
        - --secret-dir=/secrets/ci-pull-credentials
        - --target=e2e-aws
        command:
        - ci-operator
        image: ci-operator:latest
        imagePullPolicy: Always
        name: ""
        resources:
          requests:
            cpu: 10m
        volumeMounts:
        - mountPath: /etc/boskos
          name: boskos
          readOnly: true
        - mountPath: /secrets/ci-pull-credentials
          name: ci-pull-credentials
          readOnly: true
        - mountPath: /secrets/gcs
          name: gcs-credentials
          readOnly: true
        - mountPath: /usr/local/github-credentials
          name: github-credentials-openshift-ci-robot-private-git-cloner
          readOnly: true
        - mountPath: /secrets/manifest-tool
          name: manifest-tool-local-pusher
          readOnly: true
        - mountPath: /etc/pull-secret
          name: pull-secret
          readOnly: true
        - mountPath: /etc/report
          name: result-aggregator
          readOnly: true
      serviceAccountName: ci-operator
      volumes:
      - name: boskos
        secret:
          items:
          - key: credentials
            path: credentials
          secretName: boskos-credentials
      - name: ci-pull-credentials
        secret:
          secretName: ci-pull-credentials
      - name: manifest-tool-local-pusher
        secret:
          secretName: manifest-tool-local-pusher
      - name: pull-secret
        secret:
          secretName: registry-pull-credentials
      - name: result-aggregator
        secret:
          secretName: result-aggregator
    trigger: (?m)^/test( | .* )e2e-aws,?($|\s.*)
  - agent: kubernetes
    always_run: true
    branches:
    - ^release-4\.9$
    - ^release-4\.9-
<<<<<<< HEAD
    cluster: build06
=======
    cluster: build03
>>>>>>> 635a2bef
    context: ci/prow/e2e-aws-operator
    decorate: true
    decoration_config:
      oauth_token_secret:
        key: oauth
        name: github-credentials-openshift-ci-robot-private-git-cloner
    hidden: true
    labels:
      ci-operator.openshift.io/cloud: aws
      ci-operator.openshift.io/cloud-cluster-profile: aws
      ci.openshift.io/generator: prowgen
      pj-rehearse.openshift.io/can-be-rehearsed: "true"
    name: pull-ci-openshift-priv-cluster-dns-operator-release-4.9-e2e-aws-operator
    path_alias: github.com/openshift/cluster-dns-operator
    rerun_command: /test e2e-aws-operator
    spec:
      containers:
      - args:
        - --gcs-upload-secret=/secrets/gcs/service-account.json
        - --image-import-pull-secret=/etc/pull-secret/.dockerconfigjson
        - --lease-server-credentials-file=/etc/boskos/credentials
        - --oauth-token-path=/usr/local/github-credentials/oauth
        - --report-credentials-file=/etc/report/credentials
        - --secret-dir=/secrets/ci-pull-credentials
        - --target=e2e-aws-operator
        command:
        - ci-operator
        image: ci-operator:latest
        imagePullPolicy: Always
        name: ""
        resources:
          requests:
            cpu: 10m
        volumeMounts:
        - mountPath: /etc/boskos
          name: boskos
          readOnly: true
        - mountPath: /secrets/ci-pull-credentials
          name: ci-pull-credentials
          readOnly: true
        - mountPath: /secrets/gcs
          name: gcs-credentials
          readOnly: true
        - mountPath: /usr/local/github-credentials
          name: github-credentials-openshift-ci-robot-private-git-cloner
          readOnly: true
        - mountPath: /secrets/manifest-tool
          name: manifest-tool-local-pusher
          readOnly: true
        - mountPath: /etc/pull-secret
          name: pull-secret
          readOnly: true
        - mountPath: /etc/report
          name: result-aggregator
          readOnly: true
      serviceAccountName: ci-operator
      volumes:
      - name: boskos
        secret:
          items:
          - key: credentials
            path: credentials
          secretName: boskos-credentials
      - name: ci-pull-credentials
        secret:
          secretName: ci-pull-credentials
      - name: manifest-tool-local-pusher
        secret:
          secretName: manifest-tool-local-pusher
      - name: pull-secret
        secret:
          secretName: registry-pull-credentials
      - name: result-aggregator
        secret:
          secretName: result-aggregator
    trigger: (?m)^/test( | .* )e2e-aws-operator,?($|\s.*)
  - agent: kubernetes
    always_run: true
    branches:
    - ^release-4\.9$
    - ^release-4\.9-
<<<<<<< HEAD
    cluster: build06
=======
    cluster: build03
>>>>>>> 635a2bef
    context: ci/prow/e2e-aws-serial
    decorate: true
    decoration_config:
      oauth_token_secret:
        key: oauth
        name: github-credentials-openshift-ci-robot-private-git-cloner
    hidden: true
    labels:
      ci-operator.openshift.io/cloud: aws
      ci-operator.openshift.io/cloud-cluster-profile: aws
      ci.openshift.io/generator: prowgen
      pj-rehearse.openshift.io/can-be-rehearsed: "true"
    name: pull-ci-openshift-priv-cluster-dns-operator-release-4.9-e2e-aws-serial
    path_alias: github.com/openshift/cluster-dns-operator
    rerun_command: /test e2e-aws-serial
    spec:
      containers:
      - args:
        - --gcs-upload-secret=/secrets/gcs/service-account.json
        - --image-import-pull-secret=/etc/pull-secret/.dockerconfigjson
        - --lease-server-credentials-file=/etc/boskos/credentials
        - --oauth-token-path=/usr/local/github-credentials/oauth
        - --report-credentials-file=/etc/report/credentials
        - --secret-dir=/secrets/ci-pull-credentials
        - --target=e2e-aws-serial
        command:
        - ci-operator
        image: ci-operator:latest
        imagePullPolicy: Always
        name: ""
        resources:
          requests:
            cpu: 10m
        volumeMounts:
        - mountPath: /etc/boskos
          name: boskos
          readOnly: true
        - mountPath: /secrets/ci-pull-credentials
          name: ci-pull-credentials
          readOnly: true
        - mountPath: /secrets/gcs
          name: gcs-credentials
          readOnly: true
        - mountPath: /usr/local/github-credentials
          name: github-credentials-openshift-ci-robot-private-git-cloner
          readOnly: true
        - mountPath: /secrets/manifest-tool
          name: manifest-tool-local-pusher
          readOnly: true
        - mountPath: /etc/pull-secret
          name: pull-secret
          readOnly: true
        - mountPath: /etc/report
          name: result-aggregator
          readOnly: true
      serviceAccountName: ci-operator
      volumes:
      - name: boskos
        secret:
          items:
          - key: credentials
            path: credentials
          secretName: boskos-credentials
      - name: ci-pull-credentials
        secret:
          secretName: ci-pull-credentials
      - name: manifest-tool-local-pusher
        secret:
          secretName: manifest-tool-local-pusher
      - name: pull-secret
        secret:
          secretName: registry-pull-credentials
      - name: result-aggregator
        secret:
          secretName: result-aggregator
    trigger: (?m)^/test( | .* )e2e-aws-serial,?($|\s.*)
  - agent: kubernetes
    always_run: true
    branches:
    - ^release-4\.9$
    - ^release-4\.9-
<<<<<<< HEAD
    cluster: build06
=======
    cluster: build03
>>>>>>> 635a2bef
    context: ci/prow/e2e-aws-single-node
    decorate: true
    decoration_config:
      oauth_token_secret:
        key: oauth
        name: github-credentials-openshift-ci-robot-private-git-cloner
    hidden: true
    labels:
      ci-operator.openshift.io/cloud: aws
      ci-operator.openshift.io/cloud-cluster-profile: aws
      ci.openshift.io/generator: prowgen
      pj-rehearse.openshift.io/can-be-rehearsed: "true"
    name: pull-ci-openshift-priv-cluster-dns-operator-release-4.9-e2e-aws-single-node
    optional: true
    path_alias: github.com/openshift/cluster-dns-operator
    rerun_command: /test e2e-aws-single-node
    spec:
      containers:
      - args:
        - --gcs-upload-secret=/secrets/gcs/service-account.json
        - --image-import-pull-secret=/etc/pull-secret/.dockerconfigjson
        - --lease-server-credentials-file=/etc/boskos/credentials
        - --oauth-token-path=/usr/local/github-credentials/oauth
        - --report-credentials-file=/etc/report/credentials
        - --secret-dir=/secrets/ci-pull-credentials
        - --target=e2e-aws-single-node
        command:
        - ci-operator
        image: ci-operator:latest
        imagePullPolicy: Always
        name: ""
        resources:
          requests:
            cpu: 10m
        volumeMounts:
        - mountPath: /etc/boskos
          name: boskos
          readOnly: true
        - mountPath: /secrets/ci-pull-credentials
          name: ci-pull-credentials
          readOnly: true
        - mountPath: /secrets/gcs
          name: gcs-credentials
          readOnly: true
        - mountPath: /usr/local/github-credentials
          name: github-credentials-openshift-ci-robot-private-git-cloner
          readOnly: true
        - mountPath: /secrets/manifest-tool
          name: manifest-tool-local-pusher
          readOnly: true
        - mountPath: /etc/pull-secret
          name: pull-secret
          readOnly: true
        - mountPath: /etc/report
          name: result-aggregator
          readOnly: true
      serviceAccountName: ci-operator
      volumes:
      - name: boskos
        secret:
          items:
          - key: credentials
            path: credentials
          secretName: boskos-credentials
      - name: ci-pull-credentials
        secret:
          secretName: ci-pull-credentials
      - name: manifest-tool-local-pusher
        secret:
          secretName: manifest-tool-local-pusher
      - name: pull-secret
        secret:
          secretName: registry-pull-credentials
      - name: result-aggregator
        secret:
          secretName: result-aggregator
    trigger: (?m)^/test( | .* )e2e-aws-single-node,?($|\s.*)
  - agent: kubernetes
    always_run: true
    branches:
    - ^release-4\.9$
    - ^release-4\.9-
<<<<<<< HEAD
    cluster: build06
=======
    cluster: build03
>>>>>>> 635a2bef
    context: ci/prow/e2e-upgrade
    decorate: true
    decoration_config:
      oauth_token_secret:
        key: oauth
        name: github-credentials-openshift-ci-robot-private-git-cloner
    hidden: true
    labels:
      ci-operator.openshift.io/cloud: aws
      ci-operator.openshift.io/cloud-cluster-profile: aws
      ci.openshift.io/generator: prowgen
      pj-rehearse.openshift.io/can-be-rehearsed: "true"
    name: pull-ci-openshift-priv-cluster-dns-operator-release-4.9-e2e-upgrade
    path_alias: github.com/openshift/cluster-dns-operator
    rerun_command: /test e2e-upgrade
    spec:
      containers:
      - args:
        - --gcs-upload-secret=/secrets/gcs/service-account.json
        - --image-import-pull-secret=/etc/pull-secret/.dockerconfigjson
        - --lease-server-credentials-file=/etc/boskos/credentials
        - --oauth-token-path=/usr/local/github-credentials/oauth
        - --report-credentials-file=/etc/report/credentials
        - --secret-dir=/secrets/ci-pull-credentials
        - --target=e2e-upgrade
        command:
        - ci-operator
        image: ci-operator:latest
        imagePullPolicy: Always
        name: ""
        resources:
          requests:
            cpu: 10m
        volumeMounts:
        - mountPath: /etc/boskos
          name: boskos
          readOnly: true
        - mountPath: /secrets/ci-pull-credentials
          name: ci-pull-credentials
          readOnly: true
        - mountPath: /secrets/gcs
          name: gcs-credentials
          readOnly: true
        - mountPath: /usr/local/github-credentials
          name: github-credentials-openshift-ci-robot-private-git-cloner
          readOnly: true
        - mountPath: /secrets/manifest-tool
          name: manifest-tool-local-pusher
          readOnly: true
        - mountPath: /etc/pull-secret
          name: pull-secret
          readOnly: true
        - mountPath: /etc/report
          name: result-aggregator
          readOnly: true
      serviceAccountName: ci-operator
      volumes:
      - name: boskos
        secret:
          items:
          - key: credentials
            path: credentials
          secretName: boskos-credentials
      - name: ci-pull-credentials
        secret:
          secretName: ci-pull-credentials
      - name: manifest-tool-local-pusher
        secret:
          secretName: manifest-tool-local-pusher
      - name: pull-secret
        secret:
          secretName: registry-pull-credentials
      - name: result-aggregator
        secret:
          secretName: result-aggregator
    trigger: (?m)^/test( | .* )e2e-upgrade,?($|\s.*)
  - agent: kubernetes
    always_run: true
    branches:
    - ^release-4\.9$
    - ^release-4\.9-
    cluster: build11
    context: ci/prow/images
    decorate: true
    decoration_config:
      oauth_token_secret:
        key: oauth
        name: github-credentials-openshift-ci-robot-private-git-cloner
    hidden: true
    labels:
      ci.openshift.io/generator: prowgen
      pj-rehearse.openshift.io/can-be-rehearsed: "true"
    name: pull-ci-openshift-priv-cluster-dns-operator-release-4.9-images
    path_alias: github.com/openshift/cluster-dns-operator
    rerun_command: /test images
    spec:
      containers:
      - args:
        - --gcs-upload-secret=/secrets/gcs/service-account.json
        - --image-import-pull-secret=/etc/pull-secret/.dockerconfigjson
        - --oauth-token-path=/usr/local/github-credentials/oauth
        - --report-credentials-file=/etc/report/credentials
        - --target=[images]
        command:
        - ci-operator
        image: ci-operator:latest
        imagePullPolicy: Always
        name: ""
        resources:
          requests:
            cpu: 10m
        volumeMounts:
        - mountPath: /secrets/gcs
          name: gcs-credentials
          readOnly: true
        - mountPath: /usr/local/github-credentials
          name: github-credentials-openshift-ci-robot-private-git-cloner
          readOnly: true
        - mountPath: /secrets/manifest-tool
          name: manifest-tool-local-pusher
          readOnly: true
        - mountPath: /etc/pull-secret
          name: pull-secret
          readOnly: true
        - mountPath: /etc/report
          name: result-aggregator
          readOnly: true
      serviceAccountName: ci-operator
      volumes:
      - name: manifest-tool-local-pusher
        secret:
          secretName: manifest-tool-local-pusher
      - name: pull-secret
        secret:
          secretName: registry-pull-credentials
      - name: result-aggregator
        secret:
          secretName: result-aggregator
    trigger: (?m)^/test( | .* )images,?($|\s.*)
  - agent: kubernetes
    always_run: true
    branches:
    - ^release-4\.9$
    - ^release-4\.9-
    cluster: build11
    context: ci/prow/unit
    decorate: true
    decoration_config:
      oauth_token_secret:
        key: oauth
        name: github-credentials-openshift-ci-robot-private-git-cloner
    hidden: true
    labels:
      ci.openshift.io/generator: prowgen
      pj-rehearse.openshift.io/can-be-rehearsed: "true"
    name: pull-ci-openshift-priv-cluster-dns-operator-release-4.9-unit
    path_alias: github.com/openshift/cluster-dns-operator
    rerun_command: /test unit
    spec:
      containers:
      - args:
        - --gcs-upload-secret=/secrets/gcs/service-account.json
        - --image-import-pull-secret=/etc/pull-secret/.dockerconfigjson
        - --oauth-token-path=/usr/local/github-credentials/oauth
        - --report-credentials-file=/etc/report/credentials
        - --target=unit
        command:
        - ci-operator
        image: ci-operator:latest
        imagePullPolicy: Always
        name: ""
        resources:
          requests:
            cpu: 10m
        volumeMounts:
        - mountPath: /secrets/gcs
          name: gcs-credentials
          readOnly: true
        - mountPath: /usr/local/github-credentials
          name: github-credentials-openshift-ci-robot-private-git-cloner
          readOnly: true
        - mountPath: /secrets/manifest-tool
          name: manifest-tool-local-pusher
          readOnly: true
        - mountPath: /etc/pull-secret
          name: pull-secret
          readOnly: true
        - mountPath: /etc/report
          name: result-aggregator
          readOnly: true
      serviceAccountName: ci-operator
      volumes:
      - name: manifest-tool-local-pusher
        secret:
          secretName: manifest-tool-local-pusher
      - name: pull-secret
        secret:
          secretName: registry-pull-credentials
      - name: result-aggregator
        secret:
          secretName: result-aggregator
    trigger: (?m)^/test( | .* )unit,?($|\s.*)
  - agent: kubernetes
    always_run: true
    branches:
    - ^release-4\.9$
    - ^release-4\.9-
    cluster: build11
    context: ci/prow/verify
    decorate: true
    decoration_config:
      oauth_token_secret:
        key: oauth
        name: github-credentials-openshift-ci-robot-private-git-cloner
    hidden: true
    labels:
      ci.openshift.io/generator: prowgen
      pj-rehearse.openshift.io/can-be-rehearsed: "true"
    name: pull-ci-openshift-priv-cluster-dns-operator-release-4.9-verify
    path_alias: github.com/openshift/cluster-dns-operator
    rerun_command: /test verify
    spec:
      containers:
      - args:
        - --gcs-upload-secret=/secrets/gcs/service-account.json
        - --image-import-pull-secret=/etc/pull-secret/.dockerconfigjson
        - --oauth-token-path=/usr/local/github-credentials/oauth
        - --report-credentials-file=/etc/report/credentials
        - --target=verify
        command:
        - ci-operator
        image: ci-operator:latest
        imagePullPolicy: Always
        name: ""
        resources:
          requests:
            cpu: 10m
        volumeMounts:
        - mountPath: /secrets/gcs
          name: gcs-credentials
          readOnly: true
        - mountPath: /usr/local/github-credentials
          name: github-credentials-openshift-ci-robot-private-git-cloner
          readOnly: true
        - mountPath: /secrets/manifest-tool
          name: manifest-tool-local-pusher
          readOnly: true
        - mountPath: /etc/pull-secret
          name: pull-secret
          readOnly: true
        - mountPath: /etc/report
          name: result-aggregator
          readOnly: true
      serviceAccountName: ci-operator
      volumes:
      - name: manifest-tool-local-pusher
        secret:
          secretName: manifest-tool-local-pusher
      - name: pull-secret
        secret:
          secretName: registry-pull-credentials
      - name: result-aggregator
        secret:
          secretName: result-aggregator
    trigger: (?m)^/test( | .* )verify,?($|\s.*)<|MERGE_RESOLUTION|>--- conflicted
+++ resolved
@@ -5,11 +5,7 @@
     branches:
     - ^release-4\.9$
     - ^release-4\.9-
-<<<<<<< HEAD
-    cluster: build06
-=======
     cluster: build03
->>>>>>> 635a2bef
     context: ci/prow/e2e-aws
     decorate: true
     decoration_config:
@@ -91,11 +87,7 @@
     branches:
     - ^release-4\.9$
     - ^release-4\.9-
-<<<<<<< HEAD
-    cluster: build06
-=======
     cluster: build03
->>>>>>> 635a2bef
     context: ci/prow/e2e-aws-operator
     decorate: true
     decoration_config:
@@ -177,11 +169,7 @@
     branches:
     - ^release-4\.9$
     - ^release-4\.9-
-<<<<<<< HEAD
-    cluster: build06
-=======
     cluster: build03
->>>>>>> 635a2bef
     context: ci/prow/e2e-aws-serial
     decorate: true
     decoration_config:
@@ -263,11 +251,7 @@
     branches:
     - ^release-4\.9$
     - ^release-4\.9-
-<<<<<<< HEAD
-    cluster: build06
-=======
     cluster: build03
->>>>>>> 635a2bef
     context: ci/prow/e2e-aws-single-node
     decorate: true
     decoration_config:
@@ -350,11 +334,7 @@
     branches:
     - ^release-4\.9$
     - ^release-4\.9-
-<<<<<<< HEAD
-    cluster: build06
-=======
     cluster: build03
->>>>>>> 635a2bef
     context: ci/prow/e2e-upgrade
     decorate: true
     decoration_config:
@@ -436,7 +416,7 @@
     branches:
     - ^release-4\.9$
     - ^release-4\.9-
-    cluster: build11
+    cluster: build01
     context: ci/prow/images
     decorate: true
     decoration_config:
@@ -499,7 +479,7 @@
     branches:
     - ^release-4\.9$
     - ^release-4\.9-
-    cluster: build11
+    cluster: build01
     context: ci/prow/unit
     decorate: true
     decoration_config:
@@ -562,7 +542,7 @@
     branches:
     - ^release-4\.9$
     - ^release-4\.9-
-    cluster: build11
+    cluster: build01
     context: ci/prow/verify
     decorate: true
     decoration_config:
