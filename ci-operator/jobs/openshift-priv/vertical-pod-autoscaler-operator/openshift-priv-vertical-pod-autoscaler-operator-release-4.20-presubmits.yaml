--- conflicted
+++ resolved
@@ -5,11 +5,7 @@
     branches:
     - ^release-4\.20$
     - ^release-4\.20-
-<<<<<<< HEAD
-    cluster: build06
-=======
     cluster: build03
->>>>>>> 635a2bef
     context: ci/prow/ci-bundle-vertical-pod-autoscaler-operator-bundle
     decorate: true
     decoration_config:
@@ -321,11 +317,7 @@
     branches:
     - ^release-4\.20$
     - ^release-4\.20-
-<<<<<<< HEAD
-    cluster: build06
-=======
     cluster: build03
->>>>>>> 635a2bef
     context: ci/prow/ensure-commands-are-noops
     decorate: true
     decoration_config:
@@ -389,11 +381,7 @@
     branches:
     - ^release-4\.20$
     - ^release-4\.20-
-<<<<<<< HEAD
-    cluster: build06
-=======
     cluster: build03
->>>>>>> 635a2bef
     context: ci/prow/images
     decorate: true
     decoration_config:
@@ -457,11 +445,7 @@
     branches:
     - ^release-4\.20$
     - ^release-4\.20-
-<<<<<<< HEAD
-    cluster: build06
-=======
     cluster: build03
->>>>>>> 635a2bef
     context: ci/prow/lint
     decorate: true
     decoration_config:
@@ -525,11 +509,7 @@
     branches:
     - ^release-4\.20$
     - ^release-4\.20-
-<<<<<<< HEAD
-    cluster: build06
-=======
     cluster: build03
->>>>>>> 635a2bef
     context: ci/prow/manifest-diff
     decorate: true
     decoration_config:
@@ -676,11 +656,7 @@
     branches:
     - ^release-4\.20$
     - ^release-4\.20-
-<<<<<<< HEAD
-    cluster: build06
-=======
     cluster: build03
->>>>>>> 635a2bef
     context: ci/prow/security
     decorate: true
     decoration_config:
@@ -752,11 +728,7 @@
     branches:
     - ^release-4\.20$
     - ^release-4\.20-
-<<<<<<< HEAD
-    cluster: build06
-=======
     cluster: build03
->>>>>>> 635a2bef
     context: ci/prow/unit
     decorate: true
     decoration_config:
@@ -820,11 +792,7 @@
     branches:
     - ^release-4\.20$
     - ^release-4\.20-
-<<<<<<< HEAD
-    cluster: build06
-=======
     cluster: build03
->>>>>>> 635a2bef
     context: ci/prow/yamllint
     decorate: true
     decoration_config:
