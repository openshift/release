presubmits:
  openshift-priv/cluster-autoscaler-operator:
  - agent: kubernetes
    always_run: false
    branches:
    - ^release-4\.17$
    - ^release-4\.17-
    cluster: build11
    context: ci/prow/e2e-aws
    decorate: true
    decoration_config:
      oauth_token_secret:
        key: oauth
        name: github-credentials-openshift-ci-robot-private-git-cloner
    hidden: true
    labels:
      ci-operator.openshift.io/cloud: aws
      ci-operator.openshift.io/cloud-cluster-profile: aws
      ci.openshift.io/generator: prowgen
      pj-rehearse.openshift.io/can-be-rehearsed: "true"
    name: pull-ci-openshift-priv-cluster-autoscaler-operator-release-4.17-e2e-aws
    path_alias: github.com/openshift/cluster-autoscaler-operator
    rerun_command: /test e2e-aws
    skip_if_only_changed: ^docs/|\.md$|^(?:.*/)?(?:\.gitignore|OWNERS|PROJECT|LICENSE)$
    spec:
      containers:
      - args:
        - --gcs-upload-secret=/secrets/gcs/service-account.json
        - --image-import-pull-secret=/etc/pull-secret/.dockerconfigjson
        - --lease-server-credentials-file=/etc/boskos/credentials
        - --oauth-token-path=/usr/local/github-credentials/oauth
        - --report-credentials-file=/etc/report/credentials
        - --secret-dir=/secrets/ci-pull-credentials
        - --target=e2e-aws
        command:
        - ci-operator
        image: ci-operator:latest
        imagePullPolicy: Always
        name: ""
        resources:
          requests:
            cpu: 10m
        volumeMounts:
        - mountPath: /etc/boskos
          name: boskos
          readOnly: true
        - mountPath: /secrets/ci-pull-credentials
          name: ci-pull-credentials
          readOnly: true
        - mountPath: /secrets/gcs
          name: gcs-credentials
          readOnly: true
        - mountPath: /usr/local/github-credentials
          name: github-credentials-openshift-ci-robot-private-git-cloner
          readOnly: true
        - mountPath: /secrets/manifest-tool
          name: manifest-tool-local-pusher
          readOnly: true
        - mountPath: /etc/pull-secret
          name: pull-secret
          readOnly: true
        - mountPath: /etc/report
          name: result-aggregator
          readOnly: true
      serviceAccountName: ci-operator
      volumes:
      - name: boskos
        secret:
          items:
          - key: credentials
            path: credentials
          secretName: boskos-credentials
      - name: ci-pull-credentials
        secret:
          secretName: ci-pull-credentials
      - name: manifest-tool-local-pusher
        secret:
          secretName: manifest-tool-local-pusher
      - name: pull-secret
        secret:
          secretName: registry-pull-credentials
      - name: result-aggregator
        secret:
          secretName: result-aggregator
    trigger: (?m)^/test( | .* )e2e-aws,?($|\s.*)
  - agent: kubernetes
    always_run: false
    branches:
    - ^release-4\.17$
    - ^release-4\.17-
    cluster: build11
    context: ci/prow/e2e-aws-operator
    decorate: true
    decoration_config:
      oauth_token_secret:
        key: oauth
        name: github-credentials-openshift-ci-robot-private-git-cloner
    hidden: true
    labels:
      ci-operator.openshift.io/cloud: aws
      ci-operator.openshift.io/cloud-cluster-profile: aws
      ci.openshift.io/generator: prowgen
      pj-rehearse.openshift.io/can-be-rehearsed: "true"
    name: pull-ci-openshift-priv-cluster-autoscaler-operator-release-4.17-e2e-aws-operator
    path_alias: github.com/openshift/cluster-autoscaler-operator
    rerun_command: /test e2e-aws-operator
    skip_if_only_changed: ^docs/|\.md$|^(?:.*/)?(?:\.gitignore|OWNERS|PROJECT|LICENSE)$|_test\.go$
    spec:
      containers:
      - args:
        - --gcs-upload-secret=/secrets/gcs/service-account.json
        - --image-import-pull-secret=/etc/pull-secret/.dockerconfigjson
        - --lease-server-credentials-file=/etc/boskos/credentials
        - --oauth-token-path=/usr/local/github-credentials/oauth
        - --report-credentials-file=/etc/report/credentials
        - --secret-dir=/secrets/ci-pull-credentials
        - --target=e2e-aws-operator
        command:
        - ci-operator
        image: ci-operator:latest
        imagePullPolicy: Always
        name: ""
        resources:
          requests:
            cpu: 10m
        volumeMounts:
        - mountPath: /etc/boskos
          name: boskos
          readOnly: true
        - mountPath: /secrets/ci-pull-credentials
          name: ci-pull-credentials
          readOnly: true
        - mountPath: /secrets/gcs
          name: gcs-credentials
          readOnly: true
        - mountPath: /usr/local/github-credentials
          name: github-credentials-openshift-ci-robot-private-git-cloner
          readOnly: true
        - mountPath: /secrets/manifest-tool
          name: manifest-tool-local-pusher
          readOnly: true
        - mountPath: /etc/pull-secret
          name: pull-secret
          readOnly: true
        - mountPath: /etc/report
          name: result-aggregator
          readOnly: true
      serviceAccountName: ci-operator
      volumes:
      - name: boskos
        secret:
          items:
          - key: credentials
            path: credentials
          secretName: boskos-credentials
      - name: ci-pull-credentials
        secret:
          secretName: ci-pull-credentials
      - name: manifest-tool-local-pusher
        secret:
          secretName: manifest-tool-local-pusher
      - name: pull-secret
        secret:
          secretName: registry-pull-credentials
      - name: result-aggregator
        secret:
          secretName: result-aggregator
    trigger: (?m)^/test( | .* )e2e-aws-operator,?($|\s.*)
  - agent: kubernetes
    always_run: false
    branches:
    - ^release-4\.17$
    - ^release-4\.17-
    cluster: build11
    context: ci/prow/e2e-aws-periodic-pre
    decorate: true
    decoration_config:
      oauth_token_secret:
        key: oauth
        name: github-credentials-openshift-ci-robot-private-git-cloner
    hidden: true
    labels:
      ci-operator.openshift.io/cloud: aws
      ci-operator.openshift.io/cloud-cluster-profile: aws
      ci.openshift.io/generator: prowgen
      pj-rehearse.openshift.io/can-be-rehearsed: "true"
    name: pull-ci-openshift-priv-cluster-autoscaler-operator-release-4.17-e2e-aws-periodic-pre
    optional: true
    path_alias: github.com/openshift/cluster-autoscaler-operator
    rerun_command: /test e2e-aws-periodic-pre
    skip_if_only_changed: ^docs/|\.md$|^(?:.*/)?(?:\.gitignore|OWNERS|PROJECT|LICENSE)$
    spec:
      containers:
      - args:
        - --gcs-upload-secret=/secrets/gcs/service-account.json
        - --image-import-pull-secret=/etc/pull-secret/.dockerconfigjson
        - --lease-server-credentials-file=/etc/boskos/credentials
        - --oauth-token-path=/usr/local/github-credentials/oauth
        - --report-credentials-file=/etc/report/credentials
        - --secret-dir=/secrets/ci-pull-credentials
        - --target=e2e-aws-periodic-pre
        command:
        - ci-operator
        image: ci-operator:latest
        imagePullPolicy: Always
        name: ""
        resources:
          requests:
            cpu: 10m
        volumeMounts:
        - mountPath: /etc/boskos
          name: boskos
          readOnly: true
        - mountPath: /secrets/ci-pull-credentials
          name: ci-pull-credentials
          readOnly: true
        - mountPath: /secrets/gcs
          name: gcs-credentials
          readOnly: true
        - mountPath: /usr/local/github-credentials
          name: github-credentials-openshift-ci-robot-private-git-cloner
          readOnly: true
        - mountPath: /secrets/manifest-tool
          name: manifest-tool-local-pusher
          readOnly: true
        - mountPath: /etc/pull-secret
          name: pull-secret
          readOnly: true
        - mountPath: /etc/report
          name: result-aggregator
          readOnly: true
      serviceAccountName: ci-operator
      volumes:
      - name: boskos
        secret:
          items:
          - key: credentials
            path: credentials
          secretName: boskos-credentials
      - name: ci-pull-credentials
        secret:
          secretName: ci-pull-credentials
      - name: manifest-tool-local-pusher
        secret:
          secretName: manifest-tool-local-pusher
      - name: pull-secret
        secret:
          secretName: registry-pull-credentials
      - name: result-aggregator
        secret:
          secretName: result-aggregator
    trigger: (?m)^/test( | .* )e2e-aws-periodic-pre,?($|\s.*)
  - agent: kubernetes
    always_run: false
    branches:
    - ^release-4\.17$
    - ^release-4\.17-
<<<<<<< HEAD
    cluster: build06
=======
    cluster: build03
>>>>>>> 635a2bef
    context: ci/prow/e2e-azure-periodic-pre
    decorate: true
    decoration_config:
      oauth_token_secret:
        key: oauth
        name: github-credentials-openshift-ci-robot-private-git-cloner
    hidden: true
    labels:
      ci-operator.openshift.io/cloud: azure4
      ci-operator.openshift.io/cloud-cluster-profile: azure4
      ci.openshift.io/generator: prowgen
      pj-rehearse.openshift.io/can-be-rehearsed: "true"
    name: pull-ci-openshift-priv-cluster-autoscaler-operator-release-4.17-e2e-azure-periodic-pre
    optional: true
    path_alias: github.com/openshift/cluster-autoscaler-operator
    rerun_command: /test e2e-azure-periodic-pre
    spec:
      containers:
      - args:
        - --gcs-upload-secret=/secrets/gcs/service-account.json
        - --image-import-pull-secret=/etc/pull-secret/.dockerconfigjson
        - --lease-server-credentials-file=/etc/boskos/credentials
        - --oauth-token-path=/usr/local/github-credentials/oauth
        - --report-credentials-file=/etc/report/credentials
        - --secret-dir=/secrets/ci-pull-credentials
        - --target=e2e-azure-periodic-pre
        command:
        - ci-operator
        image: ci-operator:latest
        imagePullPolicy: Always
        name: ""
        resources:
          requests:
            cpu: 10m
        volumeMounts:
        - mountPath: /etc/boskos
          name: boskos
          readOnly: true
        - mountPath: /secrets/ci-pull-credentials
          name: ci-pull-credentials
          readOnly: true
        - mountPath: /secrets/gcs
          name: gcs-credentials
          readOnly: true
        - mountPath: /usr/local/github-credentials
          name: github-credentials-openshift-ci-robot-private-git-cloner
          readOnly: true
        - mountPath: /secrets/manifest-tool
          name: manifest-tool-local-pusher
          readOnly: true
        - mountPath: /etc/pull-secret
          name: pull-secret
          readOnly: true
        - mountPath: /etc/report
          name: result-aggregator
          readOnly: true
      serviceAccountName: ci-operator
      volumes:
      - name: boskos
        secret:
          items:
          - key: credentials
            path: credentials
          secretName: boskos-credentials
      - name: ci-pull-credentials
        secret:
          secretName: ci-pull-credentials
      - name: manifest-tool-local-pusher
        secret:
          secretName: manifest-tool-local-pusher
      - name: pull-secret
        secret:
          secretName: registry-pull-credentials
      - name: result-aggregator
        secret:
          secretName: result-aggregator
    trigger: (?m)^/test( | .* )e2e-azure-periodic-pre,?($|\s.*)
  - agent: kubernetes
    always_run: false
    branches:
    - ^release-4\.17$
    - ^release-4\.17-
    cluster: build02
    context: ci/prow/e2e-gcp-periodic-pre
    decorate: true
    decoration_config:
      oauth_token_secret:
        key: oauth
        name: github-credentials-openshift-ci-robot-private-git-cloner
    hidden: true
    labels:
      ci-operator.openshift.io/cloud: gcp
      ci-operator.openshift.io/cloud-cluster-profile: gcp
      ci.openshift.io/generator: prowgen
      pj-rehearse.openshift.io/can-be-rehearsed: "true"
    name: pull-ci-openshift-priv-cluster-autoscaler-operator-release-4.17-e2e-gcp-periodic-pre
    optional: true
    path_alias: github.com/openshift/cluster-autoscaler-operator
    rerun_command: /test e2e-gcp-periodic-pre
    spec:
      containers:
      - args:
        - --gcs-upload-secret=/secrets/gcs/service-account.json
        - --image-import-pull-secret=/etc/pull-secret/.dockerconfigjson
        - --lease-server-credentials-file=/etc/boskos/credentials
        - --oauth-token-path=/usr/local/github-credentials/oauth
        - --report-credentials-file=/etc/report/credentials
        - --secret-dir=/secrets/ci-pull-credentials
        - --target=e2e-gcp-periodic-pre
        command:
        - ci-operator
        image: ci-operator:latest
        imagePullPolicy: Always
        name: ""
        resources:
          requests:
            cpu: 10m
        volumeMounts:
        - mountPath: /etc/boskos
          name: boskos
          readOnly: true
        - mountPath: /secrets/ci-pull-credentials
          name: ci-pull-credentials
          readOnly: true
        - mountPath: /secrets/gcs
          name: gcs-credentials
          readOnly: true
        - mountPath: /usr/local/github-credentials
          name: github-credentials-openshift-ci-robot-private-git-cloner
          readOnly: true
        - mountPath: /secrets/manifest-tool
          name: manifest-tool-local-pusher
          readOnly: true
        - mountPath: /etc/pull-secret
          name: pull-secret
          readOnly: true
        - mountPath: /etc/report
          name: result-aggregator
          readOnly: true
      serviceAccountName: ci-operator
      volumes:
      - name: boskos
        secret:
          items:
          - key: credentials
            path: credentials
          secretName: boskos-credentials
      - name: ci-pull-credentials
        secret:
          secretName: ci-pull-credentials
      - name: manifest-tool-local-pusher
        secret:
          secretName: manifest-tool-local-pusher
      - name: pull-secret
        secret:
          secretName: registry-pull-credentials
      - name: result-aggregator
        secret:
          secretName: result-aggregator
    trigger: (?m)^/test( | .* )e2e-gcp-periodic-pre,?($|\s.*)
  - agent: kubernetes
    always_run: false
    branches:
    - ^release-4\.17$
    - ^release-4\.17-
    cluster: build01
    context: ci/prow/e2e-nutanix-operator
    decorate: true
    decoration_config:
      oauth_token_secret:
        key: oauth
        name: github-credentials-openshift-ci-robot-private-git-cloner
    hidden: true
    labels:
      ci-operator.openshift.io/cloud: nutanix
      ci-operator.openshift.io/cloud-cluster-profile: nutanix
      ci-operator.openshift.io/cluster: build01
      ci.openshift.io/generator: prowgen
      pj-rehearse.openshift.io/can-be-rehearsed: "true"
    name: pull-ci-openshift-priv-cluster-autoscaler-operator-release-4.17-e2e-nutanix-operator
    optional: true
    path_alias: github.com/openshift/cluster-autoscaler-operator
    rerun_command: /test e2e-nutanix-operator
    spec:
      containers:
      - args:
        - --gcs-upload-secret=/secrets/gcs/service-account.json
        - --image-import-pull-secret=/etc/pull-secret/.dockerconfigjson
        - --lease-server-credentials-file=/etc/boskos/credentials
        - --oauth-token-path=/usr/local/github-credentials/oauth
        - --report-credentials-file=/etc/report/credentials
        - --secret-dir=/secrets/ci-pull-credentials
        - --target=e2e-nutanix-operator
        command:
        - ci-operator
        image: ci-operator:latest
        imagePullPolicy: Always
        name: ""
        resources:
          requests:
            cpu: 10m
        volumeMounts:
        - mountPath: /etc/boskos
          name: boskos
          readOnly: true
        - mountPath: /secrets/ci-pull-credentials
          name: ci-pull-credentials
          readOnly: true
        - mountPath: /secrets/gcs
          name: gcs-credentials
          readOnly: true
        - mountPath: /usr/local/github-credentials
          name: github-credentials-openshift-ci-robot-private-git-cloner
          readOnly: true
        - mountPath: /secrets/manifest-tool
          name: manifest-tool-local-pusher
          readOnly: true
        - mountPath: /etc/pull-secret
          name: pull-secret
          readOnly: true
        - mountPath: /etc/report
          name: result-aggregator
          readOnly: true
      serviceAccountName: ci-operator
      volumes:
      - name: boskos
        secret:
          items:
          - key: credentials
            path: credentials
          secretName: boskos-credentials
      - name: ci-pull-credentials
        secret:
          secretName: ci-pull-credentials
      - name: manifest-tool-local-pusher
        secret:
          secretName: manifest-tool-local-pusher
      - name: pull-secret
        secret:
          secretName: registry-pull-credentials
      - name: result-aggregator
        secret:
          secretName: result-aggregator
    trigger: (?m)^/test( | .* )e2e-nutanix-operator,?($|\s.*)
  - agent: kubernetes
    always_run: false
    branches:
    - ^release-4\.17$
    - ^release-4\.17-
    cluster: build11
    context: ci/prow/e2e-openstack-periodic-pre
    decorate: true
    decoration_config:
      oauth_token_secret:
        key: oauth
        name: github-credentials-openshift-ci-robot-private-git-cloner
    hidden: true
    labels:
      ci-operator.openshift.io/cloud: openstack-vexxhost
      ci-operator.openshift.io/cloud-cluster-profile: openstack-vexxhost
      ci.openshift.io/generator: prowgen
      pj-rehearse.openshift.io/can-be-rehearsed: "true"
    name: pull-ci-openshift-priv-cluster-autoscaler-operator-release-4.17-e2e-openstack-periodic-pre
    optional: true
    path_alias: github.com/openshift/cluster-autoscaler-operator
    rerun_command: /test e2e-openstack-periodic-pre
    spec:
      containers:
      - args:
        - --gcs-upload-secret=/secrets/gcs/service-account.json
        - --image-import-pull-secret=/etc/pull-secret/.dockerconfigjson
        - --lease-server-credentials-file=/etc/boskos/credentials
        - --oauth-token-path=/usr/local/github-credentials/oauth
        - --report-credentials-file=/etc/report/credentials
        - --secret-dir=/secrets/ci-pull-credentials
        - --target=e2e-openstack-periodic-pre
        command:
        - ci-operator
        image: ci-operator:latest
        imagePullPolicy: Always
        name: ""
        resources:
          requests:
            cpu: 10m
        volumeMounts:
        - mountPath: /etc/boskos
          name: boskos
          readOnly: true
        - mountPath: /secrets/ci-pull-credentials
          name: ci-pull-credentials
          readOnly: true
        - mountPath: /secrets/gcs
          name: gcs-credentials
          readOnly: true
        - mountPath: /usr/local/github-credentials
          name: github-credentials-openshift-ci-robot-private-git-cloner
          readOnly: true
        - mountPath: /secrets/manifest-tool
          name: manifest-tool-local-pusher
          readOnly: true
        - mountPath: /etc/pull-secret
          name: pull-secret
          readOnly: true
        - mountPath: /etc/report
          name: result-aggregator
          readOnly: true
      serviceAccountName: ci-operator
      volumes:
      - name: boskos
        secret:
          items:
          - key: credentials
            path: credentials
          secretName: boskos-credentials
      - name: ci-pull-credentials
        secret:
          secretName: ci-pull-credentials
      - name: manifest-tool-local-pusher
        secret:
          secretName: manifest-tool-local-pusher
      - name: pull-secret
        secret:
          secretName: registry-pull-credentials
      - name: result-aggregator
        secret:
          secretName: result-aggregator
    trigger: (?m)^/test( | .* )e2e-openstack-periodic-pre,?($|\s.*)
  - agent: kubernetes
    always_run: false
    branches:
    - ^release-4\.17$
    - ^release-4\.17-
    cluster: build11
    context: ci/prow/e2e-upgrade
    decorate: true
    decoration_config:
      oauth_token_secret:
        key: oauth
        name: github-credentials-openshift-ci-robot-private-git-cloner
    hidden: true
    labels:
      ci-operator.openshift.io/cloud: aws
      ci-operator.openshift.io/cloud-cluster-profile: aws
      ci.openshift.io/generator: prowgen
      pj-rehearse.openshift.io/can-be-rehearsed: "true"
    name: pull-ci-openshift-priv-cluster-autoscaler-operator-release-4.17-e2e-upgrade
    path_alias: github.com/openshift/cluster-autoscaler-operator
    rerun_command: /test e2e-upgrade
    skip_if_only_changed: ^docs/|\.md$|^(?:.*/)?(?:\.gitignore|OWNERS|PROJECT|LICENSE)$
    spec:
      containers:
      - args:
        - --gcs-upload-secret=/secrets/gcs/service-account.json
        - --image-import-pull-secret=/etc/pull-secret/.dockerconfigjson
        - --lease-server-credentials-file=/etc/boskos/credentials
        - --oauth-token-path=/usr/local/github-credentials/oauth
        - --report-credentials-file=/etc/report/credentials
        - --secret-dir=/secrets/ci-pull-credentials
        - --target=e2e-upgrade
        command:
        - ci-operator
        image: ci-operator:latest
        imagePullPolicy: Always
        name: ""
        resources:
          requests:
            cpu: 10m
        volumeMounts:
        - mountPath: /etc/boskos
          name: boskos
          readOnly: true
        - mountPath: /secrets/ci-pull-credentials
          name: ci-pull-credentials
          readOnly: true
        - mountPath: /secrets/gcs
          name: gcs-credentials
          readOnly: true
        - mountPath: /usr/local/github-credentials
          name: github-credentials-openshift-ci-robot-private-git-cloner
          readOnly: true
        - mountPath: /secrets/manifest-tool
          name: manifest-tool-local-pusher
          readOnly: true
        - mountPath: /etc/pull-secret
          name: pull-secret
          readOnly: true
        - mountPath: /etc/report
          name: result-aggregator
          readOnly: true
      serviceAccountName: ci-operator
      volumes:
      - name: boskos
        secret:
          items:
          - key: credentials
            path: credentials
          secretName: boskos-credentials
      - name: ci-pull-credentials
        secret:
          secretName: ci-pull-credentials
      - name: manifest-tool-local-pusher
        secret:
          secretName: manifest-tool-local-pusher
      - name: pull-secret
        secret:
          secretName: registry-pull-credentials
      - name: result-aggregator
        secret:
          secretName: result-aggregator
    trigger: (?m)^/test( | .* )e2e-upgrade,?($|\s.*)
  - agent: kubernetes
    always_run: false
    branches:
    - ^release-4\.17$
    - ^release-4\.17-
    cluster: vsphere02
    context: ci/prow/e2e-vsphere-periodic-pre
    decorate: true
    decoration_config:
      oauth_token_secret:
        key: oauth
        name: github-credentials-openshift-ci-robot-private-git-cloner
    hidden: true
    labels:
      ci-operator.openshift.io/cloud: vsphere
      ci-operator.openshift.io/cloud-cluster-profile: vsphere-elastic
      ci.openshift.io/generator: prowgen
      pj-rehearse.openshift.io/can-be-rehearsed: "true"
    name: pull-ci-openshift-priv-cluster-autoscaler-operator-release-4.17-e2e-vsphere-periodic-pre
    optional: true
    path_alias: github.com/openshift/cluster-autoscaler-operator
    rerun_command: /test e2e-vsphere-periodic-pre
    spec:
      containers:
      - args:
        - --gcs-upload-secret=/secrets/gcs/service-account.json
        - --image-import-pull-secret=/etc/pull-secret/.dockerconfigjson
        - --lease-server-credentials-file=/etc/boskos/credentials
        - --oauth-token-path=/usr/local/github-credentials/oauth
        - --report-credentials-file=/etc/report/credentials
        - --secret-dir=/secrets/ci-pull-credentials
        - --target=e2e-vsphere-periodic-pre
        command:
        - ci-operator
        image: ci-operator:latest
        imagePullPolicy: Always
        name: ""
        resources:
          requests:
            cpu: 10m
        volumeMounts:
        - mountPath: /etc/boskos
          name: boskos
          readOnly: true
        - mountPath: /secrets/ci-pull-credentials
          name: ci-pull-credentials
          readOnly: true
        - mountPath: /secrets/gcs
          name: gcs-credentials
          readOnly: true
        - mountPath: /usr/local/github-credentials
          name: github-credentials-openshift-ci-robot-private-git-cloner
          readOnly: true
        - mountPath: /secrets/manifest-tool
          name: manifest-tool-local-pusher
          readOnly: true
        - mountPath: /etc/pull-secret
          name: pull-secret
          readOnly: true
        - mountPath: /etc/report
          name: result-aggregator
          readOnly: true
      serviceAccountName: ci-operator
      volumes:
      - name: boskos
        secret:
          items:
          - key: credentials
            path: credentials
          secretName: boskos-credentials
      - name: ci-pull-credentials
        secret:
          secretName: ci-pull-credentials
      - name: manifest-tool-local-pusher
        secret:
          secretName: manifest-tool-local-pusher
      - name: pull-secret
        secret:
          secretName: registry-pull-credentials
      - name: result-aggregator
        secret:
          secretName: result-aggregator
    trigger: (?m)^/test( | .* )e2e-vsphere-periodic-pre,?($|\s.*)
  - agent: kubernetes
    always_run: true
    branches:
    - ^release-4\.17$
    - ^release-4\.17-
<<<<<<< HEAD
    cluster: build06
=======
    cluster: build03
>>>>>>> 635a2bef
    context: ci/prow/generate
    decorate: true
    decoration_config:
      oauth_token_secret:
        key: oauth
        name: github-credentials-openshift-ci-robot-private-git-cloner
    hidden: true
    labels:
      ci.openshift.io/generator: prowgen
      pj-rehearse.openshift.io/can-be-rehearsed: "true"
    name: pull-ci-openshift-priv-cluster-autoscaler-operator-release-4.17-generate
    path_alias: github.com/openshift/cluster-autoscaler-operator
    rerun_command: /test generate
    spec:
      containers:
      - args:
        - --gcs-upload-secret=/secrets/gcs/service-account.json
        - --image-import-pull-secret=/etc/pull-secret/.dockerconfigjson
        - --oauth-token-path=/usr/local/github-credentials/oauth
        - --report-credentials-file=/etc/report/credentials
        - --target=generate
        command:
        - ci-operator
        image: ci-operator:latest
        imagePullPolicy: Always
        name: ""
        resources:
          requests:
            cpu: 10m
        volumeMounts:
        - mountPath: /secrets/gcs
          name: gcs-credentials
          readOnly: true
        - mountPath: /usr/local/github-credentials
          name: github-credentials-openshift-ci-robot-private-git-cloner
          readOnly: true
        - mountPath: /secrets/manifest-tool
          name: manifest-tool-local-pusher
          readOnly: true
        - mountPath: /etc/pull-secret
          name: pull-secret
          readOnly: true
        - mountPath: /etc/report
          name: result-aggregator
          readOnly: true
      serviceAccountName: ci-operator
      volumes:
      - name: manifest-tool-local-pusher
        secret:
          secretName: manifest-tool-local-pusher
      - name: pull-secret
        secret:
          secretName: registry-pull-credentials
      - name: result-aggregator
        secret:
          secretName: result-aggregator
    trigger: (?m)^/test( | .* )generate,?($|\s.*)
  - agent: kubernetes
    always_run: true
    branches:
    - ^release-4\.17$
    - ^release-4\.17-
<<<<<<< HEAD
    cluster: build06
=======
    cluster: build03
>>>>>>> 635a2bef
    context: ci/prow/goimports
    decorate: true
    decoration_config:
      oauth_token_secret:
        key: oauth
        name: github-credentials-openshift-ci-robot-private-git-cloner
    hidden: true
    labels:
      ci.openshift.io/generator: prowgen
      pj-rehearse.openshift.io/can-be-rehearsed: "true"
    name: pull-ci-openshift-priv-cluster-autoscaler-operator-release-4.17-goimports
    path_alias: github.com/openshift/cluster-autoscaler-operator
    rerun_command: /test goimports
    spec:
      containers:
      - args:
        - --gcs-upload-secret=/secrets/gcs/service-account.json
        - --image-import-pull-secret=/etc/pull-secret/.dockerconfigjson
        - --oauth-token-path=/usr/local/github-credentials/oauth
        - --report-credentials-file=/etc/report/credentials
        - --target=goimports
        command:
        - ci-operator
        image: ci-operator:latest
        imagePullPolicy: Always
        name: ""
        resources:
          requests:
            cpu: 10m
        volumeMounts:
        - mountPath: /secrets/gcs
          name: gcs-credentials
          readOnly: true
        - mountPath: /usr/local/github-credentials
          name: github-credentials-openshift-ci-robot-private-git-cloner
          readOnly: true
        - mountPath: /secrets/manifest-tool
          name: manifest-tool-local-pusher
          readOnly: true
        - mountPath: /etc/pull-secret
          name: pull-secret
          readOnly: true
        - mountPath: /etc/report
          name: result-aggregator
          readOnly: true
      serviceAccountName: ci-operator
      volumes:
      - name: manifest-tool-local-pusher
        secret:
          secretName: manifest-tool-local-pusher
      - name: pull-secret
        secret:
          secretName: registry-pull-credentials
      - name: result-aggregator
        secret:
          secretName: result-aggregator
    trigger: (?m)^/test( | .* )goimports,?($|\s.*)
  - agent: kubernetes
    always_run: true
    branches:
    - ^release-4\.17$
    - ^release-4\.17-
<<<<<<< HEAD
    cluster: build06
=======
    cluster: build03
>>>>>>> 635a2bef
    context: ci/prow/golint
    decorate: true
    decoration_config:
      oauth_token_secret:
        key: oauth
        name: github-credentials-openshift-ci-robot-private-git-cloner
    hidden: true
    labels:
      ci.openshift.io/generator: prowgen
      pj-rehearse.openshift.io/can-be-rehearsed: "true"
    name: pull-ci-openshift-priv-cluster-autoscaler-operator-release-4.17-golint
    path_alias: github.com/openshift/cluster-autoscaler-operator
    rerun_command: /test golint
    spec:
      containers:
      - args:
        - --gcs-upload-secret=/secrets/gcs/service-account.json
        - --image-import-pull-secret=/etc/pull-secret/.dockerconfigjson
        - --oauth-token-path=/usr/local/github-credentials/oauth
        - --report-credentials-file=/etc/report/credentials
        - --target=golint
        command:
        - ci-operator
        image: ci-operator:latest
        imagePullPolicy: Always
        name: ""
        resources:
          requests:
            cpu: 10m
        volumeMounts:
        - mountPath: /secrets/gcs
          name: gcs-credentials
          readOnly: true
        - mountPath: /usr/local/github-credentials
          name: github-credentials-openshift-ci-robot-private-git-cloner
          readOnly: true
        - mountPath: /secrets/manifest-tool
          name: manifest-tool-local-pusher
          readOnly: true
        - mountPath: /etc/pull-secret
          name: pull-secret
          readOnly: true
        - mountPath: /etc/report
          name: result-aggregator
          readOnly: true
      serviceAccountName: ci-operator
      volumes:
      - name: manifest-tool-local-pusher
        secret:
          secretName: manifest-tool-local-pusher
      - name: pull-secret
        secret:
          secretName: registry-pull-credentials
      - name: result-aggregator
        secret:
          secretName: result-aggregator
    trigger: (?m)^/test( | .* )golint,?($|\s.*)
  - agent: kubernetes
    always_run: true
    branches:
    - ^release-4\.17$
    - ^release-4\.17-
<<<<<<< HEAD
    cluster: build06
=======
    cluster: build03
>>>>>>> 635a2bef
    context: ci/prow/govet
    decorate: true
    decoration_config:
      oauth_token_secret:
        key: oauth
        name: github-credentials-openshift-ci-robot-private-git-cloner
    hidden: true
    labels:
      ci.openshift.io/generator: prowgen
      pj-rehearse.openshift.io/can-be-rehearsed: "true"
    name: pull-ci-openshift-priv-cluster-autoscaler-operator-release-4.17-govet
    path_alias: github.com/openshift/cluster-autoscaler-operator
    rerun_command: /test govet
    spec:
      containers:
      - args:
        - --gcs-upload-secret=/secrets/gcs/service-account.json
        - --image-import-pull-secret=/etc/pull-secret/.dockerconfigjson
        - --oauth-token-path=/usr/local/github-credentials/oauth
        - --report-credentials-file=/etc/report/credentials
        - --target=govet
        command:
        - ci-operator
        image: ci-operator:latest
        imagePullPolicy: Always
        name: ""
        resources:
          requests:
            cpu: 10m
        volumeMounts:
        - mountPath: /secrets/gcs
          name: gcs-credentials
          readOnly: true
        - mountPath: /usr/local/github-credentials
          name: github-credentials-openshift-ci-robot-private-git-cloner
          readOnly: true
        - mountPath: /secrets/manifest-tool
          name: manifest-tool-local-pusher
          readOnly: true
        - mountPath: /etc/pull-secret
          name: pull-secret
          readOnly: true
        - mountPath: /etc/report
          name: result-aggregator
          readOnly: true
      serviceAccountName: ci-operator
      volumes:
      - name: manifest-tool-local-pusher
        secret:
          secretName: manifest-tool-local-pusher
      - name: pull-secret
        secret:
          secretName: registry-pull-credentials
      - name: result-aggregator
        secret:
          secretName: result-aggregator
    trigger: (?m)^/test( | .* )govet,?($|\s.*)
  - agent: kubernetes
    always_run: true
    branches:
    - ^release-4\.17$
    - ^release-4\.17-
<<<<<<< HEAD
    cluster: build06
=======
    cluster: build03
>>>>>>> 635a2bef
    context: ci/prow/images
    decorate: true
    decoration_config:
      oauth_token_secret:
        key: oauth
        name: github-credentials-openshift-ci-robot-private-git-cloner
    hidden: true
    labels:
      ci.openshift.io/generator: prowgen
      pj-rehearse.openshift.io/can-be-rehearsed: "true"
    name: pull-ci-openshift-priv-cluster-autoscaler-operator-release-4.17-images
    path_alias: github.com/openshift/cluster-autoscaler-operator
    rerun_command: /test images
    spec:
      containers:
      - args:
        - --gcs-upload-secret=/secrets/gcs/service-account.json
        - --image-import-pull-secret=/etc/pull-secret/.dockerconfigjson
        - --oauth-token-path=/usr/local/github-credentials/oauth
        - --report-credentials-file=/etc/report/credentials
        - --target=[images]
        command:
        - ci-operator
        image: ci-operator:latest
        imagePullPolicy: Always
        name: ""
        resources:
          requests:
            cpu: 10m
        volumeMounts:
        - mountPath: /secrets/gcs
          name: gcs-credentials
          readOnly: true
        - mountPath: /usr/local/github-credentials
          name: github-credentials-openshift-ci-robot-private-git-cloner
          readOnly: true
        - mountPath: /secrets/manifest-tool
          name: manifest-tool-local-pusher
          readOnly: true
        - mountPath: /etc/pull-secret
          name: pull-secret
          readOnly: true
        - mountPath: /etc/report
          name: result-aggregator
          readOnly: true
      serviceAccountName: ci-operator
      volumes:
      - name: manifest-tool-local-pusher
        secret:
          secretName: manifest-tool-local-pusher
      - name: pull-secret
        secret:
          secretName: registry-pull-credentials
      - name: result-aggregator
        secret:
          secretName: result-aggregator
    trigger: (?m)^/test( | .* )images,?($|\s.*)
  - agent: kubernetes
    always_run: true
    branches:
    - ^release-4\.17$
    - ^release-4\.17-
<<<<<<< HEAD
    cluster: build06
=======
    cluster: build03
>>>>>>> 635a2bef
    context: ci/prow/unit
    decorate: true
    decoration_config:
      oauth_token_secret:
        key: oauth
        name: github-credentials-openshift-ci-robot-private-git-cloner
    hidden: true
    labels:
      ci.openshift.io/generator: prowgen
      pj-rehearse.openshift.io/can-be-rehearsed: "true"
    name: pull-ci-openshift-priv-cluster-autoscaler-operator-release-4.17-unit
    path_alias: github.com/openshift/cluster-autoscaler-operator
    rerun_command: /test unit
    spec:
      containers:
      - args:
        - --gcs-upload-secret=/secrets/gcs/service-account.json
        - --image-import-pull-secret=/etc/pull-secret/.dockerconfigjson
        - --oauth-token-path=/usr/local/github-credentials/oauth
        - --report-credentials-file=/etc/report/credentials
        - --target=unit
        command:
        - ci-operator
        image: ci-operator:latest
        imagePullPolicy: Always
        name: ""
        resources:
          requests:
            cpu: 10m
        volumeMounts:
        - mountPath: /secrets/gcs
          name: gcs-credentials
          readOnly: true
        - mountPath: /usr/local/github-credentials
          name: github-credentials-openshift-ci-robot-private-git-cloner
          readOnly: true
        - mountPath: /secrets/manifest-tool
          name: manifest-tool-local-pusher
          readOnly: true
        - mountPath: /etc/pull-secret
          name: pull-secret
          readOnly: true
        - mountPath: /etc/report
          name: result-aggregator
          readOnly: true
      serviceAccountName: ci-operator
      volumes:
      - name: manifest-tool-local-pusher
        secret:
          secretName: manifest-tool-local-pusher
      - name: pull-secret
        secret:
          secretName: registry-pull-credentials
      - name: result-aggregator
        secret:
          secretName: result-aggregator
    trigger: (?m)^/test( | .* )unit,?($|\s.*)<|MERGE_RESOLUTION|>--- conflicted
+++ resolved
@@ -255,11 +255,7 @@
     branches:
     - ^release-4\.17$
     - ^release-4\.17-
-<<<<<<< HEAD
-    cluster: build06
-=======
     cluster: build03
->>>>>>> 635a2bef
     context: ci/prow/e2e-azure-periodic-pre
     decorate: true
     decoration_config:
@@ -758,11 +754,7 @@
     branches:
     - ^release-4\.17$
     - ^release-4\.17-
-<<<<<<< HEAD
-    cluster: build06
-=======
     cluster: build03
->>>>>>> 635a2bef
     context: ci/prow/generate
     decorate: true
     decoration_config:
@@ -825,11 +817,7 @@
     branches:
     - ^release-4\.17$
     - ^release-4\.17-
-<<<<<<< HEAD
-    cluster: build06
-=======
     cluster: build03
->>>>>>> 635a2bef
     context: ci/prow/goimports
     decorate: true
     decoration_config:
@@ -892,11 +880,7 @@
     branches:
     - ^release-4\.17$
     - ^release-4\.17-
-<<<<<<< HEAD
-    cluster: build06
-=======
     cluster: build03
->>>>>>> 635a2bef
     context: ci/prow/golint
     decorate: true
     decoration_config:
@@ -959,11 +943,7 @@
     branches:
     - ^release-4\.17$
     - ^release-4\.17-
-<<<<<<< HEAD
-    cluster: build06
-=======
     cluster: build03
->>>>>>> 635a2bef
     context: ci/prow/govet
     decorate: true
     decoration_config:
@@ -1026,11 +1006,7 @@
     branches:
     - ^release-4\.17$
     - ^release-4\.17-
-<<<<<<< HEAD
-    cluster: build06
-=======
     cluster: build03
->>>>>>> 635a2bef
     context: ci/prow/images
     decorate: true
     decoration_config:
@@ -1093,11 +1069,7 @@
     branches:
     - ^release-4\.17$
     - ^release-4\.17-
-<<<<<<< HEAD
-    cluster: build06
-=======
     cluster: build03
->>>>>>> 635a2bef
     context: ci/prow/unit
     decorate: true
     decoration_config:
