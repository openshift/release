presubmits:
  openshift-priv/cluster-autoscaler-operator:
  - agent: kubernetes
    always_run: false
    branches:
    - ^release-4\.20$
    - ^release-4\.20-
    cluster: build11
    context: ci/prow/e2e-aws
    decorate: true
    decoration_config:
      oauth_token_secret:
        key: oauth
        name: github-credentials-openshift-ci-robot-private-git-cloner
    hidden: true
    labels:
      ci-operator.openshift.io/cloud: aws
      ci-operator.openshift.io/cloud-cluster-profile: aws
      ci.openshift.io/generator: prowgen
      pj-rehearse.openshift.io/can-be-rehearsed: "true"
    name: pull-ci-openshift-priv-cluster-autoscaler-operator-release-4.20-e2e-aws
    path_alias: github.com/openshift/cluster-autoscaler-operator
    rerun_command: /test e2e-aws
    skip_if_only_changed: ^docs/|\.md$|^(?:.*/)?(?:\.gitignore|OWNERS|PROJECT|LICENSE)$
    spec:
      containers:
      - args:
        - --gcs-upload-secret=/secrets/gcs/service-account.json
        - --image-import-pull-secret=/etc/pull-secret/.dockerconfigjson
        - --lease-server-credentials-file=/etc/boskos/credentials
        - --oauth-token-path=/usr/local/github-credentials/oauth
        - --report-credentials-file=/etc/report/credentials
        - --secret-dir=/secrets/ci-pull-credentials
        - --target=e2e-aws
        command:
        - ci-operator
        image: ci-operator:latest
        imagePullPolicy: Always
        name: ""
        resources:
          requests:
            cpu: 10m
        volumeMounts:
        - mountPath: /etc/boskos
          name: boskos
          readOnly: true
        - mountPath: /secrets/ci-pull-credentials
          name: ci-pull-credentials
          readOnly: true
        - mountPath: /secrets/gcs
          name: gcs-credentials
          readOnly: true
        - mountPath: /usr/local/github-credentials
          name: github-credentials-openshift-ci-robot-private-git-cloner
          readOnly: true
        - mountPath: /secrets/manifest-tool
          name: manifest-tool-local-pusher
          readOnly: true
        - mountPath: /etc/pull-secret
          name: pull-secret
          readOnly: true
        - mountPath: /etc/report
          name: result-aggregator
          readOnly: true
      serviceAccountName: ci-operator
      volumes:
      - name: boskos
        secret:
          items:
          - key: credentials
            path: credentials
          secretName: boskos-credentials
      - name: ci-pull-credentials
        secret:
          secretName: ci-pull-credentials
      - name: manifest-tool-local-pusher
        secret:
          secretName: manifest-tool-local-pusher
      - name: pull-secret
        secret:
          secretName: registry-pull-credentials
      - name: result-aggregator
        secret:
          secretName: result-aggregator
    trigger: (?m)^/test( | .* )e2e-aws,?($|\s.*)
  - agent: kubernetes
    always_run: false
    branches:
    - ^release-4\.20$
    - ^release-4\.20-
    cluster: build11
    context: ci/prow/e2e-aws-operator
    decorate: true
    decoration_config:
      oauth_token_secret:
        key: oauth
        name: github-credentials-openshift-ci-robot-private-git-cloner
    hidden: true
    labels:
      ci-operator.openshift.io/cloud: aws
      ci-operator.openshift.io/cloud-cluster-profile: aws
      ci.openshift.io/generator: prowgen
      pj-rehearse.openshift.io/can-be-rehearsed: "true"
    name: pull-ci-openshift-priv-cluster-autoscaler-operator-release-4.20-e2e-aws-operator
    path_alias: github.com/openshift/cluster-autoscaler-operator
    rerun_command: /test e2e-aws-operator
    skip_if_only_changed: ^docs/|\.md$|^(?:.*/)?(?:\.gitignore|OWNERS|PROJECT|LICENSE)$|_test\.go$
    spec:
      containers:
      - args:
        - --gcs-upload-secret=/secrets/gcs/service-account.json
        - --image-import-pull-secret=/etc/pull-secret/.dockerconfigjson
        - --lease-server-credentials-file=/etc/boskos/credentials
        - --oauth-token-path=/usr/local/github-credentials/oauth
        - --report-credentials-file=/etc/report/credentials
        - --secret-dir=/secrets/ci-pull-credentials
        - --target=e2e-aws-operator
        command:
        - ci-operator
        image: ci-operator:latest
        imagePullPolicy: Always
        name: ""
        resources:
          requests:
            cpu: 10m
        volumeMounts:
        - mountPath: /etc/boskos
          name: boskos
          readOnly: true
        - mountPath: /secrets/ci-pull-credentials
          name: ci-pull-credentials
          readOnly: true
        - mountPath: /secrets/gcs
          name: gcs-credentials
          readOnly: true
        - mountPath: /usr/local/github-credentials
          name: github-credentials-openshift-ci-robot-private-git-cloner
          readOnly: true
        - mountPath: /secrets/manifest-tool
          name: manifest-tool-local-pusher
          readOnly: true
        - mountPath: /etc/pull-secret
          name: pull-secret
          readOnly: true
        - mountPath: /etc/report
          name: result-aggregator
          readOnly: true
      serviceAccountName: ci-operator
      volumes:
      - name: boskos
        secret:
          items:
          - key: credentials
            path: credentials
          secretName: boskos-credentials
      - name: ci-pull-credentials
        secret:
          secretName: ci-pull-credentials
      - name: manifest-tool-local-pusher
        secret:
          secretName: manifest-tool-local-pusher
      - name: pull-secret
        secret:
          secretName: registry-pull-credentials
      - name: result-aggregator
        secret:
          secretName: result-aggregator
    trigger: (?m)^/test( | .* )e2e-aws-operator,?($|\s.*)
  - agent: kubernetes
    always_run: false
    branches:
    - ^release-4\.20$
    - ^release-4\.20-
    cluster: build11
    context: ci/prow/e2e-aws-periodic-pre
    decorate: true
    decoration_config:
      oauth_token_secret:
        key: oauth
        name: github-credentials-openshift-ci-robot-private-git-cloner
    hidden: true
    labels:
      ci-operator.openshift.io/cloud: aws
      ci-operator.openshift.io/cloud-cluster-profile: aws
      ci.openshift.io/generator: prowgen
      pj-rehearse.openshift.io/can-be-rehearsed: "true"
    name: pull-ci-openshift-priv-cluster-autoscaler-operator-release-4.20-e2e-aws-periodic-pre
    optional: true
    path_alias: github.com/openshift/cluster-autoscaler-operator
    rerun_command: /test e2e-aws-periodic-pre
    skip_if_only_changed: ^docs/|\.md$|^(?:.*/)?(?:\.gitignore|OWNERS|PROJECT|LICENSE)$
    spec:
      containers:
      - args:
        - --gcs-upload-secret=/secrets/gcs/service-account.json
        - --image-import-pull-secret=/etc/pull-secret/.dockerconfigjson
        - --lease-server-credentials-file=/etc/boskos/credentials
        - --oauth-token-path=/usr/local/github-credentials/oauth
        - --report-credentials-file=/etc/report/credentials
        - --secret-dir=/secrets/ci-pull-credentials
        - --target=e2e-aws-periodic-pre
        command:
        - ci-operator
        image: ci-operator:latest
        imagePullPolicy: Always
        name: ""
        resources:
          requests:
            cpu: 10m
        volumeMounts:
        - mountPath: /etc/boskos
          name: boskos
          readOnly: true
        - mountPath: /secrets/ci-pull-credentials
          name: ci-pull-credentials
          readOnly: true
        - mountPath: /secrets/gcs
          name: gcs-credentials
          readOnly: true
        - mountPath: /usr/local/github-credentials
          name: github-credentials-openshift-ci-robot-private-git-cloner
          readOnly: true
        - mountPath: /secrets/manifest-tool
          name: manifest-tool-local-pusher
          readOnly: true
        - mountPath: /etc/pull-secret
          name: pull-secret
          readOnly: true
        - mountPath: /etc/report
          name: result-aggregator
          readOnly: true
      serviceAccountName: ci-operator
      volumes:
      - name: boskos
        secret:
          items:
          - key: credentials
            path: credentials
          secretName: boskos-credentials
      - name: ci-pull-credentials
        secret:
          secretName: ci-pull-credentials
      - name: manifest-tool-local-pusher
        secret:
          secretName: manifest-tool-local-pusher
      - name: pull-secret
        secret:
          secretName: registry-pull-credentials
      - name: result-aggregator
        secret:
          secretName: result-aggregator
    trigger: (?m)^/test( | .* )e2e-aws-periodic-pre,?($|\s.*)
  - agent: kubernetes
    always_run: false
    branches:
    - ^release-4\.20$
    - ^release-4\.20-
<<<<<<< HEAD
    cluster: build06
=======
    cluster: build03
>>>>>>> 635a2bef
    context: ci/prow/e2e-azure-periodic-pre
    decorate: true
    decoration_config:
      oauth_token_secret:
        key: oauth
        name: github-credentials-openshift-ci-robot-private-git-cloner
    hidden: true
    labels:
      ci-operator.openshift.io/cloud: azure4
      ci-operator.openshift.io/cloud-cluster-profile: azure4
      ci.openshift.io/generator: prowgen
      pj-rehearse.openshift.io/can-be-rehearsed: "true"
    name: pull-ci-openshift-priv-cluster-autoscaler-operator-release-4.20-e2e-azure-periodic-pre
    optional: true
    path_alias: github.com/openshift/cluster-autoscaler-operator
    rerun_command: /test e2e-azure-periodic-pre
    spec:
      containers:
      - args:
        - --gcs-upload-secret=/secrets/gcs/service-account.json
        - --image-import-pull-secret=/etc/pull-secret/.dockerconfigjson
        - --lease-server-credentials-file=/etc/boskos/credentials
        - --oauth-token-path=/usr/local/github-credentials/oauth
        - --report-credentials-file=/etc/report/credentials
        - --secret-dir=/secrets/ci-pull-credentials
        - --target=e2e-azure-periodic-pre
        command:
        - ci-operator
        image: ci-operator:latest
        imagePullPolicy: Always
        name: ""
        resources:
          requests:
            cpu: 10m
        volumeMounts:
        - mountPath: /etc/boskos
          name: boskos
          readOnly: true
        - mountPath: /secrets/ci-pull-credentials
          name: ci-pull-credentials
          readOnly: true
        - mountPath: /secrets/gcs
          name: gcs-credentials
          readOnly: true
        - mountPath: /usr/local/github-credentials
          name: github-credentials-openshift-ci-robot-private-git-cloner
          readOnly: true
        - mountPath: /secrets/manifest-tool
          name: manifest-tool-local-pusher
          readOnly: true
        - mountPath: /etc/pull-secret
          name: pull-secret
          readOnly: true
        - mountPath: /etc/report
          name: result-aggregator
          readOnly: true
      serviceAccountName: ci-operator
      volumes:
      - name: boskos
        secret:
          items:
          - key: credentials
            path: credentials
          secretName: boskos-credentials
      - name: ci-pull-credentials
        secret:
          secretName: ci-pull-credentials
      - name: manifest-tool-local-pusher
        secret:
          secretName: manifest-tool-local-pusher
      - name: pull-secret
        secret:
          secretName: registry-pull-credentials
      - name: result-aggregator
        secret:
          secretName: result-aggregator
    trigger: (?m)^/test( | .* )e2e-azure-periodic-pre,?($|\s.*)
  - agent: kubernetes
    always_run: false
    branches:
    - ^release-4\.20$
    - ^release-4\.20-
    cluster: build02
    context: ci/prow/e2e-gcp-periodic-pre
    decorate: true
    decoration_config:
      oauth_token_secret:
        key: oauth
        name: github-credentials-openshift-ci-robot-private-git-cloner
    hidden: true
    labels:
      ci-operator.openshift.io/cloud: gcp
      ci-operator.openshift.io/cloud-cluster-profile: gcp
      ci.openshift.io/generator: prowgen
      pj-rehearse.openshift.io/can-be-rehearsed: "true"
    name: pull-ci-openshift-priv-cluster-autoscaler-operator-release-4.20-e2e-gcp-periodic-pre
    optional: true
    path_alias: github.com/openshift/cluster-autoscaler-operator
    rerun_command: /test e2e-gcp-periodic-pre
    spec:
      containers:
      - args:
        - --gcs-upload-secret=/secrets/gcs/service-account.json
        - --image-import-pull-secret=/etc/pull-secret/.dockerconfigjson
        - --lease-server-credentials-file=/etc/boskos/credentials
        - --oauth-token-path=/usr/local/github-credentials/oauth
        - --report-credentials-file=/etc/report/credentials
        - --secret-dir=/secrets/ci-pull-credentials
        - --target=e2e-gcp-periodic-pre
        command:
        - ci-operator
        image: ci-operator:latest
        imagePullPolicy: Always
        name: ""
        resources:
          requests:
            cpu: 10m
        volumeMounts:
        - mountPath: /etc/boskos
          name: boskos
          readOnly: true
        - mountPath: /secrets/ci-pull-credentials
          name: ci-pull-credentials
          readOnly: true
        - mountPath: /secrets/gcs
          name: gcs-credentials
          readOnly: true
        - mountPath: /usr/local/github-credentials
          name: github-credentials-openshift-ci-robot-private-git-cloner
          readOnly: true
        - mountPath: /secrets/manifest-tool
          name: manifest-tool-local-pusher
          readOnly: true
        - mountPath: /etc/pull-secret
          name: pull-secret
          readOnly: true
        - mountPath: /etc/report
          name: result-aggregator
          readOnly: true
      serviceAccountName: ci-operator
      volumes:
      - name: boskos
        secret:
          items:
          - key: credentials
            path: credentials
          secretName: boskos-credentials
      - name: ci-pull-credentials
        secret:
          secretName: ci-pull-credentials
      - name: manifest-tool-local-pusher
        secret:
          secretName: manifest-tool-local-pusher
      - name: pull-secret
        secret:
          secretName: registry-pull-credentials
      - name: result-aggregator
        secret:
          secretName: result-aggregator
    trigger: (?m)^/test( | .* )e2e-gcp-periodic-pre,?($|\s.*)
  - agent: kubernetes
    always_run: false
    branches:
    - ^release-4\.20$
    - ^release-4\.20-
    cluster: build01
    context: ci/prow/e2e-nutanix-operator
    decorate: true
    decoration_config:
      oauth_token_secret:
        key: oauth
        name: github-credentials-openshift-ci-robot-private-git-cloner
    hidden: true
    labels:
      ci-operator.openshift.io/cloud: nutanix
      ci-operator.openshift.io/cloud-cluster-profile: nutanix
      ci-operator.openshift.io/cluster: build01
      ci.openshift.io/generator: prowgen
      pj-rehearse.openshift.io/can-be-rehearsed: "true"
    name: pull-ci-openshift-priv-cluster-autoscaler-operator-release-4.20-e2e-nutanix-operator
    optional: true
    path_alias: github.com/openshift/cluster-autoscaler-operator
    rerun_command: /test e2e-nutanix-operator
    spec:
      containers:
      - args:
        - --gcs-upload-secret=/secrets/gcs/service-account.json
        - --image-import-pull-secret=/etc/pull-secret/.dockerconfigjson
        - --lease-server-credentials-file=/etc/boskos/credentials
        - --oauth-token-path=/usr/local/github-credentials/oauth
        - --report-credentials-file=/etc/report/credentials
        - --secret-dir=/secrets/ci-pull-credentials
        - --target=e2e-nutanix-operator
        command:
        - ci-operator
        image: ci-operator:latest
        imagePullPolicy: Always
        name: ""
        resources:
          requests:
            cpu: 10m
        volumeMounts:
        - mountPath: /etc/boskos
          name: boskos
          readOnly: true
        - mountPath: /secrets/ci-pull-credentials
          name: ci-pull-credentials
          readOnly: true
        - mountPath: /secrets/gcs
          name: gcs-credentials
          readOnly: true
        - mountPath: /usr/local/github-credentials
          name: github-credentials-openshift-ci-robot-private-git-cloner
          readOnly: true
        - mountPath: /secrets/manifest-tool
          name: manifest-tool-local-pusher
          readOnly: true
        - mountPath: /etc/pull-secret
          name: pull-secret
          readOnly: true
        - mountPath: /etc/report
          name: result-aggregator
          readOnly: true
      serviceAccountName: ci-operator
      volumes:
      - name: boskos
        secret:
          items:
          - key: credentials
            path: credentials
          secretName: boskos-credentials
      - name: ci-pull-credentials
        secret:
          secretName: ci-pull-credentials
      - name: manifest-tool-local-pusher
        secret:
          secretName: manifest-tool-local-pusher
      - name: pull-secret
        secret:
          secretName: registry-pull-credentials
      - name: result-aggregator
        secret:
          secretName: result-aggregator
    trigger: (?m)^/test( | .* )e2e-nutanix-operator,?($|\s.*)
  - agent: kubernetes
    always_run: false
    branches:
    - ^release-4\.20$
    - ^release-4\.20-
    cluster: build11
    context: ci/prow/e2e-openstack-periodic-pre
    decorate: true
    decoration_config:
      oauth_token_secret:
        key: oauth
        name: github-credentials-openshift-ci-robot-private-git-cloner
    hidden: true
    labels:
      ci-operator.openshift.io/cloud: openstack-vexxhost
      ci-operator.openshift.io/cloud-cluster-profile: openstack-vexxhost
      ci.openshift.io/generator: prowgen
      pj-rehearse.openshift.io/can-be-rehearsed: "true"
    name: pull-ci-openshift-priv-cluster-autoscaler-operator-release-4.20-e2e-openstack-periodic-pre
    optional: true
    path_alias: github.com/openshift/cluster-autoscaler-operator
    rerun_command: /test e2e-openstack-periodic-pre
    spec:
      containers:
      - args:
        - --gcs-upload-secret=/secrets/gcs/service-account.json
        - --image-import-pull-secret=/etc/pull-secret/.dockerconfigjson
        - --lease-server-credentials-file=/etc/boskos/credentials
        - --oauth-token-path=/usr/local/github-credentials/oauth
        - --report-credentials-file=/etc/report/credentials
        - --secret-dir=/secrets/ci-pull-credentials
        - --target=e2e-openstack-periodic-pre
        command:
        - ci-operator
        image: ci-operator:latest
        imagePullPolicy: Always
        name: ""
        resources:
          requests:
            cpu: 10m
        volumeMounts:
        - mountPath: /etc/boskos
          name: boskos
          readOnly: true
        - mountPath: /secrets/ci-pull-credentials
          name: ci-pull-credentials
          readOnly: true
        - mountPath: /secrets/gcs
          name: gcs-credentials
          readOnly: true
        - mountPath: /usr/local/github-credentials
          name: github-credentials-openshift-ci-robot-private-git-cloner
          readOnly: true
        - mountPath: /secrets/manifest-tool
          name: manifest-tool-local-pusher
          readOnly: true
        - mountPath: /etc/pull-secret
          name: pull-secret
          readOnly: true
        - mountPath: /etc/report
          name: result-aggregator
          readOnly: true
      serviceAccountName: ci-operator
      volumes:
      - name: boskos
        secret:
          items:
          - key: credentials
            path: credentials
          secretName: boskos-credentials
      - name: ci-pull-credentials
        secret:
          secretName: ci-pull-credentials
      - name: manifest-tool-local-pusher
        secret:
          secretName: manifest-tool-local-pusher
      - name: pull-secret
        secret:
          secretName: registry-pull-credentials
      - name: result-aggregator
        secret:
          secretName: result-aggregator
    trigger: (?m)^/test( | .* )e2e-openstack-periodic-pre,?($|\s.*)
  - agent: kubernetes
    always_run: false
    branches:
    - ^release-4\.20$
    - ^release-4\.20-
    cluster: build11
    context: ci/prow/e2e-upgrade
    decorate: true
    decoration_config:
      oauth_token_secret:
        key: oauth
        name: github-credentials-openshift-ci-robot-private-git-cloner
    hidden: true
    labels:
      ci-operator.openshift.io/cloud: aws
      ci-operator.openshift.io/cloud-cluster-profile: aws
      ci.openshift.io/generator: prowgen
      pj-rehearse.openshift.io/can-be-rehearsed: "true"
    name: pull-ci-openshift-priv-cluster-autoscaler-operator-release-4.20-e2e-upgrade
    path_alias: github.com/openshift/cluster-autoscaler-operator
    rerun_command: /test e2e-upgrade
    skip_if_only_changed: ^docs/|\.md$|^(?:.*/)?(?:\.gitignore|OWNERS|PROJECT|LICENSE)$
    spec:
      containers:
      - args:
        - --gcs-upload-secret=/secrets/gcs/service-account.json
        - --image-import-pull-secret=/etc/pull-secret/.dockerconfigjson
        - --lease-server-credentials-file=/etc/boskos/credentials
        - --oauth-token-path=/usr/local/github-credentials/oauth
        - --report-credentials-file=/etc/report/credentials
        - --secret-dir=/secrets/ci-pull-credentials
        - --target=e2e-upgrade
        command:
        - ci-operator
        image: ci-operator:latest
        imagePullPolicy: Always
        name: ""
        resources:
          requests:
            cpu: 10m
        volumeMounts:
        - mountPath: /etc/boskos
          name: boskos
          readOnly: true
        - mountPath: /secrets/ci-pull-credentials
          name: ci-pull-credentials
          readOnly: true
        - mountPath: /secrets/gcs
          name: gcs-credentials
          readOnly: true
        - mountPath: /usr/local/github-credentials
          name: github-credentials-openshift-ci-robot-private-git-cloner
          readOnly: true
        - mountPath: /secrets/manifest-tool
          name: manifest-tool-local-pusher
          readOnly: true
        - mountPath: /etc/pull-secret
          name: pull-secret
          readOnly: true
        - mountPath: /etc/report
          name: result-aggregator
          readOnly: true
      serviceAccountName: ci-operator
      volumes:
      - name: boskos
        secret:
          items:
          - key: credentials
            path: credentials
          secretName: boskos-credentials
      - name: ci-pull-credentials
        secret:
          secretName: ci-pull-credentials
      - name: manifest-tool-local-pusher
        secret:
          secretName: manifest-tool-local-pusher
      - name: pull-secret
        secret:
          secretName: registry-pull-credentials
      - name: result-aggregator
        secret:
          secretName: result-aggregator
    trigger: (?m)^/test( | .* )e2e-upgrade,?($|\s.*)
  - agent: kubernetes
    always_run: false
    branches:
    - ^release-4\.20$
    - ^release-4\.20-
    cluster: vsphere02
    context: ci/prow/e2e-vsphere-periodic-pre
    decorate: true
    decoration_config:
      oauth_token_secret:
        key: oauth
        name: github-credentials-openshift-ci-robot-private-git-cloner
    hidden: true
    labels:
      ci-operator.openshift.io/cloud: vsphere
      ci-operator.openshift.io/cloud-cluster-profile: vsphere-elastic
      ci.openshift.io/generator: prowgen
      pj-rehearse.openshift.io/can-be-rehearsed: "true"
    name: pull-ci-openshift-priv-cluster-autoscaler-operator-release-4.20-e2e-vsphere-periodic-pre
    optional: true
    path_alias: github.com/openshift/cluster-autoscaler-operator
    rerun_command: /test e2e-vsphere-periodic-pre
    spec:
      containers:
      - args:
        - --gcs-upload-secret=/secrets/gcs/service-account.json
        - --image-import-pull-secret=/etc/pull-secret/.dockerconfigjson
        - --lease-server-credentials-file=/etc/boskos/credentials
        - --oauth-token-path=/usr/local/github-credentials/oauth
        - --report-credentials-file=/etc/report/credentials
        - --secret-dir=/secrets/ci-pull-credentials
        - --target=e2e-vsphere-periodic-pre
        command:
        - ci-operator
        image: ci-operator:latest
        imagePullPolicy: Always
        name: ""
        resources:
          requests:
            cpu: 10m
        volumeMounts:
        - mountPath: /etc/boskos
          name: boskos
          readOnly: true
        - mountPath: /secrets/ci-pull-credentials
          name: ci-pull-credentials
          readOnly: true
        - mountPath: /secrets/gcs
          name: gcs-credentials
          readOnly: true
        - mountPath: /usr/local/github-credentials
          name: github-credentials-openshift-ci-robot-private-git-cloner
          readOnly: true
        - mountPath: /secrets/manifest-tool
          name: manifest-tool-local-pusher
          readOnly: true
        - mountPath: /etc/pull-secret
          name: pull-secret
          readOnly: true
        - mountPath: /etc/report
          name: result-aggregator
          readOnly: true
      serviceAccountName: ci-operator
      volumes:
      - name: boskos
        secret:
          items:
          - key: credentials
            path: credentials
          secretName: boskos-credentials
      - name: ci-pull-credentials
        secret:
          secretName: ci-pull-credentials
      - name: manifest-tool-local-pusher
        secret:
          secretName: manifest-tool-local-pusher
      - name: pull-secret
        secret:
          secretName: registry-pull-credentials
      - name: result-aggregator
        secret:
          secretName: result-aggregator
    trigger: (?m)^/test( | .* )e2e-vsphere-periodic-pre,?($|\s.*)
  - agent: kubernetes
    always_run: true
    branches:
    - ^release-4\.20$
    - ^release-4\.20-
<<<<<<< HEAD
    cluster: build06
=======
    cluster: build03
>>>>>>> 635a2bef
    context: ci/prow/generate
    decorate: true
    decoration_config:
      oauth_token_secret:
        key: oauth
        name: github-credentials-openshift-ci-robot-private-git-cloner
    hidden: true
    labels:
      ci.openshift.io/generator: prowgen
      pj-rehearse.openshift.io/can-be-rehearsed: "true"
    name: pull-ci-openshift-priv-cluster-autoscaler-operator-release-4.20-generate
    path_alias: github.com/openshift/cluster-autoscaler-operator
    rerun_command: /test generate
    spec:
      containers:
      - args:
        - --gcs-upload-secret=/secrets/gcs/service-account.json
        - --image-import-pull-secret=/etc/pull-secret/.dockerconfigjson
        - --oauth-token-path=/usr/local/github-credentials/oauth
        - --report-credentials-file=/etc/report/credentials
        - --target=generate
        command:
        - ci-operator
        image: ci-operator:latest
        imagePullPolicy: Always
        name: ""
        resources:
          requests:
            cpu: 10m
        volumeMounts:
        - mountPath: /secrets/gcs
          name: gcs-credentials
          readOnly: true
        - mountPath: /usr/local/github-credentials
          name: github-credentials-openshift-ci-robot-private-git-cloner
          readOnly: true
        - mountPath: /secrets/manifest-tool
          name: manifest-tool-local-pusher
          readOnly: true
        - mountPath: /etc/pull-secret
          name: pull-secret
          readOnly: true
        - mountPath: /etc/report
          name: result-aggregator
          readOnly: true
      serviceAccountName: ci-operator
      volumes:
      - name: manifest-tool-local-pusher
        secret:
          secretName: manifest-tool-local-pusher
      - name: pull-secret
        secret:
          secretName: registry-pull-credentials
      - name: result-aggregator
        secret:
          secretName: result-aggregator
    trigger: (?m)^/test( | .* )generate,?($|\s.*)
  - agent: kubernetes
    always_run: true
    branches:
    - ^release-4\.20$
    - ^release-4\.20-
<<<<<<< HEAD
    cluster: build06
=======
    cluster: build03
>>>>>>> 635a2bef
    context: ci/prow/goimports
    decorate: true
    decoration_config:
      oauth_token_secret:
        key: oauth
        name: github-credentials-openshift-ci-robot-private-git-cloner
    hidden: true
    labels:
      ci.openshift.io/generator: prowgen
      pj-rehearse.openshift.io/can-be-rehearsed: "true"
    name: pull-ci-openshift-priv-cluster-autoscaler-operator-release-4.20-goimports
    path_alias: github.com/openshift/cluster-autoscaler-operator
    rerun_command: /test goimports
    spec:
      containers:
      - args:
        - --gcs-upload-secret=/secrets/gcs/service-account.json
        - --image-import-pull-secret=/etc/pull-secret/.dockerconfigjson
        - --oauth-token-path=/usr/local/github-credentials/oauth
        - --report-credentials-file=/etc/report/credentials
        - --target=goimports
        command:
        - ci-operator
        image: ci-operator:latest
        imagePullPolicy: Always
        name: ""
        resources:
          requests:
            cpu: 10m
        volumeMounts:
        - mountPath: /secrets/gcs
          name: gcs-credentials
          readOnly: true
        - mountPath: /usr/local/github-credentials
          name: github-credentials-openshift-ci-robot-private-git-cloner
          readOnly: true
        - mountPath: /secrets/manifest-tool
          name: manifest-tool-local-pusher
          readOnly: true
        - mountPath: /etc/pull-secret
          name: pull-secret
          readOnly: true
        - mountPath: /etc/report
          name: result-aggregator
          readOnly: true
      serviceAccountName: ci-operator
      volumes:
      - name: manifest-tool-local-pusher
        secret:
          secretName: manifest-tool-local-pusher
      - name: pull-secret
        secret:
          secretName: registry-pull-credentials
      - name: result-aggregator
        secret:
          secretName: result-aggregator
    trigger: (?m)^/test( | .* )goimports,?($|\s.*)
  - agent: kubernetes
    always_run: true
    branches:
    - ^release-4\.20$
    - ^release-4\.20-
<<<<<<< HEAD
    cluster: build06
=======
    cluster: build03
>>>>>>> 635a2bef
    context: ci/prow/golint
    decorate: true
    decoration_config:
      oauth_token_secret:
        key: oauth
        name: github-credentials-openshift-ci-robot-private-git-cloner
    hidden: true
    labels:
      ci.openshift.io/generator: prowgen
      pj-rehearse.openshift.io/can-be-rehearsed: "true"
    name: pull-ci-openshift-priv-cluster-autoscaler-operator-release-4.20-golint
    path_alias: github.com/openshift/cluster-autoscaler-operator
    rerun_command: /test golint
    spec:
      containers:
      - args:
        - --gcs-upload-secret=/secrets/gcs/service-account.json
        - --image-import-pull-secret=/etc/pull-secret/.dockerconfigjson
        - --oauth-token-path=/usr/local/github-credentials/oauth
        - --report-credentials-file=/etc/report/credentials
        - --target=golint
        command:
        - ci-operator
        image: ci-operator:latest
        imagePullPolicy: Always
        name: ""
        resources:
          requests:
            cpu: 10m
        volumeMounts:
        - mountPath: /secrets/gcs
          name: gcs-credentials
          readOnly: true
        - mountPath: /usr/local/github-credentials
          name: github-credentials-openshift-ci-robot-private-git-cloner
          readOnly: true
        - mountPath: /secrets/manifest-tool
          name: manifest-tool-local-pusher
          readOnly: true
        - mountPath: /etc/pull-secret
          name: pull-secret
          readOnly: true
        - mountPath: /etc/report
          name: result-aggregator
          readOnly: true
      serviceAccountName: ci-operator
      volumes:
      - name: manifest-tool-local-pusher
        secret:
          secretName: manifest-tool-local-pusher
      - name: pull-secret
        secret:
          secretName: registry-pull-credentials
      - name: result-aggregator
        secret:
          secretName: result-aggregator
    trigger: (?m)^/test( | .* )golint,?($|\s.*)
  - agent: kubernetes
    always_run: true
    branches:
    - ^release-4\.20$
    - ^release-4\.20-
<<<<<<< HEAD
    cluster: build06
=======
    cluster: build03
>>>>>>> 635a2bef
    context: ci/prow/govet
    decorate: true
    decoration_config:
      oauth_token_secret:
        key: oauth
        name: github-credentials-openshift-ci-robot-private-git-cloner
    hidden: true
    labels:
      ci.openshift.io/generator: prowgen
      pj-rehearse.openshift.io/can-be-rehearsed: "true"
    name: pull-ci-openshift-priv-cluster-autoscaler-operator-release-4.20-govet
    path_alias: github.com/openshift/cluster-autoscaler-operator
    rerun_command: /test govet
    spec:
      containers:
      - args:
        - --gcs-upload-secret=/secrets/gcs/service-account.json
        - --image-import-pull-secret=/etc/pull-secret/.dockerconfigjson
        - --oauth-token-path=/usr/local/github-credentials/oauth
        - --report-credentials-file=/etc/report/credentials
        - --target=govet
        command:
        - ci-operator
        image: ci-operator:latest
        imagePullPolicy: Always
        name: ""
        resources:
          requests:
            cpu: 10m
        volumeMounts:
        - mountPath: /secrets/gcs
          name: gcs-credentials
          readOnly: true
        - mountPath: /usr/local/github-credentials
          name: github-credentials-openshift-ci-robot-private-git-cloner
          readOnly: true
        - mountPath: /secrets/manifest-tool
          name: manifest-tool-local-pusher
          readOnly: true
        - mountPath: /etc/pull-secret
          name: pull-secret
          readOnly: true
        - mountPath: /etc/report
          name: result-aggregator
          readOnly: true
      serviceAccountName: ci-operator
      volumes:
      - name: manifest-tool-local-pusher
        secret:
          secretName: manifest-tool-local-pusher
      - name: pull-secret
        secret:
          secretName: registry-pull-credentials
      - name: result-aggregator
        secret:
          secretName: result-aggregator
    trigger: (?m)^/test( | .* )govet,?($|\s.*)
  - agent: kubernetes
    always_run: true
    branches:
    - ^release-4\.20$
    - ^release-4\.20-
<<<<<<< HEAD
    cluster: build06
=======
    cluster: build03
>>>>>>> 635a2bef
    context: ci/prow/images
    decorate: true
    decoration_config:
      oauth_token_secret:
        key: oauth
        name: github-credentials-openshift-ci-robot-private-git-cloner
    hidden: true
    labels:
      ci.openshift.io/generator: prowgen
      pj-rehearse.openshift.io/can-be-rehearsed: "true"
    name: pull-ci-openshift-priv-cluster-autoscaler-operator-release-4.20-images
    path_alias: github.com/openshift/cluster-autoscaler-operator
    rerun_command: /test images
    spec:
      containers:
      - args:
        - --gcs-upload-secret=/secrets/gcs/service-account.json
        - --image-import-pull-secret=/etc/pull-secret/.dockerconfigjson
        - --oauth-token-path=/usr/local/github-credentials/oauth
        - --report-credentials-file=/etc/report/credentials
        - --target=[images]
        command:
        - ci-operator
        image: ci-operator:latest
        imagePullPolicy: Always
        name: ""
        resources:
          requests:
            cpu: 10m
        volumeMounts:
        - mountPath: /secrets/gcs
          name: gcs-credentials
          readOnly: true
        - mountPath: /usr/local/github-credentials
          name: github-credentials-openshift-ci-robot-private-git-cloner
          readOnly: true
        - mountPath: /secrets/manifest-tool
          name: manifest-tool-local-pusher
          readOnly: true
        - mountPath: /etc/pull-secret
          name: pull-secret
          readOnly: true
        - mountPath: /etc/report
          name: result-aggregator
          readOnly: true
      serviceAccountName: ci-operator
      volumes:
      - name: manifest-tool-local-pusher
        secret:
          secretName: manifest-tool-local-pusher
      - name: pull-secret
        secret:
          secretName: registry-pull-credentials
      - name: result-aggregator
        secret:
          secretName: result-aggregator
    trigger: (?m)^/test( | .* )images,?($|\s.*)
  - agent: kubernetes
    always_run: false
    branches:
    - ^release-4\.20$
    - ^release-4\.20-
    cluster: build02
    context: ci/prow/regression-clusterinfra-gcp-ipi-autoscaler
    decorate: true
    decoration_config:
      oauth_token_secret:
        key: oauth
        name: github-credentials-openshift-ci-robot-private-git-cloner
    hidden: true
    labels:
      ci-operator.openshift.io/cloud: gcp
      ci-operator.openshift.io/cloud-cluster-profile: gcp
      ci.openshift.io/generator: prowgen
      pj-rehearse.openshift.io/can-be-rehearsed: "true"
    name: pull-ci-openshift-priv-cluster-autoscaler-operator-release-4.20-regression-clusterinfra-gcp-ipi-autoscaler
    optional: true
    path_alias: github.com/openshift/cluster-autoscaler-operator
    rerun_command: /test regression-clusterinfra-gcp-ipi-autoscaler
    run_if_changed: ^(go\.mod|go\.sum)$
    spec:
      containers:
      - args:
        - --gcs-upload-secret=/secrets/gcs/service-account.json
        - --image-import-pull-secret=/etc/pull-secret/.dockerconfigjson
        - --lease-server-credentials-file=/etc/boskos/credentials
        - --oauth-token-path=/usr/local/github-credentials/oauth
        - --report-credentials-file=/etc/report/credentials
        - --secret-dir=/secrets/ci-pull-credentials
        - --target=regression-clusterinfra-gcp-ipi-autoscaler
        command:
        - ci-operator
        image: ci-operator:latest
        imagePullPolicy: Always
        name: ""
        resources:
          requests:
            cpu: 10m
        volumeMounts:
        - mountPath: /etc/boskos
          name: boskos
          readOnly: true
        - mountPath: /secrets/ci-pull-credentials
          name: ci-pull-credentials
          readOnly: true
        - mountPath: /secrets/gcs
          name: gcs-credentials
          readOnly: true
        - mountPath: /usr/local/github-credentials
          name: github-credentials-openshift-ci-robot-private-git-cloner
          readOnly: true
        - mountPath: /secrets/manifest-tool
          name: manifest-tool-local-pusher
          readOnly: true
        - mountPath: /etc/pull-secret
          name: pull-secret
          readOnly: true
        - mountPath: /etc/report
          name: result-aggregator
          readOnly: true
      serviceAccountName: ci-operator
      volumes:
      - name: boskos
        secret:
          items:
          - key: credentials
            path: credentials
          secretName: boskos-credentials
      - name: ci-pull-credentials
        secret:
          secretName: ci-pull-credentials
      - name: manifest-tool-local-pusher
        secret:
          secretName: manifest-tool-local-pusher
      - name: pull-secret
        secret:
          secretName: registry-pull-credentials
      - name: result-aggregator
        secret:
          secretName: result-aggregator
    trigger: (?m)^/test( | .* )regression-clusterinfra-gcp-ipi-autoscaler,?($|\s.*)
  - agent: kubernetes
    always_run: true
    branches:
    - ^release-4\.20$
    - ^release-4\.20-
<<<<<<< HEAD
    cluster: build06
=======
    cluster: build03
>>>>>>> 635a2bef
    context: ci/prow/security
    decorate: true
    decoration_config:
      oauth_token_secret:
        key: oauth
        name: github-credentials-openshift-ci-robot-private-git-cloner
    hidden: true
    labels:
      ci.openshift.io/generator: prowgen
      pj-rehearse.openshift.io/can-be-rehearsed: "true"
    name: pull-ci-openshift-priv-cluster-autoscaler-operator-release-4.20-security
    optional: true
    path_alias: github.com/openshift/cluster-autoscaler-operator
    rerun_command: /test security
    spec:
      containers:
      - args:
        - --gcs-upload-secret=/secrets/gcs/service-account.json
        - --image-import-pull-secret=/etc/pull-secret/.dockerconfigjson
        - --oauth-token-path=/usr/local/github-credentials/oauth
        - --report-credentials-file=/etc/report/credentials
        - --secret-dir=/secrets/ci-pull-credentials
        - --target=security
        command:
        - ci-operator
        image: ci-operator:latest
        imagePullPolicy: Always
        name: ""
        resources:
          requests:
            cpu: 10m
        volumeMounts:
        - mountPath: /secrets/ci-pull-credentials
          name: ci-pull-credentials
          readOnly: true
        - mountPath: /secrets/gcs
          name: gcs-credentials
          readOnly: true
        - mountPath: /usr/local/github-credentials
          name: github-credentials-openshift-ci-robot-private-git-cloner
          readOnly: true
        - mountPath: /secrets/manifest-tool
          name: manifest-tool-local-pusher
          readOnly: true
        - mountPath: /etc/pull-secret
          name: pull-secret
          readOnly: true
        - mountPath: /etc/report
          name: result-aggregator
          readOnly: true
      serviceAccountName: ci-operator
      volumes:
      - name: ci-pull-credentials
        secret:
          secretName: ci-pull-credentials
      - name: manifest-tool-local-pusher
        secret:
          secretName: manifest-tool-local-pusher
      - name: pull-secret
        secret:
          secretName: registry-pull-credentials
      - name: result-aggregator
        secret:
          secretName: result-aggregator
    trigger: (?m)^/test( | .* )security,?($|\s.*)
  - agent: kubernetes
    always_run: true
    branches:
    - ^release-4\.20$
    - ^release-4\.20-
<<<<<<< HEAD
    cluster: build06
=======
    cluster: build03
>>>>>>> 635a2bef
    context: ci/prow/unit
    decorate: true
    decoration_config:
      oauth_token_secret:
        key: oauth
        name: github-credentials-openshift-ci-robot-private-git-cloner
    hidden: true
    labels:
      ci.openshift.io/generator: prowgen
      pj-rehearse.openshift.io/can-be-rehearsed: "true"
    name: pull-ci-openshift-priv-cluster-autoscaler-operator-release-4.20-unit
    path_alias: github.com/openshift/cluster-autoscaler-operator
    rerun_command: /test unit
    spec:
      containers:
      - args:
        - --gcs-upload-secret=/secrets/gcs/service-account.json
        - --image-import-pull-secret=/etc/pull-secret/.dockerconfigjson
        - --oauth-token-path=/usr/local/github-credentials/oauth
        - --report-credentials-file=/etc/report/credentials
        - --target=unit
        command:
        - ci-operator
        image: ci-operator:latest
        imagePullPolicy: Always
        name: ""
        resources:
          requests:
            cpu: 10m
        volumeMounts:
        - mountPath: /secrets/gcs
          name: gcs-credentials
          readOnly: true
        - mountPath: /usr/local/github-credentials
          name: github-credentials-openshift-ci-robot-private-git-cloner
          readOnly: true
        - mountPath: /secrets/manifest-tool
          name: manifest-tool-local-pusher
          readOnly: true
        - mountPath: /etc/pull-secret
          name: pull-secret
          readOnly: true
        - mountPath: /etc/report
          name: result-aggregator
          readOnly: true
      serviceAccountName: ci-operator
      volumes:
      - name: manifest-tool-local-pusher
        secret:
          secretName: manifest-tool-local-pusher
      - name: pull-secret
        secret:
          secretName: registry-pull-credentials
      - name: result-aggregator
        secret:
          secretName: result-aggregator
    trigger: (?m)^/test( | .* )unit,?($|\s.*)<|MERGE_RESOLUTION|>--- conflicted
+++ resolved
@@ -255,11 +255,7 @@
     branches:
     - ^release-4\.20$
     - ^release-4\.20-
-<<<<<<< HEAD
-    cluster: build06
-=======
     cluster: build03
->>>>>>> 635a2bef
     context: ci/prow/e2e-azure-periodic-pre
     decorate: true
     decoration_config:
@@ -758,11 +754,7 @@
     branches:
     - ^release-4\.20$
     - ^release-4\.20-
-<<<<<<< HEAD
-    cluster: build06
-=======
     cluster: build03
->>>>>>> 635a2bef
     context: ci/prow/generate
     decorate: true
     decoration_config:
@@ -825,11 +817,7 @@
     branches:
     - ^release-4\.20$
     - ^release-4\.20-
-<<<<<<< HEAD
-    cluster: build06
-=======
     cluster: build03
->>>>>>> 635a2bef
     context: ci/prow/goimports
     decorate: true
     decoration_config:
@@ -892,11 +880,7 @@
     branches:
     - ^release-4\.20$
     - ^release-4\.20-
-<<<<<<< HEAD
-    cluster: build06
-=======
     cluster: build03
->>>>>>> 635a2bef
     context: ci/prow/golint
     decorate: true
     decoration_config:
@@ -959,11 +943,7 @@
     branches:
     - ^release-4\.20$
     - ^release-4\.20-
-<<<<<<< HEAD
-    cluster: build06
-=======
     cluster: build03
->>>>>>> 635a2bef
     context: ci/prow/govet
     decorate: true
     decoration_config:
@@ -1026,11 +1006,7 @@
     branches:
     - ^release-4\.20$
     - ^release-4\.20-
-<<<<<<< HEAD
-    cluster: build06
-=======
     cluster: build03
->>>>>>> 635a2bef
     context: ci/prow/images
     decorate: true
     decoration_config:
@@ -1177,11 +1153,7 @@
     branches:
     - ^release-4\.20$
     - ^release-4\.20-
-<<<<<<< HEAD
-    cluster: build06
-=======
     cluster: build03
->>>>>>> 635a2bef
     context: ci/prow/security
     decorate: true
     decoration_config:
@@ -1252,11 +1224,7 @@
     branches:
     - ^release-4\.20$
     - ^release-4\.20-
-<<<<<<< HEAD
-    cluster: build06
-=======
     cluster: build03
->>>>>>> 635a2bef
     context: ci/prow/unit
     decorate: true
     decoration_config:
