--- conflicted
+++ resolved
@@ -5,11 +5,7 @@
     branches:
     - ^master$
     - ^master-
-<<<<<<< HEAD
-    cluster: build06
-=======
     cluster: build03
->>>>>>> 635a2bef
     context: ci/prow/build-rpms-from-tar
     decorate: true
     decoration_config:
@@ -158,11 +154,7 @@
     branches:
     - ^master$
     - ^master-
-<<<<<<< HEAD
-    cluster: build06
-=======
     cluster: build03
->>>>>>> 635a2bef
     context: ci/prow/e2e-agnostic-ovn-cmd
     decorate: true
     decoration_config:
@@ -742,11 +734,7 @@
     branches:
     - ^master$
     - ^master-
-<<<<<<< HEAD
-    cluster: build06
-=======
     cluster: build03
->>>>>>> 635a2bef
     context: ci/prow/images
     decorate: true
     decoration_config:
@@ -810,11 +798,7 @@
     branches:
     - ^master$
     - ^master-
-<<<<<<< HEAD
-    cluster: build06
-=======
     cluster: build03
->>>>>>> 635a2bef
     context: ci/prow/rpm-build
     decorate: true
     decoration_config:
@@ -877,11 +861,7 @@
     branches:
     - ^master$
     - ^master-
-<<<<<<< HEAD
-    cluster: build06
-=======
     cluster: build03
->>>>>>> 635a2bef
     context: ci/prow/security
     decorate: true
     decoration_config:
@@ -952,11 +932,7 @@
     branches:
     - ^master$
     - ^master-
-<<<<<<< HEAD
-    cluster: build06
-=======
     cluster: build03
->>>>>>> 635a2bef
     context: ci/prow/unit
     decorate: true
     decoration_config:
@@ -1019,11 +995,7 @@
     branches:
     - ^master$
     - ^master-
-<<<<<<< HEAD
-    cluster: build06
-=======
     cluster: build03
->>>>>>> 635a2bef
     context: ci/prow/verify
     decorate: true
     decoration_config:
@@ -1086,11 +1058,7 @@
     branches:
     - ^master$
     - ^master-
-<<<<<<< HEAD
-    cluster: build06
-=======
     cluster: build03
->>>>>>> 635a2bef
     context: ci/prow/verify-deps
     decorate: true
     decoration_config:
