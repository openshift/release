presubmits:
  openshift-priv/oc:
  - agent: kubernetes
    always_run: true
    branches:
    - ^release-4\.9$
    - ^release-4\.9-
<<<<<<< HEAD
    cluster: build06
=======
    cluster: build03
>>>>>>> 635a2bef
    context: ci/prow/build-rpms-from-tar
    decorate: true
    decoration_config:
      oauth_token_secret:
        key: oauth
        name: github-credentials-openshift-ci-robot-private-git-cloner
    hidden: true
    labels:
      ci.openshift.io/generator: prowgen
      pj-rehearse.openshift.io/can-be-rehearsed: "true"
    name: pull-ci-openshift-priv-oc-release-4.9-build-rpms-from-tar
    path_alias: github.com/openshift/oc
    rerun_command: /test build-rpms-from-tar
    spec:
      containers:
      - args:
        - --gcs-upload-secret=/secrets/gcs/service-account.json
        - --image-import-pull-secret=/etc/pull-secret/.dockerconfigjson
        - --oauth-token-path=/usr/local/github-credentials/oauth
        - --report-credentials-file=/etc/report/credentials
        - --target=build-rpms-from-tar
        command:
        - ci-operator
        image: ci-operator:latest
        imagePullPolicy: Always
        name: ""
        resources:
          requests:
            cpu: 10m
        volumeMounts:
        - mountPath: /secrets/gcs
          name: gcs-credentials
          readOnly: true
        - mountPath: /usr/local/github-credentials
          name: github-credentials-openshift-ci-robot-private-git-cloner
          readOnly: true
        - mountPath: /secrets/manifest-tool
          name: manifest-tool-local-pusher
          readOnly: true
        - mountPath: /etc/pull-secret
          name: pull-secret
          readOnly: true
        - mountPath: /etc/report
          name: result-aggregator
          readOnly: true
      serviceAccountName: ci-operator
      volumes:
      - name: manifest-tool-local-pusher
        secret:
          secretName: manifest-tool-local-pusher
      - name: pull-secret
        secret:
          secretName: registry-pull-credentials
      - name: result-aggregator
        secret:
          secretName: result-aggregator
    trigger: (?m)^/test( | .* )build-rpms-from-tar,?($|\s.*)
  - agent: kubernetes
    always_run: true
    branches:
    - ^release-4\.9$
    - ^release-4\.9-
<<<<<<< HEAD
    cluster: build06
=======
    cluster: build03
>>>>>>> 635a2bef
    context: ci/prow/e2e-agnostic-cmd
    decorate: true
    decoration_config:
      oauth_token_secret:
        key: oauth
        name: github-credentials-openshift-ci-robot-private-git-cloner
    hidden: true
    labels:
      ci-operator.openshift.io/cloud: azure4
      ci-operator.openshift.io/cloud-cluster-profile: azure4
      ci.openshift.io/generator: prowgen
      pj-rehearse.openshift.io/can-be-rehearsed: "true"
    name: pull-ci-openshift-priv-oc-release-4.9-e2e-agnostic-cmd
    path_alias: github.com/openshift/oc
    rerun_command: /test e2e-agnostic-cmd
    spec:
      containers:
      - args:
        - --gcs-upload-secret=/secrets/gcs/service-account.json
        - --image-import-pull-secret=/etc/pull-secret/.dockerconfigjson
        - --lease-server-credentials-file=/etc/boskos/credentials
        - --oauth-token-path=/usr/local/github-credentials/oauth
        - --report-credentials-file=/etc/report/credentials
        - --secret-dir=/secrets/ci-pull-credentials
        - --target=e2e-agnostic-cmd
        command:
        - ci-operator
        image: ci-operator:latest
        imagePullPolicy: Always
        name: ""
        resources:
          requests:
            cpu: 10m
        volumeMounts:
        - mountPath: /etc/boskos
          name: boskos
          readOnly: true
        - mountPath: /secrets/ci-pull-credentials
          name: ci-pull-credentials
          readOnly: true
        - mountPath: /secrets/gcs
          name: gcs-credentials
          readOnly: true
        - mountPath: /usr/local/github-credentials
          name: github-credentials-openshift-ci-robot-private-git-cloner
          readOnly: true
        - mountPath: /secrets/manifest-tool
          name: manifest-tool-local-pusher
          readOnly: true
        - mountPath: /etc/pull-secret
          name: pull-secret
          readOnly: true
        - mountPath: /etc/report
          name: result-aggregator
          readOnly: true
      serviceAccountName: ci-operator
      volumes:
      - name: boskos
        secret:
          items:
          - key: credentials
            path: credentials
          secretName: boskos-credentials
      - name: ci-pull-credentials
        secret:
          secretName: ci-pull-credentials
      - name: manifest-tool-local-pusher
        secret:
          secretName: manifest-tool-local-pusher
      - name: pull-secret
        secret:
          secretName: registry-pull-credentials
      - name: result-aggregator
        secret:
          secretName: result-aggregator
    trigger: (?m)^/test( | .* )e2e-agnostic-cmd,?($|\s.*)
  - agent: kubernetes
    always_run: true
    branches:
    - ^release-4\.9$
    - ^release-4\.9-
<<<<<<< HEAD
    cluster: build06
=======
    cluster: build03
>>>>>>> 635a2bef
    context: ci/prow/e2e-aws
    decorate: true
    decoration_config:
      oauth_token_secret:
        key: oauth
        name: github-credentials-openshift-ci-robot-private-git-cloner
    hidden: true
    labels:
      ci-operator.openshift.io/cloud: aws
      ci-operator.openshift.io/cloud-cluster-profile: aws
      ci.openshift.io/generator: prowgen
      pj-rehearse.openshift.io/can-be-rehearsed: "true"
    name: pull-ci-openshift-priv-oc-release-4.9-e2e-aws
    path_alias: github.com/openshift/oc
    rerun_command: /test e2e-aws
    spec:
      containers:
      - args:
        - --gcs-upload-secret=/secrets/gcs/service-account.json
        - --image-import-pull-secret=/etc/pull-secret/.dockerconfigjson
        - --lease-server-credentials-file=/etc/boskos/credentials
        - --oauth-token-path=/usr/local/github-credentials/oauth
        - --report-credentials-file=/etc/report/credentials
        - --secret-dir=/secrets/ci-pull-credentials
        - --target=e2e-aws
        command:
        - ci-operator
        image: ci-operator:latest
        imagePullPolicy: Always
        name: ""
        resources:
          requests:
            cpu: 10m
        volumeMounts:
        - mountPath: /etc/boskos
          name: boskos
          readOnly: true
        - mountPath: /secrets/ci-pull-credentials
          name: ci-pull-credentials
          readOnly: true
        - mountPath: /secrets/gcs
          name: gcs-credentials
          readOnly: true
        - mountPath: /usr/local/github-credentials
          name: github-credentials-openshift-ci-robot-private-git-cloner
          readOnly: true
        - mountPath: /secrets/manifest-tool
          name: manifest-tool-local-pusher
          readOnly: true
        - mountPath: /etc/pull-secret
          name: pull-secret
          readOnly: true
        - mountPath: /etc/report
          name: result-aggregator
          readOnly: true
      serviceAccountName: ci-operator
      volumes:
      - name: boskos
        secret:
          items:
          - key: credentials
            path: credentials
          secretName: boskos-credentials
      - name: ci-pull-credentials
        secret:
          secretName: ci-pull-credentials
      - name: manifest-tool-local-pusher
        secret:
          secretName: manifest-tool-local-pusher
      - name: pull-secret
        secret:
          secretName: registry-pull-credentials
      - name: result-aggregator
        secret:
          secretName: result-aggregator
    trigger: (?m)^/test( | .* )e2e-aws,?($|\s.*)
  - agent: kubernetes
    always_run: false
    branches:
    - ^release-4\.9$
    - ^release-4\.9-
<<<<<<< HEAD
    cluster: build06
=======
    cluster: build03
>>>>>>> 635a2bef
    context: ci/prow/e2e-aws-builds
    decorate: true
    decoration_config:
      oauth_token_secret:
        key: oauth
        name: github-credentials-openshift-ci-robot-private-git-cloner
    hidden: true
    labels:
      ci-operator.openshift.io/cloud: aws
      ci-operator.openshift.io/cloud-cluster-profile: aws
      ci.openshift.io/generator: prowgen
      pj-rehearse.openshift.io/can-be-rehearsed: "true"
    name: pull-ci-openshift-priv-oc-release-4.9-e2e-aws-builds
    path_alias: github.com/openshift/oc
    rerun_command: /test e2e-aws-builds
    run_if_changed: ^(pkg/.*build.*)|^(pkg/.*newapp.*)
    spec:
      containers:
      - args:
        - --gcs-upload-secret=/secrets/gcs/service-account.json
        - --image-import-pull-secret=/etc/pull-secret/.dockerconfigjson
        - --lease-server-credentials-file=/etc/boskos/credentials
        - --oauth-token-path=/usr/local/github-credentials/oauth
        - --report-credentials-file=/etc/report/credentials
        - --secret-dir=/secrets/ci-pull-credentials
        - --target=e2e-aws-builds
        command:
        - ci-operator
        image: ci-operator:latest
        imagePullPolicy: Always
        name: ""
        resources:
          requests:
            cpu: 10m
        volumeMounts:
        - mountPath: /etc/boskos
          name: boskos
          readOnly: true
        - mountPath: /secrets/ci-pull-credentials
          name: ci-pull-credentials
          readOnly: true
        - mountPath: /secrets/gcs
          name: gcs-credentials
          readOnly: true
        - mountPath: /usr/local/github-credentials
          name: github-credentials-openshift-ci-robot-private-git-cloner
          readOnly: true
        - mountPath: /secrets/manifest-tool
          name: manifest-tool-local-pusher
          readOnly: true
        - mountPath: /etc/pull-secret
          name: pull-secret
          readOnly: true
        - mountPath: /etc/report
          name: result-aggregator
          readOnly: true
      serviceAccountName: ci-operator
      volumes:
      - name: boskos
        secret:
          items:
          - key: credentials
            path: credentials
          secretName: boskos-credentials
      - name: ci-pull-credentials
        secret:
          secretName: ci-pull-credentials
      - name: manifest-tool-local-pusher
        secret:
          secretName: manifest-tool-local-pusher
      - name: pull-secret
        secret:
          secretName: registry-pull-credentials
      - name: result-aggregator
        secret:
          secretName: result-aggregator
    trigger: (?m)^/test( | .* )e2e-aws-builds,?($|\s.*)
  - agent: kubernetes
    always_run: true
    branches:
    - ^release-4\.9$
    - ^release-4\.9-
<<<<<<< HEAD
    cluster: build06
=======
    cluster: build03
>>>>>>> 635a2bef
    context: ci/prow/e2e-aws-serial
    decorate: true
    decoration_config:
      oauth_token_secret:
        key: oauth
        name: github-credentials-openshift-ci-robot-private-git-cloner
    hidden: true
    labels:
      ci-operator.openshift.io/cloud: aws
      ci-operator.openshift.io/cloud-cluster-profile: aws
      ci.openshift.io/generator: prowgen
      pj-rehearse.openshift.io/can-be-rehearsed: "true"
    name: pull-ci-openshift-priv-oc-release-4.9-e2e-aws-serial
    path_alias: github.com/openshift/oc
    rerun_command: /test e2e-aws-serial
    spec:
      containers:
      - args:
        - --gcs-upload-secret=/secrets/gcs/service-account.json
        - --image-import-pull-secret=/etc/pull-secret/.dockerconfigjson
        - --lease-server-credentials-file=/etc/boskos/credentials
        - --oauth-token-path=/usr/local/github-credentials/oauth
        - --report-credentials-file=/etc/report/credentials
        - --secret-dir=/secrets/ci-pull-credentials
        - --target=e2e-aws-serial
        command:
        - ci-operator
        image: ci-operator:latest
        imagePullPolicy: Always
        name: ""
        resources:
          requests:
            cpu: 10m
        volumeMounts:
        - mountPath: /etc/boskos
          name: boskos
          readOnly: true
        - mountPath: /secrets/ci-pull-credentials
          name: ci-pull-credentials
          readOnly: true
        - mountPath: /secrets/gcs
          name: gcs-credentials
          readOnly: true
        - mountPath: /usr/local/github-credentials
          name: github-credentials-openshift-ci-robot-private-git-cloner
          readOnly: true
        - mountPath: /secrets/manifest-tool
          name: manifest-tool-local-pusher
          readOnly: true
        - mountPath: /etc/pull-secret
          name: pull-secret
          readOnly: true
        - mountPath: /etc/report
          name: result-aggregator
          readOnly: true
      serviceAccountName: ci-operator
      volumes:
      - name: boskos
        secret:
          items:
          - key: credentials
            path: credentials
          secretName: boskos-credentials
      - name: ci-pull-credentials
        secret:
          secretName: ci-pull-credentials
      - name: manifest-tool-local-pusher
        secret:
          secretName: manifest-tool-local-pusher
      - name: pull-secret
        secret:
          secretName: registry-pull-credentials
      - name: result-aggregator
        secret:
          secretName: result-aggregator
    trigger: (?m)^/test( | .* )e2e-aws-serial,?($|\s.*)
  - agent: kubernetes
    always_run: true
    branches:
    - ^release-4\.9$
    - ^release-4\.9-
<<<<<<< HEAD
    cluster: build06
=======
    cluster: build03
>>>>>>> 635a2bef
    context: ci/prow/e2e-aws-upgrade
    decorate: true
    decoration_config:
      oauth_token_secret:
        key: oauth
        name: github-credentials-openshift-ci-robot-private-git-cloner
    hidden: true
    labels:
      ci-operator.openshift.io/cloud: aws
      ci-operator.openshift.io/cloud-cluster-profile: aws
      ci.openshift.io/generator: prowgen
      pj-rehearse.openshift.io/can-be-rehearsed: "true"
    name: pull-ci-openshift-priv-oc-release-4.9-e2e-aws-upgrade
    path_alias: github.com/openshift/oc
    rerun_command: /test e2e-aws-upgrade
    spec:
      containers:
      - args:
        - --gcs-upload-secret=/secrets/gcs/service-account.json
        - --image-import-pull-secret=/etc/pull-secret/.dockerconfigjson
        - --lease-server-credentials-file=/etc/boskos/credentials
        - --oauth-token-path=/usr/local/github-credentials/oauth
        - --report-credentials-file=/etc/report/credentials
        - --secret-dir=/secrets/ci-pull-credentials
        - --target=e2e-aws-upgrade
        command:
        - ci-operator
        image: ci-operator:latest
        imagePullPolicy: Always
        name: ""
        resources:
          requests:
            cpu: 10m
        volumeMounts:
        - mountPath: /etc/boskos
          name: boskos
          readOnly: true
        - mountPath: /secrets/ci-pull-credentials
          name: ci-pull-credentials
          readOnly: true
        - mountPath: /secrets/gcs
          name: gcs-credentials
          readOnly: true
        - mountPath: /usr/local/github-credentials
          name: github-credentials-openshift-ci-robot-private-git-cloner
          readOnly: true
        - mountPath: /secrets/manifest-tool
          name: manifest-tool-local-pusher
          readOnly: true
        - mountPath: /etc/pull-secret
          name: pull-secret
          readOnly: true
        - mountPath: /etc/report
          name: result-aggregator
          readOnly: true
      serviceAccountName: ci-operator
      volumes:
      - name: boskos
        secret:
          items:
          - key: credentials
            path: credentials
          secretName: boskos-credentials
      - name: ci-pull-credentials
        secret:
          secretName: ci-pull-credentials
      - name: manifest-tool-local-pusher
        secret:
          secretName: manifest-tool-local-pusher
      - name: pull-secret
        secret:
          secretName: registry-pull-credentials
      - name: result-aggregator
        secret:
          secretName: result-aggregator
    trigger: (?m)^/test( | .* )e2e-aws-upgrade,?($|\s.*)
  - agent: kubernetes
    always_run: true
    branches:
    - ^release-4\.9$
    - ^release-4\.9-
    cluster: build05
    context: ci/prow/e2e-metal-ipi-ovn-ipv6
    decorate: true
    decoration_config:
      oauth_token_secret:
        key: oauth
        name: github-credentials-openshift-ci-robot-private-git-cloner
    hidden: true
    labels:
      ci-operator.openshift.io/cloud: equinix-ocp-metal
      ci-operator.openshift.io/cloud-cluster-profile: equinix-ocp-metal
      ci-operator.openshift.io/cluster: build05
      ci.openshift.io/generator: prowgen
      pj-rehearse.openshift.io/can-be-rehearsed: "true"
    name: pull-ci-openshift-priv-oc-release-4.9-e2e-metal-ipi-ovn-ipv6
    optional: true
    path_alias: github.com/openshift/oc
    rerun_command: /test e2e-metal-ipi-ovn-ipv6
    spec:
      containers:
      - args:
        - --gcs-upload-secret=/secrets/gcs/service-account.json
        - --image-import-pull-secret=/etc/pull-secret/.dockerconfigjson
        - --lease-server-credentials-file=/etc/boskos/credentials
        - --oauth-token-path=/usr/local/github-credentials/oauth
        - --report-credentials-file=/etc/report/credentials
        - --secret-dir=/secrets/ci-pull-credentials
        - --target=e2e-metal-ipi-ovn-ipv6
        command:
        - ci-operator
        image: ci-operator:latest
        imagePullPolicy: Always
        name: ""
        resources:
          requests:
            cpu: 10m
        volumeMounts:
        - mountPath: /etc/boskos
          name: boskos
          readOnly: true
        - mountPath: /secrets/ci-pull-credentials
          name: ci-pull-credentials
          readOnly: true
        - mountPath: /secrets/gcs
          name: gcs-credentials
          readOnly: true
        - mountPath: /usr/local/github-credentials
          name: github-credentials-openshift-ci-robot-private-git-cloner
          readOnly: true
        - mountPath: /secrets/manifest-tool
          name: manifest-tool-local-pusher
          readOnly: true
        - mountPath: /etc/pull-secret
          name: pull-secret
          readOnly: true
        - mountPath: /etc/report
          name: result-aggregator
          readOnly: true
      serviceAccountName: ci-operator
      volumes:
      - name: boskos
        secret:
          items:
          - key: credentials
            path: credentials
          secretName: boskos-credentials
      - name: ci-pull-credentials
        secret:
          secretName: ci-pull-credentials
      - name: manifest-tool-local-pusher
        secret:
          secretName: manifest-tool-local-pusher
      - name: pull-secret
        secret:
          secretName: registry-pull-credentials
      - name: result-aggregator
        secret:
          secretName: result-aggregator
    trigger: (?m)^/test( | .* )e2e-metal-ipi-ovn-ipv6,?($|\s.*)
  - agent: kubernetes
    always_run: true
    branches:
    - ^release-4\.9$
    - ^release-4\.9-
<<<<<<< HEAD
    cluster: build06
=======
    cluster: build03
>>>>>>> 635a2bef
    context: ci/prow/images
    decorate: true
    decoration_config:
      oauth_token_secret:
        key: oauth
        name: github-credentials-openshift-ci-robot-private-git-cloner
    hidden: true
    labels:
      ci.openshift.io/generator: prowgen
      pj-rehearse.openshift.io/can-be-rehearsed: "true"
    name: pull-ci-openshift-priv-oc-release-4.9-images
    path_alias: github.com/openshift/oc
    rerun_command: /test images
    spec:
      containers:
      - args:
        - --gcs-upload-secret=/secrets/gcs/service-account.json
        - --image-import-pull-secret=/etc/pull-secret/.dockerconfigjson
        - --oauth-token-path=/usr/local/github-credentials/oauth
        - --report-credentials-file=/etc/report/credentials
        - --target=[images]
        - --target=rpms
        command:
        - ci-operator
        image: ci-operator:latest
        imagePullPolicy: Always
        name: ""
        resources:
          requests:
            cpu: 10m
        volumeMounts:
        - mountPath: /secrets/gcs
          name: gcs-credentials
          readOnly: true
        - mountPath: /usr/local/github-credentials
          name: github-credentials-openshift-ci-robot-private-git-cloner
          readOnly: true
        - mountPath: /secrets/manifest-tool
          name: manifest-tool-local-pusher
          readOnly: true
        - mountPath: /etc/pull-secret
          name: pull-secret
          readOnly: true
        - mountPath: /etc/report
          name: result-aggregator
          readOnly: true
      serviceAccountName: ci-operator
      volumes:
      - name: manifest-tool-local-pusher
        secret:
          secretName: manifest-tool-local-pusher
      - name: pull-secret
        secret:
          secretName: registry-pull-credentials
      - name: result-aggregator
        secret:
          secretName: result-aggregator
    trigger: (?m)^/test( | .* )images,?($|\s.*)
  - agent: kubernetes
    always_run: true
    branches:
    - ^release-4\.9$
    - ^release-4\.9-
<<<<<<< HEAD
    cluster: build06
=======
    cluster: build03
>>>>>>> 635a2bef
    context: ci/prow/rpm-build
    decorate: true
    decoration_config:
      oauth_token_secret:
        key: oauth
        name: github-credentials-openshift-ci-robot-private-git-cloner
    hidden: true
    labels:
      ci.openshift.io/generator: prowgen
      pj-rehearse.openshift.io/can-be-rehearsed: "true"
    name: pull-ci-openshift-priv-oc-release-4.9-rpm-build
    path_alias: github.com/openshift/oc
    rerun_command: /test rpm-build
    spec:
      containers:
      - args:
        - --gcs-upload-secret=/secrets/gcs/service-account.json
        - --image-import-pull-secret=/etc/pull-secret/.dockerconfigjson
        - --oauth-token-path=/usr/local/github-credentials/oauth
        - --report-credentials-file=/etc/report/credentials
        - --target=rpm-build
        command:
        - ci-operator
        image: ci-operator:latest
        imagePullPolicy: Always
        name: ""
        resources:
          requests:
            cpu: 10m
        volumeMounts:
        - mountPath: /secrets/gcs
          name: gcs-credentials
          readOnly: true
        - mountPath: /usr/local/github-credentials
          name: github-credentials-openshift-ci-robot-private-git-cloner
          readOnly: true
        - mountPath: /secrets/manifest-tool
          name: manifest-tool-local-pusher
          readOnly: true
        - mountPath: /etc/pull-secret
          name: pull-secret
          readOnly: true
        - mountPath: /etc/report
          name: result-aggregator
          readOnly: true
      serviceAccountName: ci-operator
      volumes:
      - name: manifest-tool-local-pusher
        secret:
          secretName: manifest-tool-local-pusher
      - name: pull-secret
        secret:
          secretName: registry-pull-credentials
      - name: result-aggregator
        secret:
          secretName: result-aggregator
    trigger: (?m)^/test( | .* )rpm-build,?($|\s.*)
  - agent: kubernetes
    always_run: true
    branches:
    - ^release-4\.9$
    - ^release-4\.9-
<<<<<<< HEAD
    cluster: build06
=======
    cluster: build03
>>>>>>> 635a2bef
    context: ci/prow/unit
    decorate: true
    decoration_config:
      oauth_token_secret:
        key: oauth
        name: github-credentials-openshift-ci-robot-private-git-cloner
    hidden: true
    labels:
      ci.openshift.io/generator: prowgen
      pj-rehearse.openshift.io/can-be-rehearsed: "true"
    name: pull-ci-openshift-priv-oc-release-4.9-unit
    path_alias: github.com/openshift/oc
    rerun_command: /test unit
    spec:
      containers:
      - args:
        - --gcs-upload-secret=/secrets/gcs/service-account.json
        - --image-import-pull-secret=/etc/pull-secret/.dockerconfigjson
        - --oauth-token-path=/usr/local/github-credentials/oauth
        - --report-credentials-file=/etc/report/credentials
        - --target=unit
        command:
        - ci-operator
        image: ci-operator:latest
        imagePullPolicy: Always
        name: ""
        resources:
          requests:
            cpu: 10m
        volumeMounts:
        - mountPath: /secrets/gcs
          name: gcs-credentials
          readOnly: true
        - mountPath: /usr/local/github-credentials
          name: github-credentials-openshift-ci-robot-private-git-cloner
          readOnly: true
        - mountPath: /secrets/manifest-tool
          name: manifest-tool-local-pusher
          readOnly: true
        - mountPath: /etc/pull-secret
          name: pull-secret
          readOnly: true
        - mountPath: /etc/report
          name: result-aggregator
          readOnly: true
      serviceAccountName: ci-operator
      volumes:
      - name: manifest-tool-local-pusher
        secret:
          secretName: manifest-tool-local-pusher
      - name: pull-secret
        secret:
          secretName: registry-pull-credentials
      - name: result-aggregator
        secret:
          secretName: result-aggregator
    trigger: (?m)^/test( | .* )unit,?($|\s.*)
  - agent: kubernetes
    always_run: true
    branches:
    - ^release-4\.9$
    - ^release-4\.9-
<<<<<<< HEAD
    cluster: build06
=======
    cluster: build03
>>>>>>> 635a2bef
    context: ci/prow/verify
    decorate: true
    decoration_config:
      oauth_token_secret:
        key: oauth
        name: github-credentials-openshift-ci-robot-private-git-cloner
    hidden: true
    labels:
      ci.openshift.io/generator: prowgen
      pj-rehearse.openshift.io/can-be-rehearsed: "true"
    name: pull-ci-openshift-priv-oc-release-4.9-verify
    path_alias: github.com/openshift/oc
    rerun_command: /test verify
    spec:
      containers:
      - args:
        - --gcs-upload-secret=/secrets/gcs/service-account.json
        - --image-import-pull-secret=/etc/pull-secret/.dockerconfigjson
        - --oauth-token-path=/usr/local/github-credentials/oauth
        - --report-credentials-file=/etc/report/credentials
        - --target=verify
        command:
        - ci-operator
        image: ci-operator:latest
        imagePullPolicy: Always
        name: ""
        resources:
          requests:
            cpu: 10m
        volumeMounts:
        - mountPath: /secrets/gcs
          name: gcs-credentials
          readOnly: true
        - mountPath: /usr/local/github-credentials
          name: github-credentials-openshift-ci-robot-private-git-cloner
          readOnly: true
        - mountPath: /secrets/manifest-tool
          name: manifest-tool-local-pusher
          readOnly: true
        - mountPath: /etc/pull-secret
          name: pull-secret
          readOnly: true
        - mountPath: /etc/report
          name: result-aggregator
          readOnly: true
      serviceAccountName: ci-operator
      volumes:
      - name: manifest-tool-local-pusher
        secret:
          secretName: manifest-tool-local-pusher
      - name: pull-secret
        secret:
          secretName: registry-pull-credentials
      - name: result-aggregator
        secret:
          secretName: result-aggregator
    trigger: (?m)^/test( | .* )verify,?($|\s.*)
  - agent: kubernetes
    always_run: true
    branches:
    - ^release-4\.9$
    - ^release-4\.9-
<<<<<<< HEAD
    cluster: build06
=======
    cluster: build03
>>>>>>> 635a2bef
    context: ci/prow/verify-deps
    decorate: true
    decoration_config:
      oauth_token_secret:
        key: oauth
        name: github-credentials-openshift-ci-robot-private-git-cloner
    hidden: true
    labels:
      ci.openshift.io/generator: prowgen
      pj-rehearse.openshift.io/can-be-rehearsed: "true"
    name: pull-ci-openshift-priv-oc-release-4.9-verify-deps
    path_alias: github.com/openshift/oc
    rerun_command: /test verify-deps
    spec:
      containers:
      - args:
        - --gcs-upload-secret=/secrets/gcs/service-account.json
        - --image-import-pull-secret=/etc/pull-secret/.dockerconfigjson
        - --oauth-token-path=/usr/local/github-credentials/oauth
        - --report-credentials-file=/etc/report/credentials
        - --target=verify-deps
        command:
        - ci-operator
        image: ci-operator:latest
        imagePullPolicy: Always
        name: ""
        resources:
          requests:
            cpu: 10m
        volumeMounts:
        - mountPath: /secrets/gcs
          name: gcs-credentials
          readOnly: true
        - mountPath: /usr/local/github-credentials
          name: github-credentials-openshift-ci-robot-private-git-cloner
          readOnly: true
        - mountPath: /secrets/manifest-tool
          name: manifest-tool-local-pusher
          readOnly: true
        - mountPath: /etc/pull-secret
          name: pull-secret
          readOnly: true
        - mountPath: /etc/report
          name: result-aggregator
          readOnly: true
      serviceAccountName: ci-operator
      volumes:
      - name: manifest-tool-local-pusher
        secret:
          secretName: manifest-tool-local-pusher
      - name: pull-secret
        secret:
          secretName: registry-pull-credentials
      - name: result-aggregator
        secret:
          secretName: result-aggregator
    trigger: (?m)^/test( | .* )verify-deps,?($|\s.*)<|MERGE_RESOLUTION|>--- conflicted
+++ resolved
@@ -5,11 +5,7 @@
     branches:
     - ^release-4\.9$
     - ^release-4\.9-
-<<<<<<< HEAD
-    cluster: build06
-=======
-    cluster: build03
->>>>>>> 635a2bef
+    cluster: build03
     context: ci/prow/build-rpms-from-tar
     decorate: true
     decoration_config:
@@ -72,11 +68,7 @@
     branches:
     - ^release-4\.9$
     - ^release-4\.9-
-<<<<<<< HEAD
-    cluster: build06
-=======
-    cluster: build03
->>>>>>> 635a2bef
+    cluster: build03
     context: ci/prow/e2e-agnostic-cmd
     decorate: true
     decoration_config:
@@ -158,11 +150,7 @@
     branches:
     - ^release-4\.9$
     - ^release-4\.9-
-<<<<<<< HEAD
-    cluster: build06
-=======
-    cluster: build03
->>>>>>> 635a2bef
+    cluster: build03
     context: ci/prow/e2e-aws
     decorate: true
     decoration_config:
@@ -244,11 +232,7 @@
     branches:
     - ^release-4\.9$
     - ^release-4\.9-
-<<<<<<< HEAD
-    cluster: build06
-=======
-    cluster: build03
->>>>>>> 635a2bef
+    cluster: build03
     context: ci/prow/e2e-aws-builds
     decorate: true
     decoration_config:
@@ -331,11 +315,7 @@
     branches:
     - ^release-4\.9$
     - ^release-4\.9-
-<<<<<<< HEAD
-    cluster: build06
-=======
-    cluster: build03
->>>>>>> 635a2bef
+    cluster: build03
     context: ci/prow/e2e-aws-serial
     decorate: true
     decoration_config:
@@ -417,11 +397,7 @@
     branches:
     - ^release-4\.9$
     - ^release-4\.9-
-<<<<<<< HEAD
-    cluster: build06
-=======
-    cluster: build03
->>>>>>> 635a2bef
+    cluster: build03
     context: ci/prow/e2e-aws-upgrade
     decorate: true
     decoration_config:
@@ -587,11 +563,7 @@
     branches:
     - ^release-4\.9$
     - ^release-4\.9-
-<<<<<<< HEAD
-    cluster: build06
-=======
-    cluster: build03
->>>>>>> 635a2bef
+    cluster: build03
     context: ci/prow/images
     decorate: true
     decoration_config:
@@ -655,11 +627,7 @@
     branches:
     - ^release-4\.9$
     - ^release-4\.9-
-<<<<<<< HEAD
-    cluster: build06
-=======
-    cluster: build03
->>>>>>> 635a2bef
+    cluster: build03
     context: ci/prow/rpm-build
     decorate: true
     decoration_config:
@@ -722,11 +690,7 @@
     branches:
     - ^release-4\.9$
     - ^release-4\.9-
-<<<<<<< HEAD
-    cluster: build06
-=======
-    cluster: build03
->>>>>>> 635a2bef
+    cluster: build03
     context: ci/prow/unit
     decorate: true
     decoration_config:
@@ -789,11 +753,7 @@
     branches:
     - ^release-4\.9$
     - ^release-4\.9-
-<<<<<<< HEAD
-    cluster: build06
-=======
-    cluster: build03
->>>>>>> 635a2bef
+    cluster: build03
     context: ci/prow/verify
     decorate: true
     decoration_config:
@@ -856,11 +816,7 @@
     branches:
     - ^release-4\.9$
     - ^release-4\.9-
-<<<<<<< HEAD
-    cluster: build06
-=======
-    cluster: build03
->>>>>>> 635a2bef
+    cluster: build03
     context: ci/prow/verify-deps
     decorate: true
     decoration_config:
