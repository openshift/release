presubmits:
  openshift-priv/machine-api-operator:
  - agent: kubernetes
    always_run: true
    branches:
    - ^release-4\.9$
    - ^release-4\.9-
<<<<<<< HEAD
    cluster: build06
=======
    cluster: build03
>>>>>>> 635a2bef
    context: ci/prow/e2e-aws
    decorate: true
    decoration_config:
      oauth_token_secret:
        key: oauth
        name: github-credentials-openshift-ci-robot-private-git-cloner
    hidden: true
    labels:
      ci-operator.openshift.io/cloud: aws
      ci-operator.openshift.io/cloud-cluster-profile: aws
      ci.openshift.io/generator: prowgen
      pj-rehearse.openshift.io/can-be-rehearsed: "true"
    name: pull-ci-openshift-priv-machine-api-operator-release-4.9-e2e-aws
    path_alias: github.com/openshift/machine-api-operator
    rerun_command: /test e2e-aws
    spec:
      containers:
      - args:
        - --gcs-upload-secret=/secrets/gcs/service-account.json
        - --image-import-pull-secret=/etc/pull-secret/.dockerconfigjson
        - --lease-server-credentials-file=/etc/boskos/credentials
        - --oauth-token-path=/usr/local/github-credentials/oauth
        - --report-credentials-file=/etc/report/credentials
        - --secret-dir=/secrets/ci-pull-credentials
        - --target=e2e-aws
        command:
        - ci-operator
        image: ci-operator:latest
        imagePullPolicy: Always
        name: ""
        resources:
          requests:
            cpu: 10m
        volumeMounts:
        - mountPath: /etc/boskos
          name: boskos
          readOnly: true
        - mountPath: /secrets/ci-pull-credentials
          name: ci-pull-credentials
          readOnly: true
        - mountPath: /secrets/gcs
          name: gcs-credentials
          readOnly: true
        - mountPath: /usr/local/github-credentials
          name: github-credentials-openshift-ci-robot-private-git-cloner
          readOnly: true
        - mountPath: /secrets/manifest-tool
          name: manifest-tool-local-pusher
          readOnly: true
        - mountPath: /etc/pull-secret
          name: pull-secret
          readOnly: true
        - mountPath: /etc/report
          name: result-aggregator
          readOnly: true
      serviceAccountName: ci-operator
      volumes:
      - name: boskos
        secret:
          items:
          - key: credentials
            path: credentials
          secretName: boskos-credentials
      - name: ci-pull-credentials
        secret:
          secretName: ci-pull-credentials
      - name: manifest-tool-local-pusher
        secret:
          secretName: manifest-tool-local-pusher
      - name: pull-secret
        secret:
          secretName: registry-pull-credentials
      - name: result-aggregator
        secret:
          secretName: result-aggregator
    trigger: (?m)^/test( | .* )e2e-aws,?($|\s.*)
  - agent: kubernetes
    always_run: true
    branches:
    - ^release-4\.9$
    - ^release-4\.9-
<<<<<<< HEAD
    cluster: build06
=======
    cluster: build03
>>>>>>> 635a2bef
    context: ci/prow/e2e-aws-disruptive
    decorate: true
    decoration_config:
      oauth_token_secret:
        key: oauth
        name: github-credentials-openshift-ci-robot-private-git-cloner
    hidden: true
    labels:
      ci-operator.openshift.io/cloud: aws
      ci-operator.openshift.io/cloud-cluster-profile: aws
      ci.openshift.io/generator: prowgen
      pj-rehearse.openshift.io/can-be-rehearsed: "true"
    name: pull-ci-openshift-priv-machine-api-operator-release-4.9-e2e-aws-disruptive
    optional: true
    path_alias: github.com/openshift/machine-api-operator
    rerun_command: /test e2e-aws-disruptive
    spec:
      containers:
      - args:
        - --gcs-upload-secret=/secrets/gcs/service-account.json
        - --image-import-pull-secret=/etc/pull-secret/.dockerconfigjson
        - --lease-server-credentials-file=/etc/boskos/credentials
        - --oauth-token-path=/usr/local/github-credentials/oauth
        - --report-credentials-file=/etc/report/credentials
        - --secret-dir=/secrets/ci-pull-credentials
        - --target=e2e-aws-disruptive
        command:
        - ci-operator
        image: ci-operator:latest
        imagePullPolicy: Always
        name: ""
        resources:
          requests:
            cpu: 10m
        volumeMounts:
        - mountPath: /etc/boskos
          name: boskos
          readOnly: true
        - mountPath: /secrets/ci-pull-credentials
          name: ci-pull-credentials
          readOnly: true
        - mountPath: /secrets/gcs
          name: gcs-credentials
          readOnly: true
        - mountPath: /usr/local/github-credentials
          name: github-credentials-openshift-ci-robot-private-git-cloner
          readOnly: true
        - mountPath: /secrets/manifest-tool
          name: manifest-tool-local-pusher
          readOnly: true
        - mountPath: /etc/pull-secret
          name: pull-secret
          readOnly: true
        - mountPath: /etc/report
          name: result-aggregator
          readOnly: true
      serviceAccountName: ci-operator
      volumes:
      - name: boskos
        secret:
          items:
          - key: credentials
            path: credentials
          secretName: boskos-credentials
      - name: ci-pull-credentials
        secret:
          secretName: ci-pull-credentials
      - name: manifest-tool-local-pusher
        secret:
          secretName: manifest-tool-local-pusher
      - name: pull-secret
        secret:
          secretName: registry-pull-credentials
      - name: result-aggregator
        secret:
          secretName: result-aggregator
    trigger: (?m)^/test( | .* )e2e-aws-disruptive,?($|\s.*)
  - agent: kubernetes
    always_run: true
    branches:
    - ^release-4\.9$
    - ^release-4\.9-
<<<<<<< HEAD
    cluster: build06
=======
    cluster: build03
>>>>>>> 635a2bef
    context: ci/prow/e2e-aws-operator
    decorate: true
    decoration_config:
      oauth_token_secret:
        key: oauth
        name: github-credentials-openshift-ci-robot-private-git-cloner
    hidden: true
    labels:
      ci-operator.openshift.io/cloud: aws
      ci-operator.openshift.io/cloud-cluster-profile: aws
      ci.openshift.io/generator: prowgen
      pj-rehearse.openshift.io/can-be-rehearsed: "true"
    name: pull-ci-openshift-priv-machine-api-operator-release-4.9-e2e-aws-operator
    path_alias: github.com/openshift/machine-api-operator
    rerun_command: /test e2e-aws-operator
    spec:
      containers:
      - args:
        - --gcs-upload-secret=/secrets/gcs/service-account.json
        - --image-import-pull-secret=/etc/pull-secret/.dockerconfigjson
        - --lease-server-credentials-file=/etc/boskos/credentials
        - --oauth-token-path=/usr/local/github-credentials/oauth
        - --report-credentials-file=/etc/report/credentials
        - --secret-dir=/secrets/ci-pull-credentials
        - --target=e2e-aws-operator
        command:
        - ci-operator
        image: ci-operator:latest
        imagePullPolicy: Always
        name: ""
        resources:
          requests:
            cpu: 10m
        volumeMounts:
        - mountPath: /etc/boskos
          name: boskos
          readOnly: true
        - mountPath: /secrets/ci-pull-credentials
          name: ci-pull-credentials
          readOnly: true
        - mountPath: /secrets/gcs
          name: gcs-credentials
          readOnly: true
        - mountPath: /usr/local/github-credentials
          name: github-credentials-openshift-ci-robot-private-git-cloner
          readOnly: true
        - mountPath: /secrets/manifest-tool
          name: manifest-tool-local-pusher
          readOnly: true
        - mountPath: /etc/pull-secret
          name: pull-secret
          readOnly: true
        - mountPath: /etc/report
          name: result-aggregator
          readOnly: true
      serviceAccountName: ci-operator
      volumes:
      - name: boskos
        secret:
          items:
          - key: credentials
            path: credentials
          secretName: boskos-credentials
      - name: ci-pull-credentials
        secret:
          secretName: ci-pull-credentials
      - name: manifest-tool-local-pusher
        secret:
          secretName: manifest-tool-local-pusher
      - name: pull-secret
        secret:
          secretName: registry-pull-credentials
      - name: result-aggregator
        secret:
          secretName: result-aggregator
    trigger: (?m)^/test( | .* )e2e-aws-operator,?($|\s.*)
  - agent: kubernetes
    always_run: true
    branches:
    - ^release-4\.9$
    - ^release-4\.9-
<<<<<<< HEAD
    cluster: build06
=======
    cluster: build03
>>>>>>> 635a2bef
    context: ci/prow/e2e-aws-upgrade
    decorate: true
    decoration_config:
      oauth_token_secret:
        key: oauth
        name: github-credentials-openshift-ci-robot-private-git-cloner
    hidden: true
    labels:
      ci-operator.openshift.io/cloud: aws
      ci-operator.openshift.io/cloud-cluster-profile: aws
      ci.openshift.io/generator: prowgen
      pj-rehearse.openshift.io/can-be-rehearsed: "true"
    name: pull-ci-openshift-priv-machine-api-operator-release-4.9-e2e-aws-upgrade
    path_alias: github.com/openshift/machine-api-operator
    rerun_command: /test e2e-aws-upgrade
    spec:
      containers:
      - args:
        - --gcs-upload-secret=/secrets/gcs/service-account.json
        - --image-import-pull-secret=/etc/pull-secret/.dockerconfigjson
        - --lease-server-credentials-file=/etc/boskos/credentials
        - --oauth-token-path=/usr/local/github-credentials/oauth
        - --report-credentials-file=/etc/report/credentials
        - --secret-dir=/secrets/ci-pull-credentials
        - --target=e2e-aws-upgrade
        command:
        - ci-operator
        image: ci-operator:latest
        imagePullPolicy: Always
        name: ""
        resources:
          requests:
            cpu: 10m
        volumeMounts:
        - mountPath: /etc/boskos
          name: boskos
          readOnly: true
        - mountPath: /secrets/ci-pull-credentials
          name: ci-pull-credentials
          readOnly: true
        - mountPath: /secrets/gcs
          name: gcs-credentials
          readOnly: true
        - mountPath: /usr/local/github-credentials
          name: github-credentials-openshift-ci-robot-private-git-cloner
          readOnly: true
        - mountPath: /secrets/manifest-tool
          name: manifest-tool-local-pusher
          readOnly: true
        - mountPath: /etc/pull-secret
          name: pull-secret
          readOnly: true
        - mountPath: /etc/report
          name: result-aggregator
          readOnly: true
      serviceAccountName: ci-operator
      volumes:
      - name: boskos
        secret:
          items:
          - key: credentials
            path: credentials
          secretName: boskos-credentials
      - name: ci-pull-credentials
        secret:
          secretName: ci-pull-credentials
      - name: manifest-tool-local-pusher
        secret:
          secretName: manifest-tool-local-pusher
      - name: pull-secret
        secret:
          secretName: registry-pull-credentials
      - name: result-aggregator
        secret:
          secretName: result-aggregator
    trigger: (?m)^/test( | .* )e2e-aws-upgrade,?($|\s.*)
  - agent: kubernetes
    always_run: true
    branches:
    - ^release-4\.9$
    - ^release-4\.9-
    cluster: build03
    context: ci/prow/e2e-azure
    decorate: true
    decoration_config:
      oauth_token_secret:
        key: oauth
        name: github-credentials-openshift-ci-robot-private-git-cloner
    hidden: true
    labels:
      ci-operator.openshift.io/cloud: azure4
      ci-operator.openshift.io/cloud-cluster-profile: azure4
      ci.openshift.io/generator: prowgen
      pj-rehearse.openshift.io/can-be-rehearsed: "true"
    name: pull-ci-openshift-priv-machine-api-operator-release-4.9-e2e-azure
    optional: true
    path_alias: github.com/openshift/machine-api-operator
    rerun_command: /test e2e-azure
    spec:
      containers:
      - args:
        - --gcs-upload-secret=/secrets/gcs/service-account.json
        - --image-import-pull-secret=/etc/pull-secret/.dockerconfigjson
        - --lease-server-credentials-file=/etc/boskos/credentials
        - --oauth-token-path=/usr/local/github-credentials/oauth
        - --report-credentials-file=/etc/report/credentials
        - --secret-dir=/secrets/ci-pull-credentials
        - --target=e2e-azure
        command:
        - ci-operator
        image: ci-operator:latest
        imagePullPolicy: Always
        name: ""
        resources:
          requests:
            cpu: 10m
        volumeMounts:
        - mountPath: /etc/boskos
          name: boskos
          readOnly: true
        - mountPath: /secrets/ci-pull-credentials
          name: ci-pull-credentials
          readOnly: true
        - mountPath: /secrets/gcs
          name: gcs-credentials
          readOnly: true
        - mountPath: /usr/local/github-credentials
          name: github-credentials-openshift-ci-robot-private-git-cloner
          readOnly: true
        - mountPath: /secrets/manifest-tool
          name: manifest-tool-local-pusher
          readOnly: true
        - mountPath: /etc/pull-secret
          name: pull-secret
          readOnly: true
        - mountPath: /etc/report
          name: result-aggregator
          readOnly: true
      serviceAccountName: ci-operator
      volumes:
      - name: boskos
        secret:
          items:
          - key: credentials
            path: credentials
          secretName: boskos-credentials
      - name: ci-pull-credentials
        secret:
          secretName: ci-pull-credentials
      - name: manifest-tool-local-pusher
        secret:
          secretName: manifest-tool-local-pusher
      - name: pull-secret
        secret:
          secretName: registry-pull-credentials
      - name: result-aggregator
        secret:
          secretName: result-aggregator
    trigger: (?m)^/test( | .* )e2e-azure,?($|\s.*)
  - agent: kubernetes
    always_run: true
    branches:
    - ^release-4\.9$
    - ^release-4\.9-
    cluster: build03
    context: ci/prow/e2e-azure-operator
    decorate: true
    decoration_config:
      oauth_token_secret:
        key: oauth
        name: github-credentials-openshift-ci-robot-private-git-cloner
    hidden: true
    labels:
      ci-operator.openshift.io/cloud: azure4
      ci-operator.openshift.io/cloud-cluster-profile: azure4
      ci.openshift.io/generator: prowgen
      pj-rehearse.openshift.io/can-be-rehearsed: "true"
    name: pull-ci-openshift-priv-machine-api-operator-release-4.9-e2e-azure-operator
    optional: true
    path_alias: github.com/openshift/machine-api-operator
    rerun_command: /test e2e-azure-operator
    spec:
      containers:
      - args:
        - --gcs-upload-secret=/secrets/gcs/service-account.json
        - --image-import-pull-secret=/etc/pull-secret/.dockerconfigjson
        - --lease-server-credentials-file=/etc/boskos/credentials
        - --oauth-token-path=/usr/local/github-credentials/oauth
        - --report-credentials-file=/etc/report/credentials
        - --secret-dir=/secrets/ci-pull-credentials
        - --target=e2e-azure-operator
        command:
        - ci-operator
        image: ci-operator:latest
        imagePullPolicy: Always
        name: ""
        resources:
          requests:
            cpu: 10m
        volumeMounts:
        - mountPath: /etc/boskos
          name: boskos
          readOnly: true
        - mountPath: /secrets/ci-pull-credentials
          name: ci-pull-credentials
          readOnly: true
        - mountPath: /secrets/gcs
          name: gcs-credentials
          readOnly: true
        - mountPath: /usr/local/github-credentials
          name: github-credentials-openshift-ci-robot-private-git-cloner
          readOnly: true
        - mountPath: /secrets/manifest-tool
          name: manifest-tool-local-pusher
          readOnly: true
        - mountPath: /etc/pull-secret
          name: pull-secret
          readOnly: true
        - mountPath: /etc/report
          name: result-aggregator
          readOnly: true
      serviceAccountName: ci-operator
      volumes:
      - name: boskos
        secret:
          items:
          - key: credentials
            path: credentials
          secretName: boskos-credentials
      - name: ci-pull-credentials
        secret:
          secretName: ci-pull-credentials
      - name: manifest-tool-local-pusher
        secret:
          secretName: manifest-tool-local-pusher
      - name: pull-secret
        secret:
          secretName: registry-pull-credentials
      - name: result-aggregator
        secret:
          secretName: result-aggregator
    trigger: (?m)^/test( | .* )e2e-azure-operator,?($|\s.*)
  - agent: kubernetes
    always_run: true
    branches:
    - ^release-4\.9$
    - ^release-4\.9-
    cluster: build02
    context: ci/prow/e2e-gcp
    decorate: true
    decoration_config:
      oauth_token_secret:
        key: oauth
        name: github-credentials-openshift-ci-robot-private-git-cloner
    hidden: true
    labels:
      ci-operator.openshift.io/cloud: gcp
      ci-operator.openshift.io/cloud-cluster-profile: gcp-3
      ci.openshift.io/generator: prowgen
      pj-rehearse.openshift.io/can-be-rehearsed: "true"
    name: pull-ci-openshift-priv-machine-api-operator-release-4.9-e2e-gcp
    optional: true
    path_alias: github.com/openshift/machine-api-operator
    rerun_command: /test e2e-gcp
    spec:
      containers:
      - args:
        - --gcs-upload-secret=/secrets/gcs/service-account.json
        - --image-import-pull-secret=/etc/pull-secret/.dockerconfigjson
        - --lease-server-credentials-file=/etc/boskos/credentials
        - --oauth-token-path=/usr/local/github-credentials/oauth
        - --report-credentials-file=/etc/report/credentials
        - --secret-dir=/secrets/ci-pull-credentials
        - --target=e2e-gcp
        command:
        - ci-operator
        image: ci-operator:latest
        imagePullPolicy: Always
        name: ""
        resources:
          requests:
            cpu: 10m
        volumeMounts:
        - mountPath: /etc/boskos
          name: boskos
          readOnly: true
        - mountPath: /secrets/ci-pull-credentials
          name: ci-pull-credentials
          readOnly: true
        - mountPath: /secrets/gcs
          name: gcs-credentials
          readOnly: true
        - mountPath: /usr/local/github-credentials
          name: github-credentials-openshift-ci-robot-private-git-cloner
          readOnly: true
        - mountPath: /secrets/manifest-tool
          name: manifest-tool-local-pusher
          readOnly: true
        - mountPath: /etc/pull-secret
          name: pull-secret
          readOnly: true
        - mountPath: /etc/report
          name: result-aggregator
          readOnly: true
      serviceAccountName: ci-operator
      volumes:
      - name: boskos
        secret:
          items:
          - key: credentials
            path: credentials
          secretName: boskos-credentials
      - name: ci-pull-credentials
        secret:
          secretName: ci-pull-credentials
      - name: manifest-tool-local-pusher
        secret:
          secretName: manifest-tool-local-pusher
      - name: pull-secret
        secret:
          secretName: registry-pull-credentials
      - name: result-aggregator
        secret:
          secretName: result-aggregator
    trigger: (?m)^/test( | .* )e2e-gcp,?($|\s.*)
  - agent: kubernetes
    always_run: true
    branches:
    - ^release-4\.9$
    - ^release-4\.9-
    cluster: build02
    context: ci/prow/e2e-gcp-operator
    decorate: true
    decoration_config:
      oauth_token_secret:
        key: oauth
        name: github-credentials-openshift-ci-robot-private-git-cloner
    hidden: true
    labels:
      ci-operator.openshift.io/cloud: gcp
      ci-operator.openshift.io/cloud-cluster-profile: gcp
      ci.openshift.io/generator: prowgen
      pj-rehearse.openshift.io/can-be-rehearsed: "true"
    name: pull-ci-openshift-priv-machine-api-operator-release-4.9-e2e-gcp-operator
    optional: true
    path_alias: github.com/openshift/machine-api-operator
    rerun_command: /test e2e-gcp-operator
    spec:
      containers:
      - args:
        - --gcs-upload-secret=/secrets/gcs/service-account.json
        - --image-import-pull-secret=/etc/pull-secret/.dockerconfigjson
        - --lease-server-credentials-file=/etc/boskos/credentials
        - --oauth-token-path=/usr/local/github-credentials/oauth
        - --report-credentials-file=/etc/report/credentials
        - --secret-dir=/secrets/ci-pull-credentials
        - --target=e2e-gcp-operator
        command:
        - ci-operator
        image: ci-operator:latest
        imagePullPolicy: Always
        name: ""
        resources:
          requests:
            cpu: 10m
        volumeMounts:
        - mountPath: /etc/boskos
          name: boskos
          readOnly: true
        - mountPath: /secrets/ci-pull-credentials
          name: ci-pull-credentials
          readOnly: true
        - mountPath: /secrets/gcs
          name: gcs-credentials
          readOnly: true
        - mountPath: /usr/local/github-credentials
          name: github-credentials-openshift-ci-robot-private-git-cloner
          readOnly: true
        - mountPath: /secrets/manifest-tool
          name: manifest-tool-local-pusher
          readOnly: true
        - mountPath: /etc/pull-secret
          name: pull-secret
          readOnly: true
        - mountPath: /etc/report
          name: result-aggregator
          readOnly: true
      serviceAccountName: ci-operator
      volumes:
      - name: boskos
        secret:
          items:
          - key: credentials
            path: credentials
          secretName: boskos-credentials
      - name: ci-pull-credentials
        secret:
          secretName: ci-pull-credentials
      - name: manifest-tool-local-pusher
        secret:
          secretName: manifest-tool-local-pusher
      - name: pull-secret
        secret:
          secretName: registry-pull-credentials
      - name: result-aggregator
        secret:
          secretName: result-aggregator
    trigger: (?m)^/test( | .* )e2e-gcp-operator,?($|\s.*)
  - agent: kubernetes
    always_run: false
    branches:
    - ^release-4\.9$
    - ^release-4\.9-
    cluster: build02
    context: ci/prow/e2e-libvirt
    decorate: true
    decoration_config:
      oauth_token_secret:
        key: oauth
        name: github-credentials-openshift-ci-robot-private-git-cloner
    hidden: true
    labels:
      ci-operator.openshift.io/cloud: gcp
      ci-operator.openshift.io/cloud-cluster-profile: gcp
      ci.openshift.io/generator: prowgen
      pj-rehearse.openshift.io/can-be-rehearsed: "true"
    name: pull-ci-openshift-priv-machine-api-operator-release-4.9-e2e-libvirt
    optional: true
    path_alias: github.com/openshift/machine-api-operator
    rerun_command: /test e2e-libvirt
    skip_if_only_changed: ^docs/
    spec:
      containers:
      - args:
        - --gcs-upload-secret=/secrets/gcs/service-account.json
        - --image-import-pull-secret=/etc/pull-secret/.dockerconfigjson
        - --lease-server-credentials-file=/etc/boskos/credentials
        - --oauth-token-path=/usr/local/github-credentials/oauth
        - --report-credentials-file=/etc/report/credentials
        - --secret-dir=/secrets/ci-pull-credentials
        - --target=e2e-libvirt
        command:
        - ci-operator
        image: ci-operator:latest
        imagePullPolicy: Always
        name: ""
        resources:
          requests:
            cpu: 10m
        volumeMounts:
        - mountPath: /etc/boskos
          name: boskos
          readOnly: true
        - mountPath: /secrets/ci-pull-credentials
          name: ci-pull-credentials
          readOnly: true
        - mountPath: /secrets/gcs
          name: gcs-credentials
          readOnly: true
        - mountPath: /usr/local/github-credentials
          name: github-credentials-openshift-ci-robot-private-git-cloner
          readOnly: true
        - mountPath: /secrets/manifest-tool
          name: manifest-tool-local-pusher
          readOnly: true
        - mountPath: /etc/pull-secret
          name: pull-secret
          readOnly: true
        - mountPath: /etc/report
          name: result-aggregator
          readOnly: true
      serviceAccountName: ci-operator
      volumes:
      - name: boskos
        secret:
          items:
          - key: credentials
            path: credentials
          secretName: boskos-credentials
      - name: ci-pull-credentials
        secret:
          secretName: ci-pull-credentials
      - name: manifest-tool-local-pusher
        secret:
          secretName: manifest-tool-local-pusher
      - name: pull-secret
        secret:
          secretName: registry-pull-credentials
      - name: result-aggregator
        secret:
          secretName: result-aggregator
    trigger: (?m)^/test( | .* )e2e-libvirt,?($|\s.*)
  - agent: kubernetes
    always_run: true
    branches:
    - ^release-4\.9$
    - ^release-4\.9-
    cluster: build05
    context: ci/prow/e2e-metal-ipi
    decorate: true
    decoration_config:
      oauth_token_secret:
        key: oauth
        name: github-credentials-openshift-ci-robot-private-git-cloner
    hidden: true
    labels:
      ci-operator.openshift.io/cloud: equinix-ocp-metal
      ci-operator.openshift.io/cloud-cluster-profile: equinix-ocp-metal
      ci-operator.openshift.io/cluster: build05
      ci.openshift.io/generator: prowgen
      pj-rehearse.openshift.io/can-be-rehearsed: "true"
    name: pull-ci-openshift-priv-machine-api-operator-release-4.9-e2e-metal-ipi
    optional: true
    path_alias: github.com/openshift/machine-api-operator
    rerun_command: /test e2e-metal-ipi
    spec:
      containers:
      - args:
        - --gcs-upload-secret=/secrets/gcs/service-account.json
        - --image-import-pull-secret=/etc/pull-secret/.dockerconfigjson
        - --lease-server-credentials-file=/etc/boskos/credentials
        - --oauth-token-path=/usr/local/github-credentials/oauth
        - --report-credentials-file=/etc/report/credentials
        - --secret-dir=/secrets/ci-pull-credentials
        - --target=e2e-metal-ipi
        command:
        - ci-operator
        image: ci-operator:latest
        imagePullPolicy: Always
        name: ""
        resources:
          requests:
            cpu: 10m
        volumeMounts:
        - mountPath: /etc/boskos
          name: boskos
          readOnly: true
        - mountPath: /secrets/ci-pull-credentials
          name: ci-pull-credentials
          readOnly: true
        - mountPath: /secrets/gcs
          name: gcs-credentials
          readOnly: true
        - mountPath: /usr/local/github-credentials
          name: github-credentials-openshift-ci-robot-private-git-cloner
          readOnly: true
        - mountPath: /secrets/manifest-tool
          name: manifest-tool-local-pusher
          readOnly: true
        - mountPath: /etc/pull-secret
          name: pull-secret
          readOnly: true
        - mountPath: /etc/report
          name: result-aggregator
          readOnly: true
      serviceAccountName: ci-operator
      volumes:
      - name: boskos
        secret:
          items:
          - key: credentials
            path: credentials
          secretName: boskos-credentials
      - name: ci-pull-credentials
        secret:
          secretName: ci-pull-credentials
      - name: manifest-tool-local-pusher
        secret:
          secretName: manifest-tool-local-pusher
      - name: pull-secret
        secret:
          secretName: registry-pull-credentials
      - name: result-aggregator
        secret:
          secretName: result-aggregator
    trigger: (?m)^/test( | .* )e2e-metal-ipi,?($|\s.*)
  - agent: kubernetes
    always_run: true
    branches:
    - ^release-4\.9$
    - ^release-4\.9-
    cluster: build05
    context: ci/prow/e2e-metal-ipi-ovn-dualstack
    decorate: true
    decoration_config:
      oauth_token_secret:
        key: oauth
        name: github-credentials-openshift-ci-robot-private-git-cloner
    hidden: true
    labels:
      ci-operator.openshift.io/cloud: equinix-ocp-metal
      ci-operator.openshift.io/cloud-cluster-profile: equinix-ocp-metal
      ci-operator.openshift.io/cluster: build05
      ci.openshift.io/generator: prowgen
      pj-rehearse.openshift.io/can-be-rehearsed: "true"
    name: pull-ci-openshift-priv-machine-api-operator-release-4.9-e2e-metal-ipi-ovn-dualstack
    optional: true
    path_alias: github.com/openshift/machine-api-operator
    rerun_command: /test e2e-metal-ipi-ovn-dualstack
    spec:
      containers:
      - args:
        - --gcs-upload-secret=/secrets/gcs/service-account.json
        - --image-import-pull-secret=/etc/pull-secret/.dockerconfigjson
        - --lease-server-credentials-file=/etc/boskos/credentials
        - --oauth-token-path=/usr/local/github-credentials/oauth
        - --report-credentials-file=/etc/report/credentials
        - --secret-dir=/secrets/ci-pull-credentials
        - --target=e2e-metal-ipi-ovn-dualstack
        command:
        - ci-operator
        image: ci-operator:latest
        imagePullPolicy: Always
        name: ""
        resources:
          requests:
            cpu: 10m
        volumeMounts:
        - mountPath: /etc/boskos
          name: boskos
          readOnly: true
        - mountPath: /secrets/ci-pull-credentials
          name: ci-pull-credentials
          readOnly: true
        - mountPath: /secrets/gcs
          name: gcs-credentials
          readOnly: true
        - mountPath: /usr/local/github-credentials
          name: github-credentials-openshift-ci-robot-private-git-cloner
          readOnly: true
        - mountPath: /secrets/manifest-tool
          name: manifest-tool-local-pusher
          readOnly: true
        - mountPath: /etc/pull-secret
          name: pull-secret
          readOnly: true
        - mountPath: /etc/report
          name: result-aggregator
          readOnly: true
      serviceAccountName: ci-operator
      volumes:
      - name: boskos
        secret:
          items:
          - key: credentials
            path: credentials
          secretName: boskos-credentials
      - name: ci-pull-credentials
        secret:
          secretName: ci-pull-credentials
      - name: manifest-tool-local-pusher
        secret:
          secretName: manifest-tool-local-pusher
      - name: pull-secret
        secret:
          secretName: registry-pull-credentials
      - name: result-aggregator
        secret:
          secretName: result-aggregator
    trigger: (?m)^/test( | .* )e2e-metal-ipi-ovn-dualstack,?($|\s.*)
  - agent: kubernetes
    always_run: true
    branches:
    - ^release-4\.9$
    - ^release-4\.9-
    cluster: build05
    context: ci/prow/e2e-metal-ipi-ovn-ipv6
    decorate: true
    decoration_config:
      oauth_token_secret:
        key: oauth
        name: github-credentials-openshift-ci-robot-private-git-cloner
    hidden: true
    labels:
      ci-operator.openshift.io/cloud: equinix-ocp-metal
      ci-operator.openshift.io/cloud-cluster-profile: equinix-ocp-metal
      ci-operator.openshift.io/cluster: build05
      ci.openshift.io/generator: prowgen
      pj-rehearse.openshift.io/can-be-rehearsed: "true"
    name: pull-ci-openshift-priv-machine-api-operator-release-4.9-e2e-metal-ipi-ovn-ipv6
    optional: true
    path_alias: github.com/openshift/machine-api-operator
    rerun_command: /test e2e-metal-ipi-ovn-ipv6
    spec:
      containers:
      - args:
        - --gcs-upload-secret=/secrets/gcs/service-account.json
        - --image-import-pull-secret=/etc/pull-secret/.dockerconfigjson
        - --lease-server-credentials-file=/etc/boskos/credentials
        - --oauth-token-path=/usr/local/github-credentials/oauth
        - --report-credentials-file=/etc/report/credentials
        - --secret-dir=/secrets/ci-pull-credentials
        - --target=e2e-metal-ipi-ovn-ipv6
        command:
        - ci-operator
        image: ci-operator:latest
        imagePullPolicy: Always
        name: ""
        resources:
          requests:
            cpu: 10m
        volumeMounts:
        - mountPath: /etc/boskos
          name: boskos
          readOnly: true
        - mountPath: /secrets/ci-pull-credentials
          name: ci-pull-credentials
          readOnly: true
        - mountPath: /secrets/gcs
          name: gcs-credentials
          readOnly: true
        - mountPath: /usr/local/github-credentials
          name: github-credentials-openshift-ci-robot-private-git-cloner
          readOnly: true
        - mountPath: /secrets/manifest-tool
          name: manifest-tool-local-pusher
          readOnly: true
        - mountPath: /etc/pull-secret
          name: pull-secret
          readOnly: true
        - mountPath: /etc/report
          name: result-aggregator
          readOnly: true
      serviceAccountName: ci-operator
      volumes:
      - name: boskos
        secret:
          items:
          - key: credentials
            path: credentials
          secretName: boskos-credentials
      - name: ci-pull-credentials
        secret:
          secretName: ci-pull-credentials
      - name: manifest-tool-local-pusher
        secret:
          secretName: manifest-tool-local-pusher
      - name: pull-secret
        secret:
          secretName: registry-pull-credentials
      - name: result-aggregator
        secret:
          secretName: result-aggregator
    trigger: (?m)^/test( | .* )e2e-metal-ipi-ovn-ipv6,?($|\s.*)
  - agent: kubernetes
    always_run: true
    branches:
    - ^release-4\.9$
    - ^release-4\.9-
    cluster: build05
    context: ci/prow/e2e-metal-ipi-upgrade
    decorate: true
    decoration_config:
      oauth_token_secret:
        key: oauth
        name: github-credentials-openshift-ci-robot-private-git-cloner
    hidden: true
    labels:
      ci-operator.openshift.io/cloud: equinix-ocp-metal
      ci-operator.openshift.io/cloud-cluster-profile: equinix-ocp-metal
      ci-operator.openshift.io/cluster: build05
      ci.openshift.io/generator: prowgen
      pj-rehearse.openshift.io/can-be-rehearsed: "true"
    name: pull-ci-openshift-priv-machine-api-operator-release-4.9-e2e-metal-ipi-upgrade
    optional: true
    path_alias: github.com/openshift/machine-api-operator
    rerun_command: /test e2e-metal-ipi-upgrade
    spec:
      containers:
      - args:
        - --gcs-upload-secret=/secrets/gcs/service-account.json
        - --image-import-pull-secret=/etc/pull-secret/.dockerconfigjson
        - --lease-server-credentials-file=/etc/boskos/credentials
        - --oauth-token-path=/usr/local/github-credentials/oauth
        - --report-credentials-file=/etc/report/credentials
        - --secret-dir=/secrets/ci-pull-credentials
        - --target=e2e-metal-ipi-upgrade
        command:
        - ci-operator
        image: ci-operator:latest
        imagePullPolicy: Always
        name: ""
        resources:
          requests:
            cpu: 10m
        volumeMounts:
        - mountPath: /etc/boskos
          name: boskos
          readOnly: true
        - mountPath: /secrets/ci-pull-credentials
          name: ci-pull-credentials
          readOnly: true
        - mountPath: /secrets/gcs
          name: gcs-credentials
          readOnly: true
        - mountPath: /usr/local/github-credentials
          name: github-credentials-openshift-ci-robot-private-git-cloner
          readOnly: true
        - mountPath: /secrets/manifest-tool
          name: manifest-tool-local-pusher
          readOnly: true
        - mountPath: /etc/pull-secret
          name: pull-secret
          readOnly: true
        - mountPath: /etc/report
          name: result-aggregator
          readOnly: true
      serviceAccountName: ci-operator
      volumes:
      - name: boskos
        secret:
          items:
          - key: credentials
            path: credentials
          secretName: boskos-credentials
      - name: ci-pull-credentials
        secret:
          secretName: ci-pull-credentials
      - name: manifest-tool-local-pusher
        secret:
          secretName: manifest-tool-local-pusher
      - name: pull-secret
        secret:
          secretName: registry-pull-credentials
      - name: result-aggregator
        secret:
          secretName: result-aggregator
    trigger: (?m)^/test( | .* )e2e-metal-ipi-upgrade,?($|\s.*)
  - agent: kubernetes
    always_run: true
    branches:
    - ^release-4\.9$
    - ^release-4\.9-
    cluster: build05
    context: ci/prow/e2e-metal-ipi-virtualmedia
    decorate: true
    decoration_config:
      oauth_token_secret:
        key: oauth
        name: github-credentials-openshift-ci-robot-private-git-cloner
    hidden: true
    labels:
      ci-operator.openshift.io/cloud: equinix-ocp-metal
      ci-operator.openshift.io/cloud-cluster-profile: equinix-ocp-metal
      ci-operator.openshift.io/cluster: build05
      ci.openshift.io/generator: prowgen
      pj-rehearse.openshift.io/can-be-rehearsed: "true"
    name: pull-ci-openshift-priv-machine-api-operator-release-4.9-e2e-metal-ipi-virtualmedia
    optional: true
    path_alias: github.com/openshift/machine-api-operator
    rerun_command: /test e2e-metal-ipi-virtualmedia
    spec:
      containers:
      - args:
        - --gcs-upload-secret=/secrets/gcs/service-account.json
        - --image-import-pull-secret=/etc/pull-secret/.dockerconfigjson
        - --lease-server-credentials-file=/etc/boskos/credentials
        - --oauth-token-path=/usr/local/github-credentials/oauth
        - --report-credentials-file=/etc/report/credentials
        - --secret-dir=/secrets/ci-pull-credentials
        - --target=e2e-metal-ipi-virtualmedia
        command:
        - ci-operator
        image: ci-operator:latest
        imagePullPolicy: Always
        name: ""
        resources:
          requests:
            cpu: 10m
        volumeMounts:
        - mountPath: /etc/boskos
          name: boskos
          readOnly: true
        - mountPath: /secrets/ci-pull-credentials
          name: ci-pull-credentials
          readOnly: true
        - mountPath: /secrets/gcs
          name: gcs-credentials
          readOnly: true
        - mountPath: /usr/local/github-credentials
          name: github-credentials-openshift-ci-robot-private-git-cloner
          readOnly: true
        - mountPath: /secrets/manifest-tool
          name: manifest-tool-local-pusher
          readOnly: true
        - mountPath: /etc/pull-secret
          name: pull-secret
          readOnly: true
        - mountPath: /etc/report
          name: result-aggregator
          readOnly: true
      serviceAccountName: ci-operator
      volumes:
      - name: boskos
        secret:
          items:
          - key: credentials
            path: credentials
          secretName: boskos-credentials
      - name: ci-pull-credentials
        secret:
          secretName: ci-pull-credentials
      - name: manifest-tool-local-pusher
        secret:
          secretName: manifest-tool-local-pusher
      - name: pull-secret
        secret:
          secretName: registry-pull-credentials
      - name: result-aggregator
        secret:
          secretName: result-aggregator
    trigger: (?m)^/test( | .* )e2e-metal-ipi-virtualmedia,?($|\s.*)
  - agent: kubernetes
    always_run: true
    branches:
    - ^release-4\.9$
    - ^release-4\.9-
<<<<<<< HEAD
    cluster: build06
=======
    cluster: build03
>>>>>>> 635a2bef
    context: ci/prow/e2e-openstack
    decorate: true
    decoration_config:
      oauth_token_secret:
        key: oauth
        name: github-credentials-openshift-ci-robot-private-git-cloner
    hidden: true
    labels:
      ci-operator.openshift.io/cloud: openstack-vexxhost
      ci-operator.openshift.io/cloud-cluster-profile: openstack-vexxhost
      ci.openshift.io/generator: prowgen
      pj-rehearse.openshift.io/can-be-rehearsed: "true"
    name: pull-ci-openshift-priv-machine-api-operator-release-4.9-e2e-openstack
    optional: true
    path_alias: github.com/openshift/machine-api-operator
    rerun_command: /test e2e-openstack
    spec:
      containers:
      - args:
        - --gcs-upload-secret=/secrets/gcs/service-account.json
        - --image-import-pull-secret=/etc/pull-secret/.dockerconfigjson
        - --lease-server-credentials-file=/etc/boskos/credentials
        - --oauth-token-path=/usr/local/github-credentials/oauth
        - --report-credentials-file=/etc/report/credentials
        - --secret-dir=/secrets/ci-pull-credentials
        - --target=e2e-openstack
        command:
        - ci-operator
        image: ci-operator:latest
        imagePullPolicy: Always
        name: ""
        resources:
          requests:
            cpu: 10m
        volumeMounts:
        - mountPath: /etc/boskos
          name: boskos
          readOnly: true
        - mountPath: /secrets/ci-pull-credentials
          name: ci-pull-credentials
          readOnly: true
        - mountPath: /secrets/gcs
          name: gcs-credentials
          readOnly: true
        - mountPath: /usr/local/github-credentials
          name: github-credentials-openshift-ci-robot-private-git-cloner
          readOnly: true
        - mountPath: /secrets/manifest-tool
          name: manifest-tool-local-pusher
          readOnly: true
        - mountPath: /etc/pull-secret
          name: pull-secret
          readOnly: true
        - mountPath: /etc/report
          name: result-aggregator
          readOnly: true
      serviceAccountName: ci-operator
      volumes:
      - name: boskos
        secret:
          items:
          - key: credentials
            path: credentials
          secretName: boskos-credentials
      - name: ci-pull-credentials
        secret:
          secretName: ci-pull-credentials
      - name: manifest-tool-local-pusher
        secret:
          secretName: manifest-tool-local-pusher
      - name: pull-secret
        secret:
          secretName: registry-pull-credentials
      - name: result-aggregator
        secret:
          secretName: result-aggregator
    trigger: (?m)^/test( | .* )e2e-openstack,?($|\s.*)
  - agent: kubernetes
    always_run: true
    branches:
    - ^release-4\.9$
    - ^release-4\.9-
    cluster: vsphere02
    context: ci/prow/e2e-vsphere
    decorate: true
    decoration_config:
      oauth_token_secret:
        key: oauth
        name: github-credentials-openshift-ci-robot-private-git-cloner
    hidden: true
    labels:
      ci-operator.openshift.io/cloud: vsphere
      ci-operator.openshift.io/cloud-cluster-profile: vsphere-elastic
      ci.openshift.io/generator: prowgen
      pj-rehearse.openshift.io/can-be-rehearsed: "true"
    name: pull-ci-openshift-priv-machine-api-operator-release-4.9-e2e-vsphere
    optional: true
    path_alias: github.com/openshift/machine-api-operator
    rerun_command: /test e2e-vsphere
    spec:
      containers:
      - args:
        - --gcs-upload-secret=/secrets/gcs/service-account.json
        - --image-import-pull-secret=/etc/pull-secret/.dockerconfigjson
        - --lease-server-credentials-file=/etc/boskos/credentials
        - --oauth-token-path=/usr/local/github-credentials/oauth
        - --report-credentials-file=/etc/report/credentials
        - --secret-dir=/secrets/ci-pull-credentials
        - --target=e2e-vsphere
        command:
        - ci-operator
        image: ci-operator:latest
        imagePullPolicy: Always
        name: ""
        resources:
          requests:
            cpu: 10m
        volumeMounts:
        - mountPath: /etc/boskos
          name: boskos
          readOnly: true
        - mountPath: /secrets/ci-pull-credentials
          name: ci-pull-credentials
          readOnly: true
        - mountPath: /secrets/gcs
          name: gcs-credentials
          readOnly: true
        - mountPath: /usr/local/github-credentials
          name: github-credentials-openshift-ci-robot-private-git-cloner
          readOnly: true
        - mountPath: /secrets/manifest-tool
          name: manifest-tool-local-pusher
          readOnly: true
        - mountPath: /etc/pull-secret
          name: pull-secret
          readOnly: true
        - mountPath: /etc/report
          name: result-aggregator
          readOnly: true
      serviceAccountName: ci-operator
      volumes:
      - name: boskos
        secret:
          items:
          - key: credentials
            path: credentials
          secretName: boskos-credentials
      - name: ci-pull-credentials
        secret:
          secretName: ci-pull-credentials
      - name: manifest-tool-local-pusher
        secret:
          secretName: manifest-tool-local-pusher
      - name: pull-secret
        secret:
          secretName: registry-pull-credentials
      - name: result-aggregator
        secret:
          secretName: result-aggregator
    trigger: (?m)^/test( | .* )e2e-vsphere,?($|\s.*)
  - agent: kubernetes
    always_run: true
    branches:
    - ^release-4\.9$
    - ^release-4\.9-
    cluster: vsphere02
    context: ci/prow/e2e-vsphere-operator
    decorate: true
    decoration_config:
      oauth_token_secret:
        key: oauth
        name: github-credentials-openshift-ci-robot-private-git-cloner
    hidden: true
    labels:
      ci-operator.openshift.io/cloud: vsphere
      ci-operator.openshift.io/cloud-cluster-profile: vsphere-elastic
      ci.openshift.io/generator: prowgen
      pj-rehearse.openshift.io/can-be-rehearsed: "true"
    name: pull-ci-openshift-priv-machine-api-operator-release-4.9-e2e-vsphere-operator
    optional: true
    path_alias: github.com/openshift/machine-api-operator
    rerun_command: /test e2e-vsphere-operator
    spec:
      containers:
      - args:
        - --gcs-upload-secret=/secrets/gcs/service-account.json
        - --image-import-pull-secret=/etc/pull-secret/.dockerconfigjson
        - --lease-server-credentials-file=/etc/boskos/credentials
        - --oauth-token-path=/usr/local/github-credentials/oauth
        - --report-credentials-file=/etc/report/credentials
        - --secret-dir=/secrets/ci-pull-credentials
        - --target=e2e-vsphere-operator
        command:
        - ci-operator
        image: ci-operator:latest
        imagePullPolicy: Always
        name: ""
        resources:
          requests:
            cpu: 10m
        volumeMounts:
        - mountPath: /etc/boskos
          name: boskos
          readOnly: true
        - mountPath: /secrets/ci-pull-credentials
          name: ci-pull-credentials
          readOnly: true
        - mountPath: /secrets/gcs
          name: gcs-credentials
          readOnly: true
        - mountPath: /usr/local/github-credentials
          name: github-credentials-openshift-ci-robot-private-git-cloner
          readOnly: true
        - mountPath: /secrets/manifest-tool
          name: manifest-tool-local-pusher
          readOnly: true
        - mountPath: /etc/pull-secret
          name: pull-secret
          readOnly: true
        - mountPath: /etc/report
          name: result-aggregator
          readOnly: true
      serviceAccountName: ci-operator
      volumes:
      - name: boskos
        secret:
          items:
          - key: credentials
            path: credentials
          secretName: boskos-credentials
      - name: ci-pull-credentials
        secret:
          secretName: ci-pull-credentials
      - name: manifest-tool-local-pusher
        secret:
          secretName: manifest-tool-local-pusher
      - name: pull-secret
        secret:
          secretName: registry-pull-credentials
      - name: result-aggregator
        secret:
          secretName: result-aggregator
    trigger: (?m)^/test( | .* )e2e-vsphere-operator,?($|\s.*)
  - agent: kubernetes
    always_run: true
    branches:
    - ^release-4\.9$
    - ^release-4\.9-
    cluster: vsphere02
    context: ci/prow/e2e-vsphere-serial
    decorate: true
    decoration_config:
      oauth_token_secret:
        key: oauth
        name: github-credentials-openshift-ci-robot-private-git-cloner
    hidden: true
    labels:
      ci-operator.openshift.io/cloud: vsphere
      ci-operator.openshift.io/cloud-cluster-profile: vsphere-elastic
      ci.openshift.io/generator: prowgen
      pj-rehearse.openshift.io/can-be-rehearsed: "true"
    name: pull-ci-openshift-priv-machine-api-operator-release-4.9-e2e-vsphere-serial
    path_alias: github.com/openshift/machine-api-operator
    rerun_command: /test e2e-vsphere-serial
    spec:
      containers:
      - args:
        - --gcs-upload-secret=/secrets/gcs/service-account.json
        - --image-import-pull-secret=/etc/pull-secret/.dockerconfigjson
        - --lease-server-credentials-file=/etc/boskos/credentials
        - --oauth-token-path=/usr/local/github-credentials/oauth
        - --report-credentials-file=/etc/report/credentials
        - --secret-dir=/secrets/ci-pull-credentials
        - --target=e2e-vsphere-serial
        command:
        - ci-operator
        image: ci-operator:latest
        imagePullPolicy: Always
        name: ""
        resources:
          requests:
            cpu: 10m
        volumeMounts:
        - mountPath: /etc/boskos
          name: boskos
          readOnly: true
        - mountPath: /secrets/ci-pull-credentials
          name: ci-pull-credentials
          readOnly: true
        - mountPath: /secrets/gcs
          name: gcs-credentials
          readOnly: true
        - mountPath: /usr/local/github-credentials
          name: github-credentials-openshift-ci-robot-private-git-cloner
          readOnly: true
        - mountPath: /secrets/manifest-tool
          name: manifest-tool-local-pusher
          readOnly: true
        - mountPath: /etc/pull-secret
          name: pull-secret
          readOnly: true
        - mountPath: /etc/report
          name: result-aggregator
          readOnly: true
      serviceAccountName: ci-operator
      volumes:
      - name: boskos
        secret:
          items:
          - key: credentials
            path: credentials
          secretName: boskos-credentials
      - name: ci-pull-credentials
        secret:
          secretName: ci-pull-credentials
      - name: manifest-tool-local-pusher
        secret:
          secretName: manifest-tool-local-pusher
      - name: pull-secret
        secret:
          secretName: registry-pull-credentials
      - name: result-aggregator
        secret:
          secretName: result-aggregator
    trigger: (?m)^/test( | .* )e2e-vsphere-serial,?($|\s.*)
  - agent: kubernetes
    always_run: true
    branches:
    - ^release-4\.9$
    - ^release-4\.9-
    cluster: vsphere02
    context: ci/prow/e2e-vsphere-upgrade
    decorate: true
    decoration_config:
      oauth_token_secret:
        key: oauth
        name: github-credentials-openshift-ci-robot-private-git-cloner
    hidden: true
    labels:
      ci-operator.openshift.io/cloud: vsphere
      ci-operator.openshift.io/cloud-cluster-profile: vsphere-elastic
      ci.openshift.io/generator: prowgen
      pj-rehearse.openshift.io/can-be-rehearsed: "true"
    name: pull-ci-openshift-priv-machine-api-operator-release-4.9-e2e-vsphere-upgrade
    optional: true
    path_alias: github.com/openshift/machine-api-operator
    rerun_command: /test e2e-vsphere-upgrade
    spec:
      containers:
      - args:
        - --gcs-upload-secret=/secrets/gcs/service-account.json
        - --image-import-pull-secret=/etc/pull-secret/.dockerconfigjson
        - --lease-server-credentials-file=/etc/boskos/credentials
        - --oauth-token-path=/usr/local/github-credentials/oauth
        - --report-credentials-file=/etc/report/credentials
        - --secret-dir=/secrets/ci-pull-credentials
        - --target=e2e-vsphere-upgrade
        command:
        - ci-operator
        image: ci-operator:latest
        imagePullPolicy: Always
        name: ""
        resources:
          requests:
            cpu: 10m
        volumeMounts:
        - mountPath: /etc/boskos
          name: boskos
          readOnly: true
        - mountPath: /secrets/ci-pull-credentials
          name: ci-pull-credentials
          readOnly: true
        - mountPath: /secrets/gcs
          name: gcs-credentials
          readOnly: true
        - mountPath: /usr/local/github-credentials
          name: github-credentials-openshift-ci-robot-private-git-cloner
          readOnly: true
        - mountPath: /secrets/manifest-tool
          name: manifest-tool-local-pusher
          readOnly: true
        - mountPath: /etc/pull-secret
          name: pull-secret
          readOnly: true
        - mountPath: /etc/report
          name: result-aggregator
          readOnly: true
      serviceAccountName: ci-operator
      volumes:
      - name: boskos
        secret:
          items:
          - key: credentials
            path: credentials
          secretName: boskos-credentials
      - name: ci-pull-credentials
        secret:
          secretName: ci-pull-credentials
      - name: manifest-tool-local-pusher
        secret:
          secretName: manifest-tool-local-pusher
      - name: pull-secret
        secret:
          secretName: registry-pull-credentials
      - name: result-aggregator
        secret:
          secretName: result-aggregator
    trigger: (?m)^/test( | .* )e2e-vsphere-upgrade,?($|\s.*)
  - agent: kubernetes
    always_run: true
    branches:
    - ^release-4\.9$
    - ^release-4\.9-
    cluster: build03
    context: ci/prow/generate
    decorate: true
    decoration_config:
      oauth_token_secret:
        key: oauth
        name: github-credentials-openshift-ci-robot-private-git-cloner
    hidden: true
    labels:
      ci.openshift.io/generator: prowgen
      pj-rehearse.openshift.io/can-be-rehearsed: "true"
    name: pull-ci-openshift-priv-machine-api-operator-release-4.9-generate
    path_alias: github.com/openshift/machine-api-operator
    rerun_command: /test generate
    spec:
      containers:
      - args:
        - --gcs-upload-secret=/secrets/gcs/service-account.json
        - --image-import-pull-secret=/etc/pull-secret/.dockerconfigjson
        - --oauth-token-path=/usr/local/github-credentials/oauth
        - --report-credentials-file=/etc/report/credentials
        - --target=generate
        command:
        - ci-operator
        image: ci-operator:latest
        imagePullPolicy: Always
        name: ""
        resources:
          requests:
            cpu: 10m
        volumeMounts:
        - mountPath: /secrets/gcs
          name: gcs-credentials
          readOnly: true
        - mountPath: /usr/local/github-credentials
          name: github-credentials-openshift-ci-robot-private-git-cloner
          readOnly: true
        - mountPath: /secrets/manifest-tool
          name: manifest-tool-local-pusher
          readOnly: true
        - mountPath: /etc/pull-secret
          name: pull-secret
          readOnly: true
        - mountPath: /etc/report
          name: result-aggregator
          readOnly: true
      serviceAccountName: ci-operator
      volumes:
      - name: manifest-tool-local-pusher
        secret:
          secretName: manifest-tool-local-pusher
      - name: pull-secret
        secret:
          secretName: registry-pull-credentials
      - name: result-aggregator
        secret:
          secretName: result-aggregator
    trigger: (?m)^/test( | .* )generate,?($|\s.*)
  - agent: kubernetes
    always_run: true
    branches:
    - ^release-4\.9$
    - ^release-4\.9-
    cluster: build03
    context: ci/prow/goimports
    decorate: true
    decoration_config:
      oauth_token_secret:
        key: oauth
        name: github-credentials-openshift-ci-robot-private-git-cloner
    hidden: true
    labels:
      ci.openshift.io/generator: prowgen
      pj-rehearse.openshift.io/can-be-rehearsed: "true"
    name: pull-ci-openshift-priv-machine-api-operator-release-4.9-goimports
    path_alias: github.com/openshift/machine-api-operator
    rerun_command: /test goimports
    spec:
      containers:
      - args:
        - --gcs-upload-secret=/secrets/gcs/service-account.json
        - --image-import-pull-secret=/etc/pull-secret/.dockerconfigjson
        - --oauth-token-path=/usr/local/github-credentials/oauth
        - --report-credentials-file=/etc/report/credentials
        - --target=goimports
        command:
        - ci-operator
        image: ci-operator:latest
        imagePullPolicy: Always
        name: ""
        resources:
          requests:
            cpu: 10m
        volumeMounts:
        - mountPath: /secrets/gcs
          name: gcs-credentials
          readOnly: true
        - mountPath: /usr/local/github-credentials
          name: github-credentials-openshift-ci-robot-private-git-cloner
          readOnly: true
        - mountPath: /secrets/manifest-tool
          name: manifest-tool-local-pusher
          readOnly: true
        - mountPath: /etc/pull-secret
          name: pull-secret
          readOnly: true
        - mountPath: /etc/report
          name: result-aggregator
          readOnly: true
      serviceAccountName: ci-operator
      volumes:
      - name: manifest-tool-local-pusher
        secret:
          secretName: manifest-tool-local-pusher
      - name: pull-secret
        secret:
          secretName: registry-pull-credentials
      - name: result-aggregator
        secret:
          secretName: result-aggregator
    trigger: (?m)^/test( | .* )goimports,?($|\s.*)
  - agent: kubernetes
    always_run: true
    branches:
    - ^release-4\.9$
    - ^release-4\.9-
    cluster: build03
    context: ci/prow/golint
    decorate: true
    decoration_config:
      oauth_token_secret:
        key: oauth
        name: github-credentials-openshift-ci-robot-private-git-cloner
    hidden: true
    labels:
      ci.openshift.io/generator: prowgen
      pj-rehearse.openshift.io/can-be-rehearsed: "true"
    name: pull-ci-openshift-priv-machine-api-operator-release-4.9-golint
    path_alias: github.com/openshift/machine-api-operator
    rerun_command: /test golint
    spec:
      containers:
      - args:
        - --gcs-upload-secret=/secrets/gcs/service-account.json
        - --image-import-pull-secret=/etc/pull-secret/.dockerconfigjson
        - --oauth-token-path=/usr/local/github-credentials/oauth
        - --report-credentials-file=/etc/report/credentials
        - --target=golint
        command:
        - ci-operator
        image: ci-operator:latest
        imagePullPolicy: Always
        name: ""
        resources:
          requests:
            cpu: 10m
        volumeMounts:
        - mountPath: /secrets/gcs
          name: gcs-credentials
          readOnly: true
        - mountPath: /usr/local/github-credentials
          name: github-credentials-openshift-ci-robot-private-git-cloner
          readOnly: true
        - mountPath: /secrets/manifest-tool
          name: manifest-tool-local-pusher
          readOnly: true
        - mountPath: /etc/pull-secret
          name: pull-secret
          readOnly: true
        - mountPath: /etc/report
          name: result-aggregator
          readOnly: true
      serviceAccountName: ci-operator
      volumes:
      - name: manifest-tool-local-pusher
        secret:
          secretName: manifest-tool-local-pusher
      - name: pull-secret
        secret:
          secretName: registry-pull-credentials
      - name: result-aggregator
        secret:
          secretName: result-aggregator
    trigger: (?m)^/test( | .* )golint,?($|\s.*)
  - agent: kubernetes
    always_run: true
    branches:
    - ^release-4\.9$
    - ^release-4\.9-
    cluster: build03
    context: ci/prow/govet
    decorate: true
    decoration_config:
      oauth_token_secret:
        key: oauth
        name: github-credentials-openshift-ci-robot-private-git-cloner
    hidden: true
    labels:
      ci.openshift.io/generator: prowgen
      pj-rehearse.openshift.io/can-be-rehearsed: "true"
    name: pull-ci-openshift-priv-machine-api-operator-release-4.9-govet
    path_alias: github.com/openshift/machine-api-operator
    rerun_command: /test govet
    spec:
      containers:
      - args:
        - --gcs-upload-secret=/secrets/gcs/service-account.json
        - --image-import-pull-secret=/etc/pull-secret/.dockerconfigjson
        - --oauth-token-path=/usr/local/github-credentials/oauth
        - --report-credentials-file=/etc/report/credentials
        - --target=govet
        command:
        - ci-operator
        image: ci-operator:latest
        imagePullPolicy: Always
        name: ""
        resources:
          requests:
            cpu: 10m
        volumeMounts:
        - mountPath: /secrets/gcs
          name: gcs-credentials
          readOnly: true
        - mountPath: /usr/local/github-credentials
          name: github-credentials-openshift-ci-robot-private-git-cloner
          readOnly: true
        - mountPath: /secrets/manifest-tool
          name: manifest-tool-local-pusher
          readOnly: true
        - mountPath: /etc/pull-secret
          name: pull-secret
          readOnly: true
        - mountPath: /etc/report
          name: result-aggregator
          readOnly: true
      serviceAccountName: ci-operator
      volumes:
      - name: manifest-tool-local-pusher
        secret:
          secretName: manifest-tool-local-pusher
      - name: pull-secret
        secret:
          secretName: registry-pull-credentials
      - name: result-aggregator
        secret:
          secretName: result-aggregator
    trigger: (?m)^/test( | .* )govet,?($|\s.*)
  - agent: kubernetes
    always_run: true
    branches:
    - ^release-4\.9$
    - ^release-4\.9-
    cluster: build03
    context: ci/prow/images
    decorate: true
    decoration_config:
      oauth_token_secret:
        key: oauth
        name: github-credentials-openshift-ci-robot-private-git-cloner
    hidden: true
    labels:
      ci.openshift.io/generator: prowgen
      pj-rehearse.openshift.io/can-be-rehearsed: "true"
    name: pull-ci-openshift-priv-machine-api-operator-release-4.9-images
    path_alias: github.com/openshift/machine-api-operator
    rerun_command: /test images
    spec:
      containers:
      - args:
        - --gcs-upload-secret=/secrets/gcs/service-account.json
        - --image-import-pull-secret=/etc/pull-secret/.dockerconfigjson
        - --oauth-token-path=/usr/local/github-credentials/oauth
        - --report-credentials-file=/etc/report/credentials
        - --target=[images]
        command:
        - ci-operator
        image: ci-operator:latest
        imagePullPolicy: Always
        name: ""
        resources:
          requests:
            cpu: 10m
        volumeMounts:
        - mountPath: /secrets/gcs
          name: gcs-credentials
          readOnly: true
        - mountPath: /usr/local/github-credentials
          name: github-credentials-openshift-ci-robot-private-git-cloner
          readOnly: true
        - mountPath: /secrets/manifest-tool
          name: manifest-tool-local-pusher
          readOnly: true
        - mountPath: /etc/pull-secret
          name: pull-secret
          readOnly: true
        - mountPath: /etc/report
          name: result-aggregator
          readOnly: true
      serviceAccountName: ci-operator
      volumes:
      - name: manifest-tool-local-pusher
        secret:
          secretName: manifest-tool-local-pusher
      - name: pull-secret
        secret:
          secretName: registry-pull-credentials
      - name: result-aggregator
        secret:
          secretName: result-aggregator
    trigger: (?m)^/test( | .* )images,?($|\s.*)
  - agent: kubernetes
    always_run: true
    branches:
    - ^release-4\.9$
    - ^release-4\.9-
    cluster: build03
    context: ci/prow/unit
    decorate: true
    decoration_config:
      oauth_token_secret:
        key: oauth
        name: github-credentials-openshift-ci-robot-private-git-cloner
    hidden: true
    labels:
      ci.openshift.io/generator: prowgen
      pj-rehearse.openshift.io/can-be-rehearsed: "true"
    name: pull-ci-openshift-priv-machine-api-operator-release-4.9-unit
    path_alias: github.com/openshift/machine-api-operator
    rerun_command: /test unit
    spec:
      containers:
      - args:
        - --gcs-upload-secret=/secrets/gcs/service-account.json
        - --image-import-pull-secret=/etc/pull-secret/.dockerconfigjson
        - --oauth-token-path=/usr/local/github-credentials/oauth
        - --report-credentials-file=/etc/report/credentials
        - --target=unit
        command:
        - ci-operator
        image: ci-operator:latest
        imagePullPolicy: Always
        name: ""
        resources:
          requests:
            cpu: 10m
        volumeMounts:
        - mountPath: /secrets/gcs
          name: gcs-credentials
          readOnly: true
        - mountPath: /usr/local/github-credentials
          name: github-credentials-openshift-ci-robot-private-git-cloner
          readOnly: true
        - mountPath: /secrets/manifest-tool
          name: manifest-tool-local-pusher
          readOnly: true
        - mountPath: /etc/pull-secret
          name: pull-secret
          readOnly: true
        - mountPath: /etc/report
          name: result-aggregator
          readOnly: true
      serviceAccountName: ci-operator
      volumes:
      - name: manifest-tool-local-pusher
        secret:
          secretName: manifest-tool-local-pusher
      - name: pull-secret
        secret:
          secretName: registry-pull-credentials
      - name: result-aggregator
        secret:
          secretName: result-aggregator
    trigger: (?m)^/test( | .* )unit,?($|\s.*)<|MERGE_RESOLUTION|>--- conflicted
+++ resolved
@@ -5,11 +5,7 @@
     branches:
     - ^release-4\.9$
     - ^release-4\.9-
-<<<<<<< HEAD
-    cluster: build06
-=======
     cluster: build03
->>>>>>> 635a2bef
     context: ci/prow/e2e-aws
     decorate: true
     decoration_config:
@@ -91,11 +87,7 @@
     branches:
     - ^release-4\.9$
     - ^release-4\.9-
-<<<<<<< HEAD
-    cluster: build06
-=======
     cluster: build03
->>>>>>> 635a2bef
     context: ci/prow/e2e-aws-disruptive
     decorate: true
     decoration_config:
@@ -178,11 +170,7 @@
     branches:
     - ^release-4\.9$
     - ^release-4\.9-
-<<<<<<< HEAD
-    cluster: build06
-=======
     cluster: build03
->>>>>>> 635a2bef
     context: ci/prow/e2e-aws-operator
     decorate: true
     decoration_config:
@@ -264,11 +252,7 @@
     branches:
     - ^release-4\.9$
     - ^release-4\.9-
-<<<<<<< HEAD
-    cluster: build06
-=======
     cluster: build03
->>>>>>> 635a2bef
     context: ci/prow/e2e-aws-upgrade
     decorate: true
     decoration_config:
@@ -1186,11 +1170,7 @@
     branches:
     - ^release-4\.9$
     - ^release-4\.9-
-<<<<<<< HEAD
-    cluster: build06
-=======
     cluster: build03
->>>>>>> 635a2bef
     context: ci/prow/e2e-openstack
     decorate: true
     decoration_config:
