--- conflicted
+++ resolved
@@ -5,11 +5,7 @@
     branches:
     - ^master$
     - ^master-
-<<<<<<< HEAD
-    cluster: build06
-=======
     cluster: build11
->>>>>>> 635a2bef
     context: ci/prow/aws-e2e-operator
     decorate: true
     decoration_config:
