presubmits:
  openshift-priv/windows-machine-config-operator:
  - agent: kubernetes
    always_run: false
    branches:
    - ^release-4\.15$
    - ^release-4\.15-
<<<<<<< HEAD
    cluster: build06
=======
    cluster: build03
>>>>>>> 635a2bef
    context: ci/prow/aws-e2e-operator
    decorate: true
    decoration_config:
      oauth_token_secret:
        key: oauth
        name: github-credentials-openshift-ci-robot-private-git-cloner
    hidden: true
    labels:
      ci-operator.openshift.io/cloud: aws
      ci-operator.openshift.io/cloud-cluster-profile: aws
      ci.openshift.io/generator: prowgen
      pj-rehearse.openshift.io/can-be-rehearsed: "true"
    name: pull-ci-openshift-priv-windows-machine-config-operator-release-4.15-aws-e2e-operator
    path_alias: github.com/openshift/windows-machine-config-operator
    rerun_command: /test aws-e2e-operator
    skip_if_only_changed: ^(?:docs|\.github|\.tekton)/|\.md$|^(?:\.gitignore|renovate\.json|OWNERS|PROJECT|LICENSE)$
    spec:
      containers:
      - args:
        - --gcs-upload-secret=/secrets/gcs/service-account.json
        - --image-import-pull-secret=/etc/pull-secret/.dockerconfigjson
        - --lease-server-credentials-file=/etc/boskos/credentials
        - --oauth-token-path=/usr/local/github-credentials/oauth
        - --report-credentials-file=/etc/report/credentials
        - --secret-dir=/secrets/ci-pull-credentials
        - --target=aws-e2e-operator
        command:
        - ci-operator
        image: ci-operator:latest
        imagePullPolicy: Always
        name: ""
        resources:
          requests:
            cpu: 10m
        volumeMounts:
        - mountPath: /etc/boskos
          name: boskos
          readOnly: true
        - mountPath: /secrets/ci-pull-credentials
          name: ci-pull-credentials
          readOnly: true
        - mountPath: /secrets/gcs
          name: gcs-credentials
          readOnly: true
        - mountPath: /usr/local/github-credentials
          name: github-credentials-openshift-ci-robot-private-git-cloner
          readOnly: true
        - mountPath: /secrets/manifest-tool
          name: manifest-tool-local-pusher
          readOnly: true
        - mountPath: /etc/pull-secret
          name: pull-secret
          readOnly: true
        - mountPath: /etc/report
          name: result-aggregator
          readOnly: true
      serviceAccountName: ci-operator
      volumes:
      - name: boskos
        secret:
          items:
          - key: credentials
            path: credentials
          secretName: boskos-credentials
      - name: ci-pull-credentials
        secret:
          secretName: ci-pull-credentials
      - name: manifest-tool-local-pusher
        secret:
          secretName: manifest-tool-local-pusher
      - name: pull-secret
        secret:
          secretName: registry-pull-credentials
      - name: result-aggregator
        secret:
          secretName: result-aggregator
    trigger: (?m)^/test( | .* )aws-e2e-operator,?($|\s.*)
  - agent: kubernetes
    always_run: false
    branches:
    - ^release-4\.15$
    - ^release-4\.15-
<<<<<<< HEAD
    cluster: build06
=======
    cluster: build03
>>>>>>> 635a2bef
    context: ci/prow/azure-e2e-operator
    decorate: true
    decoration_config:
      oauth_token_secret:
        key: oauth
        name: github-credentials-openshift-ci-robot-private-git-cloner
    hidden: true
    labels:
      ci-operator.openshift.io/cloud: azure4
      ci-operator.openshift.io/cloud-cluster-profile: azure4
      ci.openshift.io/generator: prowgen
      pj-rehearse.openshift.io/can-be-rehearsed: "true"
    name: pull-ci-openshift-priv-windows-machine-config-operator-release-4.15-azure-e2e-operator
    path_alias: github.com/openshift/windows-machine-config-operator
    rerun_command: /test azure-e2e-operator
    skip_if_only_changed: ^(?:docs|\.github|\.tekton)/|\.md$|^(?:\.gitignore|renovate\.json|OWNERS|PROJECT|LICENSE)$
    spec:
      containers:
      - args:
        - --gcs-upload-secret=/secrets/gcs/service-account.json
        - --image-import-pull-secret=/etc/pull-secret/.dockerconfigjson
        - --lease-server-credentials-file=/etc/boskos/credentials
        - --oauth-token-path=/usr/local/github-credentials/oauth
        - --report-credentials-file=/etc/report/credentials
        - --secret-dir=/secrets/ci-pull-credentials
        - --target=azure-e2e-operator
        command:
        - ci-operator
        image: ci-operator:latest
        imagePullPolicy: Always
        name: ""
        resources:
          requests:
            cpu: 10m
        volumeMounts:
        - mountPath: /etc/boskos
          name: boskos
          readOnly: true
        - mountPath: /secrets/ci-pull-credentials
          name: ci-pull-credentials
          readOnly: true
        - mountPath: /secrets/gcs
          name: gcs-credentials
          readOnly: true
        - mountPath: /usr/local/github-credentials
          name: github-credentials-openshift-ci-robot-private-git-cloner
          readOnly: true
        - mountPath: /secrets/manifest-tool
          name: manifest-tool-local-pusher
          readOnly: true
        - mountPath: /etc/pull-secret
          name: pull-secret
          readOnly: true
        - mountPath: /etc/report
          name: result-aggregator
          readOnly: true
      serviceAccountName: ci-operator
      volumes:
      - name: boskos
        secret:
          items:
          - key: credentials
            path: credentials
          secretName: boskos-credentials
      - name: ci-pull-credentials
        secret:
          secretName: ci-pull-credentials
      - name: manifest-tool-local-pusher
        secret:
          secretName: manifest-tool-local-pusher
      - name: pull-secret
        secret:
          secretName: registry-pull-credentials
      - name: result-aggregator
        secret:
          secretName: result-aggregator
    trigger: (?m)^/test( | .* )azure-e2e-operator,?($|\s.*)
  - agent: kubernetes
    always_run: false
    branches:
    - ^release-4\.15$
    - ^release-4\.15-
<<<<<<< HEAD
    cluster: build06
=======
    cluster: build03
>>>>>>> 635a2bef
    context: ci/prow/azure-e2e-upgrade
    decorate: true
    decoration_config:
      oauth_token_secret:
        key: oauth
        name: github-credentials-openshift-ci-robot-private-git-cloner
      timeout: 5h0m0s
    hidden: true
    labels:
      ci-operator.openshift.io/cloud: azure4
      ci-operator.openshift.io/cloud-cluster-profile: azure4
      ci.openshift.io/generator: prowgen
      pj-rehearse.openshift.io/can-be-rehearsed: "true"
    name: pull-ci-openshift-priv-windows-machine-config-operator-release-4.15-azure-e2e-upgrade
    path_alias: github.com/openshift/windows-machine-config-operator
    rerun_command: /test azure-e2e-upgrade
    skip_if_only_changed: ^(?:docs|\.github|\.tekton)/|\.md$|^(?:\.gitignore|renovate\.json|OWNERS|PROJECT|LICENSE)$
    spec:
      containers:
      - args:
        - --gcs-upload-secret=/secrets/gcs/service-account.json
        - --image-import-pull-secret=/etc/pull-secret/.dockerconfigjson
        - --lease-server-credentials-file=/etc/boskos/credentials
        - --oauth-token-path=/usr/local/github-credentials/oauth
        - --report-credentials-file=/etc/report/credentials
        - --secret-dir=/secrets/ci-pull-credentials
        - --target=azure-e2e-upgrade
        command:
        - ci-operator
        image: ci-operator:latest
        imagePullPolicy: Always
        name: ""
        resources:
          requests:
            cpu: 10m
        volumeMounts:
        - mountPath: /etc/boskos
          name: boskos
          readOnly: true
        - mountPath: /secrets/ci-pull-credentials
          name: ci-pull-credentials
          readOnly: true
        - mountPath: /secrets/gcs
          name: gcs-credentials
          readOnly: true
        - mountPath: /usr/local/github-credentials
          name: github-credentials-openshift-ci-robot-private-git-cloner
          readOnly: true
        - mountPath: /secrets/manifest-tool
          name: manifest-tool-local-pusher
          readOnly: true
        - mountPath: /etc/pull-secret
          name: pull-secret
          readOnly: true
        - mountPath: /etc/report
          name: result-aggregator
          readOnly: true
      serviceAccountName: ci-operator
      volumes:
      - name: boskos
        secret:
          items:
          - key: credentials
            path: credentials
          secretName: boskos-credentials
      - name: ci-pull-credentials
        secret:
          secretName: ci-pull-credentials
      - name: manifest-tool-local-pusher
        secret:
          secretName: manifest-tool-local-pusher
      - name: pull-secret
        secret:
          secretName: registry-pull-credentials
      - name: result-aggregator
        secret:
          secretName: result-aggregator
    trigger: (?m)^/test( | .* )azure-e2e-upgrade,?($|\s.*)
  - agent: kubernetes
    always_run: false
    branches:
    - ^release-4\.15$
    - ^release-4\.15-
<<<<<<< HEAD
    cluster: build06
=======
    cluster: build03
>>>>>>> 635a2bef
    context: ci/prow/build
    decorate: true
    decoration_config:
      oauth_token_secret:
        key: oauth
        name: github-credentials-openshift-ci-robot-private-git-cloner
    hidden: true
    labels:
      ci.openshift.io/generator: prowgen
      pj-rehearse.openshift.io/can-be-rehearsed: "true"
    name: pull-ci-openshift-priv-windows-machine-config-operator-release-4.15-build
    path_alias: github.com/openshift/windows-machine-config-operator
    rerun_command: /test build
    skip_if_only_changed: ^(?:docs|\.github|\.tekton)/|\.md$|^(?:\.gitignore|renovate\.json|OWNERS|PROJECT|LICENSE)$
    spec:
      containers:
      - args:
        - --gcs-upload-secret=/secrets/gcs/service-account.json
        - --image-import-pull-secret=/etc/pull-secret/.dockerconfigjson
        - --oauth-token-path=/usr/local/github-credentials/oauth
        - --report-credentials-file=/etc/report/credentials
        - --target=build
        command:
        - ci-operator
        image: ci-operator:latest
        imagePullPolicy: Always
        name: ""
        resources:
          requests:
            cpu: 10m
        volumeMounts:
        - mountPath: /secrets/gcs
          name: gcs-credentials
          readOnly: true
        - mountPath: /usr/local/github-credentials
          name: github-credentials-openshift-ci-robot-private-git-cloner
          readOnly: true
        - mountPath: /secrets/manifest-tool
          name: manifest-tool-local-pusher
          readOnly: true
        - mountPath: /etc/pull-secret
          name: pull-secret
          readOnly: true
        - mountPath: /etc/report
          name: result-aggregator
          readOnly: true
      serviceAccountName: ci-operator
      volumes:
      - name: manifest-tool-local-pusher
        secret:
          secretName: manifest-tool-local-pusher
      - name: pull-secret
        secret:
          secretName: registry-pull-credentials
      - name: result-aggregator
        secret:
          secretName: result-aggregator
    trigger: (?m)^/test( | .* )build,?($|\s.*)
  - agent: kubernetes
    always_run: true
    branches:
    - ^release-4\.15$
    - ^release-4\.15-
<<<<<<< HEAD
    cluster: build06
=======
    cluster: build03
>>>>>>> 635a2bef
    context: ci/prow/ci-bundle-wmco-bundle
    decorate: true
    decoration_config:
      oauth_token_secret:
        key: oauth
        name: github-credentials-openshift-ci-robot-private-git-cloner
    hidden: true
    labels:
      ci.openshift.io/generator: prowgen
      pj-rehearse.openshift.io/can-be-rehearsed: "true"
    name: pull-ci-openshift-priv-windows-machine-config-operator-release-4.15-ci-bundle-wmco-bundle
    path_alias: github.com/openshift/windows-machine-config-operator
    rerun_command: /test ci-bundle-wmco-bundle
    spec:
      containers:
      - args:
        - --gcs-upload-secret=/secrets/gcs/service-account.json
        - --image-import-pull-secret=/etc/pull-secret/.dockerconfigjson
        - --oauth-token-path=/usr/local/github-credentials/oauth
        - --report-credentials-file=/etc/report/credentials
        - --target=wmco-bundle
        command:
        - ci-operator
        image: ci-operator:latest
        imagePullPolicy: Always
        name: ""
        resources:
          requests:
            cpu: 10m
        volumeMounts:
        - mountPath: /secrets/gcs
          name: gcs-credentials
          readOnly: true
        - mountPath: /usr/local/github-credentials
          name: github-credentials-openshift-ci-robot-private-git-cloner
          readOnly: true
        - mountPath: /secrets/manifest-tool
          name: manifest-tool-local-pusher
          readOnly: true
        - mountPath: /etc/pull-secret
          name: pull-secret
          readOnly: true
        - mountPath: /etc/report
          name: result-aggregator
          readOnly: true
      serviceAccountName: ci-operator
      volumes:
      - name: manifest-tool-local-pusher
        secret:
          secretName: manifest-tool-local-pusher
      - name: pull-secret
        secret:
          secretName: registry-pull-credentials
      - name: result-aggregator
        secret:
          secretName: result-aggregator
    trigger: (?m)^/test( | .* )ci-bundle-wmco-bundle,?($|\s.*)
  - agent: kubernetes
    always_run: false
    branches:
    - ^release-4\.15$
    - ^release-4\.15-
    cluster: build02
    context: ci/prow/gcp-e2e-operator
    decorate: true
    decoration_config:
      oauth_token_secret:
        key: oauth
        name: github-credentials-openshift-ci-robot-private-git-cloner
    hidden: true
    labels:
      ci-operator.openshift.io/cloud: gcp
      ci-operator.openshift.io/cloud-cluster-profile: gcp
      ci.openshift.io/generator: prowgen
      pj-rehearse.openshift.io/can-be-rehearsed: "true"
    name: pull-ci-openshift-priv-windows-machine-config-operator-release-4.15-gcp-e2e-operator
    path_alias: github.com/openshift/windows-machine-config-operator
    rerun_command: /test gcp-e2e-operator
    skip_if_only_changed: ^(?:docs|\.github|\.tekton)/|\.md$|^(?:\.gitignore|renovate\.json|OWNERS|PROJECT|LICENSE)$
    spec:
      containers:
      - args:
        - --gcs-upload-secret=/secrets/gcs/service-account.json
        - --image-import-pull-secret=/etc/pull-secret/.dockerconfigjson
        - --lease-server-credentials-file=/etc/boskos/credentials
        - --oauth-token-path=/usr/local/github-credentials/oauth
        - --report-credentials-file=/etc/report/credentials
        - --secret-dir=/secrets/ci-pull-credentials
        - --target=gcp-e2e-operator
        command:
        - ci-operator
        image: ci-operator:latest
        imagePullPolicy: Always
        name: ""
        resources:
          requests:
            cpu: 10m
        volumeMounts:
        - mountPath: /etc/boskos
          name: boskos
          readOnly: true
        - mountPath: /secrets/ci-pull-credentials
          name: ci-pull-credentials
          readOnly: true
        - mountPath: /secrets/gcs
          name: gcs-credentials
          readOnly: true
        - mountPath: /usr/local/github-credentials
          name: github-credentials-openshift-ci-robot-private-git-cloner
          readOnly: true
        - mountPath: /secrets/manifest-tool
          name: manifest-tool-local-pusher
          readOnly: true
        - mountPath: /etc/pull-secret
          name: pull-secret
          readOnly: true
        - mountPath: /etc/report
          name: result-aggregator
          readOnly: true
      serviceAccountName: ci-operator
      volumes:
      - name: boskos
        secret:
          items:
          - key: credentials
            path: credentials
          secretName: boskos-credentials
      - name: ci-pull-credentials
        secret:
          secretName: ci-pull-credentials
      - name: manifest-tool-local-pusher
        secret:
          secretName: manifest-tool-local-pusher
      - name: pull-secret
        secret:
          secretName: registry-pull-credentials
      - name: result-aggregator
        secret:
          secretName: result-aggregator
    trigger: (?m)^/test( | .* )gcp-e2e-operator,?($|\s.*)
  - agent: kubernetes
    always_run: true
    branches:
    - ^release-4\.15$
    - ^release-4\.15-
<<<<<<< HEAD
    cluster: build06
=======
    cluster: build03
>>>>>>> 635a2bef
    context: ci/prow/images
    decorate: true
    decoration_config:
      oauth_token_secret:
        key: oauth
        name: github-credentials-openshift-ci-robot-private-git-cloner
    hidden: true
    labels:
      ci.openshift.io/generator: prowgen
      pj-rehearse.openshift.io/can-be-rehearsed: "true"
    name: pull-ci-openshift-priv-windows-machine-config-operator-release-4.15-images
    path_alias: github.com/openshift/windows-machine-config-operator
    rerun_command: /test images
    spec:
      containers:
      - args:
        - --gcs-upload-secret=/secrets/gcs/service-account.json
        - --image-import-pull-secret=/etc/pull-secret/.dockerconfigjson
        - --oauth-token-path=/usr/local/github-credentials/oauth
        - --report-credentials-file=/etc/report/credentials
        - --target=[images]
        - --target=wmco-bundle
        command:
        - ci-operator
        image: ci-operator:latest
        imagePullPolicy: Always
        name: ""
        resources:
          requests:
            cpu: 10m
        volumeMounts:
        - mountPath: /secrets/gcs
          name: gcs-credentials
          readOnly: true
        - mountPath: /usr/local/github-credentials
          name: github-credentials-openshift-ci-robot-private-git-cloner
          readOnly: true
        - mountPath: /secrets/manifest-tool
          name: manifest-tool-local-pusher
          readOnly: true
        - mountPath: /etc/pull-secret
          name: pull-secret
          readOnly: true
        - mountPath: /etc/report
          name: result-aggregator
          readOnly: true
      serviceAccountName: ci-operator
      volumes:
      - name: manifest-tool-local-pusher
        secret:
          secretName: manifest-tool-local-pusher
      - name: pull-secret
        secret:
          secretName: registry-pull-credentials
      - name: result-aggregator
        secret:
          secretName: result-aggregator
    trigger: (?m)^/test( | .* )images,?($|\s.*)
  - agent: kubernetes
    always_run: false
    branches:
    - ^release-4\.15$
    - ^release-4\.15-
<<<<<<< HEAD
    cluster: build06
=======
    cluster: build03
>>>>>>> 635a2bef
    context: ci/prow/lint
    decorate: true
    decoration_config:
      oauth_token_secret:
        key: oauth
        name: github-credentials-openshift-ci-robot-private-git-cloner
    hidden: true
    labels:
      ci.openshift.io/generator: prowgen
      pj-rehearse.openshift.io/can-be-rehearsed: "true"
    name: pull-ci-openshift-priv-windows-machine-config-operator-release-4.15-lint
    path_alias: github.com/openshift/windows-machine-config-operator
    rerun_command: /test lint
    skip_if_only_changed: ^(?:docs|\.github|\.tekton)/|\.md$|^(?:\.gitignore|renovate\.json|OWNERS|PROJECT|LICENSE)$
    spec:
      containers:
      - args:
        - --gcs-upload-secret=/secrets/gcs/service-account.json
        - --image-import-pull-secret=/etc/pull-secret/.dockerconfigjson
        - --oauth-token-path=/usr/local/github-credentials/oauth
        - --report-credentials-file=/etc/report/credentials
        - --target=lint
        command:
        - ci-operator
        image: ci-operator:latest
        imagePullPolicy: Always
        name: ""
        resources:
          requests:
            cpu: 10m
        volumeMounts:
        - mountPath: /secrets/gcs
          name: gcs-credentials
          readOnly: true
        - mountPath: /usr/local/github-credentials
          name: github-credentials-openshift-ci-robot-private-git-cloner
          readOnly: true
        - mountPath: /secrets/manifest-tool
          name: manifest-tool-local-pusher
          readOnly: true
        - mountPath: /etc/pull-secret
          name: pull-secret
          readOnly: true
        - mountPath: /etc/report
          name: result-aggregator
          readOnly: true
      serviceAccountName: ci-operator
      volumes:
      - name: manifest-tool-local-pusher
        secret:
          secretName: manifest-tool-local-pusher
      - name: pull-secret
        secret:
          secretName: registry-pull-credentials
      - name: result-aggregator
        secret:
          secretName: result-aggregator
    trigger: (?m)^/test( | .* )lint,?($|\s.*)
  - agent: kubernetes
    always_run: false
    branches:
    - ^release-4\.15$
    - ^release-4\.15-
    cluster: build01
    context: ci/prow/nutanix-e2e-operator
    decorate: true
    decoration_config:
      oauth_token_secret:
        key: oauth
        name: github-credentials-openshift-ci-robot-private-git-cloner
    hidden: true
    labels:
      ci-operator.openshift.io/cloud: nutanix
      ci-operator.openshift.io/cloud-cluster-profile: nutanix
      ci-operator.openshift.io/cluster: build01
      ci.openshift.io/generator: prowgen
      pj-rehearse.openshift.io/can-be-rehearsed: "true"
    name: pull-ci-openshift-priv-windows-machine-config-operator-release-4.15-nutanix-e2e-operator
    path_alias: github.com/openshift/windows-machine-config-operator
    rerun_command: /test nutanix-e2e-operator
    skip_if_only_changed: ^(?:docs|\.github|\.tekton)/|\.md$|^(?:\.gitignore|renovate\.json|OWNERS|PROJECT|LICENSE)$
    spec:
      containers:
      - args:
        - --gcs-upload-secret=/secrets/gcs/service-account.json
        - --image-import-pull-secret=/etc/pull-secret/.dockerconfigjson
        - --lease-server-credentials-file=/etc/boskos/credentials
        - --oauth-token-path=/usr/local/github-credentials/oauth
        - --report-credentials-file=/etc/report/credentials
        - --secret-dir=/secrets/ci-pull-credentials
        - --target=nutanix-e2e-operator
        command:
        - ci-operator
        image: ci-operator:latest
        imagePullPolicy: Always
        name: ""
        resources:
          requests:
            cpu: 10m
        volumeMounts:
        - mountPath: /etc/boskos
          name: boskos
          readOnly: true
        - mountPath: /secrets/ci-pull-credentials
          name: ci-pull-credentials
          readOnly: true
        - mountPath: /secrets/gcs
          name: gcs-credentials
          readOnly: true
        - mountPath: /usr/local/github-credentials
          name: github-credentials-openshift-ci-robot-private-git-cloner
          readOnly: true
        - mountPath: /secrets/manifest-tool
          name: manifest-tool-local-pusher
          readOnly: true
        - mountPath: /etc/pull-secret
          name: pull-secret
          readOnly: true
        - mountPath: /etc/report
          name: result-aggregator
          readOnly: true
      serviceAccountName: ci-operator
      volumes:
      - name: boskos
        secret:
          items:
          - key: credentials
            path: credentials
          secretName: boskos-credentials
      - name: ci-pull-credentials
        secret:
          secretName: ci-pull-credentials
      - name: manifest-tool-local-pusher
        secret:
          secretName: manifest-tool-local-pusher
      - name: pull-secret
        secret:
          secretName: registry-pull-credentials
      - name: result-aggregator
        secret:
          secretName: result-aggregator
    trigger: (?m)^/test( | .* )nutanix-e2e-operator,?($|\s.*)
  - agent: kubernetes
    always_run: false
    branches:
    - ^release-4\.15$
    - ^release-4\.15-
    cluster: vsphere02
    context: ci/prow/platform-none-vsphere-e2e-operator
    decorate: true
    decoration_config:
      oauth_token_secret:
        key: oauth
        name: github-credentials-openshift-ci-robot-private-git-cloner
    hidden: true
    labels:
      ci-operator.openshift.io/cloud: vsphere
      ci-operator.openshift.io/cloud-cluster-profile: vsphere-elastic
      ci.openshift.io/generator: prowgen
      pj-rehearse.openshift.io/can-be-rehearsed: "true"
    name: pull-ci-openshift-priv-windows-machine-config-operator-release-4.15-platform-none-vsphere-e2e-operator
    path_alias: github.com/openshift/windows-machine-config-operator
    rerun_command: /test platform-none-vsphere-e2e-operator
    skip_if_only_changed: ^(?:docs|\.github|\.tekton)/|\.md$|^(?:\.gitignore|renovate\.json|OWNERS|PROJECT|LICENSE)$
    spec:
      containers:
      - args:
        - --gcs-upload-secret=/secrets/gcs/service-account.json
        - --image-import-pull-secret=/etc/pull-secret/.dockerconfigjson
        - --lease-server-credentials-file=/etc/boskos/credentials
        - --oauth-token-path=/usr/local/github-credentials/oauth
        - --report-credentials-file=/etc/report/credentials
        - --secret-dir=/secrets/ci-pull-credentials
        - --target=platform-none-vsphere-e2e-operator
        command:
        - ci-operator
        image: ci-operator:latest
        imagePullPolicy: Always
        name: ""
        resources:
          requests:
            cpu: 10m
        volumeMounts:
        - mountPath: /etc/boskos
          name: boskos
          readOnly: true
        - mountPath: /secrets/ci-pull-credentials
          name: ci-pull-credentials
          readOnly: true
        - mountPath: /secrets/gcs
          name: gcs-credentials
          readOnly: true
        - mountPath: /usr/local/github-credentials
          name: github-credentials-openshift-ci-robot-private-git-cloner
          readOnly: true
        - mountPath: /secrets/manifest-tool
          name: manifest-tool-local-pusher
          readOnly: true
        - mountPath: /etc/pull-secret
          name: pull-secret
          readOnly: true
        - mountPath: /etc/report
          name: result-aggregator
          readOnly: true
      serviceAccountName: ci-operator
      volumes:
      - name: boskos
        secret:
          items:
          - key: credentials
            path: credentials
          secretName: boskos-credentials
      - name: ci-pull-credentials
        secret:
          secretName: ci-pull-credentials
      - name: manifest-tool-local-pusher
        secret:
          secretName: manifest-tool-local-pusher
      - name: pull-secret
        secret:
          secretName: registry-pull-credentials
      - name: result-aggregator
        secret:
          secretName: result-aggregator
    trigger: (?m)^/test( | .* )platform-none-vsphere-e2e-operator,?($|\s.*)
  - agent: kubernetes
    always_run: false
    branches:
    - ^release-4\.15$
    - ^release-4\.15-
<<<<<<< HEAD
    cluster: build06
=======
    cluster: build03
>>>>>>> 635a2bef
    context: ci/prow/security
    decorate: true
    decoration_config:
      oauth_token_secret:
        key: oauth
        name: github-credentials-openshift-ci-robot-private-git-cloner
    hidden: true
    labels:
      ci.openshift.io/generator: prowgen
      pj-rehearse.openshift.io/can-be-rehearsed: "true"
    name: pull-ci-openshift-priv-windows-machine-config-operator-release-4.15-security
    path_alias: github.com/openshift/windows-machine-config-operator
    rerun_command: /test security
    skip_if_only_changed: ^(?:docs|\.github|\.tekton)/|\.md$|^(?:\.gitignore|renovate\.json|OWNERS|PROJECT|LICENSE)$
    spec:
      containers:
      - args:
        - --gcs-upload-secret=/secrets/gcs/service-account.json
        - --image-import-pull-secret=/etc/pull-secret/.dockerconfigjson
        - --oauth-token-path=/usr/local/github-credentials/oauth
        - --report-credentials-file=/etc/report/credentials
        - --secret-dir=/secrets/ci-pull-credentials
        - --target=security
        command:
        - ci-operator
        image: ci-operator:latest
        imagePullPolicy: Always
        name: ""
        resources:
          requests:
            cpu: 10m
        volumeMounts:
        - mountPath: /secrets/ci-pull-credentials
          name: ci-pull-credentials
          readOnly: true
        - mountPath: /secrets/gcs
          name: gcs-credentials
          readOnly: true
        - mountPath: /usr/local/github-credentials
          name: github-credentials-openshift-ci-robot-private-git-cloner
          readOnly: true
        - mountPath: /secrets/manifest-tool
          name: manifest-tool-local-pusher
          readOnly: true
        - mountPath: /etc/pull-secret
          name: pull-secret
          readOnly: true
        - mountPath: /etc/report
          name: result-aggregator
          readOnly: true
      serviceAccountName: ci-operator
      volumes:
      - name: ci-pull-credentials
        secret:
          secretName: ci-pull-credentials
      - name: manifest-tool-local-pusher
        secret:
          secretName: manifest-tool-local-pusher
      - name: pull-secret
        secret:
          secretName: registry-pull-credentials
      - name: result-aggregator
        secret:
          secretName: result-aggregator
    trigger: (?m)^/test( | .* )security,?($|\s.*)
  - agent: kubernetes
    always_run: false
    branches:
    - ^release-4\.15$
    - ^release-4\.15-
<<<<<<< HEAD
    cluster: build06
=======
    cluster: build03
>>>>>>> 635a2bef
    context: ci/prow/unit
    decorate: true
    decoration_config:
      oauth_token_secret:
        key: oauth
        name: github-credentials-openshift-ci-robot-private-git-cloner
    hidden: true
    labels:
      ci.openshift.io/generator: prowgen
      pj-rehearse.openshift.io/can-be-rehearsed: "true"
    name: pull-ci-openshift-priv-windows-machine-config-operator-release-4.15-unit
    path_alias: github.com/openshift/windows-machine-config-operator
    rerun_command: /test unit
    skip_if_only_changed: ^(?:docs|\.github|\.tekton)/|\.md$|^(?:\.gitignore|renovate\.json|OWNERS|PROJECT|LICENSE)$
    spec:
      containers:
      - args:
        - --gcs-upload-secret=/secrets/gcs/service-account.json
        - --image-import-pull-secret=/etc/pull-secret/.dockerconfigjson
        - --oauth-token-path=/usr/local/github-credentials/oauth
        - --report-credentials-file=/etc/report/credentials
        - --target=unit
        command:
        - ci-operator
        image: ci-operator:latest
        imagePullPolicy: Always
        name: ""
        resources:
          requests:
            cpu: 10m
        volumeMounts:
        - mountPath: /secrets/gcs
          name: gcs-credentials
          readOnly: true
        - mountPath: /usr/local/github-credentials
          name: github-credentials-openshift-ci-robot-private-git-cloner
          readOnly: true
        - mountPath: /secrets/manifest-tool
          name: manifest-tool-local-pusher
          readOnly: true
        - mountPath: /etc/pull-secret
          name: pull-secret
          readOnly: true
        - mountPath: /etc/report
          name: result-aggregator
          readOnly: true
      serviceAccountName: ci-operator
      volumes:
      - name: manifest-tool-local-pusher
        secret:
          secretName: manifest-tool-local-pusher
      - name: pull-secret
        secret:
          secretName: registry-pull-credentials
      - name: result-aggregator
        secret:
          secretName: result-aggregator
    trigger: (?m)^/test( | .* )unit,?($|\s.*)
  - agent: kubernetes
    always_run: false
    branches:
    - ^release-4\.15$
    - ^release-4\.15-
    cluster: vsphere02
    context: ci/prow/vsphere-e2e-operator
    decorate: true
    decoration_config:
      oauth_token_secret:
        key: oauth
        name: github-credentials-openshift-ci-robot-private-git-cloner
    hidden: true
    labels:
      ci-operator.openshift.io/cloud: vsphere
      ci-operator.openshift.io/cloud-cluster-profile: vsphere-elastic
      ci.openshift.io/generator: prowgen
      pj-rehearse.openshift.io/can-be-rehearsed: "true"
    name: pull-ci-openshift-priv-windows-machine-config-operator-release-4.15-vsphere-e2e-operator
    path_alias: github.com/openshift/windows-machine-config-operator
    rerun_command: /test vsphere-e2e-operator
    skip_if_only_changed: ^(?:docs|\.github|\.tekton)/|\.md$|^(?:\.gitignore|renovate\.json|OWNERS|PROJECT|LICENSE)$
    spec:
      containers:
      - args:
        - --gcs-upload-secret=/secrets/gcs/service-account.json
        - --image-import-pull-secret=/etc/pull-secret/.dockerconfigjson
        - --lease-server-credentials-file=/etc/boskos/credentials
        - --oauth-token-path=/usr/local/github-credentials/oauth
        - --report-credentials-file=/etc/report/credentials
        - --secret-dir=/secrets/ci-pull-credentials
        - --target=vsphere-e2e-operator
        command:
        - ci-operator
        image: ci-operator:latest
        imagePullPolicy: Always
        name: ""
        resources:
          requests:
            cpu: 10m
        volumeMounts:
        - mountPath: /etc/boskos
          name: boskos
          readOnly: true
        - mountPath: /secrets/ci-pull-credentials
          name: ci-pull-credentials
          readOnly: true
        - mountPath: /secrets/gcs
          name: gcs-credentials
          readOnly: true
        - mountPath: /usr/local/github-credentials
          name: github-credentials-openshift-ci-robot-private-git-cloner
          readOnly: true
        - mountPath: /secrets/manifest-tool
          name: manifest-tool-local-pusher
          readOnly: true
        - mountPath: /etc/pull-secret
          name: pull-secret
          readOnly: true
        - mountPath: /etc/report
          name: result-aggregator
          readOnly: true
      serviceAccountName: ci-operator
      volumes:
      - name: boskos
        secret:
          items:
          - key: credentials
            path: credentials
          secretName: boskos-credentials
      - name: ci-pull-credentials
        secret:
          secretName: ci-pull-credentials
      - name: manifest-tool-local-pusher
        secret:
          secretName: manifest-tool-local-pusher
      - name: pull-secret
        secret:
          secretName: registry-pull-credentials
      - name: result-aggregator
        secret:
          secretName: result-aggregator
    trigger: (?m)^/test( | .* )vsphere-e2e-operator,?($|\s.*)
  - agent: kubernetes
    always_run: false
    branches:
    - ^release-4\.15$
    - ^release-4\.15-
    cluster: vsphere02
    context: ci/prow/vsphere-proxy-e2e-operator
    decorate: true
    decoration_config:
      oauth_token_secret:
        key: oauth
        name: github-credentials-openshift-ci-robot-private-git-cloner
    hidden: true
    labels:
      ci-operator.openshift.io/cloud: vsphere
      ci-operator.openshift.io/cloud-cluster-profile: vsphere-elastic
      ci.openshift.io/generator: prowgen
      pj-rehearse.openshift.io/can-be-rehearsed: "true"
    name: pull-ci-openshift-priv-windows-machine-config-operator-release-4.15-vsphere-proxy-e2e-operator
    path_alias: github.com/openshift/windows-machine-config-operator
    rerun_command: /test vsphere-proxy-e2e-operator
    skip_if_only_changed: ^(?:docs|\.github|\.tekton)/|\.md$|^(?:\.gitignore|renovate\.json|OWNERS|PROJECT|LICENSE)$
    spec:
      containers:
      - args:
        - --gcs-upload-secret=/secrets/gcs/service-account.json
        - --image-import-pull-secret=/etc/pull-secret/.dockerconfigjson
        - --lease-server-credentials-file=/etc/boskos/credentials
        - --oauth-token-path=/usr/local/github-credentials/oauth
        - --report-credentials-file=/etc/report/credentials
        - --secret-dir=/secrets/ci-pull-credentials
        - --target=vsphere-proxy-e2e-operator
        command:
        - ci-operator
        image: ci-operator:latest
        imagePullPolicy: Always
        name: ""
        resources:
          requests:
            cpu: 10m
        volumeMounts:
        - mountPath: /etc/boskos
          name: boskos
          readOnly: true
        - mountPath: /secrets/ci-pull-credentials
          name: ci-pull-credentials
          readOnly: true
        - mountPath: /secrets/gcs
          name: gcs-credentials
          readOnly: true
        - mountPath: /usr/local/github-credentials
          name: github-credentials-openshift-ci-robot-private-git-cloner
          readOnly: true
        - mountPath: /secrets/manifest-tool
          name: manifest-tool-local-pusher
          readOnly: true
        - mountPath: /etc/pull-secret
          name: pull-secret
          readOnly: true
        - mountPath: /etc/report
          name: result-aggregator
          readOnly: true
      serviceAccountName: ci-operator
      volumes:
      - name: boskos
        secret:
          items:
          - key: credentials
            path: credentials
          secretName: boskos-credentials
      - name: ci-pull-credentials
        secret:
          secretName: ci-pull-credentials
      - name: manifest-tool-local-pusher
        secret:
          secretName: manifest-tool-local-pusher
      - name: pull-secret
        secret:
          secretName: registry-pull-credentials
      - name: result-aggregator
        secret:
          secretName: result-aggregator
    trigger: (?m)^/test( | .* )vsphere-proxy-e2e-operator,?($|\s.*)
  - agent: kubernetes
    always_run: false
    branches:
    - ^release-4\.15$
    - ^release-4\.15-
    cluster: vsphere02
    context: ci/prow/wicd-unit-vsphere
    decorate: true
    decoration_config:
      oauth_token_secret:
        key: oauth
        name: github-credentials-openshift-ci-robot-private-git-cloner
    hidden: true
    labels:
      ci-operator.openshift.io/cloud: vsphere
      ci-operator.openshift.io/cloud-cluster-profile: vsphere-elastic
      ci.openshift.io/generator: prowgen
      pj-rehearse.openshift.io/can-be-rehearsed: "true"
    name: pull-ci-openshift-priv-windows-machine-config-operator-release-4.15-wicd-unit-vsphere
    path_alias: github.com/openshift/windows-machine-config-operator
    rerun_command: /test wicd-unit-vsphere
    skip_if_only_changed: ^(?:docs|\.github|\.tekton)/|\.md$|^(?:\.gitignore|renovate\.json|OWNERS|PROJECT|LICENSE)$
    spec:
      containers:
      - args:
        - --gcs-upload-secret=/secrets/gcs/service-account.json
        - --image-import-pull-secret=/etc/pull-secret/.dockerconfigjson
        - --lease-server-credentials-file=/etc/boskos/credentials
        - --oauth-token-path=/usr/local/github-credentials/oauth
        - --report-credentials-file=/etc/report/credentials
        - --secret-dir=/secrets/ci-pull-credentials
        - --target=wicd-unit-vsphere
        command:
        - ci-operator
        image: ci-operator:latest
        imagePullPolicy: Always
        name: ""
        resources:
          requests:
            cpu: 10m
        volumeMounts:
        - mountPath: /etc/boskos
          name: boskos
          readOnly: true
        - mountPath: /secrets/ci-pull-credentials
          name: ci-pull-credentials
          readOnly: true
        - mountPath: /secrets/gcs
          name: gcs-credentials
          readOnly: true
        - mountPath: /usr/local/github-credentials
          name: github-credentials-openshift-ci-robot-private-git-cloner
          readOnly: true
        - mountPath: /secrets/manifest-tool
          name: manifest-tool-local-pusher
          readOnly: true
        - mountPath: /etc/pull-secret
          name: pull-secret
          readOnly: true
        - mountPath: /etc/report
          name: result-aggregator
          readOnly: true
      serviceAccountName: ci-operator
      volumes:
      - name: boskos
        secret:
          items:
          - key: credentials
            path: credentials
          secretName: boskos-credentials
      - name: ci-pull-credentials
        secret:
          secretName: ci-pull-credentials
      - name: manifest-tool-local-pusher
        secret:
          secretName: manifest-tool-local-pusher
      - name: pull-secret
        secret:
          secretName: registry-pull-credentials
      - name: result-aggregator
        secret:
          secretName: result-aggregator
    trigger: (?m)^/test( | .* )wicd-unit-vsphere,?($|\s.*)<|MERGE_RESOLUTION|>--- conflicted
+++ resolved
@@ -5,11 +5,7 @@
     branches:
     - ^release-4\.15$
     - ^release-4\.15-
-<<<<<<< HEAD
-    cluster: build06
-=======
     cluster: build03
->>>>>>> 635a2bef
     context: ci/prow/aws-e2e-operator
     decorate: true
     decoration_config:
@@ -92,11 +88,7 @@
     branches:
     - ^release-4\.15$
     - ^release-4\.15-
-<<<<<<< HEAD
-    cluster: build06
-=======
     cluster: build03
->>>>>>> 635a2bef
     context: ci/prow/azure-e2e-operator
     decorate: true
     decoration_config:
@@ -179,11 +171,7 @@
     branches:
     - ^release-4\.15$
     - ^release-4\.15-
-<<<<<<< HEAD
-    cluster: build06
-=======
     cluster: build03
->>>>>>> 635a2bef
     context: ci/prow/azure-e2e-upgrade
     decorate: true
     decoration_config:
@@ -267,11 +255,7 @@
     branches:
     - ^release-4\.15$
     - ^release-4\.15-
-<<<<<<< HEAD
-    cluster: build06
-=======
     cluster: build03
->>>>>>> 635a2bef
     context: ci/prow/build
     decorate: true
     decoration_config:
@@ -335,11 +319,7 @@
     branches:
     - ^release-4\.15$
     - ^release-4\.15-
-<<<<<<< HEAD
-    cluster: build06
-=======
     cluster: build03
->>>>>>> 635a2bef
     context: ci/prow/ci-bundle-wmco-bundle
     decorate: true
     decoration_config:
@@ -485,11 +465,7 @@
     branches:
     - ^release-4\.15$
     - ^release-4\.15-
-<<<<<<< HEAD
-    cluster: build06
-=======
     cluster: build03
->>>>>>> 635a2bef
     context: ci/prow/images
     decorate: true
     decoration_config:
@@ -553,11 +529,7 @@
     branches:
     - ^release-4\.15$
     - ^release-4\.15-
-<<<<<<< HEAD
-    cluster: build06
-=======
     cluster: build03
->>>>>>> 635a2bef
     context: ci/prow/lint
     decorate: true
     decoration_config:
@@ -788,11 +760,7 @@
     branches:
     - ^release-4\.15$
     - ^release-4\.15-
-<<<<<<< HEAD
-    cluster: build06
-=======
     cluster: build03
->>>>>>> 635a2bef
     context: ci/prow/security
     decorate: true
     decoration_config:
@@ -863,11 +831,7 @@
     branches:
     - ^release-4\.15$
     - ^release-4\.15-
-<<<<<<< HEAD
-    cluster: build06
-=======
     cluster: build03
->>>>>>> 635a2bef
     context: ci/prow/unit
     decorate: true
     decoration_config:
