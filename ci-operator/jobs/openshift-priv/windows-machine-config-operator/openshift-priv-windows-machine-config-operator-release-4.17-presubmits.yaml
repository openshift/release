--- conflicted
+++ resolved
@@ -5,11 +5,7 @@
     branches:
     - ^release-4\.17$
     - ^release-4\.17-
-<<<<<<< HEAD
-    cluster: build06
-=======
     cluster: build11
->>>>>>> 635a2bef
     context: ci/prow/aws-e2e-operator
     decorate: true
     decoration_config:
