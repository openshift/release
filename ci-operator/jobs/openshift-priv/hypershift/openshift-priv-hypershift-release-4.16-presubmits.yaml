--- conflicted
+++ resolved
@@ -172,8 +172,7 @@
     - ^release-4\.16$
     - ^release-4\.16-
     cluster: build05
-<<<<<<< HEAD
-    context: ci/prow/e2e-azure-aks-ovn-conformance
+    context: ci/prow/e2e-conformance
     decorate: true
     decoration_config:
       oauth_token_secret:
@@ -185,10 +184,10 @@
       ci-operator.openshift.io/cloud-cluster-profile: hypershift
       ci.openshift.io/generator: prowgen
       pj-rehearse.openshift.io/can-be-rehearsed: "true"
-    name: pull-ci-openshift-priv-hypershift-release-4.16-e2e-azure-aks-ovn-conformance
+    name: pull-ci-openshift-priv-hypershift-release-4.16-e2e-conformance
     optional: true
     path_alias: github.com/openshift/hypershift
-    rerun_command: /test e2e-azure-aks-ovn-conformance
+    rerun_command: /test e2e-conformance
     spec:
       containers:
       - args:
@@ -198,7 +197,7 @@
         - --oauth-token-path=/usr/local/github-credentials/oauth
         - --report-credentials-file=/etc/report/credentials
         - --secret-dir=/secrets/ci-pull-credentials
-        - --target=e2e-azure-aks-ovn-conformance
+        - --target=e2e-conformance
         command:
         - ci-operator
         image: ci-operator:latest
@@ -249,31 +248,30 @@
       - name: result-aggregator
         secret:
           secretName: result-aggregator
-    trigger: (?m)^/test( | .* )e2e-azure-aks-ovn-conformance,?($|\s.*)
-  - agent: kubernetes
-    always_run: true
-    branches:
-    - ^release-4\.16$
-    - ^release-4\.16-
-    cluster: build05
-=======
->>>>>>> 12603352
-    context: ci/prow/e2e-conformance
-    decorate: true
-    decoration_config:
-      oauth_token_secret:
-        key: oauth
-        name: github-credentials-openshift-ci-robot-private-git-cloner
-    hidden: true
-    labels:
-      ci-operator.openshift.io/cloud: hypershift
-      ci-operator.openshift.io/cloud-cluster-profile: hypershift
-      ci.openshift.io/generator: prowgen
-      pj-rehearse.openshift.io/can-be-rehearsed: "true"
-    name: pull-ci-openshift-priv-hypershift-release-4.16-e2e-conformance
+    trigger: (?m)^/test( | .* )e2e-conformance,?($|\s.*)
+  - agent: kubernetes
+    always_run: false
+    branches:
+    - ^release-4\.16$
+    - ^release-4\.16-
+    cluster: build10
+    context: ci/prow/e2e-kubevirt-aws-ovn
+    decorate: true
+    decoration_config:
+      oauth_token_secret:
+        key: oauth
+        name: github-credentials-openshift-ci-robot-private-git-cloner
+    hidden: true
+    labels:
+      ci-operator.openshift.io/cloud: aws
+      ci-operator.openshift.io/cloud-cluster-profile: aws
+      ci.openshift.io/generator: prowgen
+      pj-rehearse.openshift.io/can-be-rehearsed: "true"
+    name: pull-ci-openshift-priv-hypershift-release-4.16-e2e-kubevirt-aws-ovn
     optional: true
     path_alias: github.com/openshift/hypershift
-    rerun_command: /test e2e-conformance
+    rerun_command: /test e2e-kubevirt-aws-ovn
+    skip_if_only_changed: (^(\.tekton|docs|examples|enhancements|contrib)/)|(^[A-Z]+\.md$)|((^|/)OWNERS$)
     spec:
       containers:
       - args:
@@ -283,7 +281,7 @@
         - --oauth-token-path=/usr/local/github-credentials/oauth
         - --report-credentials-file=/etc/report/credentials
         - --secret-dir=/secrets/ci-pull-credentials
-        - --target=e2e-conformance
+        - --target=e2e-kubevirt-aws-ovn
         command:
         - ci-operator
         image: ci-operator:latest
@@ -334,14 +332,14 @@
       - name: result-aggregator
         secret:
           secretName: result-aggregator
-    trigger: (?m)^/test( | .* )e2e-conformance,?($|\s.*)
+    trigger: (?m)^/test( | .* )e2e-kubevirt-aws-ovn,?($|\s.*)
   - agent: kubernetes
     always_run: false
     branches:
     - ^release-4\.16$
     - ^release-4\.16-
     cluster: build10
-    context: ci/prow/e2e-kubevirt-aws-ovn
+    context: ci/prow/e2e-kubevirt-aws-ovn-reduced
     decorate: true
     decoration_config:
       oauth_token_secret:
@@ -353,10 +351,9 @@
       ci-operator.openshift.io/cloud-cluster-profile: aws
       ci.openshift.io/generator: prowgen
       pj-rehearse.openshift.io/can-be-rehearsed: "true"
-    name: pull-ci-openshift-priv-hypershift-release-4.16-e2e-kubevirt-aws-ovn
-    optional: true
-    path_alias: github.com/openshift/hypershift
-    rerun_command: /test e2e-kubevirt-aws-ovn
+    name: pull-ci-openshift-priv-hypershift-release-4.16-e2e-kubevirt-aws-ovn-reduced
+    path_alias: github.com/openshift/hypershift
+    rerun_command: /test e2e-kubevirt-aws-ovn-reduced
     skip_if_only_changed: (^(\.tekton|docs|examples|enhancements|contrib)/)|(^[A-Z]+\.md$)|((^|/)OWNERS$)
     spec:
       containers:
@@ -367,7 +364,7 @@
         - --oauth-token-path=/usr/local/github-credentials/oauth
         - --report-credentials-file=/etc/report/credentials
         - --secret-dir=/secrets/ci-pull-credentials
-        - --target=e2e-kubevirt-aws-ovn
+        - --target=e2e-kubevirt-aws-ovn-reduced
         command:
         - ci-operator
         image: ci-operator:latest
@@ -418,28 +415,29 @@
       - name: result-aggregator
         secret:
           secretName: result-aggregator
-    trigger: (?m)^/test( | .* )e2e-kubevirt-aws-ovn,?($|\s.*)
+    trigger: (?m)^/test( | .* )e2e-kubevirt-aws-ovn-reduced,?($|\s.*)
   - agent: kubernetes
     always_run: false
     branches:
     - ^release-4\.16$
     - ^release-4\.16-
-    cluster: build10
-    context: ci/prow/e2e-kubevirt-aws-ovn-reduced
-    decorate: true
-    decoration_config:
-      oauth_token_secret:
-        key: oauth
-        name: github-credentials-openshift-ci-robot-private-git-cloner
-    hidden: true
-    labels:
-      ci-operator.openshift.io/cloud: aws
-      ci-operator.openshift.io/cloud-cluster-profile: aws
-      ci.openshift.io/generator: prowgen
-      pj-rehearse.openshift.io/can-be-rehearsed: "true"
-    name: pull-ci-openshift-priv-hypershift-release-4.16-e2e-kubevirt-aws-ovn-reduced
-    path_alias: github.com/openshift/hypershift
-    rerun_command: /test e2e-kubevirt-aws-ovn-reduced
+    cluster: build05
+    context: ci/prow/e2e-kubevirt-azure-ovn
+    decorate: true
+    decoration_config:
+      oauth_token_secret:
+        key: oauth
+        name: github-credentials-openshift-ci-robot-private-git-cloner
+    hidden: true
+    labels:
+      ci-operator.openshift.io/cloud: azure4
+      ci-operator.openshift.io/cloud-cluster-profile: azure4
+      ci.openshift.io/generator: prowgen
+      pj-rehearse.openshift.io/can-be-rehearsed: "true"
+    name: pull-ci-openshift-priv-hypershift-release-4.16-e2e-kubevirt-azure-ovn
+    optional: true
+    path_alias: github.com/openshift/hypershift
+    rerun_command: /test e2e-kubevirt-azure-ovn
     skip_if_only_changed: (^(\.tekton|docs|examples|enhancements|contrib)/)|(^[A-Z]+\.md$)|((^|/)OWNERS$)
     spec:
       containers:
@@ -450,7 +448,7 @@
         - --oauth-token-path=/usr/local/github-credentials/oauth
         - --report-credentials-file=/etc/report/credentials
         - --secret-dir=/secrets/ci-pull-credentials
-        - --target=e2e-kubevirt-aws-ovn-reduced
+        - --target=e2e-kubevirt-azure-ovn
         command:
         - ci-operator
         image: ci-operator:latest
@@ -501,30 +499,29 @@
       - name: result-aggregator
         secret:
           secretName: result-aggregator
-    trigger: (?m)^/test( | .* )e2e-kubevirt-aws-ovn-reduced,?($|\s.*)
+    trigger: (?m)^/test( | .* )e2e-kubevirt-azure-ovn,?($|\s.*)
   - agent: kubernetes
     always_run: false
     branches:
     - ^release-4\.16$
     - ^release-4\.16-
-    cluster: build05
-    context: ci/prow/e2e-kubevirt-azure-ovn
-    decorate: true
-    decoration_config:
-      oauth_token_secret:
-        key: oauth
-        name: github-credentials-openshift-ci-robot-private-git-cloner
-    hidden: true
-    labels:
-      ci-operator.openshift.io/cloud: azure4
-      ci-operator.openshift.io/cloud-cluster-profile: azure4
-      ci.openshift.io/generator: prowgen
-      pj-rehearse.openshift.io/can-be-rehearsed: "true"
-    name: pull-ci-openshift-priv-hypershift-release-4.16-e2e-kubevirt-azure-ovn
+    cluster: build10
+    context: ci/prow/e2e-kubevirt-metal-ovn-conformance
+    decorate: true
+    decoration_config:
+      oauth_token_secret:
+        key: oauth
+        name: github-credentials-openshift-ci-robot-private-git-cloner
+    hidden: true
+    labels:
+      ci-operator.openshift.io/cloud: equinix-ocp-metal
+      ci-operator.openshift.io/cloud-cluster-profile: equinix-ocp-metal
+      ci.openshift.io/generator: prowgen
+      pj-rehearse.openshift.io/can-be-rehearsed: "true"
+    name: pull-ci-openshift-priv-hypershift-release-4.16-e2e-kubevirt-metal-ovn-conformance
     optional: true
     path_alias: github.com/openshift/hypershift
-    rerun_command: /test e2e-kubevirt-azure-ovn
-    skip_if_only_changed: (^(\.tekton|docs|examples|enhancements|contrib)/)|(^[A-Z]+\.md$)|((^|/)OWNERS$)
+    rerun_command: /test e2e-kubevirt-metal-ovn-conformance
     spec:
       containers:
       - args:
@@ -534,7 +531,7 @@
         - --oauth-token-path=/usr/local/github-credentials/oauth
         - --report-credentials-file=/etc/report/credentials
         - --secret-dir=/secrets/ci-pull-credentials
-        - --target=e2e-kubevirt-azure-ovn
+        - --target=e2e-kubevirt-metal-ovn-conformance
         command:
         - ci-operator
         image: ci-operator:latest
@@ -585,51 +582,108 @@
       - name: result-aggregator
         secret:
           secretName: result-aggregator
-    trigger: (?m)^/test( | .* )e2e-kubevirt-azure-ovn,?($|\s.*)
+    trigger: (?m)^/test( | .* )e2e-kubevirt-metal-ovn-conformance,?($|\s.*)
+  - agent: kubernetes
+    always_run: true
+    branches:
+    - ^release-4\.16$
+    - ^release-4\.16-
+    cluster: build05
+    context: ci/prow/images
+    decorate: true
+    decoration_config:
+      oauth_token_secret:
+        key: oauth
+        name: github-credentials-openshift-ci-robot-private-git-cloner
+    hidden: true
+    labels:
+      ci.openshift.io/generator: prowgen
+      pj-rehearse.openshift.io/can-be-rehearsed: "true"
+    name: pull-ci-openshift-priv-hypershift-release-4.16-images
+    path_alias: github.com/openshift/hypershift
+    rerun_command: /test images
+    spec:
+      containers:
+      - args:
+        - --gcs-upload-secret=/secrets/gcs/service-account.json
+        - --image-import-pull-secret=/etc/pull-secret/.dockerconfigjson
+        - --oauth-token-path=/usr/local/github-credentials/oauth
+        - --report-credentials-file=/etc/report/credentials
+        - --target=[images]
+        command:
+        - ci-operator
+        image: ci-operator:latest
+        imagePullPolicy: Always
+        name: ""
+        resources:
+          requests:
+            cpu: 10m
+        volumeMounts:
+        - mountPath: /secrets/gcs
+          name: gcs-credentials
+          readOnly: true
+        - mountPath: /usr/local/github-credentials
+          name: github-credentials-openshift-ci-robot-private-git-cloner
+          readOnly: true
+        - mountPath: /secrets/manifest-tool
+          name: manifest-tool-local-pusher
+          readOnly: true
+        - mountPath: /etc/pull-secret
+          name: pull-secret
+          readOnly: true
+        - mountPath: /etc/report
+          name: result-aggregator
+          readOnly: true
+      serviceAccountName: ci-operator
+      volumes:
+      - name: manifest-tool-local-pusher
+        secret:
+          secretName: manifest-tool-local-pusher
+      - name: pull-secret
+        secret:
+          secretName: registry-pull-credentials
+      - name: result-aggregator
+        secret:
+          secretName: result-aggregator
+    trigger: (?m)^/test( | .* )images,?($|\s.*)
   - agent: kubernetes
     always_run: false
     branches:
     - ^release-4\.16$
     - ^release-4\.16-
-    cluster: build10
-    context: ci/prow/e2e-kubevirt-metal-ovn-conformance
-    decorate: true
-    decoration_config:
-      oauth_token_secret:
-        key: oauth
-        name: github-credentials-openshift-ci-robot-private-git-cloner
-    hidden: true
-    labels:
-      ci-operator.openshift.io/cloud: equinix-ocp-metal
-      ci-operator.openshift.io/cloud-cluster-profile: equinix-ocp-metal
-      ci.openshift.io/generator: prowgen
-      pj-rehearse.openshift.io/can-be-rehearsed: "true"
-    name: pull-ci-openshift-priv-hypershift-release-4.16-e2e-kubevirt-metal-ovn-conformance
-    optional: true
-    path_alias: github.com/openshift/hypershift
-    rerun_command: /test e2e-kubevirt-metal-ovn-conformance
-    spec:
-      containers:
-      - args:
-        - --gcs-upload-secret=/secrets/gcs/service-account.json
-        - --image-import-pull-secret=/etc/pull-secret/.dockerconfigjson
-        - --lease-server-credentials-file=/etc/boskos/credentials
+    cluster: build05
+    context: ci/prow/security
+    decorate: true
+    decoration_config:
+      oauth_token_secret:
+        key: oauth
+        name: github-credentials-openshift-ci-robot-private-git-cloner
+    hidden: true
+    labels:
+      ci.openshift.io/generator: prowgen
+      pj-rehearse.openshift.io/can-be-rehearsed: "true"
+    name: pull-ci-openshift-priv-hypershift-release-4.16-security
+    path_alias: github.com/openshift/hypershift
+    rerun_command: /test security
+    skip_if_only_changed: ^docs/|\.md$|^(?:.*/)?(?:\.gitignore|OWNERS|PROJECT|LICENSE)$
+    spec:
+      containers:
+      - args:
+        - --gcs-upload-secret=/secrets/gcs/service-account.json
+        - --image-import-pull-secret=/etc/pull-secret/.dockerconfigjson
         - --oauth-token-path=/usr/local/github-credentials/oauth
         - --report-credentials-file=/etc/report/credentials
         - --secret-dir=/secrets/ci-pull-credentials
-        - --target=e2e-kubevirt-metal-ovn-conformance
-        command:
-        - ci-operator
-        image: ci-operator:latest
-        imagePullPolicy: Always
-        name: ""
-        resources:
-          requests:
-            cpu: 10m
-        volumeMounts:
-        - mountPath: /etc/boskos
-          name: boskos
-          readOnly: true
+        - --target=security
+        command:
+        - ci-operator
+        image: ci-operator:latest
+        imagePullPolicy: Always
+        name: ""
+        resources:
+          requests:
+            cpu: 10m
+        volumeMounts:
         - mountPath: /secrets/ci-pull-credentials
           name: ci-pull-credentials
           readOnly: true
@@ -650,146 +704,6 @@
           readOnly: true
       serviceAccountName: ci-operator
       volumes:
-      - name: boskos
-        secret:
-          items:
-          - key: credentials
-            path: credentials
-          secretName: boskos-credentials
-      - name: ci-pull-credentials
-        secret:
-          secretName: ci-pull-credentials
-      - name: manifest-tool-local-pusher
-        secret:
-          secretName: manifest-tool-local-pusher
-      - name: pull-secret
-        secret:
-          secretName: registry-pull-credentials
-      - name: result-aggregator
-        secret:
-          secretName: result-aggregator
-    trigger: (?m)^/test( | .* )e2e-kubevirt-metal-ovn-conformance,?($|\s.*)
-  - agent: kubernetes
-    always_run: true
-    branches:
-    - ^release-4\.16$
-    - ^release-4\.16-
-    cluster: build05
-    context: ci/prow/images
-    decorate: true
-    decoration_config:
-      oauth_token_secret:
-        key: oauth
-        name: github-credentials-openshift-ci-robot-private-git-cloner
-    hidden: true
-    labels:
-      ci.openshift.io/generator: prowgen
-      pj-rehearse.openshift.io/can-be-rehearsed: "true"
-    name: pull-ci-openshift-priv-hypershift-release-4.16-images
-    path_alias: github.com/openshift/hypershift
-    rerun_command: /test images
-    spec:
-      containers:
-      - args:
-        - --gcs-upload-secret=/secrets/gcs/service-account.json
-        - --image-import-pull-secret=/etc/pull-secret/.dockerconfigjson
-        - --oauth-token-path=/usr/local/github-credentials/oauth
-        - --report-credentials-file=/etc/report/credentials
-        - --target=[images]
-        command:
-        - ci-operator
-        image: ci-operator:latest
-        imagePullPolicy: Always
-        name: ""
-        resources:
-          requests:
-            cpu: 10m
-        volumeMounts:
-        - mountPath: /secrets/gcs
-          name: gcs-credentials
-          readOnly: true
-        - mountPath: /usr/local/github-credentials
-          name: github-credentials-openshift-ci-robot-private-git-cloner
-          readOnly: true
-        - mountPath: /secrets/manifest-tool
-          name: manifest-tool-local-pusher
-          readOnly: true
-        - mountPath: /etc/pull-secret
-          name: pull-secret
-          readOnly: true
-        - mountPath: /etc/report
-          name: result-aggregator
-          readOnly: true
-      serviceAccountName: ci-operator
-      volumes:
-      - name: manifest-tool-local-pusher
-        secret:
-          secretName: manifest-tool-local-pusher
-      - name: pull-secret
-        secret:
-          secretName: registry-pull-credentials
-      - name: result-aggregator
-        secret:
-          secretName: result-aggregator
-    trigger: (?m)^/test( | .* )images,?($|\s.*)
-  - agent: kubernetes
-    always_run: false
-    branches:
-    - ^release-4\.16$
-    - ^release-4\.16-
-    cluster: build05
-    context: ci/prow/security
-    decorate: true
-    decoration_config:
-      oauth_token_secret:
-        key: oauth
-        name: github-credentials-openshift-ci-robot-private-git-cloner
-    hidden: true
-    labels:
-      ci.openshift.io/generator: prowgen
-      pj-rehearse.openshift.io/can-be-rehearsed: "true"
-    name: pull-ci-openshift-priv-hypershift-release-4.16-security
-    path_alias: github.com/openshift/hypershift
-    rerun_command: /test security
-    skip_if_only_changed: ^docs/|\.md$|^(?:.*/)?(?:\.gitignore|OWNERS|PROJECT|LICENSE)$
-    spec:
-      containers:
-      - args:
-        - --gcs-upload-secret=/secrets/gcs/service-account.json
-        - --image-import-pull-secret=/etc/pull-secret/.dockerconfigjson
-        - --oauth-token-path=/usr/local/github-credentials/oauth
-        - --report-credentials-file=/etc/report/credentials
-        - --secret-dir=/secrets/ci-pull-credentials
-        - --target=security
-        command:
-        - ci-operator
-        image: ci-operator:latest
-        imagePullPolicy: Always
-        name: ""
-        resources:
-          requests:
-            cpu: 10m
-        volumeMounts:
-        - mountPath: /secrets/ci-pull-credentials
-          name: ci-pull-credentials
-          readOnly: true
-        - mountPath: /secrets/gcs
-          name: gcs-credentials
-          readOnly: true
-        - mountPath: /usr/local/github-credentials
-          name: github-credentials-openshift-ci-robot-private-git-cloner
-          readOnly: true
-        - mountPath: /secrets/manifest-tool
-          name: manifest-tool-local-pusher
-          readOnly: true
-        - mountPath: /etc/pull-secret
-          name: pull-secret
-          readOnly: true
-        - mountPath: /etc/report
-          name: result-aggregator
-          readOnly: true
-      serviceAccountName: ci-operator
-      volumes:
       - name: ci-pull-credentials
         secret:
           secretName: ci-pull-credentials
