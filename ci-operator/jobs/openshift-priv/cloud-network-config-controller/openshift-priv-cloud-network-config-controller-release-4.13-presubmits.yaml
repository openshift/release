presubmits:
  openshift-priv/cloud-network-config-controller:
  - agent: kubernetes
    always_run: true
    branches:
    - ^release-4\.13$
    - ^release-4\.13-
<<<<<<< HEAD
    cluster: build06
=======
    cluster: build03
>>>>>>> 635a2bef
    context: ci/prow/e2e-aws-ovn
    decorate: true
    decoration_config:
      oauth_token_secret:
        key: oauth
        name: github-credentials-openshift-ci-robot-private-git-cloner
    hidden: true
    labels:
      ci-operator.openshift.io/cloud: aws
      ci-operator.openshift.io/cloud-cluster-profile: aws
      ci.openshift.io/generator: prowgen
      pj-rehearse.openshift.io/can-be-rehearsed: "true"
    name: pull-ci-openshift-priv-cloud-network-config-controller-release-4.13-e2e-aws-ovn
    path_alias: openshift/cloud-network-config-controller
    rerun_command: /test e2e-aws-ovn
    spec:
      containers:
      - args:
        - --gcs-upload-secret=/secrets/gcs/service-account.json
        - --image-import-pull-secret=/etc/pull-secret/.dockerconfigjson
        - --lease-server-credentials-file=/etc/boskos/credentials
        - --oauth-token-path=/usr/local/github-credentials/oauth
        - --report-credentials-file=/etc/report/credentials
        - --secret-dir=/secrets/ci-pull-credentials
        - --target=e2e-aws-ovn
        command:
        - ci-operator
        image: ci-operator:latest
        imagePullPolicy: Always
        name: ""
        resources:
          requests:
            cpu: 10m
        volumeMounts:
        - mountPath: /etc/boskos
          name: boskos
          readOnly: true
        - mountPath: /secrets/ci-pull-credentials
          name: ci-pull-credentials
          readOnly: true
        - mountPath: /secrets/gcs
          name: gcs-credentials
          readOnly: true
        - mountPath: /usr/local/github-credentials
          name: github-credentials-openshift-ci-robot-private-git-cloner
          readOnly: true
        - mountPath: /secrets/manifest-tool
          name: manifest-tool-local-pusher
          readOnly: true
        - mountPath: /etc/pull-secret
          name: pull-secret
          readOnly: true
        - mountPath: /etc/report
          name: result-aggregator
          readOnly: true
      serviceAccountName: ci-operator
      volumes:
      - name: boskos
        secret:
          items:
          - key: credentials
            path: credentials
          secretName: boskos-credentials
      - name: ci-pull-credentials
        secret:
          secretName: ci-pull-credentials
      - name: manifest-tool-local-pusher
        secret:
          secretName: manifest-tool-local-pusher
      - name: pull-secret
        secret:
          secretName: registry-pull-credentials
      - name: result-aggregator
        secret:
          secretName: result-aggregator
    trigger: (?m)^/test( | .* )e2e-aws-ovn,?($|\s.*)
  - agent: kubernetes
    always_run: true
    branches:
    - ^release-4\.13$
    - ^release-4\.13-
<<<<<<< HEAD
    cluster: build06
=======
    cluster: build03
>>>>>>> 635a2bef
    context: ci/prow/e2e-aws-ovn-serial
    decorate: true
    decoration_config:
      oauth_token_secret:
        key: oauth
        name: github-credentials-openshift-ci-robot-private-git-cloner
    hidden: true
    labels:
      ci-operator.openshift.io/cloud: aws
      ci-operator.openshift.io/cloud-cluster-profile: aws
      ci.openshift.io/generator: prowgen
      pj-rehearse.openshift.io/can-be-rehearsed: "true"
    name: pull-ci-openshift-priv-cloud-network-config-controller-release-4.13-e2e-aws-ovn-serial
    optional: true
    path_alias: openshift/cloud-network-config-controller
    rerun_command: /test e2e-aws-ovn-serial
    spec:
      containers:
      - args:
        - --gcs-upload-secret=/secrets/gcs/service-account.json
        - --image-import-pull-secret=/etc/pull-secret/.dockerconfigjson
        - --lease-server-credentials-file=/etc/boskos/credentials
        - --oauth-token-path=/usr/local/github-credentials/oauth
        - --report-credentials-file=/etc/report/credentials
        - --secret-dir=/secrets/ci-pull-credentials
        - --target=e2e-aws-ovn-serial
        command:
        - ci-operator
        image: ci-operator:latest
        imagePullPolicy: Always
        name: ""
        resources:
          requests:
            cpu: 10m
        volumeMounts:
        - mountPath: /etc/boskos
          name: boskos
          readOnly: true
        - mountPath: /secrets/ci-pull-credentials
          name: ci-pull-credentials
          readOnly: true
        - mountPath: /secrets/gcs
          name: gcs-credentials
          readOnly: true
        - mountPath: /usr/local/github-credentials
          name: github-credentials-openshift-ci-robot-private-git-cloner
          readOnly: true
        - mountPath: /secrets/manifest-tool
          name: manifest-tool-local-pusher
          readOnly: true
        - mountPath: /etc/pull-secret
          name: pull-secret
          readOnly: true
        - mountPath: /etc/report
          name: result-aggregator
          readOnly: true
      serviceAccountName: ci-operator
      volumes:
      - name: boskos
        secret:
          items:
          - key: credentials
            path: credentials
          secretName: boskos-credentials
      - name: ci-pull-credentials
        secret:
          secretName: ci-pull-credentials
      - name: manifest-tool-local-pusher
        secret:
          secretName: manifest-tool-local-pusher
      - name: pull-secret
        secret:
          secretName: registry-pull-credentials
      - name: result-aggregator
        secret:
          secretName: result-aggregator
    trigger: (?m)^/test( | .* )e2e-aws-ovn-serial,?($|\s.*)
  - agent: kubernetes
    always_run: true
    branches:
    - ^release-4\.13$
    - ^release-4\.13-
<<<<<<< HEAD
    cluster: build06
=======
    cluster: build03
>>>>>>> 635a2bef
    context: ci/prow/e2e-aws-sdn-serial
    decorate: true
    decoration_config:
      oauth_token_secret:
        key: oauth
        name: github-credentials-openshift-ci-robot-private-git-cloner
    hidden: true
    labels:
      ci-operator.openshift.io/cloud: aws
      ci-operator.openshift.io/cloud-cluster-profile: aws
      ci.openshift.io/generator: prowgen
      pj-rehearse.openshift.io/can-be-rehearsed: "true"
    name: pull-ci-openshift-priv-cloud-network-config-controller-release-4.13-e2e-aws-sdn-serial
    path_alias: openshift/cloud-network-config-controller
    rerun_command: /test e2e-aws-sdn-serial
    spec:
      containers:
      - args:
        - --gcs-upload-secret=/secrets/gcs/service-account.json
        - --image-import-pull-secret=/etc/pull-secret/.dockerconfigjson
        - --lease-server-credentials-file=/etc/boskos/credentials
        - --oauth-token-path=/usr/local/github-credentials/oauth
        - --report-credentials-file=/etc/report/credentials
        - --secret-dir=/secrets/ci-pull-credentials
        - --target=e2e-aws-sdn-serial
        command:
        - ci-operator
        image: ci-operator:latest
        imagePullPolicy: Always
        name: ""
        resources:
          requests:
            cpu: 10m
        volumeMounts:
        - mountPath: /etc/boskos
          name: boskos
          readOnly: true
        - mountPath: /secrets/ci-pull-credentials
          name: ci-pull-credentials
          readOnly: true
        - mountPath: /secrets/gcs
          name: gcs-credentials
          readOnly: true
        - mountPath: /usr/local/github-credentials
          name: github-credentials-openshift-ci-robot-private-git-cloner
          readOnly: true
        - mountPath: /secrets/manifest-tool
          name: manifest-tool-local-pusher
          readOnly: true
        - mountPath: /etc/pull-secret
          name: pull-secret
          readOnly: true
        - mountPath: /etc/report
          name: result-aggregator
          readOnly: true
      serviceAccountName: ci-operator
      volumes:
      - name: boskos
        secret:
          items:
          - key: credentials
            path: credentials
          secretName: boskos-credentials
      - name: ci-pull-credentials
        secret:
          secretName: ci-pull-credentials
      - name: manifest-tool-local-pusher
        secret:
          secretName: manifest-tool-local-pusher
      - name: pull-secret
        secret:
          secretName: registry-pull-credentials
      - name: result-aggregator
        secret:
          secretName: result-aggregator
    trigger: (?m)^/test( | .* )e2e-aws-sdn-serial,?($|\s.*)
  - agent: kubernetes
    always_run: true
    branches:
    - ^release-4\.13$
    - ^release-4\.13-
    cluster: build11
    context: ci/prow/e2e-azure-ovn
    decorate: true
    decoration_config:
      oauth_token_secret:
        key: oauth
        name: github-credentials-openshift-ci-robot-private-git-cloner
    hidden: true
    labels:
      ci-operator.openshift.io/cloud: azure4
      ci-operator.openshift.io/cloud-cluster-profile: azure4
      ci.openshift.io/generator: prowgen
      pj-rehearse.openshift.io/can-be-rehearsed: "true"
    name: pull-ci-openshift-priv-cloud-network-config-controller-release-4.13-e2e-azure-ovn
    path_alias: openshift/cloud-network-config-controller
    rerun_command: /test e2e-azure-ovn
    spec:
      containers:
      - args:
        - --gcs-upload-secret=/secrets/gcs/service-account.json
        - --image-import-pull-secret=/etc/pull-secret/.dockerconfigjson
        - --lease-server-credentials-file=/etc/boskos/credentials
        - --oauth-token-path=/usr/local/github-credentials/oauth
        - --report-credentials-file=/etc/report/credentials
        - --secret-dir=/secrets/ci-pull-credentials
        - --target=e2e-azure-ovn
        command:
        - ci-operator
        image: ci-operator:latest
        imagePullPolicy: Always
        name: ""
        resources:
          requests:
            cpu: 10m
        volumeMounts:
        - mountPath: /etc/boskos
          name: boskos
          readOnly: true
        - mountPath: /secrets/ci-pull-credentials
          name: ci-pull-credentials
          readOnly: true
        - mountPath: /secrets/gcs
          name: gcs-credentials
          readOnly: true
        - mountPath: /usr/local/github-credentials
          name: github-credentials-openshift-ci-robot-private-git-cloner
          readOnly: true
        - mountPath: /secrets/manifest-tool
          name: manifest-tool-local-pusher
          readOnly: true
        - mountPath: /etc/pull-secret
          name: pull-secret
          readOnly: true
        - mountPath: /etc/report
          name: result-aggregator
          readOnly: true
      serviceAccountName: ci-operator
      volumes:
      - name: boskos
        secret:
          items:
          - key: credentials
            path: credentials
          secretName: boskos-credentials
      - name: ci-pull-credentials
        secret:
          secretName: ci-pull-credentials
      - name: manifest-tool-local-pusher
        secret:
          secretName: manifest-tool-local-pusher
      - name: pull-secret
        secret:
          secretName: registry-pull-credentials
      - name: result-aggregator
        secret:
          secretName: result-aggregator
    trigger: (?m)^/test( | .* )e2e-azure-ovn,?($|\s.*)
  - agent: kubernetes
    always_run: true
    branches:
    - ^release-4\.13$
    - ^release-4\.13-
    cluster: build02
    context: ci/prow/e2e-gcp-ovn
    decorate: true
    decoration_config:
      oauth_token_secret:
        key: oauth
        name: github-credentials-openshift-ci-robot-private-git-cloner
    hidden: true
    labels:
      ci-operator.openshift.io/cloud: gcp
      ci-operator.openshift.io/cloud-cluster-profile: gcp-3
      ci.openshift.io/generator: prowgen
      pj-rehearse.openshift.io/can-be-rehearsed: "true"
    name: pull-ci-openshift-priv-cloud-network-config-controller-release-4.13-e2e-gcp-ovn
    path_alias: openshift/cloud-network-config-controller
    rerun_command: /test e2e-gcp-ovn
    spec:
      containers:
      - args:
        - --gcs-upload-secret=/secrets/gcs/service-account.json
        - --image-import-pull-secret=/etc/pull-secret/.dockerconfigjson
        - --lease-server-credentials-file=/etc/boskos/credentials
        - --oauth-token-path=/usr/local/github-credentials/oauth
        - --report-credentials-file=/etc/report/credentials
        - --secret-dir=/secrets/ci-pull-credentials
        - --target=e2e-gcp-ovn
        command:
        - ci-operator
        image: ci-operator:latest
        imagePullPolicy: Always
        name: ""
        resources:
          requests:
            cpu: 10m
        volumeMounts:
        - mountPath: /etc/boskos
          name: boskos
          readOnly: true
        - mountPath: /secrets/ci-pull-credentials
          name: ci-pull-credentials
          readOnly: true
        - mountPath: /secrets/gcs
          name: gcs-credentials
          readOnly: true
        - mountPath: /usr/local/github-credentials
          name: github-credentials-openshift-ci-robot-private-git-cloner
          readOnly: true
        - mountPath: /secrets/manifest-tool
          name: manifest-tool-local-pusher
          readOnly: true
        - mountPath: /etc/pull-secret
          name: pull-secret
          readOnly: true
        - mountPath: /etc/report
          name: result-aggregator
          readOnly: true
      serviceAccountName: ci-operator
      volumes:
      - name: boskos
        secret:
          items:
          - key: credentials
            path: credentials
          secretName: boskos-credentials
      - name: ci-pull-credentials
        secret:
          secretName: ci-pull-credentials
      - name: manifest-tool-local-pusher
        secret:
          secretName: manifest-tool-local-pusher
      - name: pull-secret
        secret:
          secretName: registry-pull-credentials
      - name: result-aggregator
        secret:
          secretName: result-aggregator
    trigger: (?m)^/test( | .* )e2e-gcp-ovn,?($|\s.*)
  - agent: kubernetes
    always_run: true
    branches:
    - ^release-4\.13$
    - ^release-4\.13-
<<<<<<< HEAD
    cluster: build06
=======
    cluster: build03
>>>>>>> 635a2bef
    context: ci/prow/e2e-openstack-ovn-serial-e2e-only
    decorate: true
    decoration_config:
      oauth_token_secret:
        key: oauth
        name: github-credentials-openshift-ci-robot-private-git-cloner
    hidden: true
    labels:
      ci-operator.openshift.io/cloud: openstack-vexxhost
      ci-operator.openshift.io/cloud-cluster-profile: openstack-vexxhost
      ci.openshift.io/generator: prowgen
      pj-rehearse.openshift.io/can-be-rehearsed: "true"
    name: pull-ci-openshift-priv-cloud-network-config-controller-release-4.13-e2e-openstack-ovn-serial-e2e-only
    optional: true
    path_alias: openshift/cloud-network-config-controller
    rerun_command: /test e2e-openstack-ovn-serial-e2e-only
    spec:
      containers:
      - args:
        - --gcs-upload-secret=/secrets/gcs/service-account.json
        - --image-import-pull-secret=/etc/pull-secret/.dockerconfigjson
        - --lease-server-credentials-file=/etc/boskos/credentials
        - --oauth-token-path=/usr/local/github-credentials/oauth
        - --report-credentials-file=/etc/report/credentials
        - --secret-dir=/secrets/ci-pull-credentials
        - --target=e2e-openstack-ovn-serial-e2e-only
        command:
        - ci-operator
        image: ci-operator:latest
        imagePullPolicy: Always
        name: ""
        resources:
          requests:
            cpu: 10m
        volumeMounts:
        - mountPath: /etc/boskos
          name: boskos
          readOnly: true
        - mountPath: /secrets/ci-pull-credentials
          name: ci-pull-credentials
          readOnly: true
        - mountPath: /secrets/gcs
          name: gcs-credentials
          readOnly: true
        - mountPath: /usr/local/github-credentials
          name: github-credentials-openshift-ci-robot-private-git-cloner
          readOnly: true
        - mountPath: /secrets/manifest-tool
          name: manifest-tool-local-pusher
          readOnly: true
        - mountPath: /etc/pull-secret
          name: pull-secret
          readOnly: true
        - mountPath: /etc/report
          name: result-aggregator
          readOnly: true
      serviceAccountName: ci-operator
      volumes:
      - name: boskos
        secret:
          items:
          - key: credentials
            path: credentials
          secretName: boskos-credentials
      - name: ci-pull-credentials
        secret:
          secretName: ci-pull-credentials
      - name: manifest-tool-local-pusher
        secret:
          secretName: manifest-tool-local-pusher
      - name: pull-secret
        secret:
          secretName: registry-pull-credentials
      - name: result-aggregator
        secret:
          secretName: result-aggregator
    trigger: (?m)^/test( | .* )e2e-openstack-ovn-serial-e2e-only,?($|\s.*)
  - agent: kubernetes
    always_run: true
    branches:
    - ^release-4\.13$
    - ^release-4\.13-
<<<<<<< HEAD
    cluster: build06
=======
    cluster: build03
>>>>>>> 635a2bef
    context: ci/prow/e2e-openstack-sdn-serial-e2e-only
    decorate: true
    decoration_config:
      oauth_token_secret:
        key: oauth
        name: github-credentials-openshift-ci-robot-private-git-cloner
    hidden: true
    labels:
      ci-operator.openshift.io/cloud: openstack-vexxhost
      ci-operator.openshift.io/cloud-cluster-profile: openstack-vexxhost
      ci.openshift.io/generator: prowgen
      pj-rehearse.openshift.io/can-be-rehearsed: "true"
    name: pull-ci-openshift-priv-cloud-network-config-controller-release-4.13-e2e-openstack-sdn-serial-e2e-only
    optional: true
    path_alias: openshift/cloud-network-config-controller
    rerun_command: /test e2e-openstack-sdn-serial-e2e-only
    spec:
      containers:
      - args:
        - --gcs-upload-secret=/secrets/gcs/service-account.json
        - --image-import-pull-secret=/etc/pull-secret/.dockerconfigjson
        - --lease-server-credentials-file=/etc/boskos/credentials
        - --oauth-token-path=/usr/local/github-credentials/oauth
        - --report-credentials-file=/etc/report/credentials
        - --secret-dir=/secrets/ci-pull-credentials
        - --target=e2e-openstack-sdn-serial-e2e-only
        command:
        - ci-operator
        image: ci-operator:latest
        imagePullPolicy: Always
        name: ""
        resources:
          requests:
            cpu: 10m
        volumeMounts:
        - mountPath: /etc/boskos
          name: boskos
          readOnly: true
        - mountPath: /secrets/ci-pull-credentials
          name: ci-pull-credentials
          readOnly: true
        - mountPath: /secrets/gcs
          name: gcs-credentials
          readOnly: true
        - mountPath: /usr/local/github-credentials
          name: github-credentials-openshift-ci-robot-private-git-cloner
          readOnly: true
        - mountPath: /secrets/manifest-tool
          name: manifest-tool-local-pusher
          readOnly: true
        - mountPath: /etc/pull-secret
          name: pull-secret
          readOnly: true
        - mountPath: /etc/report
          name: result-aggregator
          readOnly: true
      serviceAccountName: ci-operator
      volumes:
      - name: boskos
        secret:
          items:
          - key: credentials
            path: credentials
          secretName: boskos-credentials
      - name: ci-pull-credentials
        secret:
          secretName: ci-pull-credentials
      - name: manifest-tool-local-pusher
        secret:
          secretName: manifest-tool-local-pusher
      - name: pull-secret
        secret:
          secretName: registry-pull-credentials
      - name: result-aggregator
        secret:
          secretName: result-aggregator
    trigger: (?m)^/test( | .* )e2e-openstack-sdn-serial-e2e-only,?($|\s.*)
  - agent: kubernetes
    always_run: true
    branches:
    - ^release-4\.13$
    - ^release-4\.13-
    cluster: build11
    context: ci/prow/images
    decorate: true
    decoration_config:
      oauth_token_secret:
        key: oauth
        name: github-credentials-openshift-ci-robot-private-git-cloner
    hidden: true
    labels:
      ci.openshift.io/generator: prowgen
      pj-rehearse.openshift.io/can-be-rehearsed: "true"
    name: pull-ci-openshift-priv-cloud-network-config-controller-release-4.13-images
    path_alias: openshift/cloud-network-config-controller
    rerun_command: /test images
    spec:
      containers:
      - args:
        - --gcs-upload-secret=/secrets/gcs/service-account.json
        - --image-import-pull-secret=/etc/pull-secret/.dockerconfigjson
        - --oauth-token-path=/usr/local/github-credentials/oauth
        - --report-credentials-file=/etc/report/credentials
        - --target=[images]
        command:
        - ci-operator
        image: ci-operator:latest
        imagePullPolicy: Always
        name: ""
        resources:
          requests:
            cpu: 10m
        volumeMounts:
        - mountPath: /secrets/gcs
          name: gcs-credentials
          readOnly: true
        - mountPath: /usr/local/github-credentials
          name: github-credentials-openshift-ci-robot-private-git-cloner
          readOnly: true
        - mountPath: /secrets/manifest-tool
          name: manifest-tool-local-pusher
          readOnly: true
        - mountPath: /etc/pull-secret
          name: pull-secret
          readOnly: true
        - mountPath: /etc/report
          name: result-aggregator
          readOnly: true
      serviceAccountName: ci-operator
      volumes:
      - name: manifest-tool-local-pusher
        secret:
          secretName: manifest-tool-local-pusher
      - name: pull-secret
        secret:
          secretName: registry-pull-credentials
      - name: result-aggregator
        secret:
          secretName: result-aggregator
    trigger: (?m)^/test( | .* )images,?($|\s.*)
  - agent: kubernetes
    always_run: true
    branches:
    - ^release-4\.13$
    - ^release-4\.13-
    cluster: build11
    context: ci/prow/security
    decorate: true
    decoration_config:
      oauth_token_secret:
        key: oauth
        name: github-credentials-openshift-ci-robot-private-git-cloner
    hidden: true
    labels:
      ci.openshift.io/generator: prowgen
      pj-rehearse.openshift.io/can-be-rehearsed: "true"
    name: pull-ci-openshift-priv-cloud-network-config-controller-release-4.13-security
    optional: true
    path_alias: openshift/cloud-network-config-controller
    rerun_command: /test security
    spec:
      containers:
      - args:
        - --gcs-upload-secret=/secrets/gcs/service-account.json
        - --image-import-pull-secret=/etc/pull-secret/.dockerconfigjson
        - --oauth-token-path=/usr/local/github-credentials/oauth
        - --report-credentials-file=/etc/report/credentials
        - --secret-dir=/secrets/ci-pull-credentials
        - --target=security
        command:
        - ci-operator
        image: ci-operator:latest
        imagePullPolicy: Always
        name: ""
        resources:
          requests:
            cpu: 10m
        volumeMounts:
        - mountPath: /secrets/ci-pull-credentials
          name: ci-pull-credentials
          readOnly: true
        - mountPath: /secrets/gcs
          name: gcs-credentials
          readOnly: true
        - mountPath: /usr/local/github-credentials
          name: github-credentials-openshift-ci-robot-private-git-cloner
          readOnly: true
        - mountPath: /secrets/manifest-tool
          name: manifest-tool-local-pusher
          readOnly: true
        - mountPath: /etc/pull-secret
          name: pull-secret
          readOnly: true
        - mountPath: /etc/report
          name: result-aggregator
          readOnly: true
      serviceAccountName: ci-operator
      volumes:
      - name: ci-pull-credentials
        secret:
          secretName: ci-pull-credentials
      - name: manifest-tool-local-pusher
        secret:
          secretName: manifest-tool-local-pusher
      - name: pull-secret
        secret:
          secretName: registry-pull-credentials
      - name: result-aggregator
        secret:
          secretName: result-aggregator
    trigger: (?m)^/test( | .* )security,?($|\s.*)
  - agent: kubernetes
    always_run: true
    branches:
    - ^release-4\.13$
    - ^release-4\.13-
    cluster: build11
    context: ci/prow/unit
    decorate: true
    decoration_config:
      oauth_token_secret:
        key: oauth
        name: github-credentials-openshift-ci-robot-private-git-cloner
    hidden: true
    labels:
      ci.openshift.io/generator: prowgen
      pj-rehearse.openshift.io/can-be-rehearsed: "true"
    name: pull-ci-openshift-priv-cloud-network-config-controller-release-4.13-unit
    path_alias: openshift/cloud-network-config-controller
    rerun_command: /test unit
    spec:
      containers:
      - args:
        - --gcs-upload-secret=/secrets/gcs/service-account.json
        - --image-import-pull-secret=/etc/pull-secret/.dockerconfigjson
        - --oauth-token-path=/usr/local/github-credentials/oauth
        - --report-credentials-file=/etc/report/credentials
        - --target=unit
        command:
        - ci-operator
        image: ci-operator:latest
        imagePullPolicy: Always
        name: ""
        resources:
          requests:
            cpu: 10m
        volumeMounts:
        - mountPath: /secrets/gcs
          name: gcs-credentials
          readOnly: true
        - mountPath: /usr/local/github-credentials
          name: github-credentials-openshift-ci-robot-private-git-cloner
          readOnly: true
        - mountPath: /secrets/manifest-tool
          name: manifest-tool-local-pusher
          readOnly: true
        - mountPath: /etc/pull-secret
          name: pull-secret
          readOnly: true
        - mountPath: /etc/report
          name: result-aggregator
          readOnly: true
      serviceAccountName: ci-operator
      volumes:
      - name: manifest-tool-local-pusher
        secret:
          secretName: manifest-tool-local-pusher
      - name: pull-secret
        secret:
          secretName: registry-pull-credentials
      - name: result-aggregator
        secret:
          secretName: result-aggregator
    trigger: (?m)^/test( | .* )unit,?($|\s.*)<|MERGE_RESOLUTION|>--- conflicted
+++ resolved
@@ -5,11 +5,7 @@
     branches:
     - ^release-4\.13$
     - ^release-4\.13-
-<<<<<<< HEAD
-    cluster: build06
-=======
     cluster: build03
->>>>>>> 635a2bef
     context: ci/prow/e2e-aws-ovn
     decorate: true
     decoration_config:
@@ -91,11 +87,7 @@
     branches:
     - ^release-4\.13$
     - ^release-4\.13-
-<<<<<<< HEAD
-    cluster: build06
-=======
     cluster: build03
->>>>>>> 635a2bef
     context: ci/prow/e2e-aws-ovn-serial
     decorate: true
     decoration_config:
@@ -178,11 +170,7 @@
     branches:
     - ^release-4\.13$
     - ^release-4\.13-
-<<<<<<< HEAD
-    cluster: build06
-=======
     cluster: build03
->>>>>>> 635a2bef
     context: ci/prow/e2e-aws-sdn-serial
     decorate: true
     decoration_config:
@@ -264,7 +252,7 @@
     branches:
     - ^release-4\.13$
     - ^release-4\.13-
-    cluster: build11
+    cluster: build10
     context: ci/prow/e2e-azure-ovn
     decorate: true
     decoration_config:
@@ -428,11 +416,7 @@
     branches:
     - ^release-4\.13$
     - ^release-4\.13-
-<<<<<<< HEAD
-    cluster: build06
-=======
     cluster: build03
->>>>>>> 635a2bef
     context: ci/prow/e2e-openstack-ovn-serial-e2e-only
     decorate: true
     decoration_config:
@@ -515,11 +499,7 @@
     branches:
     - ^release-4\.13$
     - ^release-4\.13-
-<<<<<<< HEAD
-    cluster: build06
-=======
     cluster: build03
->>>>>>> 635a2bef
     context: ci/prow/e2e-openstack-sdn-serial-e2e-only
     decorate: true
     decoration_config:
@@ -602,7 +582,7 @@
     branches:
     - ^release-4\.13$
     - ^release-4\.13-
-    cluster: build11
+    cluster: build10
     context: ci/prow/images
     decorate: true
     decoration_config:
@@ -665,7 +645,7 @@
     branches:
     - ^release-4\.13$
     - ^release-4\.13-
-    cluster: build11
+    cluster: build10
     context: ci/prow/security
     decorate: true
     decoration_config:
@@ -736,7 +716,7 @@
     branches:
     - ^release-4\.13$
     - ^release-4\.13-
-    cluster: build11
+    cluster: build10
     context: ci/prow/unit
     decorate: true
     decoration_config:
