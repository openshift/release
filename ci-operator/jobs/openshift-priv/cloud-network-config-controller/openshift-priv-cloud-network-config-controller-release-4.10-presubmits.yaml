--- conflicted
+++ resolved
@@ -5,11 +5,7 @@
     branches:
     - ^release-4\.10$
     - ^release-4\.10-
-<<<<<<< HEAD
-    cluster: build06
-=======
-    cluster: build02
->>>>>>> 635a2bef
+    cluster: build02
     context: ci/prow/e2e-aws
     decorate: true
     decoration_config:
@@ -91,11 +87,7 @@
     branches:
     - ^release-4\.10$
     - ^release-4\.10-
-<<<<<<< HEAD
-    cluster: build06
-=======
-    cluster: build02
->>>>>>> 635a2bef
+    cluster: build02
     context: ci/prow/e2e-aws-ovn-serial
     decorate: true
     decoration_config:
@@ -178,11 +170,7 @@
     branches:
     - ^release-4\.10$
     - ^release-4\.10-
-<<<<<<< HEAD
-    cluster: build06
-=======
-    cluster: build02
->>>>>>> 635a2bef
+    cluster: build02
     context: ci/prow/e2e-aws-serial
     decorate: true
     decoration_config:
