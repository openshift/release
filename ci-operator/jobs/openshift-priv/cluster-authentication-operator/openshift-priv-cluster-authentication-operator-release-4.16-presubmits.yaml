--- conflicted
+++ resolved
@@ -253,11 +253,7 @@
     branches:
     - ^release-4\.16$
     - ^release-4\.16-
-<<<<<<< HEAD
-    cluster: build06
-=======
     cluster: build10
->>>>>>> 635a2bef
     context: ci/prow/e2e-aws-single-node
     decorate: true
     decoration_config:
