--- conflicted
+++ resolved
@@ -5,11 +5,7 @@
     branches:
     - ^release-4\.8$
     - ^release-4\.8-
-<<<<<<< HEAD
-    cluster: build06
-=======
     cluster: build03
->>>>>>> 635a2bef
     context: ci/prow/e2e-agnostic
     decorate: true
     decoration_config:
@@ -176,11 +172,7 @@
     branches:
     - ^release-4\.8$
     - ^release-4\.8-
-<<<<<<< HEAD
-    cluster: build06
-=======
     cluster: build03
->>>>>>> 635a2bef
     context: ci/prow/e2e-agnostic-upgrade
     decorate: true
     decoration_config:
@@ -761,11 +753,7 @@
     branches:
     - ^release-4\.8$
     - ^release-4\.8-
-<<<<<<< HEAD
-    cluster: build06
-=======
     cluster: build03
->>>>>>> 635a2bef
     context: ci/prow/images
     decorate: true
     decoration_config:
@@ -829,11 +817,7 @@
     branches:
     - ^release-4\.8$
     - ^release-4\.8-
-<<<<<<< HEAD
-    cluster: build06
-=======
     cluster: build03
->>>>>>> 635a2bef
     context: ci/prow/unit
     decorate: true
     decoration_config:
@@ -897,11 +881,7 @@
     branches:
     - ^release-4\.8$
     - ^release-4\.8-
-<<<<<<< HEAD
-    cluster: build06
-=======
     cluster: build03
->>>>>>> 635a2bef
     context: ci/prow/verify
     decorate: true
     decoration_config:
@@ -965,11 +945,7 @@
     branches:
     - ^release-4\.8$
     - ^release-4\.8-
-<<<<<<< HEAD
-    cluster: build06
-=======
     cluster: build03
->>>>>>> 635a2bef
     context: ci/prow/verify-deps
     decorate: true
     decoration_config:
