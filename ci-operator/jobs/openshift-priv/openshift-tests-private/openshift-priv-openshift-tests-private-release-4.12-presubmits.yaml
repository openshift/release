presubmits:
  openshift-priv/openshift-tests-private:
  - agent: kubernetes
    always_run: true
    branches:
    - ^release-4\.12$
    - ^release-4\.12-
<<<<<<< HEAD
    cluster: build11
=======
    cluster: build03
>>>>>>> 635a2bef
    context: ci/prow/bindata-check
    decorate: true
    decoration_config:
      skip_cloning: true
    hidden: true
    labels:
      ci.openshift.io/generator: prowgen
      job-release: "4.12"
      pj-rehearse.openshift.io/can-be-rehearsed: "true"
    name: pull-ci-openshift-priv-openshift-tests-private-release-4.12-bindata-check
    path_alias: github.com/openshift/openshift-tests-private
    rerun_command: /test bindata-check
    spec:
      containers:
      - args:
        - --gcs-upload-secret=/secrets/gcs/service-account.json
        - --image-import-pull-secret=/etc/pull-secret/.dockerconfigjson
        - --oauth-token-path=/usr/local/github-credentials/oauth
        - --report-credentials-file=/etc/report/credentials
        - --target=bindata-check
        command:
        - ci-operator
        image: ci-operator:latest
        imagePullPolicy: Always
        name: ""
        resources:
          requests:
            cpu: 10m
        volumeMounts:
        - mountPath: /secrets/gcs
          name: gcs-credentials
          readOnly: true
        - mountPath: /usr/local/github-credentials
          name: github-credentials-openshift-ci-robot-private-git-cloner
          readOnly: true
        - mountPath: /secrets/manifest-tool
          name: manifest-tool-local-pusher
          readOnly: true
        - mountPath: /etc/pull-secret
          name: pull-secret
          readOnly: true
        - mountPath: /etc/report
          name: result-aggregator
          readOnly: true
      serviceAccountName: ci-operator
      volumes:
      - name: github-credentials-openshift-ci-robot-private-git-cloner
        secret:
          secretName: github-credentials-openshift-ci-robot-private-git-cloner
      - name: manifest-tool-local-pusher
        secret:
          secretName: manifest-tool-local-pusher
      - name: pull-secret
        secret:
          secretName: registry-pull-credentials
      - name: result-aggregator
        secret:
          secretName: result-aggregator
    trigger: (?m)^/test( | .* )bindata-check,?($|\s.*)
  - agent: kubernetes
    always_run: true
    branches:
    - ^release-4\.12$
    - ^release-4\.12-
<<<<<<< HEAD
    cluster: build11
=======
    cluster: build03
>>>>>>> 635a2bef
    context: ci/prow/code-check
    decorate: true
    decoration_config:
      skip_cloning: true
    hidden: true
    labels:
      ci.openshift.io/generator: prowgen
      job-release: "4.12"
      pj-rehearse.openshift.io/can-be-rehearsed: "true"
    name: pull-ci-openshift-priv-openshift-tests-private-release-4.12-code-check
    path_alias: github.com/openshift/openshift-tests-private
    rerun_command: /test code-check
    spec:
      containers:
      - args:
        - --gcs-upload-secret=/secrets/gcs/service-account.json
        - --image-import-pull-secret=/etc/pull-secret/.dockerconfigjson
        - --oauth-token-path=/usr/local/github-credentials/oauth
        - --report-credentials-file=/etc/report/credentials
        - --target=code-check
        command:
        - ci-operator
        image: ci-operator:latest
        imagePullPolicy: Always
        name: ""
        resources:
          requests:
            cpu: 10m
        volumeMounts:
        - mountPath: /secrets/gcs
          name: gcs-credentials
          readOnly: true
        - mountPath: /usr/local/github-credentials
          name: github-credentials-openshift-ci-robot-private-git-cloner
          readOnly: true
        - mountPath: /secrets/manifest-tool
          name: manifest-tool-local-pusher
          readOnly: true
        - mountPath: /etc/pull-secret
          name: pull-secret
          readOnly: true
        - mountPath: /etc/report
          name: result-aggregator
          readOnly: true
      serviceAccountName: ci-operator
      volumes:
      - name: github-credentials-openshift-ci-robot-private-git-cloner
        secret:
          secretName: github-credentials-openshift-ci-robot-private-git-cloner
      - name: manifest-tool-local-pusher
        secret:
          secretName: manifest-tool-local-pusher
      - name: pull-secret
        secret:
          secretName: registry-pull-credentials
      - name: result-aggregator
        secret:
          secretName: result-aggregator
    trigger: (?m)^/test( | .* )code-check,?($|\s.*)
  - agent: kubernetes
    always_run: false
    branches:
    - ^release-4\.12$
    - ^release-4\.12-
    cluster: build03
    context: ci/prow/debug-disasterrecovery-aws-ipi
    decorate: true
    decoration_config:
      skip_cloning: true
    hidden: true
    labels:
      ci-operator.openshift.io/cloud: aws
      ci-operator.openshift.io/cloud-cluster-profile: aws-qe
      ci.openshift.io/generator: prowgen
      job-release: "4.12"
      pj-rehearse.openshift.io/can-be-rehearsed: "true"
    name: pull-ci-openshift-priv-openshift-tests-private-release-4.12-debug-disasterrecovery-aws-ipi
    optional: true
    path_alias: github.com/openshift/openshift-tests-private
    rerun_command: /test debug-disasterrecovery-aws-ipi
    run_if_changed: test/extended/disaster_recovery/
    spec:
      containers:
      - args:
        - --gcs-upload-secret=/secrets/gcs/service-account.json
        - --image-import-pull-secret=/etc/pull-secret/.dockerconfigjson
        - --lease-server-credentials-file=/etc/boskos/credentials
        - --oauth-token-path=/usr/local/github-credentials/oauth
        - --report-credentials-file=/etc/report/credentials
        - --secret-dir=/secrets/ci-pull-credentials
        - --target=debug-disasterrecovery-aws-ipi
        command:
        - ci-operator
        image: ci-operator:latest
        imagePullPolicy: Always
        name: ""
        resources:
          requests:
            cpu: 10m
        volumeMounts:
        - mountPath: /etc/boskos
          name: boskos
          readOnly: true
        - mountPath: /secrets/ci-pull-credentials
          name: ci-pull-credentials
          readOnly: true
        - mountPath: /secrets/gcs
          name: gcs-credentials
          readOnly: true
        - mountPath: /usr/local/github-credentials
          name: github-credentials-openshift-ci-robot-private-git-cloner
          readOnly: true
        - mountPath: /secrets/manifest-tool
          name: manifest-tool-local-pusher
          readOnly: true
        - mountPath: /etc/pull-secret
          name: pull-secret
          readOnly: true
        - mountPath: /etc/report
          name: result-aggregator
          readOnly: true
      serviceAccountName: ci-operator
      volumes:
      - name: boskos
        secret:
          items:
          - key: credentials
            path: credentials
          secretName: boskos-credentials
      - name: ci-pull-credentials
        secret:
          secretName: ci-pull-credentials
      - name: github-credentials-openshift-ci-robot-private-git-cloner
        secret:
          secretName: github-credentials-openshift-ci-robot-private-git-cloner
      - name: manifest-tool-local-pusher
        secret:
          secretName: manifest-tool-local-pusher
      - name: pull-secret
        secret:
          secretName: registry-pull-credentials
      - name: result-aggregator
        secret:
          secretName: result-aggregator
    trigger: (?m)^/test( | .* )debug-disasterrecovery-aws-ipi,?($|\s.*)
  - agent: kubernetes
    always_run: false
    branches:
    - ^release-4\.12$
    - ^release-4\.12-
    cluster: build03
    context: ci/prow/debug-winc-aws-ipi
    decorate: true
    decoration_config:
      skip_cloning: true
    hidden: true
    labels:
      ci-operator.openshift.io/cloud: aws
      ci-operator.openshift.io/cloud-cluster-profile: aws-qe
      ci.openshift.io/generator: prowgen
      job-release: "4.12"
      pj-rehearse.openshift.io/can-be-rehearsed: "true"
    name: pull-ci-openshift-priv-openshift-tests-private-release-4.12-debug-winc-aws-ipi
    optional: true
    path_alias: github.com/openshift/openshift-tests-private
    rerun_command: /test debug-winc-aws-ipi
    run_if_changed: test/extended/winc/
    spec:
      containers:
      - args:
        - --gcs-upload-secret=/secrets/gcs/service-account.json
        - --image-import-pull-secret=/etc/pull-secret/.dockerconfigjson
        - --lease-server-credentials-file=/etc/boskos/credentials
        - --oauth-token-path=/usr/local/github-credentials/oauth
        - --report-credentials-file=/etc/report/credentials
        - --secret-dir=/secrets/ci-pull-credentials
        - --target=debug-winc-aws-ipi
        command:
        - ci-operator
        image: ci-operator:latest
        imagePullPolicy: Always
        name: ""
        resources:
          requests:
            cpu: 10m
        volumeMounts:
        - mountPath: /etc/boskos
          name: boskos
          readOnly: true
        - mountPath: /secrets/ci-pull-credentials
          name: ci-pull-credentials
          readOnly: true
        - mountPath: /secrets/gcs
          name: gcs-credentials
          readOnly: true
        - mountPath: /usr/local/github-credentials
          name: github-credentials-openshift-ci-robot-private-git-cloner
          readOnly: true
        - mountPath: /secrets/manifest-tool
          name: manifest-tool-local-pusher
          readOnly: true
        - mountPath: /etc/pull-secret
          name: pull-secret
          readOnly: true
        - mountPath: /etc/report
          name: result-aggregator
          readOnly: true
      serviceAccountName: ci-operator
      volumes:
      - name: boskos
        secret:
          items:
          - key: credentials
            path: credentials
          secretName: boskos-credentials
      - name: ci-pull-credentials
        secret:
          secretName: ci-pull-credentials
      - name: github-credentials-openshift-ci-robot-private-git-cloner
        secret:
          secretName: github-credentials-openshift-ci-robot-private-git-cloner
      - name: manifest-tool-local-pusher
        secret:
          secretName: manifest-tool-local-pusher
      - name: pull-secret
        secret:
          secretName: registry-pull-credentials
      - name: result-aggregator
        secret:
          secretName: result-aggregator
    trigger: (?m)^/test( | .* )debug-winc-aws-ipi,?($|\s.*)
  - agent: kubernetes
    always_run: false
    branches:
    - ^release-4\.12$
    - ^release-4\.12-
<<<<<<< HEAD
    cluster: build11
=======
    cluster: build03
>>>>>>> 635a2bef
    context: ci/prow/debug-winc-azure-ipi
    decorate: true
    decoration_config:
      skip_cloning: true
    hidden: true
    labels:
      ci-operator.openshift.io/cloud: azure4
      ci-operator.openshift.io/cloud-cluster-profile: azure-qe
      ci.openshift.io/generator: prowgen
      job-release: "4.12"
      pj-rehearse.openshift.io/can-be-rehearsed: "true"
    name: pull-ci-openshift-priv-openshift-tests-private-release-4.12-debug-winc-azure-ipi
    optional: true
    path_alias: github.com/openshift/openshift-tests-private
    rerun_command: /test debug-winc-azure-ipi
    run_if_changed: test/extended/winc/
    spec:
      containers:
      - args:
        - --gcs-upload-secret=/secrets/gcs/service-account.json
        - --image-import-pull-secret=/etc/pull-secret/.dockerconfigjson
        - --lease-server-credentials-file=/etc/boskos/credentials
        - --oauth-token-path=/usr/local/github-credentials/oauth
        - --report-credentials-file=/etc/report/credentials
        - --secret-dir=/secrets/ci-pull-credentials
        - --target=debug-winc-azure-ipi
        command:
        - ci-operator
        image: ci-operator:latest
        imagePullPolicy: Always
        name: ""
        resources:
          requests:
            cpu: 10m
        volumeMounts:
        - mountPath: /etc/boskos
          name: boskos
          readOnly: true
        - mountPath: /secrets/ci-pull-credentials
          name: ci-pull-credentials
          readOnly: true
        - mountPath: /secrets/gcs
          name: gcs-credentials
          readOnly: true
        - mountPath: /usr/local/github-credentials
          name: github-credentials-openshift-ci-robot-private-git-cloner
          readOnly: true
        - mountPath: /secrets/manifest-tool
          name: manifest-tool-local-pusher
          readOnly: true
        - mountPath: /etc/pull-secret
          name: pull-secret
          readOnly: true
        - mountPath: /etc/report
          name: result-aggregator
          readOnly: true
      serviceAccountName: ci-operator
      volumes:
      - name: boskos
        secret:
          items:
          - key: credentials
            path: credentials
          secretName: boskos-credentials
      - name: ci-pull-credentials
        secret:
          secretName: ci-pull-credentials
      - name: github-credentials-openshift-ci-robot-private-git-cloner
        secret:
          secretName: github-credentials-openshift-ci-robot-private-git-cloner
      - name: manifest-tool-local-pusher
        secret:
          secretName: manifest-tool-local-pusher
      - name: pull-secret
        secret:
          secretName: registry-pull-credentials
      - name: result-aggregator
        secret:
          secretName: result-aggregator
    trigger: (?m)^/test( | .* )debug-winc-azure-ipi,?($|\s.*)
  - agent: kubernetes
    always_run: false
    branches:
    - ^release-4\.12$
    - ^release-4\.12-
    cluster: build02
    context: ci/prow/debug-winc-gcp-ipi
    decorate: true
    decoration_config:
      skip_cloning: true
    hidden: true
    labels:
      ci-operator.openshift.io/cloud: gcp
      ci-operator.openshift.io/cloud-cluster-profile: gcp-qe
      ci.openshift.io/generator: prowgen
      job-release: "4.12"
      pj-rehearse.openshift.io/can-be-rehearsed: "true"
    name: pull-ci-openshift-priv-openshift-tests-private-release-4.12-debug-winc-gcp-ipi
    optional: true
    path_alias: github.com/openshift/openshift-tests-private
    rerun_command: /test debug-winc-gcp-ipi
    run_if_changed: test/extended/winc/
    spec:
      containers:
      - args:
        - --gcs-upload-secret=/secrets/gcs/service-account.json
        - --image-import-pull-secret=/etc/pull-secret/.dockerconfigjson
        - --lease-server-credentials-file=/etc/boskos/credentials
        - --oauth-token-path=/usr/local/github-credentials/oauth
        - --report-credentials-file=/etc/report/credentials
        - --secret-dir=/secrets/ci-pull-credentials
        - --target=debug-winc-gcp-ipi
        command:
        - ci-operator
        image: ci-operator:latest
        imagePullPolicy: Always
        name: ""
        resources:
          requests:
            cpu: 10m
        volumeMounts:
        - mountPath: /etc/boskos
          name: boskos
          readOnly: true
        - mountPath: /secrets/ci-pull-credentials
          name: ci-pull-credentials
          readOnly: true
        - mountPath: /secrets/gcs
          name: gcs-credentials
          readOnly: true
        - mountPath: /usr/local/github-credentials
          name: github-credentials-openshift-ci-robot-private-git-cloner
          readOnly: true
        - mountPath: /secrets/manifest-tool
          name: manifest-tool-local-pusher
          readOnly: true
        - mountPath: /etc/pull-secret
          name: pull-secret
          readOnly: true
        - mountPath: /etc/report
          name: result-aggregator
          readOnly: true
      serviceAccountName: ci-operator
      volumes:
      - name: boskos
        secret:
          items:
          - key: credentials
            path: credentials
          secretName: boskos-credentials
      - name: ci-pull-credentials
        secret:
          secretName: ci-pull-credentials
      - name: github-credentials-openshift-ci-robot-private-git-cloner
        secret:
          secretName: github-credentials-openshift-ci-robot-private-git-cloner
      - name: manifest-tool-local-pusher
        secret:
          secretName: manifest-tool-local-pusher
      - name: pull-secret
        secret:
          secretName: registry-pull-credentials
      - name: result-aggregator
        secret:
          secretName: result-aggregator
    trigger: (?m)^/test( | .* )debug-winc-gcp-ipi,?($|\s.*)
  - agent: kubernetes
    always_run: false
    branches:
    - ^release-4\.12$
    - ^release-4\.12-
    cluster: build03
    context: ci/prow/e2e-aws
    decorate: true
    decoration_config:
      skip_cloning: true
    hidden: true
    labels:
      ci-operator.openshift.io/cloud: aws
      ci-operator.openshift.io/cloud-cluster-profile: aws
      ci.openshift.io/generator: prowgen
      job-release: "4.12"
      pj-rehearse.openshift.io/can-be-rehearsed: "true"
    name: pull-ci-openshift-priv-openshift-tests-private-release-4.12-e2e-aws
    optional: true
    path_alias: github.com/openshift/openshift-tests-private
    rerun_command: /test e2e-aws
    skip_if_only_changed: (frontend/)|(images/)|(pipeline/)|(test/extended/(disaster_recovery|hypershift|kata|psap/hypernto|winc|testdata)/)
    spec:
      containers:
      - args:
        - --gcs-upload-secret=/secrets/gcs/service-account.json
        - --image-import-pull-secret=/etc/pull-secret/.dockerconfigjson
        - --lease-server-credentials-file=/etc/boskos/credentials
        - --oauth-token-path=/usr/local/github-credentials/oauth
        - --report-credentials-file=/etc/report/credentials
        - --secret-dir=/secrets/ci-pull-credentials
        - --target=e2e-aws
        command:
        - ci-operator
        image: ci-operator:latest
        imagePullPolicy: Always
        name: ""
        resources:
          requests:
            cpu: 10m
        volumeMounts:
        - mountPath: /etc/boskos
          name: boskos
          readOnly: true
        - mountPath: /secrets/ci-pull-credentials
          name: ci-pull-credentials
          readOnly: true
        - mountPath: /secrets/gcs
          name: gcs-credentials
          readOnly: true
        - mountPath: /usr/local/github-credentials
          name: github-credentials-openshift-ci-robot-private-git-cloner
          readOnly: true
        - mountPath: /secrets/manifest-tool
          name: manifest-tool-local-pusher
          readOnly: true
        - mountPath: /etc/pull-secret
          name: pull-secret
          readOnly: true
        - mountPath: /etc/report
          name: result-aggregator
          readOnly: true
      serviceAccountName: ci-operator
      volumes:
      - name: boskos
        secret:
          items:
          - key: credentials
            path: credentials
          secretName: boskos-credentials
      - name: ci-pull-credentials
        secret:
          secretName: ci-pull-credentials
      - name: github-credentials-openshift-ci-robot-private-git-cloner
        secret:
          secretName: github-credentials-openshift-ci-robot-private-git-cloner
      - name: manifest-tool-local-pusher
        secret:
          secretName: manifest-tool-local-pusher
      - name: pull-secret
        secret:
          secretName: registry-pull-credentials
      - name: result-aggregator
        secret:
          secretName: result-aggregator
    trigger: (?m)^/test( | .* )e2e-aws,?($|\s.*)
  - agent: kubernetes
    always_run: false
    branches:
    - ^release-4\.12$
    - ^release-4\.12-
    cluster: build02
    context: ci/prow/e2e-console
    decorate: true
    decoration_config:
      skip_cloning: true
    hidden: true
    labels:
      ci-operator.openshift.io/cloud: gcp
      ci-operator.openshift.io/cloud-cluster-profile: gcp
      ci.openshift.io/generator: prowgen
      job-release: "4.12"
      pj-rehearse.openshift.io/can-be-rehearsed: "true"
    name: pull-ci-openshift-priv-openshift-tests-private-release-4.12-e2e-console
    optional: true
    path_alias: github.com/openshift/openshift-tests-private
    rerun_command: /test e2e-console
    run_if_changed: frontend/tests/.*.ts
    spec:
      containers:
      - args:
        - --gcs-upload-secret=/secrets/gcs/service-account.json
        - --image-import-pull-secret=/etc/pull-secret/.dockerconfigjson
        - --lease-server-credentials-file=/etc/boskos/credentials
        - --oauth-token-path=/usr/local/github-credentials/oauth
        - --report-credentials-file=/etc/report/credentials
        - --secret-dir=/secrets/ci-pull-credentials
        - --target=e2e-console
        command:
        - ci-operator
        image: ci-operator:latest
        imagePullPolicy: Always
        name: ""
        resources:
          requests:
            cpu: 10m
        volumeMounts:
        - mountPath: /etc/boskos
          name: boskos
          readOnly: true
        - mountPath: /secrets/ci-pull-credentials
          name: ci-pull-credentials
          readOnly: true
        - mountPath: /secrets/gcs
          name: gcs-credentials
          readOnly: true
        - mountPath: /usr/local/github-credentials
          name: github-credentials-openshift-ci-robot-private-git-cloner
          readOnly: true
        - mountPath: /secrets/manifest-tool
          name: manifest-tool-local-pusher
          readOnly: true
        - mountPath: /etc/pull-secret
          name: pull-secret
          readOnly: true
        - mountPath: /etc/report
          name: result-aggregator
          readOnly: true
      serviceAccountName: ci-operator
      volumes:
      - name: boskos
        secret:
          items:
          - key: credentials
            path: credentials
          secretName: boskos-credentials
      - name: ci-pull-credentials
        secret:
          secretName: ci-pull-credentials
      - name: github-credentials-openshift-ci-robot-private-git-cloner
        secret:
          secretName: github-credentials-openshift-ci-robot-private-git-cloner
      - name: manifest-tool-local-pusher
        secret:
          secretName: manifest-tool-local-pusher
      - name: pull-secret
        secret:
          secretName: registry-pull-credentials
      - name: result-aggregator
        secret:
          secretName: result-aggregator
    trigger: (?m)^/test( | .* )e2e-console,?($|\s.*)
  - agent: kubernetes
    always_run: true
    branches:
    - ^release-4\.12$
    - ^release-4\.12-
<<<<<<< HEAD
    cluster: build11
=======
    cluster: build03
>>>>>>> 635a2bef
    context: ci/prow/images
    decorate: true
    decoration_config:
      skip_cloning: true
    hidden: true
    labels:
      ci.openshift.io/generator: prowgen
      job-release: "4.12"
      pj-rehearse.openshift.io/can-be-rehearsed: "true"
    name: pull-ci-openshift-priv-openshift-tests-private-release-4.12-images
    path_alias: github.com/openshift/openshift-tests-private
    rerun_command: /test images
    spec:
      containers:
      - args:
        - --gcs-upload-secret=/secrets/gcs/service-account.json
        - --image-import-pull-secret=/etc/pull-secret/.dockerconfigjson
        - --oauth-token-path=/usr/local/github-credentials/oauth
        - --report-credentials-file=/etc/report/credentials
        - --target=[images]
        command:
        - ci-operator
        image: ci-operator:latest
        imagePullPolicy: Always
        name: ""
        resources:
          requests:
            cpu: 10m
        volumeMounts:
        - mountPath: /secrets/gcs
          name: gcs-credentials
          readOnly: true
        - mountPath: /usr/local/github-credentials
          name: github-credentials-openshift-ci-robot-private-git-cloner
          readOnly: true
        - mountPath: /secrets/manifest-tool
          name: manifest-tool-local-pusher
          readOnly: true
        - mountPath: /etc/pull-secret
          name: pull-secret
          readOnly: true
        - mountPath: /etc/report
          name: result-aggregator
          readOnly: true
      serviceAccountName: ci-operator
      volumes:
      - name: github-credentials-openshift-ci-robot-private-git-cloner
        secret:
          secretName: github-credentials-openshift-ci-robot-private-git-cloner
      - name: manifest-tool-local-pusher
        secret:
          secretName: manifest-tool-local-pusher
      - name: pull-secret
        secret:
          secretName: registry-pull-credentials
      - name: result-aggregator
        secret:
          secretName: result-aggregator
    trigger: (?m)^/test( | .* )images,?($|\s.*)
  - agent: kubernetes
    always_run: true
    branches:
    - ^release-4\.12$
    - ^release-4\.12-
<<<<<<< HEAD
    cluster: build11
=======
    cluster: build03
>>>>>>> 635a2bef
    context: ci/prow/title-check
    decorate: true
    decoration_config:
      skip_cloning: true
    hidden: true
    labels:
      ci.openshift.io/generator: prowgen
      job-release: "4.12"
      pj-rehearse.openshift.io/can-be-rehearsed: "true"
    name: pull-ci-openshift-priv-openshift-tests-private-release-4.12-title-check
    path_alias: github.com/openshift/openshift-tests-private
    rerun_command: /test title-check
    spec:
      containers:
      - args:
        - --gcs-upload-secret=/secrets/gcs/service-account.json
        - --image-import-pull-secret=/etc/pull-secret/.dockerconfigjson
        - --oauth-token-path=/usr/local/github-credentials/oauth
        - --report-credentials-file=/etc/report/credentials
        - --target=title-check
        command:
        - ci-operator
        image: ci-operator:latest
        imagePullPolicy: Always
        name: ""
        resources:
          requests:
            cpu: 10m
        volumeMounts:
        - mountPath: /secrets/gcs
          name: gcs-credentials
          readOnly: true
        - mountPath: /usr/local/github-credentials
          name: github-credentials-openshift-ci-robot-private-git-cloner
          readOnly: true
        - mountPath: /secrets/manifest-tool
          name: manifest-tool-local-pusher
          readOnly: true
        - mountPath: /etc/pull-secret
          name: pull-secret
          readOnly: true
        - mountPath: /etc/report
          name: result-aggregator
          readOnly: true
      serviceAccountName: ci-operator
      volumes:
      - name: github-credentials-openshift-ci-robot-private-git-cloner
        secret:
          secretName: github-credentials-openshift-ci-robot-private-git-cloner
      - name: manifest-tool-local-pusher
        secret:
          secretName: manifest-tool-local-pusher
      - name: pull-secret
        secret:
          secretName: registry-pull-credentials
      - name: result-aggregator
        secret:
          secretName: result-aggregator
    trigger: (?m)^/test( | .* )title-check,?($|\s.*)<|MERGE_RESOLUTION|>--- conflicted
+++ resolved
@@ -5,11 +5,7 @@
     branches:
     - ^release-4\.12$
     - ^release-4\.12-
-<<<<<<< HEAD
-    cluster: build11
-=======
     cluster: build03
->>>>>>> 635a2bef
     context: ci/prow/bindata-check
     decorate: true
     decoration_config:
@@ -74,11 +70,7 @@
     branches:
     - ^release-4\.12$
     - ^release-4\.12-
-<<<<<<< HEAD
-    cluster: build11
-=======
     cluster: build03
->>>>>>> 635a2bef
     context: ci/prow/code-check
     decorate: true
     decoration_config:
@@ -315,11 +307,7 @@
     branches:
     - ^release-4\.12$
     - ^release-4\.12-
-<<<<<<< HEAD
-    cluster: build11
-=======
     cluster: build03
->>>>>>> 635a2bef
     context: ci/prow/debug-winc-azure-ipi
     decorate: true
     decoration_config:
@@ -663,11 +651,7 @@
     branches:
     - ^release-4\.12$
     - ^release-4\.12-
-<<<<<<< HEAD
-    cluster: build11
-=======
     cluster: build03
->>>>>>> 635a2bef
     context: ci/prow/images
     decorate: true
     decoration_config:
@@ -732,11 +716,7 @@
     branches:
     - ^release-4\.12$
     - ^release-4\.12-
-<<<<<<< HEAD
-    cluster: build11
-=======
     cluster: build03
->>>>>>> 635a2bef
     context: ci/prow/title-check
     decorate: true
     decoration_config:
