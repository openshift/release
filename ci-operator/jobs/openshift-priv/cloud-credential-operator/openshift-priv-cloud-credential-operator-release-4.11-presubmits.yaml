--- conflicted
+++ resolved
@@ -76,11 +76,7 @@
     branches:
     - ^release-4\.11$
     - ^release-4\.11-
-<<<<<<< HEAD
-    cluster: build06
-=======
-    cluster: build11
->>>>>>> 635a2bef
+    cluster: build11
     context: ci/prow/e2e-aws
     decorate: true
     decoration_config:
@@ -163,11 +159,7 @@
     branches:
     - ^release-4\.11$
     - ^release-4\.11-
-<<<<<<< HEAD
-    cluster: build06
-=======
-    cluster: build11
->>>>>>> 635a2bef
+    cluster: build11
     context: ci/prow/e2e-aws-manual-oidc
     decorate: true
     decoration_config:
@@ -250,11 +242,7 @@
     branches:
     - ^release-4\.11$
     - ^release-4\.11-
-<<<<<<< HEAD
-    cluster: build06
-=======
-    cluster: build11
->>>>>>> 635a2bef
+    cluster: build11
     context: ci/prow/e2e-aws-qe
     decorate: true
     decoration_config:
@@ -670,11 +658,7 @@
     branches:
     - ^release-4\.11$
     - ^release-4\.11-
-<<<<<<< HEAD
-    cluster: build06
-=======
-    cluster: build11
->>>>>>> 635a2bef
+    cluster: build11
     context: ci/prow/e2e-openstack
     decorate: true
     decoration_config:
@@ -757,11 +741,7 @@
     branches:
     - ^release-4\.11$
     - ^release-4\.11-
-<<<<<<< HEAD
-    cluster: build06
-=======
-    cluster: build11
->>>>>>> 635a2bef
+    cluster: build11
     context: ci/prow/e2e-openstack-parallel
     decorate: true
     decoration_config:
@@ -844,11 +824,7 @@
     branches:
     - ^release-4\.11$
     - ^release-4\.11-
-<<<<<<< HEAD
-    cluster: build06
-=======
-    cluster: build11
->>>>>>> 635a2bef
+    cluster: build11
     context: ci/prow/e2e-upgrade
     decorate: true
     decoration_config:
