--- conflicted
+++ resolved
@@ -76,11 +76,7 @@
     branches:
     - ^release-4\.10$
     - ^release-4\.10-
-<<<<<<< HEAD
-    cluster: build06
-=======
-    cluster: build10
->>>>>>> 635a2bef
+    cluster: build10
     context: ci/prow/e2e-aws
     decorate: true
     decoration_config:
@@ -163,11 +159,7 @@
     branches:
     - ^release-4\.10$
     - ^release-4\.10-
-<<<<<<< HEAD
-    cluster: build06
-=======
-    cluster: build10
->>>>>>> 635a2bef
+    cluster: build10
     context: ci/prow/e2e-aws-manual-oidc
     decorate: true
     decoration_config:
@@ -582,11 +574,7 @@
     branches:
     - ^release-4\.10$
     - ^release-4\.10-
-<<<<<<< HEAD
-    cluster: build06
-=======
-    cluster: build10
->>>>>>> 635a2bef
+    cluster: build10
     context: ci/prow/e2e-openstack
     decorate: true
     decoration_config:
@@ -669,11 +657,7 @@
     branches:
     - ^release-4\.10$
     - ^release-4\.10-
-<<<<<<< HEAD
-    cluster: build06
-=======
-    cluster: build10
->>>>>>> 635a2bef
+    cluster: build10
     context: ci/prow/e2e-openstack-parallel
     decorate: true
     decoration_config:
@@ -756,11 +740,7 @@
     branches:
     - ^release-4\.10$
     - ^release-4\.10-
-<<<<<<< HEAD
-    cluster: build06
-=======
-    cluster: build10
->>>>>>> 635a2bef
+    cluster: build10
     context: ci/prow/e2e-upgrade
     decorate: true
     decoration_config:
