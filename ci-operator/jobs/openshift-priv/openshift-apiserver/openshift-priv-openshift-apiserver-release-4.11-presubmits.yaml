presubmits:
  openshift-priv/openshift-apiserver:
  - agent: kubernetes
    always_run: false
    branches:
    - ^release-4\.11$
    - ^release-4\.11-
<<<<<<< HEAD
    cluster: build06
=======
    cluster: build03
>>>>>>> 635a2bef
    context: ci/prow/e2e-aws
    decorate: true
    decoration_config:
      oauth_token_secret:
        key: oauth
        name: github-credentials-openshift-ci-robot-private-git-cloner
    hidden: true
    labels:
      ci-operator.openshift.io/cloud: aws
      ci-operator.openshift.io/cloud-cluster-profile: aws
      ci.openshift.io/generator: prowgen
      pj-rehearse.openshift.io/can-be-rehearsed: "true"
    name: pull-ci-openshift-priv-openshift-apiserver-release-4.11-e2e-aws
    path_alias: github.com/openshift/openshift-apiserver
    rerun_command: /test e2e-aws
    skip_if_only_changed: ^docs/|\.md$|^(?:.*/)?(?:\.gitignore|OWNERS|PROJECT|LICENSE)$
    spec:
      containers:
      - args:
        - --gcs-upload-secret=/secrets/gcs/service-account.json
        - --image-import-pull-secret=/etc/pull-secret/.dockerconfigjson
        - --lease-server-credentials-file=/etc/boskos/credentials
        - --oauth-token-path=/usr/local/github-credentials/oauth
        - --report-credentials-file=/etc/report/credentials
        - --secret-dir=/secrets/ci-pull-credentials
        - --target=e2e-aws
        command:
        - ci-operator
        image: ci-operator:latest
        imagePullPolicy: Always
        name: ""
        resources:
          requests:
            cpu: 10m
        volumeMounts:
        - mountPath: /etc/boskos
          name: boskos
          readOnly: true
        - mountPath: /secrets/ci-pull-credentials
          name: ci-pull-credentials
          readOnly: true
        - mountPath: /secrets/gcs
          name: gcs-credentials
          readOnly: true
        - mountPath: /usr/local/github-credentials
          name: github-credentials-openshift-ci-robot-private-git-cloner
          readOnly: true
        - mountPath: /secrets/manifest-tool
          name: manifest-tool-local-pusher
          readOnly: true
        - mountPath: /etc/pull-secret
          name: pull-secret
          readOnly: true
        - mountPath: /etc/report
          name: result-aggregator
          readOnly: true
      serviceAccountName: ci-operator
      volumes:
      - name: boskos
        secret:
          items:
          - key: credentials
            path: credentials
          secretName: boskos-credentials
      - name: ci-pull-credentials
        secret:
          secretName: ci-pull-credentials
      - name: manifest-tool-local-pusher
        secret:
          secretName: manifest-tool-local-pusher
      - name: pull-secret
        secret:
          secretName: registry-pull-credentials
      - name: result-aggregator
        secret:
          secretName: result-aggregator
    trigger: (?m)^/test( | .* )e2e-aws,?($|\s.*)
  - agent: kubernetes
    always_run: false
    branches:
    - ^release-4\.11$
    - ^release-4\.11-
<<<<<<< HEAD
    cluster: build06
=======
    cluster: build03
>>>>>>> 635a2bef
    context: ci/prow/e2e-aws-builds
    decorate: true
    decoration_config:
      oauth_token_secret:
        key: oauth
        name: github-credentials-openshift-ci-robot-private-git-cloner
    hidden: true
    labels:
      ci-operator.openshift.io/cloud: aws
      ci-operator.openshift.io/cloud-cluster-profile: aws
      ci.openshift.io/generator: prowgen
      pj-rehearse.openshift.io/can-be-rehearsed: "true"
    name: pull-ci-openshift-priv-openshift-apiserver-release-4.11-e2e-aws-builds
    path_alias: github.com/openshift/openshift-apiserver
    rerun_command: /test e2e-aws-builds
    run_if_changed: ^(pkg/build/.+\.(go|json|yaml))$
    spec:
      containers:
      - args:
        - --gcs-upload-secret=/secrets/gcs/service-account.json
        - --image-import-pull-secret=/etc/pull-secret/.dockerconfigjson
        - --lease-server-credentials-file=/etc/boskos/credentials
        - --oauth-token-path=/usr/local/github-credentials/oauth
        - --report-credentials-file=/etc/report/credentials
        - --secret-dir=/secrets/ci-pull-credentials
        - --target=e2e-aws-builds
        command:
        - ci-operator
        image: ci-operator:latest
        imagePullPolicy: Always
        name: ""
        resources:
          requests:
            cpu: 10m
        volumeMounts:
        - mountPath: /etc/boskos
          name: boskos
          readOnly: true
        - mountPath: /secrets/ci-pull-credentials
          name: ci-pull-credentials
          readOnly: true
        - mountPath: /secrets/gcs
          name: gcs-credentials
          readOnly: true
        - mountPath: /usr/local/github-credentials
          name: github-credentials-openshift-ci-robot-private-git-cloner
          readOnly: true
        - mountPath: /secrets/manifest-tool
          name: manifest-tool-local-pusher
          readOnly: true
        - mountPath: /etc/pull-secret
          name: pull-secret
          readOnly: true
        - mountPath: /etc/report
          name: result-aggregator
          readOnly: true
      serviceAccountName: ci-operator
      volumes:
      - name: boskos
        secret:
          items:
          - key: credentials
            path: credentials
          secretName: boskos-credentials
      - name: ci-pull-credentials
        secret:
          secretName: ci-pull-credentials
      - name: manifest-tool-local-pusher
        secret:
          secretName: manifest-tool-local-pusher
      - name: pull-secret
        secret:
          secretName: registry-pull-credentials
      - name: result-aggregator
        secret:
          secretName: result-aggregator
    trigger: (?m)^/test( | .* )e2e-aws-builds,?($|\s.*)
  - agent: kubernetes
    always_run: false
    branches:
    - ^release-4\.11$
    - ^release-4\.11-
<<<<<<< HEAD
    cluster: build06
=======
    cluster: build03
>>>>>>> 635a2bef
    context: ci/prow/e2e-aws-serial
    decorate: true
    decoration_config:
      oauth_token_secret:
        key: oauth
        name: github-credentials-openshift-ci-robot-private-git-cloner
    hidden: true
    labels:
      ci-operator.openshift.io/cloud: aws
      ci-operator.openshift.io/cloud-cluster-profile: aws
      ci.openshift.io/generator: prowgen
      pj-rehearse.openshift.io/can-be-rehearsed: "true"
    name: pull-ci-openshift-priv-openshift-apiserver-release-4.11-e2e-aws-serial
    path_alias: github.com/openshift/openshift-apiserver
    rerun_command: /test e2e-aws-serial
    skip_if_only_changed: ^docs/|\.md$|^(?:.*/)?(?:\.gitignore|OWNERS|PROJECT|LICENSE)$
    spec:
      containers:
      - args:
        - --gcs-upload-secret=/secrets/gcs/service-account.json
        - --image-import-pull-secret=/etc/pull-secret/.dockerconfigjson
        - --lease-server-credentials-file=/etc/boskos/credentials
        - --oauth-token-path=/usr/local/github-credentials/oauth
        - --report-credentials-file=/etc/report/credentials
        - --secret-dir=/secrets/ci-pull-credentials
        - --target=e2e-aws-serial
        command:
        - ci-operator
        image: ci-operator:latest
        imagePullPolicy: Always
        name: ""
        resources:
          requests:
            cpu: 10m
        volumeMounts:
        - mountPath: /etc/boskos
          name: boskos
          readOnly: true
        - mountPath: /secrets/ci-pull-credentials
          name: ci-pull-credentials
          readOnly: true
        - mountPath: /secrets/gcs
          name: gcs-credentials
          readOnly: true
        - mountPath: /usr/local/github-credentials
          name: github-credentials-openshift-ci-robot-private-git-cloner
          readOnly: true
        - mountPath: /secrets/manifest-tool
          name: manifest-tool-local-pusher
          readOnly: true
        - mountPath: /etc/pull-secret
          name: pull-secret
          readOnly: true
        - mountPath: /etc/report
          name: result-aggregator
          readOnly: true
      serviceAccountName: ci-operator
      volumes:
      - name: boskos
        secret:
          items:
          - key: credentials
            path: credentials
          secretName: boskos-credentials
      - name: ci-pull-credentials
        secret:
          secretName: ci-pull-credentials
      - name: manifest-tool-local-pusher
        secret:
          secretName: manifest-tool-local-pusher
      - name: pull-secret
        secret:
          secretName: registry-pull-credentials
      - name: result-aggregator
        secret:
          secretName: result-aggregator
    trigger: (?m)^/test( | .* )e2e-aws-serial,?($|\s.*)
  - agent: kubernetes
    always_run: false
    branches:
    - ^release-4\.11$
    - ^release-4\.11-
<<<<<<< HEAD
    cluster: build06
=======
    cluster: build03
>>>>>>> 635a2bef
    context: ci/prow/e2e-aws-upgrade
    decorate: true
    decoration_config:
      oauth_token_secret:
        key: oauth
        name: github-credentials-openshift-ci-robot-private-git-cloner
    hidden: true
    labels:
      ci-operator.openshift.io/cloud: aws
      ci-operator.openshift.io/cloud-cluster-profile: aws
      ci.openshift.io/generator: prowgen
      pj-rehearse.openshift.io/can-be-rehearsed: "true"
    name: pull-ci-openshift-priv-openshift-apiserver-release-4.11-e2e-aws-upgrade
    path_alias: github.com/openshift/openshift-apiserver
    rerun_command: /test e2e-aws-upgrade
    skip_if_only_changed: ^docs/|\.md$|^(?:.*/)?(?:\.gitignore|OWNERS|PROJECT|LICENSE)$
    spec:
      containers:
      - args:
        - --gcs-upload-secret=/secrets/gcs/service-account.json
        - --image-import-pull-secret=/etc/pull-secret/.dockerconfigjson
        - --lease-server-credentials-file=/etc/boskos/credentials
        - --oauth-token-path=/usr/local/github-credentials/oauth
        - --report-credentials-file=/etc/report/credentials
        - --secret-dir=/secrets/ci-pull-credentials
        - --target=e2e-aws-upgrade
        command:
        - ci-operator
        image: ci-operator:latest
        imagePullPolicy: Always
        name: ""
        resources:
          requests:
            cpu: 10m
        volumeMounts:
        - mountPath: /etc/boskos
          name: boskos
          readOnly: true
        - mountPath: /secrets/ci-pull-credentials
          name: ci-pull-credentials
          readOnly: true
        - mountPath: /secrets/gcs
          name: gcs-credentials
          readOnly: true
        - mountPath: /usr/local/github-credentials
          name: github-credentials-openshift-ci-robot-private-git-cloner
          readOnly: true
        - mountPath: /secrets/manifest-tool
          name: manifest-tool-local-pusher
          readOnly: true
        - mountPath: /etc/pull-secret
          name: pull-secret
          readOnly: true
        - mountPath: /etc/report
          name: result-aggregator
          readOnly: true
      serviceAccountName: ci-operator
      volumes:
      - name: boskos
        secret:
          items:
          - key: credentials
            path: credentials
          secretName: boskos-credentials
      - name: ci-pull-credentials
        secret:
          secretName: ci-pull-credentials
      - name: manifest-tool-local-pusher
        secret:
          secretName: manifest-tool-local-pusher
      - name: pull-secret
        secret:
          secretName: registry-pull-credentials
      - name: result-aggregator
        secret:
          secretName: result-aggregator
    trigger: (?m)^/test( | .* )e2e-aws-upgrade,?($|\s.*)
  - agent: kubernetes
    always_run: false
    branches:
    - ^release-4\.11$
    - ^release-4\.11-
<<<<<<< HEAD
    cluster: build06
=======
    cluster: build03
>>>>>>> 635a2bef
    context: ci/prow/e2e-cmd
    decorate: true
    decoration_config:
      oauth_token_secret:
        key: oauth
        name: github-credentials-openshift-ci-robot-private-git-cloner
    hidden: true
    labels:
      ci-operator.openshift.io/cloud: aws
      ci-operator.openshift.io/cloud-cluster-profile: aws
      ci.openshift.io/generator: prowgen
      pj-rehearse.openshift.io/can-be-rehearsed: "true"
    name: pull-ci-openshift-priv-openshift-apiserver-release-4.11-e2e-cmd
    optional: true
    path_alias: github.com/openshift/openshift-apiserver
    rerun_command: /test e2e-cmd
    skip_if_only_changed: ^docs/|\.md$|^(?:.*/)?(?:\.gitignore|OWNERS|PROJECT|LICENSE)$
    spec:
      containers:
      - args:
        - --gcs-upload-secret=/secrets/gcs/service-account.json
        - --image-import-pull-secret=/etc/pull-secret/.dockerconfigjson
        - --lease-server-credentials-file=/etc/boskos/credentials
        - --oauth-token-path=/usr/local/github-credentials/oauth
        - --report-credentials-file=/etc/report/credentials
        - --secret-dir=/secrets/ci-pull-credentials
        - --target=e2e-cmd
        command:
        - ci-operator
        image: ci-operator:latest
        imagePullPolicy: Always
        name: ""
        resources:
          requests:
            cpu: 10m
        volumeMounts:
        - mountPath: /etc/boskos
          name: boskos
          readOnly: true
        - mountPath: /secrets/ci-pull-credentials
          name: ci-pull-credentials
          readOnly: true
        - mountPath: /secrets/gcs
          name: gcs-credentials
          readOnly: true
        - mountPath: /usr/local/github-credentials
          name: github-credentials-openshift-ci-robot-private-git-cloner
          readOnly: true
        - mountPath: /secrets/manifest-tool
          name: manifest-tool-local-pusher
          readOnly: true
        - mountPath: /etc/pull-secret
          name: pull-secret
          readOnly: true
        - mountPath: /etc/report
          name: result-aggregator
          readOnly: true
      serviceAccountName: ci-operator
      volumes:
      - name: boskos
        secret:
          items:
          - key: credentials
            path: credentials
          secretName: boskos-credentials
      - name: ci-pull-credentials
        secret:
          secretName: ci-pull-credentials
      - name: manifest-tool-local-pusher
        secret:
          secretName: manifest-tool-local-pusher
      - name: pull-secret
        secret:
          secretName: registry-pull-credentials
      - name: result-aggregator
        secret:
          secretName: result-aggregator
    trigger: (?m)^/test( | .* )e2e-cmd,?($|\s.*)
  - agent: kubernetes
    always_run: true
    branches:
    - ^release-4\.11$
    - ^release-4\.11-
    cluster: build11
    context: ci/prow/images
    decorate: true
    decoration_config:
      oauth_token_secret:
        key: oauth
        name: github-credentials-openshift-ci-robot-private-git-cloner
    hidden: true
    labels:
      ci.openshift.io/generator: prowgen
      pj-rehearse.openshift.io/can-be-rehearsed: "true"
    name: pull-ci-openshift-priv-openshift-apiserver-release-4.11-images
    path_alias: github.com/openshift/openshift-apiserver
    rerun_command: /test images
    spec:
      containers:
      - args:
        - --gcs-upload-secret=/secrets/gcs/service-account.json
        - --image-import-pull-secret=/etc/pull-secret/.dockerconfigjson
        - --oauth-token-path=/usr/local/github-credentials/oauth
        - --report-credentials-file=/etc/report/credentials
        - --target=[images]
        command:
        - ci-operator
        image: ci-operator:latest
        imagePullPolicy: Always
        name: ""
        resources:
          requests:
            cpu: 10m
        volumeMounts:
        - mountPath: /secrets/gcs
          name: gcs-credentials
          readOnly: true
        - mountPath: /usr/local/github-credentials
          name: github-credentials-openshift-ci-robot-private-git-cloner
          readOnly: true
        - mountPath: /secrets/manifest-tool
          name: manifest-tool-local-pusher
          readOnly: true
        - mountPath: /etc/pull-secret
          name: pull-secret
          readOnly: true
        - mountPath: /etc/report
          name: result-aggregator
          readOnly: true
      serviceAccountName: ci-operator
      volumes:
      - name: manifest-tool-local-pusher
        secret:
          secretName: manifest-tool-local-pusher
      - name: pull-secret
        secret:
          secretName: registry-pull-credentials
      - name: result-aggregator
        secret:
          secretName: result-aggregator
    trigger: (?m)^/test( | .* )images,?($|\s.*)
  - agent: kubernetes
    always_run: false
    branches:
    - ^release-4\.11$
    - ^release-4\.11-
    cluster: build11
    context: ci/prow/unit
    decorate: true
    decoration_config:
      oauth_token_secret:
        key: oauth
        name: github-credentials-openshift-ci-robot-private-git-cloner
    hidden: true
    labels:
      ci.openshift.io/generator: prowgen
      pj-rehearse.openshift.io/can-be-rehearsed: "true"
    name: pull-ci-openshift-priv-openshift-apiserver-release-4.11-unit
    path_alias: github.com/openshift/openshift-apiserver
    rerun_command: /test unit
    skip_if_only_changed: ^docs/|\.md$|^(?:.*/)?(?:\.gitignore|OWNERS|PROJECT|LICENSE)$
    spec:
      containers:
      - args:
        - --gcs-upload-secret=/secrets/gcs/service-account.json
        - --image-import-pull-secret=/etc/pull-secret/.dockerconfigjson
        - --oauth-token-path=/usr/local/github-credentials/oauth
        - --report-credentials-file=/etc/report/credentials
        - --target=unit
        command:
        - ci-operator
        image: ci-operator:latest
        imagePullPolicy: Always
        name: ""
        resources:
          requests:
            cpu: 10m
        volumeMounts:
        - mountPath: /secrets/gcs
          name: gcs-credentials
          readOnly: true
        - mountPath: /usr/local/github-credentials
          name: github-credentials-openshift-ci-robot-private-git-cloner
          readOnly: true
        - mountPath: /secrets/manifest-tool
          name: manifest-tool-local-pusher
          readOnly: true
        - mountPath: /etc/pull-secret
          name: pull-secret
          readOnly: true
        - mountPath: /etc/report
          name: result-aggregator
          readOnly: true
      serviceAccountName: ci-operator
      volumes:
      - name: manifest-tool-local-pusher
        secret:
          secretName: manifest-tool-local-pusher
      - name: pull-secret
        secret:
          secretName: registry-pull-credentials
      - name: result-aggregator
        secret:
          secretName: result-aggregator
    trigger: (?m)^/test( | .* )unit,?($|\s.*)
  - agent: kubernetes
    always_run: false
    branches:
    - ^release-4\.11$
    - ^release-4\.11-
    cluster: build11
    context: ci/prow/verify
    decorate: true
    decoration_config:
      oauth_token_secret:
        key: oauth
        name: github-credentials-openshift-ci-robot-private-git-cloner
    hidden: true
    labels:
      ci.openshift.io/generator: prowgen
      pj-rehearse.openshift.io/can-be-rehearsed: "true"
    name: pull-ci-openshift-priv-openshift-apiserver-release-4.11-verify
    path_alias: github.com/openshift/openshift-apiserver
    rerun_command: /test verify
    skip_if_only_changed: ^docs/|\.md$|^(?:.*/)?(?:\.gitignore|OWNERS|PROJECT|LICENSE)$
    spec:
      containers:
      - args:
        - --gcs-upload-secret=/secrets/gcs/service-account.json
        - --image-import-pull-secret=/etc/pull-secret/.dockerconfigjson
        - --oauth-token-path=/usr/local/github-credentials/oauth
        - --report-credentials-file=/etc/report/credentials
        - --target=verify
        command:
        - ci-operator
        image: ci-operator:latest
        imagePullPolicy: Always
        name: ""
        resources:
          requests:
            cpu: 10m
        volumeMounts:
        - mountPath: /secrets/gcs
          name: gcs-credentials
          readOnly: true
        - mountPath: /usr/local/github-credentials
          name: github-credentials-openshift-ci-robot-private-git-cloner
          readOnly: true
        - mountPath: /secrets/manifest-tool
          name: manifest-tool-local-pusher
          readOnly: true
        - mountPath: /etc/pull-secret
          name: pull-secret
          readOnly: true
        - mountPath: /etc/report
          name: result-aggregator
          readOnly: true
      serviceAccountName: ci-operator
      volumes:
      - name: manifest-tool-local-pusher
        secret:
          secretName: manifest-tool-local-pusher
      - name: pull-secret
        secret:
          secretName: registry-pull-credentials
      - name: result-aggregator
        secret:
          secretName: result-aggregator
    trigger: (?m)^/test( | .* )verify,?($|\s.*)
  - agent: kubernetes
    always_run: false
    branches:
    - ^release-4\.11$
    - ^release-4\.11-
    cluster: build11
    context: ci/prow/verify-deps
    decorate: true
    decoration_config:
      oauth_token_secret:
        key: oauth
        name: github-credentials-openshift-ci-robot-private-git-cloner
    hidden: true
    labels:
      ci.openshift.io/generator: prowgen
      pj-rehearse.openshift.io/can-be-rehearsed: "true"
    name: pull-ci-openshift-priv-openshift-apiserver-release-4.11-verify-deps
    path_alias: github.com/openshift/openshift-apiserver
    rerun_command: /test verify-deps
    skip_if_only_changed: ^docs/|\.md$|^(?:.*/)?(?:\.gitignore|OWNERS|PROJECT|LICENSE)$
    spec:
      containers:
      - args:
        - --gcs-upload-secret=/secrets/gcs/service-account.json
        - --image-import-pull-secret=/etc/pull-secret/.dockerconfigjson
        - --oauth-token-path=/usr/local/github-credentials/oauth
        - --report-credentials-file=/etc/report/credentials
        - --target=verify-deps
        command:
        - ci-operator
        image: ci-operator:latest
        imagePullPolicy: Always
        name: ""
        resources:
          requests:
            cpu: 10m
        volumeMounts:
        - mountPath: /secrets/gcs
          name: gcs-credentials
          readOnly: true
        - mountPath: /usr/local/github-credentials
          name: github-credentials-openshift-ci-robot-private-git-cloner
          readOnly: true
        - mountPath: /secrets/manifest-tool
          name: manifest-tool-local-pusher
          readOnly: true
        - mountPath: /etc/pull-secret
          name: pull-secret
          readOnly: true
        - mountPath: /etc/report
          name: result-aggregator
          readOnly: true
      serviceAccountName: ci-operator
      volumes:
      - name: manifest-tool-local-pusher
        secret:
          secretName: manifest-tool-local-pusher
      - name: pull-secret
        secret:
          secretName: registry-pull-credentials
      - name: result-aggregator
        secret:
          secretName: result-aggregator
    trigger: (?m)^/test( | .* )verify-deps,?($|\s.*)<|MERGE_RESOLUTION|>--- conflicted
+++ resolved
@@ -5,11 +5,7 @@
     branches:
     - ^release-4\.11$
     - ^release-4\.11-
-<<<<<<< HEAD
-    cluster: build06
-=======
     cluster: build03
->>>>>>> 635a2bef
     context: ci/prow/e2e-aws
     decorate: true
     decoration_config:
@@ -92,11 +88,7 @@
     branches:
     - ^release-4\.11$
     - ^release-4\.11-
-<<<<<<< HEAD
-    cluster: build06
-=======
     cluster: build03
->>>>>>> 635a2bef
     context: ci/prow/e2e-aws-builds
     decorate: true
     decoration_config:
@@ -179,11 +171,7 @@
     branches:
     - ^release-4\.11$
     - ^release-4\.11-
-<<<<<<< HEAD
-    cluster: build06
-=======
     cluster: build03
->>>>>>> 635a2bef
     context: ci/prow/e2e-aws-serial
     decorate: true
     decoration_config:
@@ -266,11 +254,7 @@
     branches:
     - ^release-4\.11$
     - ^release-4\.11-
-<<<<<<< HEAD
-    cluster: build06
-=======
     cluster: build03
->>>>>>> 635a2bef
     context: ci/prow/e2e-aws-upgrade
     decorate: true
     decoration_config:
@@ -353,11 +337,7 @@
     branches:
     - ^release-4\.11$
     - ^release-4\.11-
-<<<<<<< HEAD
-    cluster: build06
-=======
     cluster: build03
->>>>>>> 635a2bef
     context: ci/prow/e2e-cmd
     decorate: true
     decoration_config:
@@ -441,7 +421,7 @@
     branches:
     - ^release-4\.11$
     - ^release-4\.11-
-    cluster: build11
+    cluster: build01
     context: ci/prow/images
     decorate: true
     decoration_config:
@@ -504,7 +484,7 @@
     branches:
     - ^release-4\.11$
     - ^release-4\.11-
-    cluster: build11
+    cluster: build01
     context: ci/prow/unit
     decorate: true
     decoration_config:
@@ -568,7 +548,7 @@
     branches:
     - ^release-4\.11$
     - ^release-4\.11-
-    cluster: build11
+    cluster: build01
     context: ci/prow/verify
     decorate: true
     decoration_config:
@@ -632,7 +612,7 @@
     branches:
     - ^release-4\.11$
     - ^release-4\.11-
-    cluster: build11
+    cluster: build01
     context: ci/prow/verify-deps
     decorate: true
     decoration_config:
