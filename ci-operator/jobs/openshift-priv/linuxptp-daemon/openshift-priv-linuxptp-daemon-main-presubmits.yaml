presubmits:
  openshift-priv/linuxptp-daemon:
  - agent: kubernetes
    always_run: true
    branches:
    - ^main$
    - ^main-
<<<<<<< HEAD
    cluster: build06
=======
    cluster: build11
>>>>>>> 635a2bef
    context: ci/prow/e2e-aws
    decorate: true
    decoration_config:
      oauth_token_secret:
        key: oauth
        name: github-credentials-openshift-ci-robot-private-git-cloner
    hidden: true
    labels:
      ci-operator.openshift.io/cloud: aws
      ci-operator.openshift.io/cloud-cluster-profile: aws
      ci.openshift.io/generator: prowgen
      pj-rehearse.openshift.io/can-be-rehearsed: "true"
    name: pull-ci-openshift-priv-linuxptp-daemon-main-e2e-aws
    path_alias: github.com/openshift/linuxptp-daemon
    rerun_command: /test e2e-aws
    spec:
      containers:
      - args:
        - --gcs-upload-secret=/secrets/gcs/service-account.json
        - --image-import-pull-secret=/etc/pull-secret/.dockerconfigjson
        - --lease-server-credentials-file=/etc/boskos/credentials
        - --oauth-token-path=/usr/local/github-credentials/oauth
        - --report-credentials-file=/etc/report/credentials
        - --secret-dir=/secrets/ci-pull-credentials
        - --target=e2e-aws
        command:
        - ci-operator
        image: ci-operator:latest
        imagePullPolicy: Always
        name: ""
        resources:
          requests:
            cpu: 10m
        volumeMounts:
        - mountPath: /etc/boskos
          name: boskos
          readOnly: true
        - mountPath: /secrets/ci-pull-credentials
          name: ci-pull-credentials
          readOnly: true
        - mountPath: /secrets/gcs
          name: gcs-credentials
          readOnly: true
        - mountPath: /usr/local/github-credentials
          name: github-credentials-openshift-ci-robot-private-git-cloner
          readOnly: true
        - mountPath: /secrets/manifest-tool
          name: manifest-tool-local-pusher
          readOnly: true
        - mountPath: /etc/pull-secret
          name: pull-secret
          readOnly: true
        - mountPath: /etc/report
          name: result-aggregator
          readOnly: true
      serviceAccountName: ci-operator
      volumes:
      - name: boskos
        secret:
          items:
          - key: credentials
            path: credentials
          secretName: boskos-credentials
      - name: ci-pull-credentials
        secret:
          secretName: ci-pull-credentials
      - name: manifest-tool-local-pusher
        secret:
          secretName: manifest-tool-local-pusher
      - name: pull-secret
        secret:
          secretName: registry-pull-credentials
      - name: result-aggregator
        secret:
          secretName: result-aggregator
    trigger: (?m)^/test( | .* )e2e-aws,?($|\s.*)
  - agent: kubernetes
    always_run: true
    branches:
    - ^main$
    - ^main-
    cluster: build11
    context: ci/prow/gofmt
    decorate: true
    decoration_config:
      oauth_token_secret:
        key: oauth
        name: github-credentials-openshift-ci-robot-private-git-cloner
    hidden: true
    labels:
      ci.openshift.io/generator: prowgen
      pj-rehearse.openshift.io/can-be-rehearsed: "true"
    name: pull-ci-openshift-priv-linuxptp-daemon-main-gofmt
    path_alias: github.com/openshift/linuxptp-daemon
    rerun_command: /test gofmt
    spec:
      containers:
      - args:
        - --gcs-upload-secret=/secrets/gcs/service-account.json
        - --image-import-pull-secret=/etc/pull-secret/.dockerconfigjson
        - --oauth-token-path=/usr/local/github-credentials/oauth
        - --report-credentials-file=/etc/report/credentials
        - --target=gofmt
        command:
        - ci-operator
        image: ci-operator:latest
        imagePullPolicy: Always
        name: ""
        resources:
          requests:
            cpu: 10m
        volumeMounts:
        - mountPath: /secrets/gcs
          name: gcs-credentials
          readOnly: true
        - mountPath: /usr/local/github-credentials
          name: github-credentials-openshift-ci-robot-private-git-cloner
          readOnly: true
        - mountPath: /secrets/manifest-tool
          name: manifest-tool-local-pusher
          readOnly: true
        - mountPath: /etc/pull-secret
          name: pull-secret
          readOnly: true
        - mountPath: /etc/report
          name: result-aggregator
          readOnly: true
      serviceAccountName: ci-operator
      volumes:
      - name: manifest-tool-local-pusher
        secret:
          secretName: manifest-tool-local-pusher
      - name: pull-secret
        secret:
          secretName: registry-pull-credentials
      - name: result-aggregator
        secret:
          secretName: result-aggregator
    trigger: (?m)^/test( | .* )gofmt,?($|\s.*)
  - agent: kubernetes
    always_run: true
    branches:
    - ^main$
    - ^main-
    cluster: build11
    context: ci/prow/images
    decorate: true
    decoration_config:
      oauth_token_secret:
        key: oauth
        name: github-credentials-openshift-ci-robot-private-git-cloner
    hidden: true
    labels:
      ci.openshift.io/generator: prowgen
      pj-rehearse.openshift.io/can-be-rehearsed: "true"
    name: pull-ci-openshift-priv-linuxptp-daemon-main-images
    path_alias: github.com/openshift/linuxptp-daemon
    rerun_command: /test images
    spec:
      containers:
      - args:
        - --gcs-upload-secret=/secrets/gcs/service-account.json
        - --image-import-pull-secret=/etc/pull-secret/.dockerconfigjson
        - --oauth-token-path=/usr/local/github-credentials/oauth
        - --report-credentials-file=/etc/report/credentials
        - --target=[images]
        command:
        - ci-operator
        image: ci-operator:latest
        imagePullPolicy: Always
        name: ""
        resources:
          requests:
            cpu: 10m
        volumeMounts:
        - mountPath: /secrets/gcs
          name: gcs-credentials
          readOnly: true
        - mountPath: /usr/local/github-credentials
          name: github-credentials-openshift-ci-robot-private-git-cloner
          readOnly: true
        - mountPath: /secrets/manifest-tool
          name: manifest-tool-local-pusher
          readOnly: true
        - mountPath: /etc/pull-secret
          name: pull-secret
          readOnly: true
        - mountPath: /etc/report
          name: result-aggregator
          readOnly: true
      serviceAccountName: ci-operator
      volumes:
      - name: manifest-tool-local-pusher
        secret:
          secretName: manifest-tool-local-pusher
      - name: pull-secret
        secret:
          secretName: registry-pull-credentials
      - name: result-aggregator
        secret:
          secretName: result-aggregator
    trigger: (?m)^/test( | .* )images,?($|\s.*)
  - agent: kubernetes
    always_run: false
    branches:
    - ^main$
    - ^main-
    cluster: build11
    context: ci/prow/security
    decorate: true
    decoration_config:
      oauth_token_secret:
        key: oauth
        name: github-credentials-openshift-ci-robot-private-git-cloner
    hidden: true
    labels:
      ci.openshift.io/generator: prowgen
      pj-rehearse.openshift.io/can-be-rehearsed: "true"
    name: pull-ci-openshift-priv-linuxptp-daemon-main-security
    optional: true
    path_alias: github.com/openshift/linuxptp-daemon
    rerun_command: /test security
    skip_if_only_changed: ^hack/|^bin/|\.md$|^(?:.*/)?(?:\.gitignore|OWNERS|LICENSE)$
    spec:
      containers:
      - args:
        - --gcs-upload-secret=/secrets/gcs/service-account.json
        - --image-import-pull-secret=/etc/pull-secret/.dockerconfigjson
        - --oauth-token-path=/usr/local/github-credentials/oauth
        - --report-credentials-file=/etc/report/credentials
        - --secret-dir=/secrets/ci-pull-credentials
        - --target=security
        command:
        - ci-operator
        image: ci-operator:latest
        imagePullPolicy: Always
        name: ""
        resources:
          requests:
            cpu: 10m
        volumeMounts:
        - mountPath: /secrets/ci-pull-credentials
          name: ci-pull-credentials
          readOnly: true
        - mountPath: /secrets/gcs
          name: gcs-credentials
          readOnly: true
        - mountPath: /usr/local/github-credentials
          name: github-credentials-openshift-ci-robot-private-git-cloner
          readOnly: true
        - mountPath: /secrets/manifest-tool
          name: manifest-tool-local-pusher
          readOnly: true
        - mountPath: /etc/pull-secret
          name: pull-secret
          readOnly: true
        - mountPath: /etc/report
          name: result-aggregator
          readOnly: true
      serviceAccountName: ci-operator
      volumes:
      - name: ci-pull-credentials
        secret:
          secretName: ci-pull-credentials
      - name: manifest-tool-local-pusher
        secret:
          secretName: manifest-tool-local-pusher
      - name: pull-secret
        secret:
          secretName: registry-pull-credentials
      - name: result-aggregator
        secret:
          secretName: result-aggregator
    trigger: (?m)^/test( | .* )security,?($|\s.*)
  - agent: kubernetes
    always_run: true
    branches:
    - ^main$
    - ^main-
    cluster: build11
    context: ci/prow/unit-test
    decorate: true
    decoration_config:
      oauth_token_secret:
        key: oauth
        name: github-credentials-openshift-ci-robot-private-git-cloner
    hidden: true
    labels:
      ci.openshift.io/generator: prowgen
      pj-rehearse.openshift.io/can-be-rehearsed: "true"
    name: pull-ci-openshift-priv-linuxptp-daemon-main-unit-test
    path_alias: github.com/openshift/linuxptp-daemon
    rerun_command: /test unit-test
    spec:
      containers:
      - args:
        - --gcs-upload-secret=/secrets/gcs/service-account.json
        - --image-import-pull-secret=/etc/pull-secret/.dockerconfigjson
        - --oauth-token-path=/usr/local/github-credentials/oauth
        - --report-credentials-file=/etc/report/credentials
        - --target=unit-test
        command:
        - ci-operator
        image: ci-operator:latest
        imagePullPolicy: Always
        name: ""
        resources:
          requests:
            cpu: 10m
        volumeMounts:
        - mountPath: /secrets/gcs
          name: gcs-credentials
          readOnly: true
        - mountPath: /usr/local/github-credentials
          name: github-credentials-openshift-ci-robot-private-git-cloner
          readOnly: true
        - mountPath: /secrets/manifest-tool
          name: manifest-tool-local-pusher
          readOnly: true
        - mountPath: /etc/pull-secret
          name: pull-secret
          readOnly: true
        - mountPath: /etc/report
          name: result-aggregator
          readOnly: true
      serviceAccountName: ci-operator
      volumes:
      - name: manifest-tool-local-pusher
        secret:
          secretName: manifest-tool-local-pusher
      - name: pull-secret
        secret:
          secretName: registry-pull-credentials
      - name: result-aggregator
        secret:
          secretName: result-aggregator
    trigger: (?m)^/test( | .* )unit-test,?($|\s.*)<|MERGE_RESOLUTION|>--- conflicted
+++ resolved
@@ -5,11 +5,7 @@
     branches:
     - ^main$
     - ^main-
-<<<<<<< HEAD
-    cluster: build06
-=======
-    cluster: build11
->>>>>>> 635a2bef
+    cluster: build11
     context: ci/prow/e2e-aws
     decorate: true
     decoration_config:
