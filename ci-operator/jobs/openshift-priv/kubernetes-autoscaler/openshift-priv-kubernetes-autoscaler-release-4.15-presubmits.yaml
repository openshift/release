presubmits:
  openshift-priv/kubernetes-autoscaler:
  - agent: kubernetes
    always_run: false
    branches:
    - ^release-4\.15$
    - ^release-4\.15-
    cluster: build11
    context: ci/prow/e2e-aws
    decorate: true
    decoration_config:
      oauth_token_secret:
        key: oauth
        name: github-credentials-openshift-ci-robot-private-git-cloner
    hidden: true
    labels:
      ci-operator.openshift.io/cloud: aws
      ci-operator.openshift.io/cloud-cluster-profile: aws
      ci.openshift.io/generator: prowgen
      pj-rehearse.openshift.io/can-be-rehearsed: "true"
    name: pull-ci-openshift-priv-kubernetes-autoscaler-release-4.15-e2e-aws
    path_alias: k8s.io/autoscaler
    rerun_command: /test e2e-aws
    skip_if_only_changed: ^docs/|\.md$|^(?:.*/)?(?:\.gitignore|OWNERS|PROJECT|LICENSE)$
    spec:
      containers:
      - args:
        - --gcs-upload-secret=/secrets/gcs/service-account.json
        - --image-import-pull-secret=/etc/pull-secret/.dockerconfigjson
        - --lease-server-credentials-file=/etc/boskos/credentials
        - --oauth-token-path=/usr/local/github-credentials/oauth
        - --report-credentials-file=/etc/report/credentials
        - --secret-dir=/secrets/ci-pull-credentials
        - --target=e2e-aws
        command:
        - ci-operator
        image: ci-operator:latest
        imagePullPolicy: Always
        name: ""
        resources:
          requests:
            cpu: 10m
        volumeMounts:
        - mountPath: /etc/boskos
          name: boskos
          readOnly: true
        - mountPath: /secrets/ci-pull-credentials
          name: ci-pull-credentials
          readOnly: true
        - mountPath: /secrets/gcs
          name: gcs-credentials
          readOnly: true
        - mountPath: /usr/local/github-credentials
          name: github-credentials-openshift-ci-robot-private-git-cloner
          readOnly: true
        - mountPath: /secrets/manifest-tool
          name: manifest-tool-local-pusher
          readOnly: true
        - mountPath: /etc/pull-secret
          name: pull-secret
          readOnly: true
        - mountPath: /etc/report
          name: result-aggregator
          readOnly: true
      serviceAccountName: ci-operator
      volumes:
      - name: boskos
        secret:
          items:
          - key: credentials
            path: credentials
          secretName: boskos-credentials
      - name: ci-pull-credentials
        secret:
          secretName: ci-pull-credentials
      - name: manifest-tool-local-pusher
        secret:
          secretName: manifest-tool-local-pusher
      - name: pull-secret
        secret:
          secretName: registry-pull-credentials
      - name: result-aggregator
        secret:
          secretName: result-aggregator
    trigger: (?m)^/test( | .* )e2e-aws,?($|\s.*)
  - agent: kubernetes
    always_run: false
    branches:
    - ^release-4\.15$
    - ^release-4\.15-
    cluster: build11
    context: ci/prow/e2e-aws-operator
    decorate: true
    decoration_config:
      oauth_token_secret:
        key: oauth
        name: github-credentials-openshift-ci-robot-private-git-cloner
    hidden: true
    labels:
      ci-operator.openshift.io/cloud: aws
      ci-operator.openshift.io/cloud-cluster-profile: aws
      ci.openshift.io/generator: prowgen
      pj-rehearse.openshift.io/can-be-rehearsed: "true"
    name: pull-ci-openshift-priv-kubernetes-autoscaler-release-4.15-e2e-aws-operator
    path_alias: k8s.io/autoscaler
    rerun_command: /test e2e-aws-operator
    skip_if_only_changed: ^docs/|\.md$|^(?:.*/)?(?:\.gitignore|OWNERS|PROJECT|LICENSE)$|_test\.go$
    spec:
      containers:
      - args:
        - --gcs-upload-secret=/secrets/gcs/service-account.json
        - --image-import-pull-secret=/etc/pull-secret/.dockerconfigjson
        - --lease-server-credentials-file=/etc/boskos/credentials
        - --oauth-token-path=/usr/local/github-credentials/oauth
        - --report-credentials-file=/etc/report/credentials
        - --secret-dir=/secrets/ci-pull-credentials
        - --target=e2e-aws-operator
        command:
        - ci-operator
        image: ci-operator:latest
        imagePullPolicy: Always
        name: ""
        resources:
          requests:
            cpu: 10m
        volumeMounts:
        - mountPath: /etc/boskos
          name: boskos
          readOnly: true
        - mountPath: /secrets/ci-pull-credentials
          name: ci-pull-credentials
          readOnly: true
        - mountPath: /secrets/gcs
          name: gcs-credentials
          readOnly: true
        - mountPath: /usr/local/github-credentials
          name: github-credentials-openshift-ci-robot-private-git-cloner
          readOnly: true
        - mountPath: /secrets/manifest-tool
          name: manifest-tool-local-pusher
          readOnly: true
        - mountPath: /etc/pull-secret
          name: pull-secret
          readOnly: true
        - mountPath: /etc/report
          name: result-aggregator
          readOnly: true
      serviceAccountName: ci-operator
      volumes:
      - name: boskos
        secret:
          items:
          - key: credentials
            path: credentials
          secretName: boskos-credentials
      - name: ci-pull-credentials
        secret:
          secretName: ci-pull-credentials
      - name: manifest-tool-local-pusher
        secret:
          secretName: manifest-tool-local-pusher
      - name: pull-secret
        secret:
          secretName: registry-pull-credentials
      - name: result-aggregator
        secret:
          secretName: result-aggregator
    trigger: (?m)^/test( | .* )e2e-aws-operator,?($|\s.*)
  - agent: kubernetes
    always_run: false
    branches:
    - ^release-4\.15$
    - ^release-4\.15-
<<<<<<< HEAD
    cluster: build11
=======
    cluster: build03
>>>>>>> 635a2bef
    context: ci/prow/e2e-azure-operator
    decorate: true
    decoration_config:
      oauth_token_secret:
        key: oauth
        name: github-credentials-openshift-ci-robot-private-git-cloner
    hidden: true
    labels:
      ci-operator.openshift.io/cloud: azure4
      ci-operator.openshift.io/cloud-cluster-profile: azure4
      ci.openshift.io/generator: prowgen
      pj-rehearse.openshift.io/can-be-rehearsed: "true"
    name: pull-ci-openshift-priv-kubernetes-autoscaler-release-4.15-e2e-azure-operator
    optional: true
    path_alias: k8s.io/autoscaler
    rerun_command: /test e2e-azure-operator
    skip_if_only_changed: ^docs/|\.md$|^(?:.*/)?(?:\.gitignore|OWNERS|PROJECT|LICENSE)$|_test\.go$
    spec:
      containers:
      - args:
        - --gcs-upload-secret=/secrets/gcs/service-account.json
        - --image-import-pull-secret=/etc/pull-secret/.dockerconfigjson
        - --lease-server-credentials-file=/etc/boskos/credentials
        - --oauth-token-path=/usr/local/github-credentials/oauth
        - --report-credentials-file=/etc/report/credentials
        - --secret-dir=/secrets/ci-pull-credentials
        - --target=e2e-azure-operator
        command:
        - ci-operator
        image: ci-operator:latest
        imagePullPolicy: Always
        name: ""
        resources:
          requests:
            cpu: 10m
        volumeMounts:
        - mountPath: /etc/boskos
          name: boskos
          readOnly: true
        - mountPath: /secrets/ci-pull-credentials
          name: ci-pull-credentials
          readOnly: true
        - mountPath: /secrets/gcs
          name: gcs-credentials
          readOnly: true
        - mountPath: /usr/local/github-credentials
          name: github-credentials-openshift-ci-robot-private-git-cloner
          readOnly: true
        - mountPath: /secrets/manifest-tool
          name: manifest-tool-local-pusher
          readOnly: true
        - mountPath: /etc/pull-secret
          name: pull-secret
          readOnly: true
        - mountPath: /etc/report
          name: result-aggregator
          readOnly: true
      serviceAccountName: ci-operator
      volumes:
      - name: boskos
        secret:
          items:
          - key: credentials
            path: credentials
          secretName: boskos-credentials
      - name: ci-pull-credentials
        secret:
          secretName: ci-pull-credentials
      - name: manifest-tool-local-pusher
        secret:
          secretName: manifest-tool-local-pusher
      - name: pull-secret
        secret:
          secretName: registry-pull-credentials
      - name: result-aggregator
        secret:
          secretName: result-aggregator
    trigger: (?m)^/test( | .* )e2e-azure-operator,?($|\s.*)
  - agent: kubernetes
    always_run: false
    branches:
    - ^release-4\.15$
    - ^release-4\.15-
    cluster: build02
    context: ci/prow/e2e-gcp-operator
    decorate: true
    decoration_config:
      oauth_token_secret:
        key: oauth
        name: github-credentials-openshift-ci-robot-private-git-cloner
    hidden: true
    labels:
      ci-operator.openshift.io/cloud: gcp
      ci-operator.openshift.io/cloud-cluster-profile: gcp
      ci.openshift.io/generator: prowgen
      pj-rehearse.openshift.io/can-be-rehearsed: "true"
    name: pull-ci-openshift-priv-kubernetes-autoscaler-release-4.15-e2e-gcp-operator
    optional: true
    path_alias: k8s.io/autoscaler
    rerun_command: /test e2e-gcp-operator
    skip_if_only_changed: ^docs/|\.md$|^(?:.*/)?(?:\.gitignore|OWNERS|PROJECT|LICENSE)$|_test\.go$
    spec:
      containers:
      - args:
        - --gcs-upload-secret=/secrets/gcs/service-account.json
        - --image-import-pull-secret=/etc/pull-secret/.dockerconfigjson
        - --lease-server-credentials-file=/etc/boskos/credentials
        - --oauth-token-path=/usr/local/github-credentials/oauth
        - --report-credentials-file=/etc/report/credentials
        - --secret-dir=/secrets/ci-pull-credentials
        - --target=e2e-gcp-operator
        command:
        - ci-operator
        image: ci-operator:latest
        imagePullPolicy: Always
        name: ""
        resources:
          requests:
            cpu: 10m
        volumeMounts:
        - mountPath: /etc/boskos
          name: boskos
          readOnly: true
        - mountPath: /secrets/ci-pull-credentials
          name: ci-pull-credentials
          readOnly: true
        - mountPath: /secrets/gcs
          name: gcs-credentials
          readOnly: true
        - mountPath: /usr/local/github-credentials
          name: github-credentials-openshift-ci-robot-private-git-cloner
          readOnly: true
        - mountPath: /secrets/manifest-tool
          name: manifest-tool-local-pusher
          readOnly: true
        - mountPath: /etc/pull-secret
          name: pull-secret
          readOnly: true
        - mountPath: /etc/report
          name: result-aggregator
          readOnly: true
      serviceAccountName: ci-operator
      volumes:
      - name: boskos
        secret:
          items:
          - key: credentials
            path: credentials
          secretName: boskos-credentials
      - name: ci-pull-credentials
        secret:
          secretName: ci-pull-credentials
      - name: manifest-tool-local-pusher
        secret:
          secretName: manifest-tool-local-pusher
      - name: pull-secret
        secret:
          secretName: registry-pull-credentials
      - name: result-aggregator
        secret:
          secretName: result-aggregator
    trigger: (?m)^/test( | .* )e2e-gcp-operator,?($|\s.*)
  - agent: kubernetes
    always_run: false
    branches:
    - ^release-4\.15$
    - ^release-4\.15-
<<<<<<< HEAD
    cluster: build11
=======
    cluster: build03
>>>>>>> 635a2bef
    context: ci/prow/e2e-hypershift
    decorate: true
    decoration_config:
      oauth_token_secret:
        key: oauth
        name: github-credentials-openshift-ci-robot-private-git-cloner
    hidden: true
    labels:
      ci-operator.openshift.io/cloud: hypershift
      ci-operator.openshift.io/cloud-cluster-profile: hypershift
      ci.openshift.io/generator: prowgen
      pj-rehearse.openshift.io/can-be-rehearsed: "true"
    name: pull-ci-openshift-priv-kubernetes-autoscaler-release-4.15-e2e-hypershift
    path_alias: k8s.io/autoscaler
    rerun_command: /test e2e-hypershift
    skip_if_only_changed: ^docs/|\.md$|^(?:.*/)?(?:\.gitignore|OWNERS|PROJECT|LICENSE)$
    spec:
      containers:
      - args:
        - --gcs-upload-secret=/secrets/gcs/service-account.json
        - --image-import-pull-secret=/etc/pull-secret/.dockerconfigjson
        - --lease-server-credentials-file=/etc/boskos/credentials
        - --oauth-token-path=/usr/local/github-credentials/oauth
        - --report-credentials-file=/etc/report/credentials
        - --secret-dir=/secrets/ci-pull-credentials
        - --target=e2e-hypershift
        command:
        - ci-operator
        image: ci-operator:latest
        imagePullPolicy: Always
        name: ""
        resources:
          requests:
            cpu: 10m
        volumeMounts:
        - mountPath: /etc/boskos
          name: boskos
          readOnly: true
        - mountPath: /secrets/ci-pull-credentials
          name: ci-pull-credentials
          readOnly: true
        - mountPath: /secrets/gcs
          name: gcs-credentials
          readOnly: true
        - mountPath: /usr/local/github-credentials
          name: github-credentials-openshift-ci-robot-private-git-cloner
          readOnly: true
        - mountPath: /secrets/manifest-tool
          name: manifest-tool-local-pusher
          readOnly: true
        - mountPath: /etc/pull-secret
          name: pull-secret
          readOnly: true
        - mountPath: /etc/report
          name: result-aggregator
          readOnly: true
      serviceAccountName: ci-operator
      volumes:
      - name: boskos
        secret:
          items:
          - key: credentials
            path: credentials
          secretName: boskos-credentials
      - name: ci-pull-credentials
        secret:
          secretName: ci-pull-credentials
      - name: manifest-tool-local-pusher
        secret:
          secretName: manifest-tool-local-pusher
      - name: pull-secret
        secret:
          secretName: registry-pull-credentials
      - name: result-aggregator
        secret:
          secretName: result-aggregator
    trigger: (?m)^/test( | .* )e2e-hypershift,?($|\s.*)
  - agent: kubernetes
    always_run: true
    branches:
    - ^release-4\.15$
    - ^release-4\.15-
<<<<<<< HEAD
    cluster: build11
=======
    cluster: build03
>>>>>>> 635a2bef
    context: ci/prow/git-history
    decorate: true
    decoration_config:
      oauth_token_secret:
        key: oauth
        name: github-credentials-openshift-ci-robot-private-git-cloner
    hidden: true
    labels:
      ci.openshift.io/generator: prowgen
      pj-rehearse.openshift.io/can-be-rehearsed: "true"
    name: pull-ci-openshift-priv-kubernetes-autoscaler-release-4.15-git-history
    optional: true
    path_alias: k8s.io/autoscaler
    rerun_command: /test git-history
    spec:
      containers:
      - args:
        - --gcs-upload-secret=/secrets/gcs/service-account.json
        - --image-import-pull-secret=/etc/pull-secret/.dockerconfigjson
        - --oauth-token-path=/usr/local/github-credentials/oauth
        - --report-credentials-file=/etc/report/credentials
        - --target=git-history
        command:
        - ci-operator
        image: ci-operator:latest
        imagePullPolicy: Always
        name: ""
        resources:
          requests:
            cpu: 10m
        volumeMounts:
        - mountPath: /secrets/gcs
          name: gcs-credentials
          readOnly: true
        - mountPath: /usr/local/github-credentials
          name: github-credentials-openshift-ci-robot-private-git-cloner
          readOnly: true
        - mountPath: /secrets/manifest-tool
          name: manifest-tool-local-pusher
          readOnly: true
        - mountPath: /etc/pull-secret
          name: pull-secret
          readOnly: true
        - mountPath: /etc/report
          name: result-aggregator
          readOnly: true
      serviceAccountName: ci-operator
      volumes:
      - name: manifest-tool-local-pusher
        secret:
          secretName: manifest-tool-local-pusher
      - name: pull-secret
        secret:
          secretName: registry-pull-credentials
      - name: result-aggregator
        secret:
          secretName: result-aggregator
    trigger: (?m)^/test( | .* )git-history,?($|\s.*)
  - agent: kubernetes
    always_run: true
    branches:
    - ^release-4\.15$
    - ^release-4\.15-
<<<<<<< HEAD
    cluster: build11
=======
    cluster: build03
>>>>>>> 635a2bef
    context: ci/prow/goimports
    decorate: true
    decoration_config:
      oauth_token_secret:
        key: oauth
        name: github-credentials-openshift-ci-robot-private-git-cloner
    hidden: true
    labels:
      ci.openshift.io/generator: prowgen
      pj-rehearse.openshift.io/can-be-rehearsed: "true"
    name: pull-ci-openshift-priv-kubernetes-autoscaler-release-4.15-goimports
    optional: true
    path_alias: k8s.io/autoscaler
    rerun_command: /test goimports
    spec:
      containers:
      - args:
        - --gcs-upload-secret=/secrets/gcs/service-account.json
        - --image-import-pull-secret=/etc/pull-secret/.dockerconfigjson
        - --oauth-token-path=/usr/local/github-credentials/oauth
        - --report-credentials-file=/etc/report/credentials
        - --target=goimports
        command:
        - ci-operator
        image: ci-operator:latest
        imagePullPolicy: Always
        name: ""
        resources:
          requests:
            cpu: 10m
        volumeMounts:
        - mountPath: /secrets/gcs
          name: gcs-credentials
          readOnly: true
        - mountPath: /usr/local/github-credentials
          name: github-credentials-openshift-ci-robot-private-git-cloner
          readOnly: true
        - mountPath: /secrets/manifest-tool
          name: manifest-tool-local-pusher
          readOnly: true
        - mountPath: /etc/pull-secret
          name: pull-secret
          readOnly: true
        - mountPath: /etc/report
          name: result-aggregator
          readOnly: true
      serviceAccountName: ci-operator
      volumes:
      - name: manifest-tool-local-pusher
        secret:
          secretName: manifest-tool-local-pusher
      - name: pull-secret
        secret:
          secretName: registry-pull-credentials
      - name: result-aggregator
        secret:
          secretName: result-aggregator
    trigger: (?m)^/test( | .* )goimports,?($|\s.*)
  - agent: kubernetes
    always_run: true
    branches:
    - ^release-4\.15$
    - ^release-4\.15-
<<<<<<< HEAD
    cluster: build11
=======
    cluster: build03
>>>>>>> 635a2bef
    context: ci/prow/golint
    decorate: true
    decoration_config:
      oauth_token_secret:
        key: oauth
        name: github-credentials-openshift-ci-robot-private-git-cloner
    hidden: true
    labels:
      ci.openshift.io/generator: prowgen
      pj-rehearse.openshift.io/can-be-rehearsed: "true"
    name: pull-ci-openshift-priv-kubernetes-autoscaler-release-4.15-golint
    path_alias: k8s.io/autoscaler
    rerun_command: /test golint
    spec:
      containers:
      - args:
        - --gcs-upload-secret=/secrets/gcs/service-account.json
        - --image-import-pull-secret=/etc/pull-secret/.dockerconfigjson
        - --oauth-token-path=/usr/local/github-credentials/oauth
        - --report-credentials-file=/etc/report/credentials
        - --target=golint
        command:
        - ci-operator
        image: ci-operator:latest
        imagePullPolicy: Always
        name: ""
        resources:
          requests:
            cpu: 10m
        volumeMounts:
        - mountPath: /secrets/gcs
          name: gcs-credentials
          readOnly: true
        - mountPath: /usr/local/github-credentials
          name: github-credentials-openshift-ci-robot-private-git-cloner
          readOnly: true
        - mountPath: /secrets/manifest-tool
          name: manifest-tool-local-pusher
          readOnly: true
        - mountPath: /etc/pull-secret
          name: pull-secret
          readOnly: true
        - mountPath: /etc/report
          name: result-aggregator
          readOnly: true
      serviceAccountName: ci-operator
      volumes:
      - name: manifest-tool-local-pusher
        secret:
          secretName: manifest-tool-local-pusher
      - name: pull-secret
        secret:
          secretName: registry-pull-credentials
      - name: result-aggregator
        secret:
          secretName: result-aggregator
    trigger: (?m)^/test( | .* )golint,?($|\s.*)
  - agent: kubernetes
    always_run: true
    branches:
    - ^release-4\.15$
    - ^release-4\.15-
<<<<<<< HEAD
    cluster: build11
=======
    cluster: build03
>>>>>>> 635a2bef
    context: ci/prow/govet
    decorate: true
    decoration_config:
      oauth_token_secret:
        key: oauth
        name: github-credentials-openshift-ci-robot-private-git-cloner
    hidden: true
    labels:
      ci.openshift.io/generator: prowgen
      pj-rehearse.openshift.io/can-be-rehearsed: "true"
    name: pull-ci-openshift-priv-kubernetes-autoscaler-release-4.15-govet
    path_alias: k8s.io/autoscaler
    rerun_command: /test govet
    spec:
      containers:
      - args:
        - --gcs-upload-secret=/secrets/gcs/service-account.json
        - --image-import-pull-secret=/etc/pull-secret/.dockerconfigjson
        - --oauth-token-path=/usr/local/github-credentials/oauth
        - --report-credentials-file=/etc/report/credentials
        - --target=govet
        command:
        - ci-operator
        image: ci-operator:latest
        imagePullPolicy: Always
        name: ""
        resources:
          requests:
            cpu: 10m
        volumeMounts:
        - mountPath: /secrets/gcs
          name: gcs-credentials
          readOnly: true
        - mountPath: /usr/local/github-credentials
          name: github-credentials-openshift-ci-robot-private-git-cloner
          readOnly: true
        - mountPath: /secrets/manifest-tool
          name: manifest-tool-local-pusher
          readOnly: true
        - mountPath: /etc/pull-secret
          name: pull-secret
          readOnly: true
        - mountPath: /etc/report
          name: result-aggregator
          readOnly: true
      serviceAccountName: ci-operator
      volumes:
      - name: manifest-tool-local-pusher
        secret:
          secretName: manifest-tool-local-pusher
      - name: pull-secret
        secret:
          secretName: registry-pull-credentials
      - name: result-aggregator
        secret:
          secretName: result-aggregator
    trigger: (?m)^/test( | .* )govet,?($|\s.*)
  - agent: kubernetes
    always_run: true
    branches:
    - ^release-4\.15$
    - ^release-4\.15-
<<<<<<< HEAD
    cluster: build11
=======
    cluster: build03
>>>>>>> 635a2bef
    context: ci/prow/images
    decorate: true
    decoration_config:
      oauth_token_secret:
        key: oauth
        name: github-credentials-openshift-ci-robot-private-git-cloner
    hidden: true
    labels:
      ci.openshift.io/generator: prowgen
      pj-rehearse.openshift.io/can-be-rehearsed: "true"
    name: pull-ci-openshift-priv-kubernetes-autoscaler-release-4.15-images
    path_alias: k8s.io/autoscaler
    rerun_command: /test images
    spec:
      containers:
      - args:
        - --gcs-upload-secret=/secrets/gcs/service-account.json
        - --image-import-pull-secret=/etc/pull-secret/.dockerconfigjson
        - --oauth-token-path=/usr/local/github-credentials/oauth
        - --report-credentials-file=/etc/report/credentials
        - --target=[images]
        command:
        - ci-operator
        image: ci-operator:latest
        imagePullPolicy: Always
        name: ""
        resources:
          requests:
            cpu: 10m
        volumeMounts:
        - mountPath: /secrets/gcs
          name: gcs-credentials
          readOnly: true
        - mountPath: /usr/local/github-credentials
          name: github-credentials-openshift-ci-robot-private-git-cloner
          readOnly: true
        - mountPath: /secrets/manifest-tool
          name: manifest-tool-local-pusher
          readOnly: true
        - mountPath: /etc/pull-secret
          name: pull-secret
          readOnly: true
        - mountPath: /etc/report
          name: result-aggregator
          readOnly: true
      serviceAccountName: ci-operator
      volumes:
      - name: manifest-tool-local-pusher
        secret:
          secretName: manifest-tool-local-pusher
      - name: pull-secret
        secret:
          secretName: registry-pull-credentials
      - name: result-aggregator
        secret:
          secretName: result-aggregator
    trigger: (?m)^/test( | .* )images,?($|\s.*)
  - agent: kubernetes
    always_run: true
    branches:
    - ^release-4\.15$
    - ^release-4\.15-
<<<<<<< HEAD
    cluster: build11
=======
    cluster: build03
>>>>>>> 635a2bef
    context: ci/prow/unit
    decorate: true
    decoration_config:
      oauth_token_secret:
        key: oauth
        name: github-credentials-openshift-ci-robot-private-git-cloner
    hidden: true
    labels:
      ci.openshift.io/generator: prowgen
      pj-rehearse.openshift.io/can-be-rehearsed: "true"
    name: pull-ci-openshift-priv-kubernetes-autoscaler-release-4.15-unit
    path_alias: k8s.io/autoscaler
    rerun_command: /test unit
    spec:
      containers:
      - args:
        - --gcs-upload-secret=/secrets/gcs/service-account.json
        - --image-import-pull-secret=/etc/pull-secret/.dockerconfigjson
        - --oauth-token-path=/usr/local/github-credentials/oauth
        - --report-credentials-file=/etc/report/credentials
        - --target=unit
        command:
        - ci-operator
        image: ci-operator:latest
        imagePullPolicy: Always
        name: ""
        resources:
          requests:
            cpu: 10m
        volumeMounts:
        - mountPath: /secrets/gcs
          name: gcs-credentials
          readOnly: true
        - mountPath: /usr/local/github-credentials
          name: github-credentials-openshift-ci-robot-private-git-cloner
          readOnly: true
        - mountPath: /secrets/manifest-tool
          name: manifest-tool-local-pusher
          readOnly: true
        - mountPath: /etc/pull-secret
          name: pull-secret
          readOnly: true
        - mountPath: /etc/report
          name: result-aggregator
          readOnly: true
      serviceAccountName: ci-operator
      volumes:
      - name: manifest-tool-local-pusher
        secret:
          secretName: manifest-tool-local-pusher
      - name: pull-secret
        secret:
          secretName: registry-pull-credentials
      - name: result-aggregator
        secret:
          secretName: result-aggregator
    trigger: (?m)^/test( | .* )unit,?($|\s.*)<|MERGE_RESOLUTION|>--- conflicted
+++ resolved
@@ -171,11 +171,7 @@
     branches:
     - ^release-4\.15$
     - ^release-4\.15-
-<<<<<<< HEAD
-    cluster: build11
-=======
     cluster: build03
->>>>>>> 635a2bef
     context: ci/prow/e2e-azure-operator
     decorate: true
     decoration_config:
@@ -343,11 +339,7 @@
     branches:
     - ^release-4\.15$
     - ^release-4\.15-
-<<<<<<< HEAD
-    cluster: build11
-=======
     cluster: build03
->>>>>>> 635a2bef
     context: ci/prow/e2e-hypershift
     decorate: true
     decoration_config:
@@ -430,11 +422,7 @@
     branches:
     - ^release-4\.15$
     - ^release-4\.15-
-<<<<<<< HEAD
-    cluster: build11
-=======
     cluster: build03
->>>>>>> 635a2bef
     context: ci/prow/git-history
     decorate: true
     decoration_config:
@@ -498,11 +486,7 @@
     branches:
     - ^release-4\.15$
     - ^release-4\.15-
-<<<<<<< HEAD
-    cluster: build11
-=======
     cluster: build03
->>>>>>> 635a2bef
     context: ci/prow/goimports
     decorate: true
     decoration_config:
@@ -566,11 +550,7 @@
     branches:
     - ^release-4\.15$
     - ^release-4\.15-
-<<<<<<< HEAD
-    cluster: build11
-=======
     cluster: build03
->>>>>>> 635a2bef
     context: ci/prow/golint
     decorate: true
     decoration_config:
@@ -633,11 +613,7 @@
     branches:
     - ^release-4\.15$
     - ^release-4\.15-
-<<<<<<< HEAD
-    cluster: build11
-=======
     cluster: build03
->>>>>>> 635a2bef
     context: ci/prow/govet
     decorate: true
     decoration_config:
@@ -700,11 +676,7 @@
     branches:
     - ^release-4\.15$
     - ^release-4\.15-
-<<<<<<< HEAD
-    cluster: build11
-=======
     cluster: build03
->>>>>>> 635a2bef
     context: ci/prow/images
     decorate: true
     decoration_config:
@@ -767,11 +739,7 @@
     branches:
     - ^release-4\.15$
     - ^release-4\.15-
-<<<<<<< HEAD
-    cluster: build11
-=======
     cluster: build03
->>>>>>> 635a2bef
     context: ci/prow/unit
     decorate: true
     decoration_config:
