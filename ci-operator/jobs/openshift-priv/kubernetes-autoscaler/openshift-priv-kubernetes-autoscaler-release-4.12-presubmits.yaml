presubmits:
  openshift-priv/kubernetes-autoscaler:
  - agent: kubernetes
    always_run: true
    branches:
    - ^release-4\.12$
    - ^release-4\.12-
    cluster: build11
    context: ci/prow/e2e-aws
    decorate: true
    decoration_config:
      oauth_token_secret:
        key: oauth
        name: github-credentials-openshift-ci-robot-private-git-cloner
    hidden: true
    labels:
      ci-operator.openshift.io/cloud: aws
      ci-operator.openshift.io/cloud-cluster-profile: aws
      ci.openshift.io/generator: prowgen
      pj-rehearse.openshift.io/can-be-rehearsed: "true"
    name: pull-ci-openshift-priv-kubernetes-autoscaler-release-4.12-e2e-aws
    path_alias: k8s.io/autoscaler
    rerun_command: /test e2e-aws
    spec:
      containers:
      - args:
        - --gcs-upload-secret=/secrets/gcs/service-account.json
        - --image-import-pull-secret=/etc/pull-secret/.dockerconfigjson
        - --lease-server-credentials-file=/etc/boskos/credentials
        - --oauth-token-path=/usr/local/github-credentials/oauth
        - --report-credentials-file=/etc/report/credentials
        - --secret-dir=/secrets/ci-pull-credentials
        - --target=e2e-aws
        command:
        - ci-operator
        image: ci-operator:latest
        imagePullPolicy: Always
        name: ""
        resources:
          requests:
            cpu: 10m
        volumeMounts:
        - mountPath: /etc/boskos
          name: boskos
          readOnly: true
        - mountPath: /secrets/ci-pull-credentials
          name: ci-pull-credentials
          readOnly: true
        - mountPath: /secrets/gcs
          name: gcs-credentials
          readOnly: true
        - mountPath: /usr/local/github-credentials
          name: github-credentials-openshift-ci-robot-private-git-cloner
          readOnly: true
        - mountPath: /secrets/manifest-tool
          name: manifest-tool-local-pusher
          readOnly: true
        - mountPath: /etc/pull-secret
          name: pull-secret
          readOnly: true
        - mountPath: /etc/report
          name: result-aggregator
          readOnly: true
      serviceAccountName: ci-operator
      volumes:
      - name: boskos
        secret:
          items:
          - key: credentials
            path: credentials
          secretName: boskos-credentials
      - name: ci-pull-credentials
        secret:
          secretName: ci-pull-credentials
      - name: manifest-tool-local-pusher
        secret:
          secretName: manifest-tool-local-pusher
      - name: pull-secret
        secret:
          secretName: registry-pull-credentials
      - name: result-aggregator
        secret:
          secretName: result-aggregator
    trigger: (?m)^/test( | .* )e2e-aws,?($|\s.*)
  - agent: kubernetes
    always_run: true
    branches:
    - ^release-4\.12$
    - ^release-4\.12-
    cluster: build11
    context: ci/prow/e2e-aws-operator
    decorate: true
    decoration_config:
      oauth_token_secret:
        key: oauth
        name: github-credentials-openshift-ci-robot-private-git-cloner
    hidden: true
    labels:
      ci-operator.openshift.io/cloud: aws
      ci-operator.openshift.io/cloud-cluster-profile: aws
      ci.openshift.io/generator: prowgen
      pj-rehearse.openshift.io/can-be-rehearsed: "true"
    name: pull-ci-openshift-priv-kubernetes-autoscaler-release-4.12-e2e-aws-operator
    path_alias: k8s.io/autoscaler
    rerun_command: /test e2e-aws-operator
    spec:
      containers:
      - args:
        - --gcs-upload-secret=/secrets/gcs/service-account.json
        - --image-import-pull-secret=/etc/pull-secret/.dockerconfigjson
        - --lease-server-credentials-file=/etc/boskos/credentials
        - --oauth-token-path=/usr/local/github-credentials/oauth
        - --report-credentials-file=/etc/report/credentials
        - --secret-dir=/secrets/ci-pull-credentials
        - --target=e2e-aws-operator
        command:
        - ci-operator
        image: ci-operator:latest
        imagePullPolicy: Always
        name: ""
        resources:
          requests:
            cpu: 10m
        volumeMounts:
        - mountPath: /etc/boskos
          name: boskos
          readOnly: true
        - mountPath: /secrets/ci-pull-credentials
          name: ci-pull-credentials
          readOnly: true
        - mountPath: /secrets/gcs
          name: gcs-credentials
          readOnly: true
        - mountPath: /usr/local/github-credentials
          name: github-credentials-openshift-ci-robot-private-git-cloner
          readOnly: true
        - mountPath: /secrets/manifest-tool
          name: manifest-tool-local-pusher
          readOnly: true
        - mountPath: /etc/pull-secret
          name: pull-secret
          readOnly: true
        - mountPath: /etc/report
          name: result-aggregator
          readOnly: true
      serviceAccountName: ci-operator
      volumes:
      - name: boskos
        secret:
          items:
          - key: credentials
            path: credentials
          secretName: boskos-credentials
      - name: ci-pull-credentials
        secret:
          secretName: ci-pull-credentials
      - name: manifest-tool-local-pusher
        secret:
          secretName: manifest-tool-local-pusher
      - name: pull-secret
        secret:
          secretName: registry-pull-credentials
      - name: result-aggregator
        secret:
          secretName: result-aggregator
    trigger: (?m)^/test( | .* )e2e-aws-operator,?($|\s.*)
  - agent: kubernetes
    always_run: true
    branches:
    - ^release-4\.12$
    - ^release-4\.12-
<<<<<<< HEAD
    cluster: build11
=======
    cluster: build03
>>>>>>> 635a2bef
    context: ci/prow/e2e-azure-operator
    decorate: true
    decoration_config:
      oauth_token_secret:
        key: oauth
        name: github-credentials-openshift-ci-robot-private-git-cloner
    hidden: true
    labels:
      ci-operator.openshift.io/cloud: azure4
      ci-operator.openshift.io/cloud-cluster-profile: azure4
      ci.openshift.io/generator: prowgen
      pj-rehearse.openshift.io/can-be-rehearsed: "true"
    name: pull-ci-openshift-priv-kubernetes-autoscaler-release-4.12-e2e-azure-operator
    optional: true
    path_alias: k8s.io/autoscaler
    rerun_command: /test e2e-azure-operator
    spec:
      containers:
      - args:
        - --gcs-upload-secret=/secrets/gcs/service-account.json
        - --image-import-pull-secret=/etc/pull-secret/.dockerconfigjson
        - --lease-server-credentials-file=/etc/boskos/credentials
        - --oauth-token-path=/usr/local/github-credentials/oauth
        - --report-credentials-file=/etc/report/credentials
        - --secret-dir=/secrets/ci-pull-credentials
        - --target=e2e-azure-operator
        command:
        - ci-operator
        image: ci-operator:latest
        imagePullPolicy: Always
        name: ""
        resources:
          requests:
            cpu: 10m
        volumeMounts:
        - mountPath: /etc/boskos
          name: boskos
          readOnly: true
        - mountPath: /secrets/ci-pull-credentials
          name: ci-pull-credentials
          readOnly: true
        - mountPath: /secrets/gcs
          name: gcs-credentials
          readOnly: true
        - mountPath: /usr/local/github-credentials
          name: github-credentials-openshift-ci-robot-private-git-cloner
          readOnly: true
        - mountPath: /secrets/manifest-tool
          name: manifest-tool-local-pusher
          readOnly: true
        - mountPath: /etc/pull-secret
          name: pull-secret
          readOnly: true
        - mountPath: /etc/report
          name: result-aggregator
          readOnly: true
      serviceAccountName: ci-operator
      volumes:
      - name: boskos
        secret:
          items:
          - key: credentials
            path: credentials
          secretName: boskos-credentials
      - name: ci-pull-credentials
        secret:
          secretName: ci-pull-credentials
      - name: manifest-tool-local-pusher
        secret:
          secretName: manifest-tool-local-pusher
      - name: pull-secret
        secret:
          secretName: registry-pull-credentials
      - name: result-aggregator
        secret:
          secretName: result-aggregator
    trigger: (?m)^/test( | .* )e2e-azure-operator,?($|\s.*)
  - agent: kubernetes
    always_run: true
    branches:
    - ^release-4\.12$
    - ^release-4\.12-
    cluster: build02
    context: ci/prow/e2e-gcp-operator
    decorate: true
    decoration_config:
      oauth_token_secret:
        key: oauth
        name: github-credentials-openshift-ci-robot-private-git-cloner
    hidden: true
    labels:
      ci-operator.openshift.io/cloud: gcp
      ci-operator.openshift.io/cloud-cluster-profile: gcp
      ci.openshift.io/generator: prowgen
      pj-rehearse.openshift.io/can-be-rehearsed: "true"
    name: pull-ci-openshift-priv-kubernetes-autoscaler-release-4.12-e2e-gcp-operator
    optional: true
    path_alias: k8s.io/autoscaler
    rerun_command: /test e2e-gcp-operator
    spec:
      containers:
      - args:
        - --gcs-upload-secret=/secrets/gcs/service-account.json
        - --image-import-pull-secret=/etc/pull-secret/.dockerconfigjson
        - --lease-server-credentials-file=/etc/boskos/credentials
        - --oauth-token-path=/usr/local/github-credentials/oauth
        - --report-credentials-file=/etc/report/credentials
        - --secret-dir=/secrets/ci-pull-credentials
        - --target=e2e-gcp-operator
        command:
        - ci-operator
        image: ci-operator:latest
        imagePullPolicy: Always
        name: ""
        resources:
          requests:
            cpu: 10m
        volumeMounts:
        - mountPath: /etc/boskos
          name: boskos
          readOnly: true
        - mountPath: /secrets/ci-pull-credentials
          name: ci-pull-credentials
          readOnly: true
        - mountPath: /secrets/gcs
          name: gcs-credentials
          readOnly: true
        - mountPath: /usr/local/github-credentials
          name: github-credentials-openshift-ci-robot-private-git-cloner
          readOnly: true
        - mountPath: /secrets/manifest-tool
          name: manifest-tool-local-pusher
          readOnly: true
        - mountPath: /etc/pull-secret
          name: pull-secret
          readOnly: true
        - mountPath: /etc/report
          name: result-aggregator
          readOnly: true
      serviceAccountName: ci-operator
      volumes:
      - name: boskos
        secret:
          items:
          - key: credentials
            path: credentials
          secretName: boskos-credentials
      - name: ci-pull-credentials
        secret:
          secretName: ci-pull-credentials
      - name: manifest-tool-local-pusher
        secret:
          secretName: manifest-tool-local-pusher
      - name: pull-secret
        secret:
          secretName: registry-pull-credentials
      - name: result-aggregator
        secret:
          secretName: result-aggregator
    trigger: (?m)^/test( | .* )e2e-gcp-operator,?($|\s.*)
  - agent: kubernetes
    always_run: true
    branches:
    - ^release-4\.12$
    - ^release-4\.12-
<<<<<<< HEAD
    cluster: build11
=======
    cluster: build03
>>>>>>> 635a2bef
    context: ci/prow/e2e-hypershift
    decorate: true
    decoration_config:
      oauth_token_secret:
        key: oauth
        name: github-credentials-openshift-ci-robot-private-git-cloner
    hidden: true
    labels:
      ci-operator.openshift.io/cloud: hypershift
      ci-operator.openshift.io/cloud-cluster-profile: hypershift
      ci.openshift.io/generator: prowgen
      pj-rehearse.openshift.io/can-be-rehearsed: "true"
    name: pull-ci-openshift-priv-kubernetes-autoscaler-release-4.12-e2e-hypershift
    optional: true
    path_alias: k8s.io/autoscaler
    rerun_command: /test e2e-hypershift
    spec:
      containers:
      - args:
        - --gcs-upload-secret=/secrets/gcs/service-account.json
        - --image-import-pull-secret=/etc/pull-secret/.dockerconfigjson
        - --lease-server-credentials-file=/etc/boskos/credentials
        - --oauth-token-path=/usr/local/github-credentials/oauth
        - --report-credentials-file=/etc/report/credentials
        - --secret-dir=/secrets/ci-pull-credentials
        - --target=e2e-hypershift
        command:
        - ci-operator
        image: ci-operator:latest
        imagePullPolicy: Always
        name: ""
        resources:
          requests:
            cpu: 10m
        volumeMounts:
        - mountPath: /etc/boskos
          name: boskos
          readOnly: true
        - mountPath: /secrets/ci-pull-credentials
          name: ci-pull-credentials
          readOnly: true
        - mountPath: /secrets/gcs
          name: gcs-credentials
          readOnly: true
        - mountPath: /usr/local/github-credentials
          name: github-credentials-openshift-ci-robot-private-git-cloner
          readOnly: true
        - mountPath: /secrets/manifest-tool
          name: manifest-tool-local-pusher
          readOnly: true
        - mountPath: /etc/pull-secret
          name: pull-secret
          readOnly: true
        - mountPath: /etc/report
          name: result-aggregator
          readOnly: true
      serviceAccountName: ci-operator
      volumes:
      - name: boskos
        secret:
          items:
          - key: credentials
            path: credentials
          secretName: boskos-credentials
      - name: ci-pull-credentials
        secret:
          secretName: ci-pull-credentials
      - name: manifest-tool-local-pusher
        secret:
          secretName: manifest-tool-local-pusher
      - name: pull-secret
        secret:
          secretName: registry-pull-credentials
      - name: result-aggregator
        secret:
          secretName: result-aggregator
    trigger: (?m)^/test( | .* )e2e-hypershift,?($|\s.*)
  - agent: kubernetes
    always_run: true
    branches:
    - ^release-4\.12$
    - ^release-4\.12-
<<<<<<< HEAD
    cluster: build11
=======
    cluster: build03
>>>>>>> 635a2bef
    context: ci/prow/git-history
    decorate: true
    decoration_config:
      oauth_token_secret:
        key: oauth
        name: github-credentials-openshift-ci-robot-private-git-cloner
    hidden: true
    labels:
      ci.openshift.io/generator: prowgen
      pj-rehearse.openshift.io/can-be-rehearsed: "true"
    name: pull-ci-openshift-priv-kubernetes-autoscaler-release-4.12-git-history
    optional: true
    path_alias: k8s.io/autoscaler
    rerun_command: /test git-history
    spec:
      containers:
      - args:
        - --gcs-upload-secret=/secrets/gcs/service-account.json
        - --image-import-pull-secret=/etc/pull-secret/.dockerconfigjson
        - --oauth-token-path=/usr/local/github-credentials/oauth
        - --report-credentials-file=/etc/report/credentials
        - --target=git-history
        command:
        - ci-operator
        image: ci-operator:latest
        imagePullPolicy: Always
        name: ""
        resources:
          requests:
            cpu: 10m
        volumeMounts:
        - mountPath: /secrets/gcs
          name: gcs-credentials
          readOnly: true
        - mountPath: /usr/local/github-credentials
          name: github-credentials-openshift-ci-robot-private-git-cloner
          readOnly: true
        - mountPath: /secrets/manifest-tool
          name: manifest-tool-local-pusher
          readOnly: true
        - mountPath: /etc/pull-secret
          name: pull-secret
          readOnly: true
        - mountPath: /etc/report
          name: result-aggregator
          readOnly: true
      serviceAccountName: ci-operator
      volumes:
      - name: manifest-tool-local-pusher
        secret:
          secretName: manifest-tool-local-pusher
      - name: pull-secret
        secret:
          secretName: registry-pull-credentials
      - name: result-aggregator
        secret:
          secretName: result-aggregator
    trigger: (?m)^/test( | .* )git-history,?($|\s.*)
  - agent: kubernetes
    always_run: true
    branches:
    - ^release-4\.12$
    - ^release-4\.12-
<<<<<<< HEAD
    cluster: build11
=======
    cluster: build03
>>>>>>> 635a2bef
    context: ci/prow/goimports
    decorate: true
    decoration_config:
      oauth_token_secret:
        key: oauth
        name: github-credentials-openshift-ci-robot-private-git-cloner
    hidden: true
    labels:
      ci.openshift.io/generator: prowgen
      pj-rehearse.openshift.io/can-be-rehearsed: "true"
    name: pull-ci-openshift-priv-kubernetes-autoscaler-release-4.12-goimports
    optional: true
    path_alias: k8s.io/autoscaler
    rerun_command: /test goimports
    spec:
      containers:
      - args:
        - --gcs-upload-secret=/secrets/gcs/service-account.json
        - --image-import-pull-secret=/etc/pull-secret/.dockerconfigjson
        - --oauth-token-path=/usr/local/github-credentials/oauth
        - --report-credentials-file=/etc/report/credentials
        - --target=goimports
        command:
        - ci-operator
        image: ci-operator:latest
        imagePullPolicy: Always
        name: ""
        resources:
          requests:
            cpu: 10m
        volumeMounts:
        - mountPath: /secrets/gcs
          name: gcs-credentials
          readOnly: true
        - mountPath: /usr/local/github-credentials
          name: github-credentials-openshift-ci-robot-private-git-cloner
          readOnly: true
        - mountPath: /secrets/manifest-tool
          name: manifest-tool-local-pusher
          readOnly: true
        - mountPath: /etc/pull-secret
          name: pull-secret
          readOnly: true
        - mountPath: /etc/report
          name: result-aggregator
          readOnly: true
      serviceAccountName: ci-operator
      volumes:
      - name: manifest-tool-local-pusher
        secret:
          secretName: manifest-tool-local-pusher
      - name: pull-secret
        secret:
          secretName: registry-pull-credentials
      - name: result-aggregator
        secret:
          secretName: result-aggregator
    trigger: (?m)^/test( | .* )goimports,?($|\s.*)
  - agent: kubernetes
    always_run: true
    branches:
    - ^release-4\.12$
    - ^release-4\.12-
<<<<<<< HEAD
    cluster: build11
=======
    cluster: build03
>>>>>>> 635a2bef
    context: ci/prow/golint
    decorate: true
    decoration_config:
      oauth_token_secret:
        key: oauth
        name: github-credentials-openshift-ci-robot-private-git-cloner
    hidden: true
    labels:
      ci.openshift.io/generator: prowgen
      pj-rehearse.openshift.io/can-be-rehearsed: "true"
    name: pull-ci-openshift-priv-kubernetes-autoscaler-release-4.12-golint
    path_alias: k8s.io/autoscaler
    rerun_command: /test golint
    spec:
      containers:
      - args:
        - --gcs-upload-secret=/secrets/gcs/service-account.json
        - --image-import-pull-secret=/etc/pull-secret/.dockerconfigjson
        - --oauth-token-path=/usr/local/github-credentials/oauth
        - --report-credentials-file=/etc/report/credentials
        - --target=golint
        command:
        - ci-operator
        image: ci-operator:latest
        imagePullPolicy: Always
        name: ""
        resources:
          requests:
            cpu: 10m
        volumeMounts:
        - mountPath: /secrets/gcs
          name: gcs-credentials
          readOnly: true
        - mountPath: /usr/local/github-credentials
          name: github-credentials-openshift-ci-robot-private-git-cloner
          readOnly: true
        - mountPath: /secrets/manifest-tool
          name: manifest-tool-local-pusher
          readOnly: true
        - mountPath: /etc/pull-secret
          name: pull-secret
          readOnly: true
        - mountPath: /etc/report
          name: result-aggregator
          readOnly: true
      serviceAccountName: ci-operator
      volumes:
      - name: manifest-tool-local-pusher
        secret:
          secretName: manifest-tool-local-pusher
      - name: pull-secret
        secret:
          secretName: registry-pull-credentials
      - name: result-aggregator
        secret:
          secretName: result-aggregator
    trigger: (?m)^/test( | .* )golint,?($|\s.*)
  - agent: kubernetes
    always_run: true
    branches:
    - ^release-4\.12$
    - ^release-4\.12-
<<<<<<< HEAD
    cluster: build11
=======
    cluster: build03
>>>>>>> 635a2bef
    context: ci/prow/govet
    decorate: true
    decoration_config:
      oauth_token_secret:
        key: oauth
        name: github-credentials-openshift-ci-robot-private-git-cloner
    hidden: true
    labels:
      ci.openshift.io/generator: prowgen
      pj-rehearse.openshift.io/can-be-rehearsed: "true"
    name: pull-ci-openshift-priv-kubernetes-autoscaler-release-4.12-govet
    path_alias: k8s.io/autoscaler
    rerun_command: /test govet
    spec:
      containers:
      - args:
        - --gcs-upload-secret=/secrets/gcs/service-account.json
        - --image-import-pull-secret=/etc/pull-secret/.dockerconfigjson
        - --oauth-token-path=/usr/local/github-credentials/oauth
        - --report-credentials-file=/etc/report/credentials
        - --target=govet
        command:
        - ci-operator
        image: ci-operator:latest
        imagePullPolicy: Always
        name: ""
        resources:
          requests:
            cpu: 10m
        volumeMounts:
        - mountPath: /secrets/gcs
          name: gcs-credentials
          readOnly: true
        - mountPath: /usr/local/github-credentials
          name: github-credentials-openshift-ci-robot-private-git-cloner
          readOnly: true
        - mountPath: /secrets/manifest-tool
          name: manifest-tool-local-pusher
          readOnly: true
        - mountPath: /etc/pull-secret
          name: pull-secret
          readOnly: true
        - mountPath: /etc/report
          name: result-aggregator
          readOnly: true
      serviceAccountName: ci-operator
      volumes:
      - name: manifest-tool-local-pusher
        secret:
          secretName: manifest-tool-local-pusher
      - name: pull-secret
        secret:
          secretName: registry-pull-credentials
      - name: result-aggregator
        secret:
          secretName: result-aggregator
    trigger: (?m)^/test( | .* )govet,?($|\s.*)
  - agent: kubernetes
    always_run: true
    branches:
    - ^release-4\.12$
    - ^release-4\.12-
<<<<<<< HEAD
    cluster: build11
=======
    cluster: build03
>>>>>>> 635a2bef
    context: ci/prow/images
    decorate: true
    decoration_config:
      oauth_token_secret:
        key: oauth
        name: github-credentials-openshift-ci-robot-private-git-cloner
    hidden: true
    labels:
      ci.openshift.io/generator: prowgen
      pj-rehearse.openshift.io/can-be-rehearsed: "true"
    name: pull-ci-openshift-priv-kubernetes-autoscaler-release-4.12-images
    path_alias: k8s.io/autoscaler
    rerun_command: /test images
    spec:
      containers:
      - args:
        - --gcs-upload-secret=/secrets/gcs/service-account.json
        - --image-import-pull-secret=/etc/pull-secret/.dockerconfigjson
        - --oauth-token-path=/usr/local/github-credentials/oauth
        - --report-credentials-file=/etc/report/credentials
        - --target=[images]
        command:
        - ci-operator
        image: ci-operator:latest
        imagePullPolicy: Always
        name: ""
        resources:
          requests:
            cpu: 10m
        volumeMounts:
        - mountPath: /secrets/gcs
          name: gcs-credentials
          readOnly: true
        - mountPath: /usr/local/github-credentials
          name: github-credentials-openshift-ci-robot-private-git-cloner
          readOnly: true
        - mountPath: /secrets/manifest-tool
          name: manifest-tool-local-pusher
          readOnly: true
        - mountPath: /etc/pull-secret
          name: pull-secret
          readOnly: true
        - mountPath: /etc/report
          name: result-aggregator
          readOnly: true
      serviceAccountName: ci-operator
      volumes:
      - name: manifest-tool-local-pusher
        secret:
          secretName: manifest-tool-local-pusher
      - name: pull-secret
        secret:
          secretName: registry-pull-credentials
      - name: result-aggregator
        secret:
          secretName: result-aggregator
    trigger: (?m)^/test( | .* )images,?($|\s.*)
  - agent: kubernetes
    always_run: true
    branches:
    - ^release-4\.12$
    - ^release-4\.12-
<<<<<<< HEAD
    cluster: build11
=======
    cluster: build03
>>>>>>> 635a2bef
    context: ci/prow/unit
    decorate: true
    decoration_config:
      oauth_token_secret:
        key: oauth
        name: github-credentials-openshift-ci-robot-private-git-cloner
    hidden: true
    labels:
      ci.openshift.io/generator: prowgen
      pj-rehearse.openshift.io/can-be-rehearsed: "true"
    name: pull-ci-openshift-priv-kubernetes-autoscaler-release-4.12-unit
    path_alias: k8s.io/autoscaler
    rerun_command: /test unit
    spec:
      containers:
      - args:
        - --gcs-upload-secret=/secrets/gcs/service-account.json
        - --image-import-pull-secret=/etc/pull-secret/.dockerconfigjson
        - --oauth-token-path=/usr/local/github-credentials/oauth
        - --report-credentials-file=/etc/report/credentials
        - --target=unit
        command:
        - ci-operator
        image: ci-operator:latest
        imagePullPolicy: Always
        name: ""
        resources:
          requests:
            cpu: 10m
        volumeMounts:
        - mountPath: /secrets/gcs
          name: gcs-credentials
          readOnly: true
        - mountPath: /usr/local/github-credentials
          name: github-credentials-openshift-ci-robot-private-git-cloner
          readOnly: true
        - mountPath: /secrets/manifest-tool
          name: manifest-tool-local-pusher
          readOnly: true
        - mountPath: /etc/pull-secret
          name: pull-secret
          readOnly: true
        - mountPath: /etc/report
          name: result-aggregator
          readOnly: true
      serviceAccountName: ci-operator
      volumes:
      - name: manifest-tool-local-pusher
        secret:
          secretName: manifest-tool-local-pusher
      - name: pull-secret
        secret:
          secretName: registry-pull-credentials
      - name: result-aggregator
        secret:
          secretName: result-aggregator
    trigger: (?m)^/test( | .* )unit,?($|\s.*)<|MERGE_RESOLUTION|>--- conflicted
+++ resolved
@@ -169,11 +169,7 @@
     branches:
     - ^release-4\.12$
     - ^release-4\.12-
-<<<<<<< HEAD
-    cluster: build11
-=======
     cluster: build03
->>>>>>> 635a2bef
     context: ci/prow/e2e-azure-operator
     decorate: true
     decoration_config:
@@ -339,11 +335,7 @@
     branches:
     - ^release-4\.12$
     - ^release-4\.12-
-<<<<<<< HEAD
-    cluster: build11
-=======
     cluster: build03
->>>>>>> 635a2bef
     context: ci/prow/e2e-hypershift
     decorate: true
     decoration_config:
@@ -426,11 +418,7 @@
     branches:
     - ^release-4\.12$
     - ^release-4\.12-
-<<<<<<< HEAD
-    cluster: build11
-=======
     cluster: build03
->>>>>>> 635a2bef
     context: ci/prow/git-history
     decorate: true
     decoration_config:
@@ -494,11 +482,7 @@
     branches:
     - ^release-4\.12$
     - ^release-4\.12-
-<<<<<<< HEAD
-    cluster: build11
-=======
     cluster: build03
->>>>>>> 635a2bef
     context: ci/prow/goimports
     decorate: true
     decoration_config:
@@ -562,11 +546,7 @@
     branches:
     - ^release-4\.12$
     - ^release-4\.12-
-<<<<<<< HEAD
-    cluster: build11
-=======
     cluster: build03
->>>>>>> 635a2bef
     context: ci/prow/golint
     decorate: true
     decoration_config:
@@ -629,11 +609,7 @@
     branches:
     - ^release-4\.12$
     - ^release-4\.12-
-<<<<<<< HEAD
-    cluster: build11
-=======
     cluster: build03
->>>>>>> 635a2bef
     context: ci/prow/govet
     decorate: true
     decoration_config:
@@ -696,11 +672,7 @@
     branches:
     - ^release-4\.12$
     - ^release-4\.12-
-<<<<<<< HEAD
-    cluster: build11
-=======
     cluster: build03
->>>>>>> 635a2bef
     context: ci/prow/images
     decorate: true
     decoration_config:
@@ -763,11 +735,7 @@
     branches:
     - ^release-4\.12$
     - ^release-4\.12-
-<<<<<<< HEAD
-    cluster: build11
-=======
     cluster: build03
->>>>>>> 635a2bef
     context: ci/prow/unit
     decorate: true
     decoration_config:
