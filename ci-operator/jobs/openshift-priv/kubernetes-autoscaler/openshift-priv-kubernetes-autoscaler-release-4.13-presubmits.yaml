--- conflicted
+++ resolved
@@ -171,11 +171,7 @@
     branches:
     - ^release-4\.13$
     - ^release-4\.13-
-<<<<<<< HEAD
-    cluster: build11
-=======
     cluster: build03
->>>>>>> 635a2bef
     context: ci/prow/e2e-azure-operator
     decorate: true
     decoration_config:
@@ -343,11 +339,7 @@
     branches:
     - ^release-4\.13$
     - ^release-4\.13-
-<<<<<<< HEAD
-    cluster: build11
-=======
     cluster: build03
->>>>>>> 635a2bef
     context: ci/prow/e2e-hypershift
     decorate: true
     decoration_config:
@@ -431,11 +423,7 @@
     branches:
     - ^release-4\.13$
     - ^release-4\.13-
-<<<<<<< HEAD
-    cluster: build11
-=======
     cluster: build03
->>>>>>> 635a2bef
     context: ci/prow/git-history
     decorate: true
     decoration_config:
@@ -499,11 +487,7 @@
     branches:
     - ^release-4\.13$
     - ^release-4\.13-
-<<<<<<< HEAD
-    cluster: build11
-=======
     cluster: build03
->>>>>>> 635a2bef
     context: ci/prow/goimports
     decorate: true
     decoration_config:
@@ -567,11 +551,7 @@
     branches:
     - ^release-4\.13$
     - ^release-4\.13-
-<<<<<<< HEAD
-    cluster: build11
-=======
     cluster: build03
->>>>>>> 635a2bef
     context: ci/prow/golint
     decorate: true
     decoration_config:
@@ -634,11 +614,7 @@
     branches:
     - ^release-4\.13$
     - ^release-4\.13-
-<<<<<<< HEAD
-    cluster: build11
-=======
     cluster: build03
->>>>>>> 635a2bef
     context: ci/prow/govet
     decorate: true
     decoration_config:
@@ -701,11 +677,7 @@
     branches:
     - ^release-4\.13$
     - ^release-4\.13-
-<<<<<<< HEAD
-    cluster: build11
-=======
     cluster: build03
->>>>>>> 635a2bef
     context: ci/prow/images
     decorate: true
     decoration_config:
@@ -768,11 +740,7 @@
     branches:
     - ^release-4\.13$
     - ^release-4\.13-
-<<<<<<< HEAD
-    cluster: build11
-=======
     cluster: build03
->>>>>>> 635a2bef
     context: ci/prow/unit
     decorate: true
     decoration_config:
