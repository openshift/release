presubmits:
  openshift-priv/kubernetes-autoscaler:
  - agent: kubernetes
    always_run: false
    branches:
    - ^release-4\.20$
    - ^release-4\.20-
    cluster: build11
    context: ci/prow/e2e-aws
    decorate: true
    decoration_config:
      oauth_token_secret:
        key: oauth
        name: github-credentials-openshift-ci-robot-private-git-cloner
    hidden: true
    labels:
      ci-operator.openshift.io/cloud: aws
      ci-operator.openshift.io/cloud-cluster-profile: aws
      ci.openshift.io/generator: prowgen
      pj-rehearse.openshift.io/can-be-rehearsed: "true"
    name: pull-ci-openshift-priv-kubernetes-autoscaler-release-4.20-e2e-aws
    path_alias: k8s.io/autoscaler
    rerun_command: /test e2e-aws
    skip_if_only_changed: ^docs/|\.md$|^(?:.*/)?(?:\.gitignore|OWNERS|PROJECT|LICENSE)$
    spec:
      containers:
      - args:
        - --gcs-upload-secret=/secrets/gcs/service-account.json
        - --image-import-pull-secret=/etc/pull-secret/.dockerconfigjson
        - --lease-server-credentials-file=/etc/boskos/credentials
        - --oauth-token-path=/usr/local/github-credentials/oauth
        - --report-credentials-file=/etc/report/credentials
        - --secret-dir=/secrets/ci-pull-credentials
        - --target=e2e-aws
        command:
        - ci-operator
        image: ci-operator:latest
        imagePullPolicy: Always
        name: ""
        resources:
          requests:
            cpu: 10m
        volumeMounts:
        - mountPath: /etc/boskos
          name: boskos
          readOnly: true
        - mountPath: /secrets/ci-pull-credentials
          name: ci-pull-credentials
          readOnly: true
        - mountPath: /secrets/gcs
          name: gcs-credentials
          readOnly: true
        - mountPath: /usr/local/github-credentials
          name: github-credentials-openshift-ci-robot-private-git-cloner
          readOnly: true
        - mountPath: /secrets/manifest-tool
          name: manifest-tool-local-pusher
          readOnly: true
        - mountPath: /etc/pull-secret
          name: pull-secret
          readOnly: true
        - mountPath: /etc/report
          name: result-aggregator
          readOnly: true
      serviceAccountName: ci-operator
      volumes:
      - name: boskos
        secret:
          items:
          - key: credentials
            path: credentials
          secretName: boskos-credentials
      - name: ci-pull-credentials
        secret:
          secretName: ci-pull-credentials
      - name: manifest-tool-local-pusher
        secret:
          secretName: manifest-tool-local-pusher
      - name: pull-secret
        secret:
          secretName: registry-pull-credentials
      - name: result-aggregator
        secret:
          secretName: result-aggregator
    trigger: (?m)^/test( | .* )e2e-aws,?($|\s.*)
  - agent: kubernetes
    always_run: false
    branches:
    - ^release-4\.20$
    - ^release-4\.20-
    cluster: build11
    context: ci/prow/e2e-aws-operator
    decorate: true
    decoration_config:
      oauth_token_secret:
        key: oauth
        name: github-credentials-openshift-ci-robot-private-git-cloner
    hidden: true
    labels:
      ci-operator.openshift.io/cloud: aws
      ci-operator.openshift.io/cloud-cluster-profile: aws
      ci.openshift.io/generator: prowgen
      pj-rehearse.openshift.io/can-be-rehearsed: "true"
    name: pull-ci-openshift-priv-kubernetes-autoscaler-release-4.20-e2e-aws-operator
    path_alias: k8s.io/autoscaler
    rerun_command: /test e2e-aws-operator
    skip_if_only_changed: ^docs/|\.md$|^(?:.*/)?(?:\.gitignore|OWNERS|PROJECT|LICENSE)$|_test\.go$
    spec:
      containers:
      - args:
        - --gcs-upload-secret=/secrets/gcs/service-account.json
        - --image-import-pull-secret=/etc/pull-secret/.dockerconfigjson
        - --lease-server-credentials-file=/etc/boskos/credentials
        - --oauth-token-path=/usr/local/github-credentials/oauth
        - --report-credentials-file=/etc/report/credentials
        - --secret-dir=/secrets/ci-pull-credentials
        - --target=e2e-aws-operator
        command:
        - ci-operator
        image: ci-operator:latest
        imagePullPolicy: Always
        name: ""
        resources:
          requests:
            cpu: 10m
        volumeMounts:
        - mountPath: /etc/boskos
          name: boskos
          readOnly: true
        - mountPath: /secrets/ci-pull-credentials
          name: ci-pull-credentials
          readOnly: true
        - mountPath: /secrets/gcs
          name: gcs-credentials
          readOnly: true
        - mountPath: /usr/local/github-credentials
          name: github-credentials-openshift-ci-robot-private-git-cloner
          readOnly: true
        - mountPath: /secrets/manifest-tool
          name: manifest-tool-local-pusher
          readOnly: true
        - mountPath: /etc/pull-secret
          name: pull-secret
          readOnly: true
        - mountPath: /etc/report
          name: result-aggregator
          readOnly: true
      serviceAccountName: ci-operator
      volumes:
      - name: boskos
        secret:
          items:
          - key: credentials
            path: credentials
          secretName: boskos-credentials
      - name: ci-pull-credentials
        secret:
          secretName: ci-pull-credentials
      - name: manifest-tool-local-pusher
        secret:
          secretName: manifest-tool-local-pusher
      - name: pull-secret
        secret:
          secretName: registry-pull-credentials
      - name: result-aggregator
        secret:
          secretName: result-aggregator
    trigger: (?m)^/test( | .* )e2e-aws-operator,?($|\s.*)
  - agent: kubernetes
    always_run: false
    branches:
    - ^release-4\.20$
    - ^release-4\.20-
    cluster: build11
    context: ci/prow/e2e-aws-periodic-pre
    decorate: true
    decoration_config:
      oauth_token_secret:
        key: oauth
        name: github-credentials-openshift-ci-robot-private-git-cloner
    hidden: true
    labels:
      ci-operator.openshift.io/cloud: aws
      ci-operator.openshift.io/cloud-cluster-profile: aws
      ci.openshift.io/generator: prowgen
      pj-rehearse.openshift.io/can-be-rehearsed: "true"
    name: pull-ci-openshift-priv-kubernetes-autoscaler-release-4.20-e2e-aws-periodic-pre
    optional: true
    path_alias: k8s.io/autoscaler
    rerun_command: /test e2e-aws-periodic-pre
    skip_if_only_changed: ^docs/|\.md$|^(?:.*/)?(?:\.gitignore|OWNERS|PROJECT|LICENSE)$
    spec:
      containers:
      - args:
        - --gcs-upload-secret=/secrets/gcs/service-account.json
        - --image-import-pull-secret=/etc/pull-secret/.dockerconfigjson
        - --lease-server-credentials-file=/etc/boskos/credentials
        - --oauth-token-path=/usr/local/github-credentials/oauth
        - --report-credentials-file=/etc/report/credentials
        - --secret-dir=/secrets/ci-pull-credentials
        - --target=e2e-aws-periodic-pre
        command:
        - ci-operator
        image: ci-operator:latest
        imagePullPolicy: Always
        name: ""
        resources:
          requests:
            cpu: 10m
        volumeMounts:
        - mountPath: /etc/boskos
          name: boskos
          readOnly: true
        - mountPath: /secrets/ci-pull-credentials
          name: ci-pull-credentials
          readOnly: true
        - mountPath: /secrets/gcs
          name: gcs-credentials
          readOnly: true
        - mountPath: /usr/local/github-credentials
          name: github-credentials-openshift-ci-robot-private-git-cloner
          readOnly: true
        - mountPath: /secrets/manifest-tool
          name: manifest-tool-local-pusher
          readOnly: true
        - mountPath: /etc/pull-secret
          name: pull-secret
          readOnly: true
        - mountPath: /etc/report
          name: result-aggregator
          readOnly: true
      serviceAccountName: ci-operator
      volumes:
      - name: boskos
        secret:
          items:
          - key: credentials
            path: credentials
          secretName: boskos-credentials
      - name: ci-pull-credentials
        secret:
          secretName: ci-pull-credentials
      - name: manifest-tool-local-pusher
        secret:
          secretName: manifest-tool-local-pusher
      - name: pull-secret
        secret:
          secretName: registry-pull-credentials
      - name: result-aggregator
        secret:
          secretName: result-aggregator
    trigger: (?m)^/test( | .* )e2e-aws-periodic-pre,?($|\s.*)
  - agent: kubernetes
    always_run: false
    branches:
    - ^release-4\.20$
    - ^release-4\.20-
<<<<<<< HEAD
    cluster: build06
=======
    cluster: build03
>>>>>>> 635a2bef
    context: ci/prow/e2e-azure-operator
    decorate: true
    decoration_config:
      oauth_token_secret:
        key: oauth
        name: github-credentials-openshift-ci-robot-private-git-cloner
    hidden: true
    labels:
      ci-operator.openshift.io/cloud: azure4
      ci-operator.openshift.io/cloud-cluster-profile: azure4
      ci.openshift.io/generator: prowgen
      pj-rehearse.openshift.io/can-be-rehearsed: "true"
    name: pull-ci-openshift-priv-kubernetes-autoscaler-release-4.20-e2e-azure-operator
    optional: true
    path_alias: k8s.io/autoscaler
    rerun_command: /test e2e-azure-operator
    skip_if_only_changed: ^docs/|\.md$|^(?:.*/)?(?:\.gitignore|OWNERS|PROJECT|LICENSE)$|_test\.go$
    spec:
      containers:
      - args:
        - --gcs-upload-secret=/secrets/gcs/service-account.json
        - --image-import-pull-secret=/etc/pull-secret/.dockerconfigjson
        - --lease-server-credentials-file=/etc/boskos/credentials
        - --oauth-token-path=/usr/local/github-credentials/oauth
        - --report-credentials-file=/etc/report/credentials
        - --secret-dir=/secrets/ci-pull-credentials
        - --target=e2e-azure-operator
        command:
        - ci-operator
        image: ci-operator:latest
        imagePullPolicy: Always
        name: ""
        resources:
          requests:
            cpu: 10m
        volumeMounts:
        - mountPath: /etc/boskos
          name: boskos
          readOnly: true
        - mountPath: /secrets/ci-pull-credentials
          name: ci-pull-credentials
          readOnly: true
        - mountPath: /secrets/gcs
          name: gcs-credentials
          readOnly: true
        - mountPath: /usr/local/github-credentials
          name: github-credentials-openshift-ci-robot-private-git-cloner
          readOnly: true
        - mountPath: /secrets/manifest-tool
          name: manifest-tool-local-pusher
          readOnly: true
        - mountPath: /etc/pull-secret
          name: pull-secret
          readOnly: true
        - mountPath: /etc/report
          name: result-aggregator
          readOnly: true
      serviceAccountName: ci-operator
      volumes:
      - name: boskos
        secret:
          items:
          - key: credentials
            path: credentials
          secretName: boskos-credentials
      - name: ci-pull-credentials
        secret:
          secretName: ci-pull-credentials
      - name: manifest-tool-local-pusher
        secret:
          secretName: manifest-tool-local-pusher
      - name: pull-secret
        secret:
          secretName: registry-pull-credentials
      - name: result-aggregator
        secret:
          secretName: result-aggregator
    trigger: (?m)^/test( | .* )e2e-azure-operator,?($|\s.*)
  - agent: kubernetes
    always_run: false
    branches:
    - ^release-4\.20$
    - ^release-4\.20-
<<<<<<< HEAD
    cluster: build06
=======
    cluster: build03
>>>>>>> 635a2bef
    context: ci/prow/e2e-azure-periodic-pre
    decorate: true
    decoration_config:
      oauth_token_secret:
        key: oauth
        name: github-credentials-openshift-ci-robot-private-git-cloner
    hidden: true
    labels:
      ci-operator.openshift.io/cloud: azure4
      ci-operator.openshift.io/cloud-cluster-profile: azure4
      ci.openshift.io/generator: prowgen
      pj-rehearse.openshift.io/can-be-rehearsed: "true"
    name: pull-ci-openshift-priv-kubernetes-autoscaler-release-4.20-e2e-azure-periodic-pre
    optional: true
    path_alias: k8s.io/autoscaler
    rerun_command: /test e2e-azure-periodic-pre
    spec:
      containers:
      - args:
        - --gcs-upload-secret=/secrets/gcs/service-account.json
        - --image-import-pull-secret=/etc/pull-secret/.dockerconfigjson
        - --lease-server-credentials-file=/etc/boskos/credentials
        - --oauth-token-path=/usr/local/github-credentials/oauth
        - --report-credentials-file=/etc/report/credentials
        - --secret-dir=/secrets/ci-pull-credentials
        - --target=e2e-azure-periodic-pre
        command:
        - ci-operator
        image: ci-operator:latest
        imagePullPolicy: Always
        name: ""
        resources:
          requests:
            cpu: 10m
        volumeMounts:
        - mountPath: /etc/boskos
          name: boskos
          readOnly: true
        - mountPath: /secrets/ci-pull-credentials
          name: ci-pull-credentials
          readOnly: true
        - mountPath: /secrets/gcs
          name: gcs-credentials
          readOnly: true
        - mountPath: /usr/local/github-credentials
          name: github-credentials-openshift-ci-robot-private-git-cloner
          readOnly: true
        - mountPath: /secrets/manifest-tool
          name: manifest-tool-local-pusher
          readOnly: true
        - mountPath: /etc/pull-secret
          name: pull-secret
          readOnly: true
        - mountPath: /etc/report
          name: result-aggregator
          readOnly: true
      serviceAccountName: ci-operator
      volumes:
      - name: boskos
        secret:
          items:
          - key: credentials
            path: credentials
          secretName: boskos-credentials
      - name: ci-pull-credentials
        secret:
          secretName: ci-pull-credentials
      - name: manifest-tool-local-pusher
        secret:
          secretName: manifest-tool-local-pusher
      - name: pull-secret
        secret:
          secretName: registry-pull-credentials
      - name: result-aggregator
        secret:
          secretName: result-aggregator
    trigger: (?m)^/test( | .* )e2e-azure-periodic-pre,?($|\s.*)
  - agent: kubernetes
    always_run: false
    branches:
    - ^release-4\.20$
    - ^release-4\.20-
    cluster: build02
    context: ci/prow/e2e-gcp-operator
    decorate: true
    decoration_config:
      oauth_token_secret:
        key: oauth
        name: github-credentials-openshift-ci-robot-private-git-cloner
    hidden: true
    labels:
      ci-operator.openshift.io/cloud: gcp
      ci-operator.openshift.io/cloud-cluster-profile: gcp
      ci.openshift.io/generator: prowgen
      pj-rehearse.openshift.io/can-be-rehearsed: "true"
    name: pull-ci-openshift-priv-kubernetes-autoscaler-release-4.20-e2e-gcp-operator
    optional: true
    path_alias: k8s.io/autoscaler
    rerun_command: /test e2e-gcp-operator
    skip_if_only_changed: ^docs/|\.md$|^(?:.*/)?(?:\.gitignore|OWNERS|PROJECT|LICENSE)$|_test\.go$
    spec:
      containers:
      - args:
        - --gcs-upload-secret=/secrets/gcs/service-account.json
        - --image-import-pull-secret=/etc/pull-secret/.dockerconfigjson
        - --lease-server-credentials-file=/etc/boskos/credentials
        - --oauth-token-path=/usr/local/github-credentials/oauth
        - --report-credentials-file=/etc/report/credentials
        - --secret-dir=/secrets/ci-pull-credentials
        - --target=e2e-gcp-operator
        command:
        - ci-operator
        image: ci-operator:latest
        imagePullPolicy: Always
        name: ""
        resources:
          requests:
            cpu: 10m
        volumeMounts:
        - mountPath: /etc/boskos
          name: boskos
          readOnly: true
        - mountPath: /secrets/ci-pull-credentials
          name: ci-pull-credentials
          readOnly: true
        - mountPath: /secrets/gcs
          name: gcs-credentials
          readOnly: true
        - mountPath: /usr/local/github-credentials
          name: github-credentials-openshift-ci-robot-private-git-cloner
          readOnly: true
        - mountPath: /secrets/manifest-tool
          name: manifest-tool-local-pusher
          readOnly: true
        - mountPath: /etc/pull-secret
          name: pull-secret
          readOnly: true
        - mountPath: /etc/report
          name: result-aggregator
          readOnly: true
      serviceAccountName: ci-operator
      volumes:
      - name: boskos
        secret:
          items:
          - key: credentials
            path: credentials
          secretName: boskos-credentials
      - name: ci-pull-credentials
        secret:
          secretName: ci-pull-credentials
      - name: manifest-tool-local-pusher
        secret:
          secretName: manifest-tool-local-pusher
      - name: pull-secret
        secret:
          secretName: registry-pull-credentials
      - name: result-aggregator
        secret:
          secretName: result-aggregator
    trigger: (?m)^/test( | .* )e2e-gcp-operator,?($|\s.*)
  - agent: kubernetes
    always_run: false
    branches:
    - ^release-4\.20$
    - ^release-4\.20-
    cluster: build02
    context: ci/prow/e2e-gcp-periodic-pre
    decorate: true
    decoration_config:
      oauth_token_secret:
        key: oauth
        name: github-credentials-openshift-ci-robot-private-git-cloner
    hidden: true
    labels:
      ci-operator.openshift.io/cloud: gcp
      ci-operator.openshift.io/cloud-cluster-profile: gcp
      ci.openshift.io/generator: prowgen
      pj-rehearse.openshift.io/can-be-rehearsed: "true"
    name: pull-ci-openshift-priv-kubernetes-autoscaler-release-4.20-e2e-gcp-periodic-pre
    optional: true
    path_alias: k8s.io/autoscaler
    rerun_command: /test e2e-gcp-periodic-pre
    spec:
      containers:
      - args:
        - --gcs-upload-secret=/secrets/gcs/service-account.json
        - --image-import-pull-secret=/etc/pull-secret/.dockerconfigjson
        - --lease-server-credentials-file=/etc/boskos/credentials
        - --oauth-token-path=/usr/local/github-credentials/oauth
        - --report-credentials-file=/etc/report/credentials
        - --secret-dir=/secrets/ci-pull-credentials
        - --target=e2e-gcp-periodic-pre
        command:
        - ci-operator
        image: ci-operator:latest
        imagePullPolicy: Always
        name: ""
        resources:
          requests:
            cpu: 10m
        volumeMounts:
        - mountPath: /etc/boskos
          name: boskos
          readOnly: true
        - mountPath: /secrets/ci-pull-credentials
          name: ci-pull-credentials
          readOnly: true
        - mountPath: /secrets/gcs
          name: gcs-credentials
          readOnly: true
        - mountPath: /usr/local/github-credentials
          name: github-credentials-openshift-ci-robot-private-git-cloner
          readOnly: true
        - mountPath: /secrets/manifest-tool
          name: manifest-tool-local-pusher
          readOnly: true
        - mountPath: /etc/pull-secret
          name: pull-secret
          readOnly: true
        - mountPath: /etc/report
          name: result-aggregator
          readOnly: true
      serviceAccountName: ci-operator
      volumes:
      - name: boskos
        secret:
          items:
          - key: credentials
            path: credentials
          secretName: boskos-credentials
      - name: ci-pull-credentials
        secret:
          secretName: ci-pull-credentials
      - name: manifest-tool-local-pusher
        secret:
          secretName: manifest-tool-local-pusher
      - name: pull-secret
        secret:
          secretName: registry-pull-credentials
      - name: result-aggregator
        secret:
          secretName: result-aggregator
    trigger: (?m)^/test( | .* )e2e-gcp-periodic-pre,?($|\s.*)
  - agent: kubernetes
    always_run: false
    branches:
    - ^release-4\.20$
    - ^release-4\.20-
<<<<<<< HEAD
    cluster: build06
=======
    cluster: build03
>>>>>>> 635a2bef
    context: ci/prow/e2e-hypershift
    decorate: true
    decoration_config:
      oauth_token_secret:
        key: oauth
        name: github-credentials-openshift-ci-robot-private-git-cloner
    hidden: true
    labels:
      ci-operator.openshift.io/cloud: hypershift
      ci-operator.openshift.io/cloud-cluster-profile: hypershift
      ci.openshift.io/generator: prowgen
      pj-rehearse.openshift.io/can-be-rehearsed: "true"
    name: pull-ci-openshift-priv-kubernetes-autoscaler-release-4.20-e2e-hypershift
    path_alias: k8s.io/autoscaler
    rerun_command: /test e2e-hypershift
    skip_if_only_changed: ^docs/|\.md$|^(?:.*/)?(?:\.gitignore|OWNERS|PROJECT|LICENSE)$
    spec:
      containers:
      - args:
        - --gcs-upload-secret=/secrets/gcs/service-account.json
        - --image-import-pull-secret=/etc/pull-secret/.dockerconfigjson
        - --lease-server-credentials-file=/etc/boskos/credentials
        - --oauth-token-path=/usr/local/github-credentials/oauth
        - --report-credentials-file=/etc/report/credentials
        - --secret-dir=/secrets/ci-pull-credentials
        - --target=e2e-hypershift
        command:
        - ci-operator
        image: ci-operator:latest
        imagePullPolicy: Always
        name: ""
        resources:
          requests:
            cpu: 10m
        volumeMounts:
        - mountPath: /etc/boskos
          name: boskos
          readOnly: true
        - mountPath: /secrets/ci-pull-credentials
          name: ci-pull-credentials
          readOnly: true
        - mountPath: /secrets/gcs
          name: gcs-credentials
          readOnly: true
        - mountPath: /usr/local/github-credentials
          name: github-credentials-openshift-ci-robot-private-git-cloner
          readOnly: true
        - mountPath: /secrets/manifest-tool
          name: manifest-tool-local-pusher
          readOnly: true
        - mountPath: /etc/pull-secret
          name: pull-secret
          readOnly: true
        - mountPath: /etc/report
          name: result-aggregator
          readOnly: true
      serviceAccountName: ci-operator
      volumes:
      - name: boskos
        secret:
          items:
          - key: credentials
            path: credentials
          secretName: boskos-credentials
      - name: ci-pull-credentials
        secret:
          secretName: ci-pull-credentials
      - name: manifest-tool-local-pusher
        secret:
          secretName: manifest-tool-local-pusher
      - name: pull-secret
        secret:
          secretName: registry-pull-credentials
      - name: result-aggregator
        secret:
          secretName: result-aggregator
    trigger: (?m)^/test( | .* )e2e-hypershift,?($|\s.*)
  - agent: kubernetes
    always_run: false
    branches:
    - ^release-4\.20$
    - ^release-4\.20-
    cluster: build11
    context: ci/prow/e2e-openstack-periodic-pre
    decorate: true
    decoration_config:
      oauth_token_secret:
        key: oauth
        name: github-credentials-openshift-ci-robot-private-git-cloner
    hidden: true
    labels:
      ci-operator.openshift.io/cloud: openstack-vexxhost
      ci-operator.openshift.io/cloud-cluster-profile: openstack-vexxhost
      ci.openshift.io/generator: prowgen
      pj-rehearse.openshift.io/can-be-rehearsed: "true"
    name: pull-ci-openshift-priv-kubernetes-autoscaler-release-4.20-e2e-openstack-periodic-pre
    optional: true
    path_alias: k8s.io/autoscaler
    rerun_command: /test e2e-openstack-periodic-pre
    spec:
      containers:
      - args:
        - --gcs-upload-secret=/secrets/gcs/service-account.json
        - --image-import-pull-secret=/etc/pull-secret/.dockerconfigjson
        - --lease-server-credentials-file=/etc/boskos/credentials
        - --oauth-token-path=/usr/local/github-credentials/oauth
        - --report-credentials-file=/etc/report/credentials
        - --secret-dir=/secrets/ci-pull-credentials
        - --target=e2e-openstack-periodic-pre
        command:
        - ci-operator
        image: ci-operator:latest
        imagePullPolicy: Always
        name: ""
        resources:
          requests:
            cpu: 10m
        volumeMounts:
        - mountPath: /etc/boskos
          name: boskos
          readOnly: true
        - mountPath: /secrets/ci-pull-credentials
          name: ci-pull-credentials
          readOnly: true
        - mountPath: /secrets/gcs
          name: gcs-credentials
          readOnly: true
        - mountPath: /usr/local/github-credentials
          name: github-credentials-openshift-ci-robot-private-git-cloner
          readOnly: true
        - mountPath: /secrets/manifest-tool
          name: manifest-tool-local-pusher
          readOnly: true
        - mountPath: /etc/pull-secret
          name: pull-secret
          readOnly: true
        - mountPath: /etc/report
          name: result-aggregator
          readOnly: true
      serviceAccountName: ci-operator
      volumes:
      - name: boskos
        secret:
          items:
          - key: credentials
            path: credentials
          secretName: boskos-credentials
      - name: ci-pull-credentials
        secret:
          secretName: ci-pull-credentials
      - name: manifest-tool-local-pusher
        secret:
          secretName: manifest-tool-local-pusher
      - name: pull-secret
        secret:
          secretName: registry-pull-credentials
      - name: result-aggregator
        secret:
          secretName: result-aggregator
    trigger: (?m)^/test( | .* )e2e-openstack-periodic-pre,?($|\s.*)
  - agent: kubernetes
    always_run: false
    branches:
    - ^release-4\.20$
    - ^release-4\.20-
    cluster: vsphere02
    context: ci/prow/e2e-vsphere-periodic-pre
    decorate: true
    decoration_config:
      oauth_token_secret:
        key: oauth
        name: github-credentials-openshift-ci-robot-private-git-cloner
    hidden: true
    labels:
      ci-operator.openshift.io/cloud: vsphere
      ci-operator.openshift.io/cloud-cluster-profile: vsphere-elastic
      ci.openshift.io/generator: prowgen
      pj-rehearse.openshift.io/can-be-rehearsed: "true"
    name: pull-ci-openshift-priv-kubernetes-autoscaler-release-4.20-e2e-vsphere-periodic-pre
    optional: true
    path_alias: k8s.io/autoscaler
    rerun_command: /test e2e-vsphere-periodic-pre
    spec:
      containers:
      - args:
        - --gcs-upload-secret=/secrets/gcs/service-account.json
        - --image-import-pull-secret=/etc/pull-secret/.dockerconfigjson
        - --lease-server-credentials-file=/etc/boskos/credentials
        - --oauth-token-path=/usr/local/github-credentials/oauth
        - --report-credentials-file=/etc/report/credentials
        - --secret-dir=/secrets/ci-pull-credentials
        - --target=e2e-vsphere-periodic-pre
        command:
        - ci-operator
        image: ci-operator:latest
        imagePullPolicy: Always
        name: ""
        resources:
          requests:
            cpu: 10m
        volumeMounts:
        - mountPath: /etc/boskos
          name: boskos
          readOnly: true
        - mountPath: /secrets/ci-pull-credentials
          name: ci-pull-credentials
          readOnly: true
        - mountPath: /secrets/gcs
          name: gcs-credentials
          readOnly: true
        - mountPath: /usr/local/github-credentials
          name: github-credentials-openshift-ci-robot-private-git-cloner
          readOnly: true
        - mountPath: /secrets/manifest-tool
          name: manifest-tool-local-pusher
          readOnly: true
        - mountPath: /etc/pull-secret
          name: pull-secret
          readOnly: true
        - mountPath: /etc/report
          name: result-aggregator
          readOnly: true
      serviceAccountName: ci-operator
      volumes:
      - name: boskos
        secret:
          items:
          - key: credentials
            path: credentials
          secretName: boskos-credentials
      - name: ci-pull-credentials
        secret:
          secretName: ci-pull-credentials
      - name: manifest-tool-local-pusher
        secret:
          secretName: manifest-tool-local-pusher
      - name: pull-secret
        secret:
          secretName: registry-pull-credentials
      - name: result-aggregator
        secret:
          secretName: result-aggregator
    trigger: (?m)^/test( | .* )e2e-vsphere-periodic-pre,?($|\s.*)
  - agent: kubernetes
    always_run: true
    branches:
    - ^release-4\.20$
    - ^release-4\.20-
<<<<<<< HEAD
    cluster: build06
=======
    cluster: build03
>>>>>>> 635a2bef
    context: ci/prow/git-history
    decorate: true
    decoration_config:
      oauth_token_secret:
        key: oauth
        name: github-credentials-openshift-ci-robot-private-git-cloner
    hidden: true
    labels:
      ci.openshift.io/generator: prowgen
      pj-rehearse.openshift.io/can-be-rehearsed: "true"
    name: pull-ci-openshift-priv-kubernetes-autoscaler-release-4.20-git-history
    optional: true
    path_alias: k8s.io/autoscaler
    rerun_command: /test git-history
    spec:
      containers:
      - args:
        - --gcs-upload-secret=/secrets/gcs/service-account.json
        - --image-import-pull-secret=/etc/pull-secret/.dockerconfigjson
        - --oauth-token-path=/usr/local/github-credentials/oauth
        - --report-credentials-file=/etc/report/credentials
        - --target=git-history
        command:
        - ci-operator
        image: ci-operator:latest
        imagePullPolicy: Always
        name: ""
        resources:
          requests:
            cpu: 10m
        volumeMounts:
        - mountPath: /secrets/gcs
          name: gcs-credentials
          readOnly: true
        - mountPath: /usr/local/github-credentials
          name: github-credentials-openshift-ci-robot-private-git-cloner
          readOnly: true
        - mountPath: /secrets/manifest-tool
          name: manifest-tool-local-pusher
          readOnly: true
        - mountPath: /etc/pull-secret
          name: pull-secret
          readOnly: true
        - mountPath: /etc/report
          name: result-aggregator
          readOnly: true
      serviceAccountName: ci-operator
      volumes:
      - name: manifest-tool-local-pusher
        secret:
          secretName: manifest-tool-local-pusher
      - name: pull-secret
        secret:
          secretName: registry-pull-credentials
      - name: result-aggregator
        secret:
          secretName: result-aggregator
    trigger: (?m)^/test( | .* )git-history,?($|\s.*)
  - agent: kubernetes
    always_run: true
    branches:
    - ^release-4\.20$
    - ^release-4\.20-
<<<<<<< HEAD
    cluster: build06
=======
    cluster: build03
>>>>>>> 635a2bef
    context: ci/prow/goimports
    decorate: true
    decoration_config:
      oauth_token_secret:
        key: oauth
        name: github-credentials-openshift-ci-robot-private-git-cloner
    hidden: true
    labels:
      ci.openshift.io/generator: prowgen
      pj-rehearse.openshift.io/can-be-rehearsed: "true"
    name: pull-ci-openshift-priv-kubernetes-autoscaler-release-4.20-goimports
    optional: true
    path_alias: k8s.io/autoscaler
    rerun_command: /test goimports
    spec:
      containers:
      - args:
        - --gcs-upload-secret=/secrets/gcs/service-account.json
        - --image-import-pull-secret=/etc/pull-secret/.dockerconfigjson
        - --oauth-token-path=/usr/local/github-credentials/oauth
        - --report-credentials-file=/etc/report/credentials
        - --target=goimports
        command:
        - ci-operator
        image: ci-operator:latest
        imagePullPolicy: Always
        name: ""
        resources:
          requests:
            cpu: 10m
        volumeMounts:
        - mountPath: /secrets/gcs
          name: gcs-credentials
          readOnly: true
        - mountPath: /usr/local/github-credentials
          name: github-credentials-openshift-ci-robot-private-git-cloner
          readOnly: true
        - mountPath: /secrets/manifest-tool
          name: manifest-tool-local-pusher
          readOnly: true
        - mountPath: /etc/pull-secret
          name: pull-secret
          readOnly: true
        - mountPath: /etc/report
          name: result-aggregator
          readOnly: true
      serviceAccountName: ci-operator
      volumes:
      - name: manifest-tool-local-pusher
        secret:
          secretName: manifest-tool-local-pusher
      - name: pull-secret
        secret:
          secretName: registry-pull-credentials
      - name: result-aggregator
        secret:
          secretName: result-aggregator
    trigger: (?m)^/test( | .* )goimports,?($|\s.*)
  - agent: kubernetes
    always_run: true
    branches:
    - ^release-4\.20$
    - ^release-4\.20-
<<<<<<< HEAD
    cluster: build06
=======
    cluster: build03
>>>>>>> 635a2bef
    context: ci/prow/golint
    decorate: true
    decoration_config:
      oauth_token_secret:
        key: oauth
        name: github-credentials-openshift-ci-robot-private-git-cloner
    hidden: true
    labels:
      ci.openshift.io/generator: prowgen
      pj-rehearse.openshift.io/can-be-rehearsed: "true"
    name: pull-ci-openshift-priv-kubernetes-autoscaler-release-4.20-golint
    path_alias: k8s.io/autoscaler
    rerun_command: /test golint
    spec:
      containers:
      - args:
        - --gcs-upload-secret=/secrets/gcs/service-account.json
        - --image-import-pull-secret=/etc/pull-secret/.dockerconfigjson
        - --oauth-token-path=/usr/local/github-credentials/oauth
        - --report-credentials-file=/etc/report/credentials
        - --target=golint
        command:
        - ci-operator
        image: ci-operator:latest
        imagePullPolicy: Always
        name: ""
        resources:
          requests:
            cpu: 10m
        volumeMounts:
        - mountPath: /secrets/gcs
          name: gcs-credentials
          readOnly: true
        - mountPath: /usr/local/github-credentials
          name: github-credentials-openshift-ci-robot-private-git-cloner
          readOnly: true
        - mountPath: /secrets/manifest-tool
          name: manifest-tool-local-pusher
          readOnly: true
        - mountPath: /etc/pull-secret
          name: pull-secret
          readOnly: true
        - mountPath: /etc/report
          name: result-aggregator
          readOnly: true
      serviceAccountName: ci-operator
      volumes:
      - name: manifest-tool-local-pusher
        secret:
          secretName: manifest-tool-local-pusher
      - name: pull-secret
        secret:
          secretName: registry-pull-credentials
      - name: result-aggregator
        secret:
          secretName: result-aggregator
    trigger: (?m)^/test( | .* )golint,?($|\s.*)
  - agent: kubernetes
    always_run: true
    branches:
    - ^release-4\.20$
    - ^release-4\.20-
<<<<<<< HEAD
    cluster: build06
=======
    cluster: build03
>>>>>>> 635a2bef
    context: ci/prow/govet
    decorate: true
    decoration_config:
      oauth_token_secret:
        key: oauth
        name: github-credentials-openshift-ci-robot-private-git-cloner
    hidden: true
    labels:
      ci.openshift.io/generator: prowgen
      pj-rehearse.openshift.io/can-be-rehearsed: "true"
    name: pull-ci-openshift-priv-kubernetes-autoscaler-release-4.20-govet
    path_alias: k8s.io/autoscaler
    rerun_command: /test govet
    spec:
      containers:
      - args:
        - --gcs-upload-secret=/secrets/gcs/service-account.json
        - --image-import-pull-secret=/etc/pull-secret/.dockerconfigjson
        - --oauth-token-path=/usr/local/github-credentials/oauth
        - --report-credentials-file=/etc/report/credentials
        - --target=govet
        command:
        - ci-operator
        image: ci-operator:latest
        imagePullPolicy: Always
        name: ""
        resources:
          requests:
            cpu: 10m
        volumeMounts:
        - mountPath: /secrets/gcs
          name: gcs-credentials
          readOnly: true
        - mountPath: /usr/local/github-credentials
          name: github-credentials-openshift-ci-robot-private-git-cloner
          readOnly: true
        - mountPath: /secrets/manifest-tool
          name: manifest-tool-local-pusher
          readOnly: true
        - mountPath: /etc/pull-secret
          name: pull-secret
          readOnly: true
        - mountPath: /etc/report
          name: result-aggregator
          readOnly: true
      serviceAccountName: ci-operator
      volumes:
      - name: manifest-tool-local-pusher
        secret:
          secretName: manifest-tool-local-pusher
      - name: pull-secret
        secret:
          secretName: registry-pull-credentials
      - name: result-aggregator
        secret:
          secretName: result-aggregator
    trigger: (?m)^/test( | .* )govet,?($|\s.*)
  - agent: kubernetes
    always_run: true
    branches:
    - ^release-4\.20$
    - ^release-4\.20-
<<<<<<< HEAD
    cluster: build06
=======
    cluster: build03
>>>>>>> 635a2bef
    context: ci/prow/images
    decorate: true
    decoration_config:
      oauth_token_secret:
        key: oauth
        name: github-credentials-openshift-ci-robot-private-git-cloner
    hidden: true
    labels:
      ci.openshift.io/generator: prowgen
      pj-rehearse.openshift.io/can-be-rehearsed: "true"
    name: pull-ci-openshift-priv-kubernetes-autoscaler-release-4.20-images
    path_alias: k8s.io/autoscaler
    rerun_command: /test images
    spec:
      containers:
      - args:
        - --gcs-upload-secret=/secrets/gcs/service-account.json
        - --image-import-pull-secret=/etc/pull-secret/.dockerconfigjson
        - --oauth-token-path=/usr/local/github-credentials/oauth
        - --report-credentials-file=/etc/report/credentials
        - --target=[images]
        command:
        - ci-operator
        image: ci-operator:latest
        imagePullPolicy: Always
        name: ""
        resources:
          requests:
            cpu: 10m
        volumeMounts:
        - mountPath: /secrets/gcs
          name: gcs-credentials
          readOnly: true
        - mountPath: /usr/local/github-credentials
          name: github-credentials-openshift-ci-robot-private-git-cloner
          readOnly: true
        - mountPath: /secrets/manifest-tool
          name: manifest-tool-local-pusher
          readOnly: true
        - mountPath: /etc/pull-secret
          name: pull-secret
          readOnly: true
        - mountPath: /etc/report
          name: result-aggregator
          readOnly: true
      serviceAccountName: ci-operator
      volumes:
      - name: manifest-tool-local-pusher
        secret:
          secretName: manifest-tool-local-pusher
      - name: pull-secret
        secret:
          secretName: registry-pull-credentials
      - name: result-aggregator
        secret:
          secretName: result-aggregator
    trigger: (?m)^/test( | .* )images,?($|\s.*)
  - agent: kubernetes
    always_run: false
    branches:
    - ^release-4\.20$
    - ^release-4\.20-
    cluster: build11
    context: ci/prow/regression-clusterinfra-aws-ipi-proxy-autoscaler
    decorate: true
    decoration_config:
      oauth_token_secret:
        key: oauth
        name: github-credentials-openshift-ci-robot-private-git-cloner
    hidden: true
    labels:
      ci-operator.openshift.io/cloud: aws
      ci-operator.openshift.io/cloud-cluster-profile: aws
      ci.openshift.io/generator: prowgen
      pj-rehearse.openshift.io/can-be-rehearsed: "true"
    name: pull-ci-openshift-priv-kubernetes-autoscaler-release-4.20-regression-clusterinfra-aws-ipi-proxy-autoscaler
    optional: true
    path_alias: k8s.io/autoscaler
    rerun_command: /test regression-clusterinfra-aws-ipi-proxy-autoscaler
    run_if_changed: ^(go\.mod|go\.sum)$
    spec:
      containers:
      - args:
        - --gcs-upload-secret=/secrets/gcs/service-account.json
        - --image-import-pull-secret=/etc/pull-secret/.dockerconfigjson
        - --lease-server-credentials-file=/etc/boskos/credentials
        - --oauth-token-path=/usr/local/github-credentials/oauth
        - --report-credentials-file=/etc/report/credentials
        - --secret-dir=/secrets/ci-pull-credentials
        - --target=regression-clusterinfra-aws-ipi-proxy-autoscaler
        command:
        - ci-operator
        image: ci-operator:latest
        imagePullPolicy: Always
        name: ""
        resources:
          requests:
            cpu: 10m
        volumeMounts:
        - mountPath: /etc/boskos
          name: boskos
          readOnly: true
        - mountPath: /secrets/ci-pull-credentials
          name: ci-pull-credentials
          readOnly: true
        - mountPath: /secrets/gcs
          name: gcs-credentials
          readOnly: true
        - mountPath: /usr/local/github-credentials
          name: github-credentials-openshift-ci-robot-private-git-cloner
          readOnly: true
        - mountPath: /secrets/manifest-tool
          name: manifest-tool-local-pusher
          readOnly: true
        - mountPath: /etc/pull-secret
          name: pull-secret
          readOnly: true
        - mountPath: /etc/report
          name: result-aggregator
          readOnly: true
      serviceAccountName: ci-operator
      volumes:
      - name: boskos
        secret:
          items:
          - key: credentials
            path: credentials
          secretName: boskos-credentials
      - name: ci-pull-credentials
        secret:
          secretName: ci-pull-credentials
      - name: manifest-tool-local-pusher
        secret:
          secretName: manifest-tool-local-pusher
      - name: pull-secret
        secret:
          secretName: registry-pull-credentials
      - name: result-aggregator
        secret:
          secretName: result-aggregator
    trigger: (?m)^/test( | .* )regression-clusterinfra-aws-ipi-proxy-autoscaler,?($|\s.*)
  - agent: kubernetes
    always_run: true
    branches:
    - ^release-4\.20$
    - ^release-4\.20-
<<<<<<< HEAD
    cluster: build06
=======
    cluster: build03
>>>>>>> 635a2bef
    context: ci/prow/security
    decorate: true
    decoration_config:
      oauth_token_secret:
        key: oauth
        name: github-credentials-openshift-ci-robot-private-git-cloner
    hidden: true
    labels:
      ci.openshift.io/generator: prowgen
      pj-rehearse.openshift.io/can-be-rehearsed: "true"
    name: pull-ci-openshift-priv-kubernetes-autoscaler-release-4.20-security
    path_alias: k8s.io/autoscaler
    rerun_command: /test security
    spec:
      containers:
      - args:
        - --gcs-upload-secret=/secrets/gcs/service-account.json
        - --image-import-pull-secret=/etc/pull-secret/.dockerconfigjson
        - --oauth-token-path=/usr/local/github-credentials/oauth
        - --report-credentials-file=/etc/report/credentials
        - --secret-dir=/secrets/ci-pull-credentials
        - --target=security
        command:
        - ci-operator
        image: ci-operator:latest
        imagePullPolicy: Always
        name: ""
        resources:
          requests:
            cpu: 10m
        volumeMounts:
        - mountPath: /secrets/ci-pull-credentials
          name: ci-pull-credentials
          readOnly: true
        - mountPath: /secrets/gcs
          name: gcs-credentials
          readOnly: true
        - mountPath: /usr/local/github-credentials
          name: github-credentials-openshift-ci-robot-private-git-cloner
          readOnly: true
        - mountPath: /secrets/manifest-tool
          name: manifest-tool-local-pusher
          readOnly: true
        - mountPath: /etc/pull-secret
          name: pull-secret
          readOnly: true
        - mountPath: /etc/report
          name: result-aggregator
          readOnly: true
      serviceAccountName: ci-operator
      volumes:
      - name: ci-pull-credentials
        secret:
          secretName: ci-pull-credentials
      - name: manifest-tool-local-pusher
        secret:
          secretName: manifest-tool-local-pusher
      - name: pull-secret
        secret:
          secretName: registry-pull-credentials
      - name: result-aggregator
        secret:
          secretName: result-aggregator
    trigger: (?m)^/test( | .* )security,?($|\s.*)
  - agent: kubernetes
    always_run: true
    branches:
    - ^release-4\.20$
    - ^release-4\.20-
<<<<<<< HEAD
    cluster: build06
=======
    cluster: build03
>>>>>>> 635a2bef
    context: ci/prow/unit
    decorate: true
    decoration_config:
      oauth_token_secret:
        key: oauth
        name: github-credentials-openshift-ci-robot-private-git-cloner
    hidden: true
    labels:
      ci.openshift.io/generator: prowgen
      pj-rehearse.openshift.io/can-be-rehearsed: "true"
    name: pull-ci-openshift-priv-kubernetes-autoscaler-release-4.20-unit
    path_alias: k8s.io/autoscaler
    rerun_command: /test unit
    spec:
      containers:
      - args:
        - --gcs-upload-secret=/secrets/gcs/service-account.json
        - --image-import-pull-secret=/etc/pull-secret/.dockerconfigjson
        - --oauth-token-path=/usr/local/github-credentials/oauth
        - --report-credentials-file=/etc/report/credentials
        - --target=unit
        command:
        - ci-operator
        image: ci-operator:latest
        imagePullPolicy: Always
        name: ""
        resources:
          requests:
            cpu: 10m
        volumeMounts:
        - mountPath: /secrets/gcs
          name: gcs-credentials
          readOnly: true
        - mountPath: /usr/local/github-credentials
          name: github-credentials-openshift-ci-robot-private-git-cloner
          readOnly: true
        - mountPath: /secrets/manifest-tool
          name: manifest-tool-local-pusher
          readOnly: true
        - mountPath: /etc/pull-secret
          name: pull-secret
          readOnly: true
        - mountPath: /etc/report
          name: result-aggregator
          readOnly: true
      serviceAccountName: ci-operator
      volumes:
      - name: manifest-tool-local-pusher
        secret:
          secretName: manifest-tool-local-pusher
      - name: pull-secret
        secret:
          secretName: registry-pull-credentials
      - name: result-aggregator
        secret:
          secretName: result-aggregator
    trigger: (?m)^/test( | .* )unit,?($|\s.*)<|MERGE_RESOLUTION|>--- conflicted
+++ resolved
@@ -255,11 +255,7 @@
     branches:
     - ^release-4\.20$
     - ^release-4\.20-
-<<<<<<< HEAD
-    cluster: build06
-=======
     cluster: build03
->>>>>>> 635a2bef
     context: ci/prow/e2e-azure-operator
     decorate: true
     decoration_config:
@@ -343,11 +339,7 @@
     branches:
     - ^release-4\.20$
     - ^release-4\.20-
-<<<<<<< HEAD
-    cluster: build06
-=======
     cluster: build03
->>>>>>> 635a2bef
     context: ci/prow/e2e-azure-periodic-pre
     decorate: true
     decoration_config:
@@ -597,11 +589,7 @@
     branches:
     - ^release-4\.20$
     - ^release-4\.20-
-<<<<<<< HEAD
-    cluster: build06
-=======
     cluster: build03
->>>>>>> 635a2bef
     context: ci/prow/e2e-hypershift
     decorate: true
     decoration_config:
@@ -850,11 +838,7 @@
     branches:
     - ^release-4\.20$
     - ^release-4\.20-
-<<<<<<< HEAD
-    cluster: build06
-=======
     cluster: build03
->>>>>>> 635a2bef
     context: ci/prow/git-history
     decorate: true
     decoration_config:
@@ -918,11 +902,7 @@
     branches:
     - ^release-4\.20$
     - ^release-4\.20-
-<<<<<<< HEAD
-    cluster: build06
-=======
     cluster: build03
->>>>>>> 635a2bef
     context: ci/prow/goimports
     decorate: true
     decoration_config:
@@ -986,11 +966,7 @@
     branches:
     - ^release-4\.20$
     - ^release-4\.20-
-<<<<<<< HEAD
-    cluster: build06
-=======
     cluster: build03
->>>>>>> 635a2bef
     context: ci/prow/golint
     decorate: true
     decoration_config:
@@ -1053,11 +1029,7 @@
     branches:
     - ^release-4\.20$
     - ^release-4\.20-
-<<<<<<< HEAD
-    cluster: build06
-=======
     cluster: build03
->>>>>>> 635a2bef
     context: ci/prow/govet
     decorate: true
     decoration_config:
@@ -1120,11 +1092,7 @@
     branches:
     - ^release-4\.20$
     - ^release-4\.20-
-<<<<<<< HEAD
-    cluster: build06
-=======
     cluster: build03
->>>>>>> 635a2bef
     context: ci/prow/images
     decorate: true
     decoration_config:
@@ -1271,11 +1239,7 @@
     branches:
     - ^release-4\.20$
     - ^release-4\.20-
-<<<<<<< HEAD
-    cluster: build06
-=======
     cluster: build03
->>>>>>> 635a2bef
     context: ci/prow/security
     decorate: true
     decoration_config:
@@ -1345,11 +1309,7 @@
     branches:
     - ^release-4\.20$
     - ^release-4\.20-
-<<<<<<< HEAD
-    cluster: build06
-=======
     cluster: build03
->>>>>>> 635a2bef
     context: ci/prow/unit
     decorate: true
     decoration_config:
