--- conflicted
+++ resolved
@@ -5,11 +5,7 @@
     branches:
     - ^release-4\.20$
     - ^release-4\.20-
-<<<<<<< HEAD
-    cluster: build06
-=======
     cluster: build03
->>>>>>> 635a2bef
     context: ci/prow/e2e-aws-operator
     decorate: true
     decoration_config:
@@ -91,11 +87,7 @@
     branches:
     - ^release-4\.20$
     - ^release-4\.20-
-<<<<<<< HEAD
-    cluster: build06
-=======
     cluster: build03
->>>>>>> 635a2bef
     context: ci/prow/e2e-aws-operator-preferred-host
     decorate: true
     decoration_config:
@@ -177,11 +169,7 @@
     branches:
     - ^release-4\.20$
     - ^release-4\.20-
-<<<<<<< HEAD
-    cluster: build06
-=======
     cluster: build03
->>>>>>> 635a2bef
     context: ci/prow/e2e-aws-ovn
     decorate: true
     decoration_config:
@@ -263,11 +251,7 @@
     branches:
     - ^release-4\.20$
     - ^release-4\.20-
-<<<<<<< HEAD
-    cluster: build06
-=======
     cluster: build03
->>>>>>> 635a2bef
     context: ci/prow/e2e-aws-ovn-serial
     decorate: true
     decoration_config:
@@ -349,11 +333,7 @@
     branches:
     - ^release-4\.20$
     - ^release-4\.20-
-<<<<<<< HEAD
-    cluster: build06
-=======
     cluster: build03
->>>>>>> 635a2bef
     context: ci/prow/e2e-aws-ovn-upgrade
     decorate: true
     decoration_config:
@@ -435,7 +415,7 @@
     branches:
     - ^release-4\.20$
     - ^release-4\.20-
-    cluster: build11
+    cluster: build10
     context: ci/prow/images
     decorate: true
     decoration_config:
@@ -498,7 +478,7 @@
     branches:
     - ^release-4\.20$
     - ^release-4\.20-
-    cluster: build11
+    cluster: build10
     context: ci/prow/security
     decorate: true
     decoration_config:
@@ -569,7 +549,7 @@
     branches:
     - ^release-4\.20$
     - ^release-4\.20-
-    cluster: build11
+    cluster: build10
     context: ci/prow/unit
     decorate: true
     decoration_config:
@@ -632,7 +612,7 @@
     branches:
     - ^release-4\.20$
     - ^release-4\.20-
-    cluster: build11
+    cluster: build10
     context: ci/prow/verify
     decorate: true
     decoration_config:
@@ -695,7 +675,7 @@
     branches:
     - ^release-4\.20$
     - ^release-4\.20-
-    cluster: build11
+    cluster: build10
     context: ci/prow/verify-deps
     decorate: true
     decoration_config:
