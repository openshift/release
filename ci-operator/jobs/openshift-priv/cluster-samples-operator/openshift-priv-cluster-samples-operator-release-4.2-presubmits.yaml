presubmits:
  openshift-priv/cluster-samples-operator:
  - agent: kubernetes
    always_run: true
    branches:
    - ^release-4\.2$
    - ^release-4\.2-
    cluster: build03
    context: ci/prow/e2e-aws
    decorate: true
    decoration_config:
      skip_cloning: true
    hidden: true
    labels:
      ci-operator.openshift.io/cloud: aws
      ci-operator.openshift.io/cloud-cluster-profile: aws
      ci.openshift.io/generator: prowgen
      pj-rehearse.openshift.io/can-be-rehearsed: "true"
    name: pull-ci-openshift-priv-cluster-samples-operator-release-4.2-e2e-aws
    path_alias: github.com/openshift/cluster-samples-operator
    rerun_command: /test e2e-aws
    spec:
      containers:
      - args:
        - --gcs-upload-secret=/secrets/gcs/service-account.json
        - --image-import-pull-secret=/etc/pull-secret/.dockerconfigjson
        - --lease-server-credentials-file=/etc/boskos/credentials
        - --oauth-token-path=/usr/local/github-credentials/oauth
        - --report-credentials-file=/etc/report/credentials
        - --secret-dir=/secrets/ci-pull-credentials
        - --target=e2e-aws
        command:
        - ci-operator
        image: ci-operator:latest
        imagePullPolicy: Always
        name: ""
        resources:
          requests:
            cpu: 10m
        volumeMounts:
        - mountPath: /etc/boskos
          name: boskos
          readOnly: true
        - mountPath: /secrets/ci-pull-credentials
          name: ci-pull-credentials
          readOnly: true
        - mountPath: /secrets/gcs
          name: gcs-credentials
          readOnly: true
        - mountPath: /usr/local/github-credentials
          name: github-credentials-openshift-ci-robot-private-git-cloner
          readOnly: true
        - mountPath: /secrets/manifest-tool
          name: manifest-tool-local-pusher
          readOnly: true
        - mountPath: /etc/pull-secret
          name: pull-secret
          readOnly: true
        - mountPath: /etc/report
          name: result-aggregator
          readOnly: true
      serviceAccountName: ci-operator
      volumes:
      - name: boskos
        secret:
          items:
          - key: credentials
            path: credentials
          secretName: boskos-credentials
      - name: ci-pull-credentials
        secret:
          secretName: ci-pull-credentials
      - name: github-credentials-openshift-ci-robot-private-git-cloner
        secret:
          secretName: github-credentials-openshift-ci-robot-private-git-cloner
      - name: manifest-tool-local-pusher
        secret:
          secretName: manifest-tool-local-pusher
      - name: pull-secret
        secret:
          secretName: registry-pull-credentials
      - name: result-aggregator
        secret:
          secretName: result-aggregator
    trigger: (?m)^/test( | .* )e2e-aws,?($|\s.*)
  - agent: kubernetes
    always_run: true
    branches:
    - ^release-4\.2$
    - ^release-4\.2-
    cluster: build03
    context: ci/prow/e2e-aws-builds
    decorate: true
    decoration_config:
      skip_cloning: true
    hidden: true
    labels:
      ci-operator.openshift.io/cloud: aws
      ci-operator.openshift.io/cloud-cluster-profile: aws
      ci.openshift.io/generator: prowgen
      pj-rehearse.openshift.io/can-be-rehearsed: "true"
    name: pull-ci-openshift-priv-cluster-samples-operator-release-4.2-e2e-aws-builds
    path_alias: github.com/openshift/cluster-samples-operator
    rerun_command: /test e2e-aws-builds
    spec:
      containers:
      - args:
        - --gcs-upload-secret=/secrets/gcs/service-account.json
        - --image-import-pull-secret=/etc/pull-secret/.dockerconfigjson
        - --lease-server-credentials-file=/etc/boskos/credentials
        - --oauth-token-path=/usr/local/github-credentials/oauth
        - --report-credentials-file=/etc/report/credentials
        - --secret-dir=/secrets/ci-pull-credentials
        - --target=e2e-aws-builds
        command:
        - ci-operator
        image: ci-operator:latest
        imagePullPolicy: Always
        name: ""
        resources:
          requests:
            cpu: 10m
        volumeMounts:
        - mountPath: /etc/boskos
          name: boskos
          readOnly: true
        - mountPath: /secrets/ci-pull-credentials
          name: ci-pull-credentials
          readOnly: true
        - mountPath: /secrets/gcs
          name: gcs-credentials
          readOnly: true
        - mountPath: /usr/local/github-credentials
          name: github-credentials-openshift-ci-robot-private-git-cloner
          readOnly: true
        - mountPath: /secrets/manifest-tool
          name: manifest-tool-local-pusher
          readOnly: true
        - mountPath: /etc/pull-secret
          name: pull-secret
          readOnly: true
        - mountPath: /etc/report
          name: result-aggregator
          readOnly: true
      serviceAccountName: ci-operator
      volumes:
      - name: boskos
        secret:
          items:
          - key: credentials
            path: credentials
          secretName: boskos-credentials
      - name: ci-pull-credentials
        secret:
          secretName: ci-pull-credentials
      - name: github-credentials-openshift-ci-robot-private-git-cloner
        secret:
          secretName: github-credentials-openshift-ci-robot-private-git-cloner
      - name: manifest-tool-local-pusher
        secret:
          secretName: manifest-tool-local-pusher
      - name: pull-secret
        secret:
          secretName: registry-pull-credentials
      - name: result-aggregator
        secret:
          secretName: result-aggregator
    trigger: (?m)^/test( | .* )e2e-aws-builds,?($|\s.*)
  - agent: kubernetes
    always_run: true
    branches:
    - ^release-4\.2$
    - ^release-4\.2-
    cluster: build03
    context: ci/prow/e2e-aws-image-ecosystem
    decorate: true
    decoration_config:
      skip_cloning: true
    hidden: true
    labels:
      ci-operator.openshift.io/cloud: aws
      ci-operator.openshift.io/cloud-cluster-profile: aws
      ci.openshift.io/generator: prowgen
      pj-rehearse.openshift.io/can-be-rehearsed: "true"
    name: pull-ci-openshift-priv-cluster-samples-operator-release-4.2-e2e-aws-image-ecosystem
    path_alias: github.com/openshift/cluster-samples-operator
    rerun_command: /test e2e-aws-image-ecosystem
    spec:
      containers:
      - args:
        - --gcs-upload-secret=/secrets/gcs/service-account.json
        - --image-import-pull-secret=/etc/pull-secret/.dockerconfigjson
        - --lease-server-credentials-file=/etc/boskos/credentials
        - --oauth-token-path=/usr/local/github-credentials/oauth
        - --report-credentials-file=/etc/report/credentials
        - --secret-dir=/secrets/ci-pull-credentials
        - --target=e2e-aws-image-ecosystem
        command:
        - ci-operator
        image: ci-operator:latest
        imagePullPolicy: Always
        name: ""
        resources:
          requests:
            cpu: 10m
        volumeMounts:
        - mountPath: /etc/boskos
          name: boskos
          readOnly: true
        - mountPath: /secrets/ci-pull-credentials
          name: ci-pull-credentials
          readOnly: true
        - mountPath: /secrets/gcs
          name: gcs-credentials
          readOnly: true
        - mountPath: /usr/local/github-credentials
          name: github-credentials-openshift-ci-robot-private-git-cloner
          readOnly: true
        - mountPath: /secrets/manifest-tool
          name: manifest-tool-local-pusher
          readOnly: true
        - mountPath: /etc/pull-secret
          name: pull-secret
          readOnly: true
        - mountPath: /etc/report
          name: result-aggregator
          readOnly: true
      serviceAccountName: ci-operator
      volumes:
      - name: boskos
        secret:
          items:
          - key: credentials
            path: credentials
          secretName: boskos-credentials
      - name: ci-pull-credentials
        secret:
          secretName: ci-pull-credentials
      - name: github-credentials-openshift-ci-robot-private-git-cloner
        secret:
          secretName: github-credentials-openshift-ci-robot-private-git-cloner
      - name: manifest-tool-local-pusher
        secret:
          secretName: manifest-tool-local-pusher
      - name: pull-secret
        secret:
          secretName: registry-pull-credentials
      - name: result-aggregator
        secret:
          secretName: result-aggregator
    trigger: (?m)^/test( | .* )e2e-aws-image-ecosystem,?($|\s.*)
  - agent: kubernetes
    always_run: true
    branches:
    - ^release-4\.2$
    - ^release-4\.2-
    cluster: build03
    context: ci/prow/e2e-aws-jenkins
    decorate: true
    decoration_config:
      skip_cloning: true
    hidden: true
    labels:
      ci-operator.openshift.io/cloud: aws
      ci-operator.openshift.io/cloud-cluster-profile: aws
      ci.openshift.io/generator: prowgen
      pj-rehearse.openshift.io/can-be-rehearsed: "true"
    name: pull-ci-openshift-priv-cluster-samples-operator-release-4.2-e2e-aws-jenkins
    path_alias: github.com/openshift/cluster-samples-operator
    rerun_command: /test e2e-aws-jenkins
    spec:
      containers:
      - args:
        - --gcs-upload-secret=/secrets/gcs/service-account.json
        - --image-import-pull-secret=/etc/pull-secret/.dockerconfigjson
        - --lease-server-credentials-file=/etc/boskos/credentials
        - --oauth-token-path=/usr/local/github-credentials/oauth
        - --report-credentials-file=/etc/report/credentials
        - --secret-dir=/secrets/ci-pull-credentials
        - --target=e2e-aws-jenkins
        command:
        - ci-operator
        image: ci-operator:latest
        imagePullPolicy: Always
        name: ""
        resources:
          requests:
            cpu: 10m
        volumeMounts:
        - mountPath: /etc/boskos
          name: boskos
          readOnly: true
        - mountPath: /secrets/ci-pull-credentials
          name: ci-pull-credentials
          readOnly: true
        - mountPath: /secrets/gcs
          name: gcs-credentials
          readOnly: true
        - mountPath: /usr/local/github-credentials
          name: github-credentials-openshift-ci-robot-private-git-cloner
          readOnly: true
        - mountPath: /secrets/manifest-tool
          name: manifest-tool-local-pusher
          readOnly: true
        - mountPath: /etc/pull-secret
          name: pull-secret
          readOnly: true
        - mountPath: /etc/report
          name: result-aggregator
          readOnly: true
      serviceAccountName: ci-operator
      volumes:
      - name: boskos
        secret:
          items:
          - key: credentials
            path: credentials
          secretName: boskos-credentials
      - name: ci-pull-credentials
        secret:
          secretName: ci-pull-credentials
      - name: github-credentials-openshift-ci-robot-private-git-cloner
        secret:
          secretName: github-credentials-openshift-ci-robot-private-git-cloner
      - name: manifest-tool-local-pusher
        secret:
          secretName: manifest-tool-local-pusher
      - name: pull-secret
        secret:
          secretName: registry-pull-credentials
      - name: result-aggregator
        secret:
          secretName: result-aggregator
    trigger: (?m)^/test( | .* )e2e-aws-jenkins,?($|\s.*)
  - agent: kubernetes
    always_run: true
    branches:
    - ^release-4\.2$
    - ^release-4\.2-
    cluster: build03
    context: ci/prow/e2e-aws-operator
    decorate: true
    decoration_config:
      skip_cloning: true
    hidden: true
    labels:
      ci-operator.openshift.io/cloud: aws
      ci-operator.openshift.io/cloud-cluster-profile: aws
      ci.openshift.io/generator: prowgen
      pj-rehearse.openshift.io/can-be-rehearsed: "true"
    name: pull-ci-openshift-priv-cluster-samples-operator-release-4.2-e2e-aws-operator
    path_alias: github.com/openshift/cluster-samples-operator
    rerun_command: /test e2e-aws-operator
    spec:
      containers:
      - args:
        - --gcs-upload-secret=/secrets/gcs/service-account.json
        - --image-import-pull-secret=/etc/pull-secret/.dockerconfigjson
        - --lease-server-credentials-file=/etc/boskos/credentials
        - --oauth-token-path=/usr/local/github-credentials/oauth
        - --report-credentials-file=/etc/report/credentials
        - --secret-dir=/secrets/ci-pull-credentials
        - --target=e2e-aws-operator
        command:
        - ci-operator
        image: ci-operator:latest
        imagePullPolicy: Always
        name: ""
        resources:
          requests:
            cpu: 10m
        volumeMounts:
        - mountPath: /etc/boskos
          name: boskos
          readOnly: true
        - mountPath: /secrets/ci-pull-credentials
          name: ci-pull-credentials
          readOnly: true
        - mountPath: /secrets/gcs
          name: gcs-credentials
          readOnly: true
        - mountPath: /usr/local/github-credentials
          name: github-credentials-openshift-ci-robot-private-git-cloner
          readOnly: true
        - mountPath: /secrets/manifest-tool
          name: manifest-tool-local-pusher
          readOnly: true
        - mountPath: /etc/pull-secret
          name: pull-secret
          readOnly: true
        - mountPath: /etc/report
          name: result-aggregator
          readOnly: true
      serviceAccountName: ci-operator
      volumes:
      - name: boskos
        secret:
          items:
          - key: credentials
            path: credentials
          secretName: boskos-credentials
      - name: ci-pull-credentials
        secret:
          secretName: ci-pull-credentials
      - name: github-credentials-openshift-ci-robot-private-git-cloner
        secret:
          secretName: github-credentials-openshift-ci-robot-private-git-cloner
      - name: manifest-tool-local-pusher
        secret:
          secretName: manifest-tool-local-pusher
      - name: pull-secret
        secret:
          secretName: registry-pull-credentials
      - name: result-aggregator
        secret:
          secretName: result-aggregator
    trigger: (?m)^/test( | .* )e2e-aws-operator,?($|\s.*)
  - agent: kubernetes
    always_run: true
    branches:
    - ^release-4\.2$
    - ^release-4\.2-
    cluster: build03
    context: ci/prow/e2e-aws-upgrade
    decorate: true
    decoration_config:
      skip_cloning: true
    hidden: true
    labels:
      ci-operator.openshift.io/cloud: aws
      ci-operator.openshift.io/cloud-cluster-profile: aws
      ci.openshift.io/generator: prowgen
      pj-rehearse.openshift.io/can-be-rehearsed: "true"
    name: pull-ci-openshift-priv-cluster-samples-operator-release-4.2-e2e-aws-upgrade
    path_alias: github.com/openshift/cluster-samples-operator
    rerun_command: /test e2e-aws-upgrade
    spec:
      containers:
      - args:
        - --gcs-upload-secret=/secrets/gcs/service-account.json
        - --image-import-pull-secret=/etc/pull-secret/.dockerconfigjson
        - --lease-server-credentials-file=/etc/boskos/credentials
        - --oauth-token-path=/usr/local/github-credentials/oauth
        - --report-credentials-file=/etc/report/credentials
        - --secret-dir=/secrets/ci-pull-credentials
        - --target=e2e-aws-upgrade
        command:
        - ci-operator
        image: ci-operator:latest
        imagePullPolicy: Always
        name: ""
        resources:
          requests:
            cpu: 10m
        volumeMounts:
        - mountPath: /etc/boskos
          name: boskos
          readOnly: true
        - mountPath: /secrets/ci-pull-credentials
          name: ci-pull-credentials
          readOnly: true
        - mountPath: /secrets/gcs
          name: gcs-credentials
          readOnly: true
        - mountPath: /usr/local/github-credentials
          name: github-credentials-openshift-ci-robot-private-git-cloner
          readOnly: true
        - mountPath: /secrets/manifest-tool
          name: manifest-tool-local-pusher
          readOnly: true
        - mountPath: /etc/pull-secret
          name: pull-secret
          readOnly: true
        - mountPath: /etc/report
          name: result-aggregator
          readOnly: true
      serviceAccountName: ci-operator
      volumes:
      - name: boskos
        secret:
          items:
          - key: credentials
            path: credentials
          secretName: boskos-credentials
      - name: ci-pull-credentials
        secret:
          secretName: ci-pull-credentials
      - name: github-credentials-openshift-ci-robot-private-git-cloner
        secret:
          secretName: github-credentials-openshift-ci-robot-private-git-cloner
      - name: manifest-tool-local-pusher
        secret:
          secretName: manifest-tool-local-pusher
      - name: pull-secret
        secret:
          secretName: registry-pull-credentials
      - name: result-aggregator
        secret:
          secretName: result-aggregator
    trigger: (?m)^/test( | .* )e2e-aws-upgrade,?($|\s.*)
  - agent: kubernetes
    always_run: true
    branches:
    - ^release-4\.2$
    - ^release-4\.2-
<<<<<<< HEAD
    cluster: build11
=======
    cluster: build03
>>>>>>> 635a2bef
    context: ci/prow/images
    decorate: true
    decoration_config:
      skip_cloning: true
    hidden: true
    labels:
      ci.openshift.io/generator: prowgen
      pj-rehearse.openshift.io/can-be-rehearsed: "true"
    name: pull-ci-openshift-priv-cluster-samples-operator-release-4.2-images
    path_alias: github.com/openshift/cluster-samples-operator
    rerun_command: /test images
    spec:
      containers:
      - args:
        - --gcs-upload-secret=/secrets/gcs/service-account.json
        - --image-import-pull-secret=/etc/pull-secret/.dockerconfigjson
        - --oauth-token-path=/usr/local/github-credentials/oauth
        - --report-credentials-file=/etc/report/credentials
        - --target=[images]
        command:
        - ci-operator
        image: ci-operator:latest
        imagePullPolicy: Always
        name: ""
        resources:
          requests:
            cpu: 10m
        volumeMounts:
        - mountPath: /secrets/gcs
          name: gcs-credentials
          readOnly: true
        - mountPath: /usr/local/github-credentials
          name: github-credentials-openshift-ci-robot-private-git-cloner
          readOnly: true
        - mountPath: /secrets/manifest-tool
          name: manifest-tool-local-pusher
          readOnly: true
        - mountPath: /etc/pull-secret
          name: pull-secret
          readOnly: true
        - mountPath: /etc/report
          name: result-aggregator
          readOnly: true
      serviceAccountName: ci-operator
      volumes:
      - name: github-credentials-openshift-ci-robot-private-git-cloner
        secret:
          secretName: github-credentials-openshift-ci-robot-private-git-cloner
      - name: manifest-tool-local-pusher
        secret:
          secretName: manifest-tool-local-pusher
      - name: pull-secret
        secret:
          secretName: registry-pull-credentials
      - name: result-aggregator
        secret:
          secretName: result-aggregator
    trigger: (?m)^/test( | .* )images,?($|\s.*)
  - agent: kubernetes
    always_run: true
    branches:
    - ^release-4\.2$
    - ^release-4\.2-
<<<<<<< HEAD
    cluster: build11
=======
    cluster: build03
>>>>>>> 635a2bef
    context: ci/prow/unit
    decorate: true
    decoration_config:
      skip_cloning: true
    hidden: true
    labels:
      ci.openshift.io/generator: prowgen
      pj-rehearse.openshift.io/can-be-rehearsed: "true"
    name: pull-ci-openshift-priv-cluster-samples-operator-release-4.2-unit
    path_alias: github.com/openshift/cluster-samples-operator
    rerun_command: /test unit
    spec:
      containers:
      - args:
        - --gcs-upload-secret=/secrets/gcs/service-account.json
        - --image-import-pull-secret=/etc/pull-secret/.dockerconfigjson
        - --oauth-token-path=/usr/local/github-credentials/oauth
        - --report-credentials-file=/etc/report/credentials
        - --target=unit
        command:
        - ci-operator
        image: ci-operator:latest
        imagePullPolicy: Always
        name: ""
        resources:
          requests:
            cpu: 10m
        volumeMounts:
        - mountPath: /secrets/gcs
          name: gcs-credentials
          readOnly: true
        - mountPath: /usr/local/github-credentials
          name: github-credentials-openshift-ci-robot-private-git-cloner
          readOnly: true
        - mountPath: /secrets/manifest-tool
          name: manifest-tool-local-pusher
          readOnly: true
        - mountPath: /etc/pull-secret
          name: pull-secret
          readOnly: true
        - mountPath: /etc/report
          name: result-aggregator
          readOnly: true
      serviceAccountName: ci-operator
      volumes:
      - name: github-credentials-openshift-ci-robot-private-git-cloner
        secret:
          secretName: github-credentials-openshift-ci-robot-private-git-cloner
      - name: manifest-tool-local-pusher
        secret:
          secretName: manifest-tool-local-pusher
      - name: pull-secret
        secret:
          secretName: registry-pull-credentials
      - name: result-aggregator
        secret:
          secretName: result-aggregator
    trigger: (?m)^/test( | .* )unit,?($|\s.*)<|MERGE_RESOLUTION|>--- conflicted
+++ resolved
@@ -503,11 +503,7 @@
     branches:
     - ^release-4\.2$
     - ^release-4\.2-
-<<<<<<< HEAD
-    cluster: build11
-=======
-    cluster: build03
->>>>>>> 635a2bef
+    cluster: build03
     context: ci/prow/images
     decorate: true
     decoration_config:
@@ -571,11 +567,7 @@
     branches:
     - ^release-4\.2$
     - ^release-4\.2-
-<<<<<<< HEAD
-    cluster: build11
-=======
-    cluster: build03
->>>>>>> 635a2bef
+    cluster: build03
     context: ci/prow/unit
     decorate: true
     decoration_config:
