--- conflicted
+++ resolved
@@ -5,7 +5,7 @@
     branches:
     - ^release-4\.7$
     - ^release-4\.7-
-    cluster: build06
+    cluster: build10
     context: ci/prow/build
     decorate: true
     decoration_config:
@@ -69,7 +69,7 @@
     branches:
     - ^release-4\.7$
     - ^release-4\.7-
-    cluster: build06
+    cluster: build10
     context: ci/prow/images
     decorate: true
     decoration_config:
@@ -134,11 +134,7 @@
     branches:
     - ^release-4\.7$
     - ^release-4\.7-
-<<<<<<< HEAD
-    cluster: build06
-=======
     cluster: build10
->>>>>>> 635a2bef
     context: ci/prow/test
     decorate: true
     decoration_config:
