presubmits:
  openshift-priv/cluster-node-tuning-operator:
  - agent: kubernetes
    always_run: true
    branches:
    - ^release-4\.17$
    - ^release-4\.17-
    cluster: build01
    context: ci/prow/e2e-aws-operator
    decorate: true
    decoration_config:
      oauth_token_secret:
        key: oauth
        name: github-credentials-openshift-ci-robot-private-git-cloner
    hidden: true
    labels:
      ci-operator.openshift.io/cloud: aws
      ci-operator.openshift.io/cloud-cluster-profile: aws
      ci.openshift.io/generator: prowgen
      pj-rehearse.openshift.io/can-be-rehearsed: "true"
    name: pull-ci-openshift-priv-cluster-node-tuning-operator-release-4.17-e2e-aws-operator
    path_alias: github.com/openshift/cluster-node-tuning-operator
    rerun_command: /test e2e-aws-operator
    spec:
      containers:
      - args:
        - --gcs-upload-secret=/secrets/gcs/service-account.json
        - --image-import-pull-secret=/etc/pull-secret/.dockerconfigjson
        - --lease-server-credentials-file=/etc/boskos/credentials
        - --oauth-token-path=/usr/local/github-credentials/oauth
        - --report-credentials-file=/etc/report/credentials
        - --secret-dir=/secrets/ci-pull-credentials
        - --target=e2e-aws-operator
        command:
        - ci-operator
        image: ci-operator:latest
        imagePullPolicy: Always
        name: ""
        resources:
          requests:
            cpu: 10m
        volumeMounts:
        - mountPath: /etc/boskos
          name: boskos
          readOnly: true
        - mountPath: /secrets/ci-pull-credentials
          name: ci-pull-credentials
          readOnly: true
        - mountPath: /secrets/gcs
          name: gcs-credentials
          readOnly: true
        - mountPath: /usr/local/github-credentials
          name: github-credentials-openshift-ci-robot-private-git-cloner
          readOnly: true
        - mountPath: /secrets/manifest-tool
          name: manifest-tool-local-pusher
          readOnly: true
        - mountPath: /etc/pull-secret
          name: pull-secret
          readOnly: true
        - mountPath: /etc/report
          name: result-aggregator
          readOnly: true
      serviceAccountName: ci-operator
      volumes:
      - name: boskos
        secret:
          items:
          - key: credentials
            path: credentials
          secretName: boskos-credentials
      - name: ci-pull-credentials
        secret:
          secretName: ci-pull-credentials
      - name: manifest-tool-local-pusher
        secret:
          secretName: manifest-tool-local-pusher
      - name: pull-secret
        secret:
          secretName: registry-pull-credentials
      - name: result-aggregator
        secret:
          secretName: result-aggregator
    trigger: (?m)^/test( | .* )e2e-aws-operator,?($|\s.*)
  - agent: kubernetes
    always_run: true
    branches:
    - ^release-4\.17$
    - ^release-4\.17-
    cluster: build01
    context: ci/prow/e2e-aws-ovn
    decorate: true
    decoration_config:
      oauth_token_secret:
        key: oauth
        name: github-credentials-openshift-ci-robot-private-git-cloner
    hidden: true
    labels:
      ci-operator.openshift.io/cloud: aws
      ci-operator.openshift.io/cloud-cluster-profile: aws
      ci.openshift.io/generator: prowgen
      pj-rehearse.openshift.io/can-be-rehearsed: "true"
    name: pull-ci-openshift-priv-cluster-node-tuning-operator-release-4.17-e2e-aws-ovn
    path_alias: github.com/openshift/cluster-node-tuning-operator
    rerun_command: /test e2e-aws-ovn
    spec:
      containers:
      - args:
        - --gcs-upload-secret=/secrets/gcs/service-account.json
        - --image-import-pull-secret=/etc/pull-secret/.dockerconfigjson
        - --lease-server-credentials-file=/etc/boskos/credentials
        - --oauth-token-path=/usr/local/github-credentials/oauth
        - --report-credentials-file=/etc/report/credentials
        - --secret-dir=/secrets/ci-pull-credentials
        - --target=e2e-aws-ovn
        command:
        - ci-operator
        image: ci-operator:latest
        imagePullPolicy: Always
        name: ""
        resources:
          requests:
            cpu: 10m
        volumeMounts:
        - mountPath: /etc/boskos
          name: boskos
          readOnly: true
        - mountPath: /secrets/ci-pull-credentials
          name: ci-pull-credentials
          readOnly: true
        - mountPath: /secrets/gcs
          name: gcs-credentials
          readOnly: true
        - mountPath: /usr/local/github-credentials
          name: github-credentials-openshift-ci-robot-private-git-cloner
          readOnly: true
        - mountPath: /secrets/manifest-tool
          name: manifest-tool-local-pusher
          readOnly: true
        - mountPath: /etc/pull-secret
          name: pull-secret
          readOnly: true
        - mountPath: /etc/report
          name: result-aggregator
          readOnly: true
      serviceAccountName: ci-operator
      volumes:
      - name: boskos
        secret:
          items:
          - key: credentials
            path: credentials
          secretName: boskos-credentials
      - name: ci-pull-credentials
        secret:
          secretName: ci-pull-credentials
      - name: manifest-tool-local-pusher
        secret:
          secretName: manifest-tool-local-pusher
      - name: pull-secret
        secret:
          secretName: registry-pull-credentials
      - name: result-aggregator
        secret:
          secretName: result-aggregator
    trigger: (?m)^/test( | .* )e2e-aws-ovn,?($|\s.*)
  - agent: kubernetes
    always_run: true
    branches:
    - ^release-4\.17$
    - ^release-4\.17-
    cluster: build01
    context: ci/prow/e2e-aws-ovn-techpreview
    decorate: true
    decoration_config:
      oauth_token_secret:
        key: oauth
        name: github-credentials-openshift-ci-robot-private-git-cloner
    hidden: true
    labels:
      ci-operator.openshift.io/cloud: aws
      ci-operator.openshift.io/cloud-cluster-profile: aws
      ci.openshift.io/generator: prowgen
      pj-rehearse.openshift.io/can-be-rehearsed: "true"
    name: pull-ci-openshift-priv-cluster-node-tuning-operator-release-4.17-e2e-aws-ovn-techpreview
    path_alias: github.com/openshift/cluster-node-tuning-operator
    rerun_command: /test e2e-aws-ovn-techpreview
    spec:
      containers:
      - args:
        - --gcs-upload-secret=/secrets/gcs/service-account.json
        - --image-import-pull-secret=/etc/pull-secret/.dockerconfigjson
        - --lease-server-credentials-file=/etc/boskos/credentials
        - --oauth-token-path=/usr/local/github-credentials/oauth
        - --report-credentials-file=/etc/report/credentials
        - --secret-dir=/secrets/ci-pull-credentials
        - --target=e2e-aws-ovn-techpreview
        command:
        - ci-operator
        image: ci-operator:latest
        imagePullPolicy: Always
        name: ""
        resources:
          requests:
            cpu: 10m
        volumeMounts:
        - mountPath: /etc/boskos
          name: boskos
          readOnly: true
        - mountPath: /secrets/ci-pull-credentials
          name: ci-pull-credentials
          readOnly: true
        - mountPath: /secrets/gcs
          name: gcs-credentials
          readOnly: true
        - mountPath: /usr/local/github-credentials
          name: github-credentials-openshift-ci-robot-private-git-cloner
          readOnly: true
        - mountPath: /secrets/manifest-tool
          name: manifest-tool-local-pusher
          readOnly: true
        - mountPath: /etc/pull-secret
          name: pull-secret
          readOnly: true
        - mountPath: /etc/report
          name: result-aggregator
          readOnly: true
      serviceAccountName: ci-operator
      volumes:
      - name: boskos
        secret:
          items:
          - key: credentials
            path: credentials
          secretName: boskos-credentials
      - name: ci-pull-credentials
        secret:
          secretName: ci-pull-credentials
      - name: manifest-tool-local-pusher
        secret:
          secretName: manifest-tool-local-pusher
      - name: pull-secret
        secret:
          secretName: registry-pull-credentials
      - name: result-aggregator
        secret:
          secretName: result-aggregator
    trigger: (?m)^/test( | .* )e2e-aws-ovn-techpreview,?($|\s.*)
  - agent: kubernetes
    always_run: true
    branches:
    - ^release-4\.17$
    - ^release-4\.17-
    cluster: build03
    context: ci/prow/e2e-gcp-pao
    decorate: true
    decoration_config:
      oauth_token_secret:
        key: oauth
        name: github-credentials-openshift-ci-robot-private-git-cloner
    hidden: true
    labels:
      ci-operator.openshift.io/cloud: gcp
      ci-operator.openshift.io/cloud-cluster-profile: gcp
      ci-operator.openshift.io/cluster: build03
      ci.openshift.io/generator: prowgen
      pj-rehearse.openshift.io/can-be-rehearsed: "true"
    name: pull-ci-openshift-priv-cluster-node-tuning-operator-release-4.17-e2e-gcp-pao
    path_alias: github.com/openshift/cluster-node-tuning-operator
    rerun_command: /test e2e-gcp-pao
    spec:
      containers:
      - args:
        - --gcs-upload-secret=/secrets/gcs/service-account.json
        - --image-import-pull-secret=/etc/pull-secret/.dockerconfigjson
        - --lease-server-credentials-file=/etc/boskos/credentials
        - --oauth-token-path=/usr/local/github-credentials/oauth
        - --report-credentials-file=/etc/report/credentials
        - --secret-dir=/secrets/ci-pull-credentials
        - --target=e2e-gcp-pao
        command:
        - ci-operator
        image: ci-operator:latest
        imagePullPolicy: Always
        name: ""
        resources:
          requests:
            cpu: 10m
        volumeMounts:
        - mountPath: /etc/boskos
          name: boskos
          readOnly: true
        - mountPath: /secrets/ci-pull-credentials
          name: ci-pull-credentials
          readOnly: true
        - mountPath: /secrets/gcs
          name: gcs-credentials
          readOnly: true
        - mountPath: /usr/local/github-credentials
          name: github-credentials-openshift-ci-robot-private-git-cloner
          readOnly: true
        - mountPath: /secrets/manifest-tool
          name: manifest-tool-local-pusher
          readOnly: true
        - mountPath: /etc/pull-secret
          name: pull-secret
          readOnly: true
        - mountPath: /etc/report
          name: result-aggregator
          readOnly: true
      serviceAccountName: ci-operator
      volumes:
      - name: boskos
        secret:
          items:
          - key: credentials
            path: credentials
          secretName: boskos-credentials
      - name: ci-pull-credentials
        secret:
          secretName: ci-pull-credentials
      - name: manifest-tool-local-pusher
        secret:
          secretName: manifest-tool-local-pusher
      - name: pull-secret
        secret:
          secretName: registry-pull-credentials
      - name: result-aggregator
        secret:
          secretName: result-aggregator
    trigger: (?m)^/test( | .* )e2e-gcp-pao,?($|\s.*)
  - agent: kubernetes
    always_run: true
    branches:
    - ^release-4\.17$
    - ^release-4\.17-
    cluster: build03
    context: ci/prow/e2e-gcp-pao-updating-profile
    decorate: true
    decoration_config:
      oauth_token_secret:
        key: oauth
        name: github-credentials-openshift-ci-robot-private-git-cloner
      timeout: 5h0m0s
    hidden: true
    labels:
      ci-operator.openshift.io/cloud: gcp
      ci-operator.openshift.io/cloud-cluster-profile: gcp
      ci-operator.openshift.io/cluster: build03
      ci.openshift.io/generator: prowgen
      pj-rehearse.openshift.io/can-be-rehearsed: "true"
    name: pull-ci-openshift-priv-cluster-node-tuning-operator-release-4.17-e2e-gcp-pao-updating-profile
    path_alias: github.com/openshift/cluster-node-tuning-operator
    rerun_command: /test e2e-gcp-pao-updating-profile
    spec:
      containers:
      - args:
        - --gcs-upload-secret=/secrets/gcs/service-account.json
        - --image-import-pull-secret=/etc/pull-secret/.dockerconfigjson
        - --lease-server-credentials-file=/etc/boskos/credentials
        - --oauth-token-path=/usr/local/github-credentials/oauth
        - --report-credentials-file=/etc/report/credentials
        - --secret-dir=/secrets/ci-pull-credentials
        - --target=e2e-gcp-pao-updating-profile
        command:
        - ci-operator
        image: ci-operator:latest
        imagePullPolicy: Always
        name: ""
        resources:
          requests:
            cpu: 10m
        volumeMounts:
        - mountPath: /etc/boskos
          name: boskos
          readOnly: true
        - mountPath: /secrets/ci-pull-credentials
          name: ci-pull-credentials
          readOnly: true
        - mountPath: /secrets/gcs
          name: gcs-credentials
          readOnly: true
        - mountPath: /usr/local/github-credentials
          name: github-credentials-openshift-ci-robot-private-git-cloner
          readOnly: true
        - mountPath: /secrets/manifest-tool
          name: manifest-tool-local-pusher
          readOnly: true
        - mountPath: /etc/pull-secret
          name: pull-secret
          readOnly: true
        - mountPath: /etc/report
          name: result-aggregator
          readOnly: true
      serviceAccountName: ci-operator
      volumes:
      - name: boskos
        secret:
          items:
          - key: credentials
            path: credentials
          secretName: boskos-credentials
      - name: ci-pull-credentials
        secret:
          secretName: ci-pull-credentials
      - name: manifest-tool-local-pusher
        secret:
          secretName: manifest-tool-local-pusher
      - name: pull-secret
        secret:
          secretName: registry-pull-credentials
      - name: result-aggregator
        secret:
          secretName: result-aggregator
    trigger: (?m)^/test( | .* )e2e-gcp-pao-updating-profile,?($|\s.*)
  - agent: kubernetes
    always_run: true
    branches:
    - ^release-4\.17$
    - ^release-4\.17-
    cluster: build03
    context: ci/prow/e2e-gcp-pao-workloadhints
    decorate: true
    decoration_config:
      oauth_token_secret:
        key: oauth
        name: github-credentials-openshift-ci-robot-private-git-cloner
      timeout: 4h0m0s
    hidden: true
    labels:
      ci-operator.openshift.io/cloud: gcp
      ci-operator.openshift.io/cloud-cluster-profile: gcp
      ci-operator.openshift.io/cluster: build03
      ci.openshift.io/generator: prowgen
      pj-rehearse.openshift.io/can-be-rehearsed: "true"
    name: pull-ci-openshift-priv-cluster-node-tuning-operator-release-4.17-e2e-gcp-pao-workloadhints
    path_alias: github.com/openshift/cluster-node-tuning-operator
    rerun_command: /test e2e-gcp-pao-workloadhints
    spec:
      containers:
      - args:
        - --gcs-upload-secret=/secrets/gcs/service-account.json
        - --image-import-pull-secret=/etc/pull-secret/.dockerconfigjson
        - --lease-server-credentials-file=/etc/boskos/credentials
        - --oauth-token-path=/usr/local/github-credentials/oauth
        - --report-credentials-file=/etc/report/credentials
        - --secret-dir=/secrets/ci-pull-credentials
        - --target=e2e-gcp-pao-workloadhints
        command:
        - ci-operator
        image: ci-operator:latest
        imagePullPolicy: Always
        name: ""
        resources:
          requests:
            cpu: 10m
        volumeMounts:
        - mountPath: /etc/boskos
          name: boskos
          readOnly: true
        - mountPath: /secrets/ci-pull-credentials
          name: ci-pull-credentials
          readOnly: true
        - mountPath: /secrets/gcs
          name: gcs-credentials
          readOnly: true
        - mountPath: /usr/local/github-credentials
          name: github-credentials-openshift-ci-robot-private-git-cloner
          readOnly: true
        - mountPath: /secrets/manifest-tool
          name: manifest-tool-local-pusher
          readOnly: true
        - mountPath: /etc/pull-secret
          name: pull-secret
          readOnly: true
        - mountPath: /etc/report
          name: result-aggregator
          readOnly: true
      serviceAccountName: ci-operator
      volumes:
      - name: boskos
        secret:
          items:
          - key: credentials
            path: credentials
          secretName: boskos-credentials
      - name: ci-pull-credentials
        secret:
          secretName: ci-pull-credentials
      - name: manifest-tool-local-pusher
        secret:
          secretName: manifest-tool-local-pusher
      - name: pull-secret
        secret:
          secretName: registry-pull-credentials
      - name: result-aggregator
        secret:
          secretName: result-aggregator
    trigger: (?m)^/test( | .* )e2e-gcp-pao-workloadhints,?($|\s.*)
  - agent: kubernetes
    always_run: true
    branches:
    - ^release-4\.17$
    - ^release-4\.17-
<<<<<<< HEAD
    cluster: build06
=======
    cluster: build03
>>>>>>> 635a2bef
    context: ci/prow/e2e-hypershift
    decorate: true
    decoration_config:
      oauth_token_secret:
        key: oauth
        name: github-credentials-openshift-ci-robot-private-git-cloner
    hidden: true
    labels:
      ci-operator.openshift.io/cloud: hypershift
      ci-operator.openshift.io/cloud-cluster-profile: hypershift
      ci.openshift.io/generator: prowgen
      pj-rehearse.openshift.io/can-be-rehearsed: "true"
    name: pull-ci-openshift-priv-cluster-node-tuning-operator-release-4.17-e2e-hypershift
    path_alias: github.com/openshift/cluster-node-tuning-operator
    rerun_command: /test e2e-hypershift
    spec:
      containers:
      - args:
        - --gcs-upload-secret=/secrets/gcs/service-account.json
        - --image-import-pull-secret=/etc/pull-secret/.dockerconfigjson
        - --lease-server-credentials-file=/etc/boskos/credentials
        - --oauth-token-path=/usr/local/github-credentials/oauth
        - --report-credentials-file=/etc/report/credentials
        - --secret-dir=/secrets/ci-pull-credentials
        - --target=e2e-hypershift
        command:
        - ci-operator
        image: ci-operator:latest
        imagePullPolicy: Always
        name: ""
        resources:
          requests:
            cpu: 10m
        volumeMounts:
        - mountPath: /etc/boskos
          name: boskos
          readOnly: true
        - mountPath: /secrets/ci-pull-credentials
          name: ci-pull-credentials
          readOnly: true
        - mountPath: /secrets/gcs
          name: gcs-credentials
          readOnly: true
        - mountPath: /usr/local/github-credentials
          name: github-credentials-openshift-ci-robot-private-git-cloner
          readOnly: true
        - mountPath: /secrets/manifest-tool
          name: manifest-tool-local-pusher
          readOnly: true
        - mountPath: /etc/pull-secret
          name: pull-secret
          readOnly: true
        - mountPath: /etc/report
          name: result-aggregator
          readOnly: true
      serviceAccountName: ci-operator
      volumes:
      - name: boskos
        secret:
          items:
          - key: credentials
            path: credentials
          secretName: boskos-credentials
      - name: ci-pull-credentials
        secret:
          secretName: ci-pull-credentials
      - name: manifest-tool-local-pusher
        secret:
          secretName: manifest-tool-local-pusher
      - name: pull-secret
        secret:
          secretName: registry-pull-credentials
      - name: result-aggregator
        secret:
          secretName: result-aggregator
    trigger: (?m)^/test( | .* )e2e-hypershift,?($|\s.*)
  - agent: kubernetes
    always_run: true
    branches:
    - ^release-4\.17$
    - ^release-4\.17-
<<<<<<< HEAD
    cluster: build06
=======
    cluster: build03
>>>>>>> 635a2bef
    context: ci/prow/e2e-hypershift-pao
    decorate: true
    decoration_config:
      oauth_token_secret:
        key: oauth
        name: github-credentials-openshift-ci-robot-private-git-cloner
    hidden: true
    labels:
      ci-operator.openshift.io/cloud: hypershift
      ci-operator.openshift.io/cloud-cluster-profile: hypershift
      ci.openshift.io/generator: prowgen
      pj-rehearse.openshift.io/can-be-rehearsed: "true"
    name: pull-ci-openshift-priv-cluster-node-tuning-operator-release-4.17-e2e-hypershift-pao
    path_alias: github.com/openshift/cluster-node-tuning-operator
    rerun_command: /test e2e-hypershift-pao
    spec:
      containers:
      - args:
        - --gcs-upload-secret=/secrets/gcs/service-account.json
        - --image-import-pull-secret=/etc/pull-secret/.dockerconfigjson
        - --lease-server-credentials-file=/etc/boskos/credentials
        - --oauth-token-path=/usr/local/github-credentials/oauth
        - --report-credentials-file=/etc/report/credentials
        - --secret-dir=/secrets/ci-pull-credentials
        - --target=e2e-hypershift-pao
        command:
        - ci-operator
        image: ci-operator:latest
        imagePullPolicy: Always
        name: ""
        resources:
          requests:
            cpu: 10m
        volumeMounts:
        - mountPath: /etc/boskos
          name: boskos
          readOnly: true
        - mountPath: /secrets/ci-pull-credentials
          name: ci-pull-credentials
          readOnly: true
        - mountPath: /secrets/gcs
          name: gcs-credentials
          readOnly: true
        - mountPath: /usr/local/github-credentials
          name: github-credentials-openshift-ci-robot-private-git-cloner
          readOnly: true
        - mountPath: /secrets/manifest-tool
          name: manifest-tool-local-pusher
          readOnly: true
        - mountPath: /etc/pull-secret
          name: pull-secret
          readOnly: true
        - mountPath: /etc/report
          name: result-aggregator
          readOnly: true
      serviceAccountName: ci-operator
      volumes:
      - name: boskos
        secret:
          items:
          - key: credentials
            path: credentials
          secretName: boskos-credentials
      - name: ci-pull-credentials
        secret:
          secretName: ci-pull-credentials
      - name: manifest-tool-local-pusher
        secret:
          secretName: manifest-tool-local-pusher
      - name: pull-secret
        secret:
          secretName: registry-pull-credentials
      - name: result-aggregator
        secret:
          secretName: result-aggregator
    trigger: (?m)^/test( | .* )e2e-hypershift-pao,?($|\s.*)
  - agent: kubernetes
    always_run: true
    branches:
    - ^release-4\.17$
    - ^release-4\.17-
<<<<<<< HEAD
    cluster: build06
=======
    cluster: build03
>>>>>>> 635a2bef
    context: ci/prow/e2e-no-cluster
    decorate: true
    decoration_config:
      oauth_token_secret:
        key: oauth
        name: github-credentials-openshift-ci-robot-private-git-cloner
    hidden: true
    labels:
      ci.openshift.io/generator: prowgen
      pj-rehearse.openshift.io/can-be-rehearsed: "true"
    name: pull-ci-openshift-priv-cluster-node-tuning-operator-release-4.17-e2e-no-cluster
    path_alias: github.com/openshift/cluster-node-tuning-operator
    rerun_command: /test e2e-no-cluster
    spec:
      containers:
      - args:
        - --gcs-upload-secret=/secrets/gcs/service-account.json
        - --image-import-pull-secret=/etc/pull-secret/.dockerconfigjson
        - --oauth-token-path=/usr/local/github-credentials/oauth
        - --report-credentials-file=/etc/report/credentials
        - --target=e2e-no-cluster
        command:
        - ci-operator
        image: ci-operator:latest
        imagePullPolicy: Always
        name: ""
        resources:
          requests:
            cpu: 10m
        volumeMounts:
        - mountPath: /secrets/gcs
          name: gcs-credentials
          readOnly: true
        - mountPath: /usr/local/github-credentials
          name: github-credentials-openshift-ci-robot-private-git-cloner
          readOnly: true
        - mountPath: /secrets/manifest-tool
          name: manifest-tool-local-pusher
          readOnly: true
        - mountPath: /etc/pull-secret
          name: pull-secret
          readOnly: true
        - mountPath: /etc/report
          name: result-aggregator
          readOnly: true
      serviceAccountName: ci-operator
      volumes:
      - name: manifest-tool-local-pusher
        secret:
          secretName: manifest-tool-local-pusher
      - name: pull-secret
        secret:
          secretName: registry-pull-credentials
      - name: result-aggregator
        secret:
          secretName: result-aggregator
    trigger: (?m)^/test( | .* )e2e-no-cluster,?($|\s.*)
  - agent: kubernetes
    always_run: false
    branches:
    - ^release-4\.17$
    - ^release-4\.17-
    cluster: build05
    context: ci/prow/e2e-telco5g-cnftests
    decorate: true
    decoration_config:
      oauth_token_secret:
        key: oauth
        name: github-credentials-openshift-ci-robot-private-git-cloner
      timeout: 6h0m0s
    hidden: true
    labels:
      ci-operator.openshift.io/cluster: build05
      ci.openshift.io/generator: prowgen
      pj-rehearse.openshift.io/can-be-rehearsed: "true"
    name: pull-ci-openshift-priv-cluster-node-tuning-operator-release-4.17-e2e-telco5g-cnftests
    optional: true
    path_alias: github.com/openshift/cluster-node-tuning-operator
    rerun_command: /test e2e-telco5g-cnftests
    spec:
      containers:
      - args:
        - --gcs-upload-secret=/secrets/gcs/service-account.json
        - --image-import-pull-secret=/etc/pull-secret/.dockerconfigjson
        - --oauth-token-path=/usr/local/github-credentials/oauth
        - --report-credentials-file=/etc/report/credentials
        - --secret-dir=/secrets/ci-pull-credentials
        - --target=e2e-telco5g-cnftests
        command:
        - ci-operator
        image: ci-operator:latest
        imagePullPolicy: Always
        name: ""
        resources:
          requests:
            cpu: 10m
        volumeMounts:
        - mountPath: /secrets/ci-pull-credentials
          name: ci-pull-credentials
          readOnly: true
        - mountPath: /secrets/gcs
          name: gcs-credentials
          readOnly: true
        - mountPath: /usr/local/github-credentials
          name: github-credentials-openshift-ci-robot-private-git-cloner
          readOnly: true
        - mountPath: /secrets/manifest-tool
          name: manifest-tool-local-pusher
          readOnly: true
        - mountPath: /etc/pull-secret
          name: pull-secret
          readOnly: true
        - mountPath: /etc/report
          name: result-aggregator
          readOnly: true
      serviceAccountName: ci-operator
      volumes:
      - name: ci-pull-credentials
        secret:
          secretName: ci-pull-credentials
      - name: manifest-tool-local-pusher
        secret:
          secretName: manifest-tool-local-pusher
      - name: pull-secret
        secret:
          secretName: registry-pull-credentials
      - name: result-aggregator
        secret:
          secretName: result-aggregator
    trigger: (?m)^/test( | .* )e2e-telco5g-cnftests,?($|\s.*)
  - agent: kubernetes
    always_run: true
    branches:
    - ^release-4\.17$
    - ^release-4\.17-
    cluster: build01
    context: ci/prow/e2e-upgrade
    decorate: true
    decoration_config:
      oauth_token_secret:
        key: oauth
        name: github-credentials-openshift-ci-robot-private-git-cloner
    hidden: true
    labels:
      ci-operator.openshift.io/cloud: aws
      ci-operator.openshift.io/cloud-cluster-profile: aws
      ci.openshift.io/generator: prowgen
      pj-rehearse.openshift.io/can-be-rehearsed: "true"
    name: pull-ci-openshift-priv-cluster-node-tuning-operator-release-4.17-e2e-upgrade
    path_alias: github.com/openshift/cluster-node-tuning-operator
    rerun_command: /test e2e-upgrade
    spec:
      containers:
      - args:
        - --gcs-upload-secret=/secrets/gcs/service-account.json
        - --image-import-pull-secret=/etc/pull-secret/.dockerconfigjson
        - --lease-server-credentials-file=/etc/boskos/credentials
        - --oauth-token-path=/usr/local/github-credentials/oauth
        - --report-credentials-file=/etc/report/credentials
        - --secret-dir=/secrets/ci-pull-credentials
        - --target=e2e-upgrade
        command:
        - ci-operator
        image: ci-operator:latest
        imagePullPolicy: Always
        name: ""
        resources:
          requests:
            cpu: 10m
        volumeMounts:
        - mountPath: /etc/boskos
          name: boskos
          readOnly: true
        - mountPath: /secrets/ci-pull-credentials
          name: ci-pull-credentials
          readOnly: true
        - mountPath: /secrets/gcs
          name: gcs-credentials
          readOnly: true
        - mountPath: /usr/local/github-credentials
          name: github-credentials-openshift-ci-robot-private-git-cloner
          readOnly: true
        - mountPath: /secrets/manifest-tool
          name: manifest-tool-local-pusher
          readOnly: true
        - mountPath: /etc/pull-secret
          name: pull-secret
          readOnly: true
        - mountPath: /etc/report
          name: result-aggregator
          readOnly: true
      serviceAccountName: ci-operator
      volumes:
      - name: boskos
        secret:
          items:
          - key: credentials
            path: credentials
          secretName: boskos-credentials
      - name: ci-pull-credentials
        secret:
          secretName: ci-pull-credentials
      - name: manifest-tool-local-pusher
        secret:
          secretName: manifest-tool-local-pusher
      - name: pull-secret
        secret:
          secretName: registry-pull-credentials
      - name: result-aggregator
        secret:
          secretName: result-aggregator
    trigger: (?m)^/test( | .* )e2e-upgrade,?($|\s.*)
  - agent: kubernetes
    always_run: true
    branches:
    - ^release-4\.17$
    - ^release-4\.17-
<<<<<<< HEAD
    cluster: build06
=======
    cluster: build03
>>>>>>> 635a2bef
    context: ci/prow/images
    decorate: true
    decoration_config:
      oauth_token_secret:
        key: oauth
        name: github-credentials-openshift-ci-robot-private-git-cloner
    hidden: true
    labels:
      ci.openshift.io/generator: prowgen
      pj-rehearse.openshift.io/can-be-rehearsed: "true"
    name: pull-ci-openshift-priv-cluster-node-tuning-operator-release-4.17-images
    path_alias: github.com/openshift/cluster-node-tuning-operator
    rerun_command: /test images
    spec:
      containers:
      - args:
        - --gcs-upload-secret=/secrets/gcs/service-account.json
        - --image-import-pull-secret=/etc/pull-secret/.dockerconfigjson
        - --oauth-token-path=/usr/local/github-credentials/oauth
        - --report-credentials-file=/etc/report/credentials
        - --target=[images]
        command:
        - ci-operator
        image: ci-operator:latest
        imagePullPolicy: Always
        name: ""
        resources:
          requests:
            cpu: 10m
        volumeMounts:
        - mountPath: /secrets/gcs
          name: gcs-credentials
          readOnly: true
        - mountPath: /usr/local/github-credentials
          name: github-credentials-openshift-ci-robot-private-git-cloner
          readOnly: true
        - mountPath: /secrets/manifest-tool
          name: manifest-tool-local-pusher
          readOnly: true
        - mountPath: /etc/pull-secret
          name: pull-secret
          readOnly: true
        - mountPath: /etc/report
          name: result-aggregator
          readOnly: true
      serviceAccountName: ci-operator
      volumes:
      - name: manifest-tool-local-pusher
        secret:
          secretName: manifest-tool-local-pusher
      - name: pull-secret
        secret:
          secretName: registry-pull-credentials
      - name: result-aggregator
        secret:
          secretName: result-aggregator
    trigger: (?m)^/test( | .* )images,?($|\s.*)
  - agent: kubernetes
    always_run: true
    branches:
    - ^release-4\.17$
    - ^release-4\.17-
<<<<<<< HEAD
    cluster: build06
=======
    cluster: build03
>>>>>>> 635a2bef
    context: ci/prow/lint
    decorate: true
    decoration_config:
      oauth_token_secret:
        key: oauth
        name: github-credentials-openshift-ci-robot-private-git-cloner
    hidden: true
    labels:
      ci.openshift.io/generator: prowgen
      pj-rehearse.openshift.io/can-be-rehearsed: "true"
    name: pull-ci-openshift-priv-cluster-node-tuning-operator-release-4.17-lint
    path_alias: github.com/openshift/cluster-node-tuning-operator
    rerun_command: /test lint
    spec:
      containers:
      - args:
        - --gcs-upload-secret=/secrets/gcs/service-account.json
        - --image-import-pull-secret=/etc/pull-secret/.dockerconfigjson
        - --oauth-token-path=/usr/local/github-credentials/oauth
        - --report-credentials-file=/etc/report/credentials
        - --target=lint
        command:
        - ci-operator
        image: ci-operator:latest
        imagePullPolicy: Always
        name: ""
        resources:
          requests:
            cpu: 10m
        volumeMounts:
        - mountPath: /secrets/gcs
          name: gcs-credentials
          readOnly: true
        - mountPath: /usr/local/github-credentials
          name: github-credentials-openshift-ci-robot-private-git-cloner
          readOnly: true
        - mountPath: /secrets/manifest-tool
          name: manifest-tool-local-pusher
          readOnly: true
        - mountPath: /etc/pull-secret
          name: pull-secret
          readOnly: true
        - mountPath: /etc/report
          name: result-aggregator
          readOnly: true
      serviceAccountName: ci-operator
      volumes:
      - name: manifest-tool-local-pusher
        secret:
          secretName: manifest-tool-local-pusher
      - name: pull-secret
        secret:
          secretName: registry-pull-credentials
      - name: result-aggregator
        secret:
          secretName: result-aggregator
    trigger: (?m)^/test( | .* )lint,?($|\s.*)
  - agent: kubernetes
    always_run: true
    branches:
    - ^release-4\.17$
    - ^release-4\.17-
<<<<<<< HEAD
    cluster: build06
=======
    cluster: build03
>>>>>>> 635a2bef
    context: ci/prow/unit
    decorate: true
    decoration_config:
      oauth_token_secret:
        key: oauth
        name: github-credentials-openshift-ci-robot-private-git-cloner
    hidden: true
    labels:
      ci.openshift.io/generator: prowgen
      pj-rehearse.openshift.io/can-be-rehearsed: "true"
    name: pull-ci-openshift-priv-cluster-node-tuning-operator-release-4.17-unit
    path_alias: github.com/openshift/cluster-node-tuning-operator
    rerun_command: /test unit
    spec:
      containers:
      - args:
        - --gcs-upload-secret=/secrets/gcs/service-account.json
        - --image-import-pull-secret=/etc/pull-secret/.dockerconfigjson
        - --oauth-token-path=/usr/local/github-credentials/oauth
        - --report-credentials-file=/etc/report/credentials
        - --target=unit
        command:
        - ci-operator
        image: ci-operator:latest
        imagePullPolicy: Always
        name: ""
        resources:
          requests:
            cpu: 10m
        volumeMounts:
        - mountPath: /secrets/gcs
          name: gcs-credentials
          readOnly: true
        - mountPath: /usr/local/github-credentials
          name: github-credentials-openshift-ci-robot-private-git-cloner
          readOnly: true
        - mountPath: /secrets/manifest-tool
          name: manifest-tool-local-pusher
          readOnly: true
        - mountPath: /etc/pull-secret
          name: pull-secret
          readOnly: true
        - mountPath: /etc/report
          name: result-aggregator
          readOnly: true
      serviceAccountName: ci-operator
      volumes:
      - name: manifest-tool-local-pusher
        secret:
          secretName: manifest-tool-local-pusher
      - name: pull-secret
        secret:
          secretName: registry-pull-credentials
      - name: result-aggregator
        secret:
          secretName: result-aggregator
    trigger: (?m)^/test( | .* )unit,?($|\s.*)
  - agent: kubernetes
    always_run: true
    branches:
    - ^release-4\.17$
    - ^release-4\.17-
<<<<<<< HEAD
    cluster: build06
=======
    cluster: build03
>>>>>>> 635a2bef
    context: ci/prow/verify
    decorate: true
    decoration_config:
      oauth_token_secret:
        key: oauth
        name: github-credentials-openshift-ci-robot-private-git-cloner
    hidden: true
    labels:
      ci.openshift.io/generator: prowgen
      pj-rehearse.openshift.io/can-be-rehearsed: "true"
    name: pull-ci-openshift-priv-cluster-node-tuning-operator-release-4.17-verify
    path_alias: github.com/openshift/cluster-node-tuning-operator
    rerun_command: /test verify
    spec:
      containers:
      - args:
        - --gcs-upload-secret=/secrets/gcs/service-account.json
        - --image-import-pull-secret=/etc/pull-secret/.dockerconfigjson
        - --oauth-token-path=/usr/local/github-credentials/oauth
        - --report-credentials-file=/etc/report/credentials
        - --target=verify
        command:
        - ci-operator
        image: ci-operator:latest
        imagePullPolicy: Always
        name: ""
        resources:
          requests:
            cpu: 10m
        volumeMounts:
        - mountPath: /secrets/gcs
          name: gcs-credentials
          readOnly: true
        - mountPath: /usr/local/github-credentials
          name: github-credentials-openshift-ci-robot-private-git-cloner
          readOnly: true
        - mountPath: /secrets/manifest-tool
          name: manifest-tool-local-pusher
          readOnly: true
        - mountPath: /etc/pull-secret
          name: pull-secret
          readOnly: true
        - mountPath: /etc/report
          name: result-aggregator
          readOnly: true
      serviceAccountName: ci-operator
      volumes:
      - name: manifest-tool-local-pusher
        secret:
          secretName: manifest-tool-local-pusher
      - name: pull-secret
        secret:
          secretName: registry-pull-credentials
      - name: result-aggregator
        secret:
          secretName: result-aggregator
    trigger: (?m)^/test( | .* )verify,?($|\s.*)
  - agent: kubernetes
    always_run: true
    branches:
    - ^release-4\.17$
    - ^release-4\.17-
<<<<<<< HEAD
    cluster: build06
=======
    cluster: build03
>>>>>>> 635a2bef
    context: ci/prow/vet
    decorate: true
    decoration_config:
      oauth_token_secret:
        key: oauth
        name: github-credentials-openshift-ci-robot-private-git-cloner
    hidden: true
    labels:
      ci.openshift.io/generator: prowgen
      pj-rehearse.openshift.io/can-be-rehearsed: "true"
    name: pull-ci-openshift-priv-cluster-node-tuning-operator-release-4.17-vet
    path_alias: github.com/openshift/cluster-node-tuning-operator
    rerun_command: /test vet
    spec:
      containers:
      - args:
        - --gcs-upload-secret=/secrets/gcs/service-account.json
        - --image-import-pull-secret=/etc/pull-secret/.dockerconfigjson
        - --oauth-token-path=/usr/local/github-credentials/oauth
        - --report-credentials-file=/etc/report/credentials
        - --target=vet
        command:
        - ci-operator
        image: ci-operator:latest
        imagePullPolicy: Always
        name: ""
        resources:
          requests:
            cpu: 10m
        volumeMounts:
        - mountPath: /secrets/gcs
          name: gcs-credentials
          readOnly: true
        - mountPath: /usr/local/github-credentials
          name: github-credentials-openshift-ci-robot-private-git-cloner
          readOnly: true
        - mountPath: /secrets/manifest-tool
          name: manifest-tool-local-pusher
          readOnly: true
        - mountPath: /etc/pull-secret
          name: pull-secret
          readOnly: true
        - mountPath: /etc/report
          name: result-aggregator
          readOnly: true
      serviceAccountName: ci-operator
      volumes:
      - name: manifest-tool-local-pusher
        secret:
          secretName: manifest-tool-local-pusher
      - name: pull-secret
        secret:
          secretName: registry-pull-credentials
      - name: result-aggregator
        secret:
          secretName: result-aggregator
    trigger: (?m)^/test( | .* )vet,?($|\s.*)<|MERGE_RESOLUTION|>--- conflicted
+++ resolved
@@ -502,11 +502,7 @@
     branches:
     - ^release-4\.17$
     - ^release-4\.17-
-<<<<<<< HEAD
-    cluster: build06
-=======
     cluster: build03
->>>>>>> 635a2bef
     context: ci/prow/e2e-hypershift
     decorate: true
     decoration_config:
@@ -588,11 +584,7 @@
     branches:
     - ^release-4\.17$
     - ^release-4\.17-
-<<<<<<< HEAD
-    cluster: build06
-=======
     cluster: build03
->>>>>>> 635a2bef
     context: ci/prow/e2e-hypershift-pao
     decorate: true
     decoration_config:
@@ -674,11 +666,7 @@
     branches:
     - ^release-4\.17$
     - ^release-4\.17-
-<<<<<<< HEAD
-    cluster: build06
-=======
     cluster: build03
->>>>>>> 635a2bef
     context: ci/prow/e2e-no-cluster
     decorate: true
     decoration_config:
@@ -896,11 +884,7 @@
     branches:
     - ^release-4\.17$
     - ^release-4\.17-
-<<<<<<< HEAD
-    cluster: build06
-=======
     cluster: build03
->>>>>>> 635a2bef
     context: ci/prow/images
     decorate: true
     decoration_config:
@@ -963,11 +947,7 @@
     branches:
     - ^release-4\.17$
     - ^release-4\.17-
-<<<<<<< HEAD
-    cluster: build06
-=======
     cluster: build03
->>>>>>> 635a2bef
     context: ci/prow/lint
     decorate: true
     decoration_config:
@@ -1030,11 +1010,7 @@
     branches:
     - ^release-4\.17$
     - ^release-4\.17-
-<<<<<<< HEAD
-    cluster: build06
-=======
     cluster: build03
->>>>>>> 635a2bef
     context: ci/prow/unit
     decorate: true
     decoration_config:
@@ -1097,11 +1073,7 @@
     branches:
     - ^release-4\.17$
     - ^release-4\.17-
-<<<<<<< HEAD
-    cluster: build06
-=======
     cluster: build03
->>>>>>> 635a2bef
     context: ci/prow/verify
     decorate: true
     decoration_config:
@@ -1164,11 +1136,7 @@
     branches:
     - ^release-4\.17$
     - ^release-4\.17-
-<<<<<<< HEAD
-    cluster: build06
-=======
     cluster: build03
->>>>>>> 635a2bef
     context: ci/prow/vet
     decorate: true
     decoration_config:
