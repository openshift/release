presubmits:
  openshift-priv/cluster-version-operator:
  - agent: kubernetes
    always_run: false
    branches:
    - ^main$
    - ^main-
<<<<<<< HEAD
    cluster: build06
=======
    cluster: build03
>>>>>>> 635a2bef
    context: ci/prow/e2e-agnostic-operator
    decorate: true
    decoration_config:
      oauth_token_secret:
        key: oauth
        name: github-credentials-openshift-ci-robot-private-git-cloner
    hidden: true
    labels:
      ci-operator.openshift.io/cloud: azure4
      ci-operator.openshift.io/cloud-cluster-profile: azure4
      ci.openshift.io/generator: prowgen
      pj-rehearse.openshift.io/can-be-rehearsed: "true"
    name: pull-ci-openshift-priv-cluster-version-operator-main-e2e-agnostic-operator
    path_alias: github.com/openshift/cluster-version-operator
    rerun_command: /test e2e-agnostic-operator
    skip_if_only_changed: ^docs/|\.md$|^(?:.*/)?(?:\.gitignore|OWNERS|PROJECT|LICENSE)$
    spec:
      containers:
      - args:
        - --gcs-upload-secret=/secrets/gcs/service-account.json
        - --image-import-pull-secret=/etc/pull-secret/.dockerconfigjson
        - --lease-server-credentials-file=/etc/boskos/credentials
        - --oauth-token-path=/usr/local/github-credentials/oauth
        - --report-credentials-file=/etc/report/credentials
        - --secret-dir=/secrets/ci-pull-credentials
        - --target=e2e-agnostic-operator
        command:
        - ci-operator
        image: ci-operator:latest
        imagePullPolicy: Always
        name: ""
        resources:
          requests:
            cpu: 10m
        volumeMounts:
        - mountPath: /etc/boskos
          name: boskos
          readOnly: true
        - mountPath: /secrets/ci-pull-credentials
          name: ci-pull-credentials
          readOnly: true
        - mountPath: /secrets/gcs
          name: gcs-credentials
          readOnly: true
        - mountPath: /usr/local/github-credentials
          name: github-credentials-openshift-ci-robot-private-git-cloner
          readOnly: true
        - mountPath: /secrets/manifest-tool
          name: manifest-tool-local-pusher
          readOnly: true
        - mountPath: /etc/pull-secret
          name: pull-secret
          readOnly: true
        - mountPath: /etc/report
          name: result-aggregator
          readOnly: true
      serviceAccountName: ci-operator
      volumes:
      - name: boskos
        secret:
          items:
          - key: credentials
            path: credentials
          secretName: boskos-credentials
      - name: ci-pull-credentials
        secret:
          secretName: ci-pull-credentials
      - name: manifest-tool-local-pusher
        secret:
          secretName: manifest-tool-local-pusher
      - name: pull-secret
        secret:
          secretName: registry-pull-credentials
      - name: result-aggregator
        secret:
          secretName: result-aggregator
    trigger: (?m)^/test( | .* )e2e-agnostic-operator,?($|\s.*)
  - agent: kubernetes
    always_run: false
    branches:
    - ^main$
    - ^main-
<<<<<<< HEAD
    cluster: build06
=======
    cluster: build03
>>>>>>> 635a2bef
    context: ci/prow/e2e-agnostic-operator-techpreview
    decorate: true
    decoration_config:
      oauth_token_secret:
        key: oauth
        name: github-credentials-openshift-ci-robot-private-git-cloner
    hidden: true
    labels:
      ci-operator.openshift.io/cloud: azure4
      ci-operator.openshift.io/cloud-cluster-profile: azure4
      ci.openshift.io/generator: prowgen
      pj-rehearse.openshift.io/can-be-rehearsed: "true"
    name: pull-ci-openshift-priv-cluster-version-operator-main-e2e-agnostic-operator-techpreview
    path_alias: github.com/openshift/cluster-version-operator
    rerun_command: /test e2e-agnostic-operator-techpreview
    spec:
      containers:
      - args:
        - --gcs-upload-secret=/secrets/gcs/service-account.json
        - --image-import-pull-secret=/etc/pull-secret/.dockerconfigjson
        - --lease-server-credentials-file=/etc/boskos/credentials
        - --oauth-token-path=/usr/local/github-credentials/oauth
        - --report-credentials-file=/etc/report/credentials
        - --secret-dir=/secrets/ci-pull-credentials
        - --target=e2e-agnostic-operator-techpreview
        command:
        - ci-operator
        image: ci-operator:latest
        imagePullPolicy: Always
        name: ""
        resources:
          requests:
            cpu: 10m
        volumeMounts:
        - mountPath: /etc/boskos
          name: boskos
          readOnly: true
        - mountPath: /secrets/ci-pull-credentials
          name: ci-pull-credentials
          readOnly: true
        - mountPath: /secrets/gcs
          name: gcs-credentials
          readOnly: true
        - mountPath: /usr/local/github-credentials
          name: github-credentials-openshift-ci-robot-private-git-cloner
          readOnly: true
        - mountPath: /secrets/manifest-tool
          name: manifest-tool-local-pusher
          readOnly: true
        - mountPath: /etc/pull-secret
          name: pull-secret
          readOnly: true
        - mountPath: /etc/report
          name: result-aggregator
          readOnly: true
      serviceAccountName: ci-operator
      volumes:
      - name: boskos
        secret:
          items:
          - key: credentials
            path: credentials
          secretName: boskos-credentials
      - name: ci-pull-credentials
        secret:
          secretName: ci-pull-credentials
      - name: manifest-tool-local-pusher
        secret:
          secretName: manifest-tool-local-pusher
      - name: pull-secret
        secret:
          secretName: registry-pull-credentials
      - name: result-aggregator
        secret:
          secretName: result-aggregator
    trigger: (?m)^/test( | .* )(e2e-agnostic-operator-techpreview|remaining-required),?($|\s.*)
  - agent: kubernetes
    always_run: false
    branches:
    - ^main$
    - ^main-
<<<<<<< HEAD
    cluster: build06
=======
    cluster: build03
>>>>>>> 635a2bef
    context: ci/prow/e2e-agnostic-ovn
    decorate: true
    decoration_config:
      oauth_token_secret:
        key: oauth
        name: github-credentials-openshift-ci-robot-private-git-cloner
    hidden: true
    labels:
      ci-operator.openshift.io/cloud: azure4
      ci-operator.openshift.io/cloud-cluster-profile: azure4
      ci.openshift.io/generator: prowgen
      pj-rehearse.openshift.io/can-be-rehearsed: "true"
    name: pull-ci-openshift-priv-cluster-version-operator-main-e2e-agnostic-ovn
    path_alias: github.com/openshift/cluster-version-operator
    rerun_command: /test e2e-agnostic-ovn
    skip_if_only_changed: ^docs/|\.md$|^(?:.*/)?(?:\.gitignore|OWNERS|PROJECT|LICENSE)$
    spec:
      containers:
      - args:
        - --gcs-upload-secret=/secrets/gcs/service-account.json
        - --image-import-pull-secret=/etc/pull-secret/.dockerconfigjson
        - --lease-server-credentials-file=/etc/boskos/credentials
        - --oauth-token-path=/usr/local/github-credentials/oauth
        - --report-credentials-file=/etc/report/credentials
        - --secret-dir=/secrets/ci-pull-credentials
        - --target=e2e-agnostic-ovn
        command:
        - ci-operator
        image: ci-operator:latest
        imagePullPolicy: Always
        name: ""
        resources:
          requests:
            cpu: 10m
        volumeMounts:
        - mountPath: /etc/boskos
          name: boskos
          readOnly: true
        - mountPath: /secrets/ci-pull-credentials
          name: ci-pull-credentials
          readOnly: true
        - mountPath: /secrets/gcs
          name: gcs-credentials
          readOnly: true
        - mountPath: /usr/local/github-credentials
          name: github-credentials-openshift-ci-robot-private-git-cloner
          readOnly: true
        - mountPath: /secrets/manifest-tool
          name: manifest-tool-local-pusher
          readOnly: true
        - mountPath: /etc/pull-secret
          name: pull-secret
          readOnly: true
        - mountPath: /etc/report
          name: result-aggregator
          readOnly: true
      serviceAccountName: ci-operator
      volumes:
      - name: boskos
        secret:
          items:
          - key: credentials
            path: credentials
          secretName: boskos-credentials
      - name: ci-pull-credentials
        secret:
          secretName: ci-pull-credentials
      - name: manifest-tool-local-pusher
        secret:
          secretName: manifest-tool-local-pusher
      - name: pull-secret
        secret:
          secretName: registry-pull-credentials
      - name: result-aggregator
        secret:
          secretName: result-aggregator
    trigger: (?m)^/test( | .* )e2e-agnostic-ovn,?($|\s.*)
  - agent: kubernetes
    always_run: false
    branches:
    - ^main$
    - ^main-
<<<<<<< HEAD
    cluster: build06
=======
    cluster: build03
>>>>>>> 635a2bef
    context: ci/prow/e2e-agnostic-ovn-upgrade-into-change
    decorate: true
    decoration_config:
      oauth_token_secret:
        key: oauth
        name: github-credentials-openshift-ci-robot-private-git-cloner
    hidden: true
    labels:
      ci-operator.openshift.io/cloud: azure4
      ci-operator.openshift.io/cloud-cluster-profile: azure4
      ci.openshift.io/generator: prowgen
      pj-rehearse.openshift.io/can-be-rehearsed: "true"
    name: pull-ci-openshift-priv-cluster-version-operator-main-e2e-agnostic-ovn-upgrade-into-change
    path_alias: github.com/openshift/cluster-version-operator
    rerun_command: /test e2e-agnostic-ovn-upgrade-into-change
    skip_if_only_changed: ^docs/|\.md$|^(?:.*/)?(?:\.gitignore|OWNERS|PROJECT|LICENSE)$
    spec:
      containers:
      - args:
        - --gcs-upload-secret=/secrets/gcs/service-account.json
        - --image-import-pull-secret=/etc/pull-secret/.dockerconfigjson
        - --lease-server-credentials-file=/etc/boskos/credentials
        - --oauth-token-path=/usr/local/github-credentials/oauth
        - --report-credentials-file=/etc/report/credentials
        - --secret-dir=/secrets/ci-pull-credentials
        - --target=e2e-agnostic-ovn-upgrade-into-change
        command:
        - ci-operator
        image: ci-operator:latest
        imagePullPolicy: Always
        name: ""
        resources:
          requests:
            cpu: 10m
        volumeMounts:
        - mountPath: /etc/boskos
          name: boskos
          readOnly: true
        - mountPath: /secrets/ci-pull-credentials
          name: ci-pull-credentials
          readOnly: true
        - mountPath: /secrets/gcs
          name: gcs-credentials
          readOnly: true
        - mountPath: /usr/local/github-credentials
          name: github-credentials-openshift-ci-robot-private-git-cloner
          readOnly: true
        - mountPath: /secrets/manifest-tool
          name: manifest-tool-local-pusher
          readOnly: true
        - mountPath: /etc/pull-secret
          name: pull-secret
          readOnly: true
        - mountPath: /etc/report
          name: result-aggregator
          readOnly: true
      serviceAccountName: ci-operator
      volumes:
      - name: boskos
        secret:
          items:
          - key: credentials
            path: credentials
          secretName: boskos-credentials
      - name: ci-pull-credentials
        secret:
          secretName: ci-pull-credentials
      - name: manifest-tool-local-pusher
        secret:
          secretName: manifest-tool-local-pusher
      - name: pull-secret
        secret:
          secretName: registry-pull-credentials
      - name: result-aggregator
        secret:
          secretName: result-aggregator
    trigger: (?m)^/test( | .* )e2e-agnostic-ovn-upgrade-into-change,?($|\s.*)
  - agent: kubernetes
    always_run: false
    branches:
    - ^main$
    - ^main-
<<<<<<< HEAD
    cluster: build06
=======
    cluster: build03
>>>>>>> 635a2bef
    context: ci/prow/e2e-agnostic-ovn-upgrade-into-change-techpreview
    decorate: true
    decoration_config:
      oauth_token_secret:
        key: oauth
        name: github-credentials-openshift-ci-robot-private-git-cloner
    hidden: true
    labels:
      ci-operator.openshift.io/cloud: azure4
      ci-operator.openshift.io/cloud-cluster-profile: azure4
      ci.openshift.io/generator: prowgen
      pj-rehearse.openshift.io/can-be-rehearsed: "true"
    name: pull-ci-openshift-priv-cluster-version-operator-main-e2e-agnostic-ovn-upgrade-into-change-techpreview
    path_alias: github.com/openshift/cluster-version-operator
    rerun_command: /test e2e-agnostic-ovn-upgrade-into-change-techpreview
    spec:
      containers:
      - args:
        - --gcs-upload-secret=/secrets/gcs/service-account.json
        - --image-import-pull-secret=/etc/pull-secret/.dockerconfigjson
        - --lease-server-credentials-file=/etc/boskos/credentials
        - --oauth-token-path=/usr/local/github-credentials/oauth
        - --report-credentials-file=/etc/report/credentials
        - --secret-dir=/secrets/ci-pull-credentials
        - --target=e2e-agnostic-ovn-upgrade-into-change-techpreview
        command:
        - ci-operator
        image: ci-operator:latest
        imagePullPolicy: Always
        name: ""
        resources:
          requests:
            cpu: 10m
        volumeMounts:
        - mountPath: /etc/boskos
          name: boskos
          readOnly: true
        - mountPath: /secrets/ci-pull-credentials
          name: ci-pull-credentials
          readOnly: true
        - mountPath: /secrets/gcs
          name: gcs-credentials
          readOnly: true
        - mountPath: /usr/local/github-credentials
          name: github-credentials-openshift-ci-robot-private-git-cloner
          readOnly: true
        - mountPath: /secrets/manifest-tool
          name: manifest-tool-local-pusher
          readOnly: true
        - mountPath: /etc/pull-secret
          name: pull-secret
          readOnly: true
        - mountPath: /etc/report
          name: result-aggregator
          readOnly: true
      serviceAccountName: ci-operator
      volumes:
      - name: boskos
        secret:
          items:
          - key: credentials
            path: credentials
          secretName: boskos-credentials
      - name: ci-pull-credentials
        secret:
          secretName: ci-pull-credentials
      - name: manifest-tool-local-pusher
        secret:
          secretName: manifest-tool-local-pusher
      - name: pull-secret
        secret:
          secretName: registry-pull-credentials
      - name: result-aggregator
        secret:
          secretName: result-aggregator
    trigger: (?m)^/test( | .* )(e2e-agnostic-ovn-upgrade-into-change-techpreview|remaining-required),?($|\s.*)
  - agent: kubernetes
    always_run: false
    branches:
    - ^main$
    - ^main-
<<<<<<< HEAD
    cluster: build06
=======
    cluster: build03
>>>>>>> 635a2bef
    context: ci/prow/e2e-agnostic-ovn-upgrade-out-of-change
    decorate: true
    decoration_config:
      oauth_token_secret:
        key: oauth
        name: github-credentials-openshift-ci-robot-private-git-cloner
    hidden: true
    labels:
      ci-operator.openshift.io/cloud: azure4
      ci-operator.openshift.io/cloud-cluster-profile: azure4
      ci.openshift.io/generator: prowgen
      pj-rehearse.openshift.io/can-be-rehearsed: "true"
    name: pull-ci-openshift-priv-cluster-version-operator-main-e2e-agnostic-ovn-upgrade-out-of-change
    path_alias: github.com/openshift/cluster-version-operator
    rerun_command: /test e2e-agnostic-ovn-upgrade-out-of-change
    skip_if_only_changed: ^docs/|\.md$|^(?:.*/)?(?:\.gitignore|OWNERS|PROJECT|LICENSE)$
    spec:
      containers:
      - args:
        - --gcs-upload-secret=/secrets/gcs/service-account.json
        - --image-import-pull-secret=/etc/pull-secret/.dockerconfigjson
        - --lease-server-credentials-file=/etc/boskos/credentials
        - --oauth-token-path=/usr/local/github-credentials/oauth
        - --report-credentials-file=/etc/report/credentials
        - --secret-dir=/secrets/ci-pull-credentials
        - --target=e2e-agnostic-ovn-upgrade-out-of-change
        command:
        - ci-operator
        image: ci-operator:latest
        imagePullPolicy: Always
        name: ""
        resources:
          requests:
            cpu: 10m
        volumeMounts:
        - mountPath: /etc/boskos
          name: boskos
          readOnly: true
        - mountPath: /secrets/ci-pull-credentials
          name: ci-pull-credentials
          readOnly: true
        - mountPath: /secrets/gcs
          name: gcs-credentials
          readOnly: true
        - mountPath: /usr/local/github-credentials
          name: github-credentials-openshift-ci-robot-private-git-cloner
          readOnly: true
        - mountPath: /secrets/manifest-tool
          name: manifest-tool-local-pusher
          readOnly: true
        - mountPath: /etc/pull-secret
          name: pull-secret
          readOnly: true
        - mountPath: /etc/report
          name: result-aggregator
          readOnly: true
      serviceAccountName: ci-operator
      volumes:
      - name: boskos
        secret:
          items:
          - key: credentials
            path: credentials
          secretName: boskos-credentials
      - name: ci-pull-credentials
        secret:
          secretName: ci-pull-credentials
      - name: manifest-tool-local-pusher
        secret:
          secretName: manifest-tool-local-pusher
      - name: pull-secret
        secret:
          secretName: registry-pull-credentials
      - name: result-aggregator
        secret:
          secretName: result-aggregator
    trigger: (?m)^/test( | .* )e2e-agnostic-ovn-upgrade-out-of-change,?($|\s.*)
  - agent: kubernetes
    always_run: false
    branches:
    - ^main$
    - ^main-
<<<<<<< HEAD
    cluster: build06
=======
    cluster: build03
>>>>>>> 635a2bef
    context: ci/prow/e2e-agnostic-ovn-upgrade-out-of-change-techpreview
    decorate: true
    decoration_config:
      oauth_token_secret:
        key: oauth
        name: github-credentials-openshift-ci-robot-private-git-cloner
    hidden: true
    labels:
      ci-operator.openshift.io/cloud: azure4
      ci-operator.openshift.io/cloud-cluster-profile: azure4
      ci.openshift.io/generator: prowgen
      pj-rehearse.openshift.io/can-be-rehearsed: "true"
    name: pull-ci-openshift-priv-cluster-version-operator-main-e2e-agnostic-ovn-upgrade-out-of-change-techpreview
    path_alias: github.com/openshift/cluster-version-operator
    rerun_command: /test e2e-agnostic-ovn-upgrade-out-of-change-techpreview
    spec:
      containers:
      - args:
        - --gcs-upload-secret=/secrets/gcs/service-account.json
        - --image-import-pull-secret=/etc/pull-secret/.dockerconfigjson
        - --lease-server-credentials-file=/etc/boskos/credentials
        - --oauth-token-path=/usr/local/github-credentials/oauth
        - --report-credentials-file=/etc/report/credentials
        - --secret-dir=/secrets/ci-pull-credentials
        - --target=e2e-agnostic-ovn-upgrade-out-of-change-techpreview
        command:
        - ci-operator
        image: ci-operator:latest
        imagePullPolicy: Always
        name: ""
        resources:
          requests:
            cpu: 10m
        volumeMounts:
        - mountPath: /etc/boskos
          name: boskos
          readOnly: true
        - mountPath: /secrets/ci-pull-credentials
          name: ci-pull-credentials
          readOnly: true
        - mountPath: /secrets/gcs
          name: gcs-credentials
          readOnly: true
        - mountPath: /usr/local/github-credentials
          name: github-credentials-openshift-ci-robot-private-git-cloner
          readOnly: true
        - mountPath: /secrets/manifest-tool
          name: manifest-tool-local-pusher
          readOnly: true
        - mountPath: /etc/pull-secret
          name: pull-secret
          readOnly: true
        - mountPath: /etc/report
          name: result-aggregator
          readOnly: true
      serviceAccountName: ci-operator
      volumes:
      - name: boskos
        secret:
          items:
          - key: credentials
            path: credentials
          secretName: boskos-credentials
      - name: ci-pull-credentials
        secret:
          secretName: ci-pull-credentials
      - name: manifest-tool-local-pusher
        secret:
          secretName: manifest-tool-local-pusher
      - name: pull-secret
        secret:
          secretName: registry-pull-credentials
      - name: result-aggregator
        secret:
          secretName: result-aggregator
    trigger: (?m)^/test( | .* )(e2e-agnostic-ovn-upgrade-out-of-change-techpreview|remaining-required),?($|\s.*)
  - agent: kubernetes
    always_run: false
    branches:
    - ^main$
    - ^main-
<<<<<<< HEAD
    cluster: build06
=======
    cluster: build03
>>>>>>> 635a2bef
    context: ci/prow/e2e-agnostic-usc-devpreview
    decorate: true
    decoration_config:
      oauth_token_secret:
        key: oauth
        name: github-credentials-openshift-ci-robot-private-git-cloner
    hidden: true
    labels:
      ci-operator.openshift.io/cloud: azure4
      ci-operator.openshift.io/cloud-cluster-profile: azure4
      ci.openshift.io/generator: prowgen
      pj-rehearse.openshift.io/can-be-rehearsed: "true"
    name: pull-ci-openshift-priv-cluster-version-operator-main-e2e-agnostic-usc-devpreview
    optional: true
    path_alias: github.com/openshift/cluster-version-operator
    rerun_command: /test e2e-agnostic-usc-devpreview
    run_if_changed: pkg/updatestatus/
    spec:
      containers:
      - args:
        - --gcs-upload-secret=/secrets/gcs/service-account.json
        - --image-import-pull-secret=/etc/pull-secret/.dockerconfigjson
        - --lease-server-credentials-file=/etc/boskos/credentials
        - --oauth-token-path=/usr/local/github-credentials/oauth
        - --report-credentials-file=/etc/report/credentials
        - --secret-dir=/secrets/ci-pull-credentials
        - --target=e2e-agnostic-usc-devpreview
        command:
        - ci-operator
        image: ci-operator:latest
        imagePullPolicy: Always
        name: ""
        resources:
          requests:
            cpu: 10m
        volumeMounts:
        - mountPath: /etc/boskos
          name: boskos
          readOnly: true
        - mountPath: /secrets/ci-pull-credentials
          name: ci-pull-credentials
          readOnly: true
        - mountPath: /secrets/gcs
          name: gcs-credentials
          readOnly: true
        - mountPath: /usr/local/github-credentials
          name: github-credentials-openshift-ci-robot-private-git-cloner
          readOnly: true
        - mountPath: /secrets/manifest-tool
          name: manifest-tool-local-pusher
          readOnly: true
        - mountPath: /etc/pull-secret
          name: pull-secret
          readOnly: true
        - mountPath: /etc/report
          name: result-aggregator
          readOnly: true
      serviceAccountName: ci-operator
      volumes:
      - name: boskos
        secret:
          items:
          - key: credentials
            path: credentials
          secretName: boskos-credentials
      - name: ci-pull-credentials
        secret:
          secretName: ci-pull-credentials
      - name: manifest-tool-local-pusher
        secret:
          secretName: manifest-tool-local-pusher
      - name: pull-secret
        secret:
          secretName: registry-pull-credentials
      - name: result-aggregator
        secret:
          secretName: result-aggregator
    trigger: (?m)^/test( | .* )e2e-agnostic-usc-devpreview,?($|\s.*)
  - agent: kubernetes
    always_run: false
    branches:
    - ^main$
    - ^main-
    cluster: build01
    context: ci/prow/e2e-aws-ovn-techpreview
    decorate: true
    decoration_config:
      oauth_token_secret:
        key: oauth
        name: github-credentials-openshift-ci-robot-private-git-cloner
    hidden: true
    labels:
      ci-operator.openshift.io/cloud: aws
      ci-operator.openshift.io/cloud-cluster-profile: aws
      ci.openshift.io/generator: prowgen
      pj-rehearse.openshift.io/can-be-rehearsed: "true"
    name: pull-ci-openshift-priv-cluster-version-operator-main-e2e-aws-ovn-techpreview
    path_alias: github.com/openshift/cluster-version-operator
    rerun_command: /test e2e-aws-ovn-techpreview
    skip_if_only_changed: ^docs/|\.md$|^(?:.*/)?(?:\.gitignore|OWNERS|PROJECT|LICENSE)$
    spec:
      containers:
      - args:
        - --gcs-upload-secret=/secrets/gcs/service-account.json
        - --image-import-pull-secret=/etc/pull-secret/.dockerconfigjson
        - --lease-server-credentials-file=/etc/boskos/credentials
        - --oauth-token-path=/usr/local/github-credentials/oauth
        - --report-credentials-file=/etc/report/credentials
        - --secret-dir=/secrets/ci-pull-credentials
        - --target=e2e-aws-ovn-techpreview
        command:
        - ci-operator
        image: ci-operator:latest
        imagePullPolicy: Always
        name: ""
        resources:
          requests:
            cpu: 10m
        volumeMounts:
        - mountPath: /etc/boskos
          name: boskos
          readOnly: true
        - mountPath: /secrets/ci-pull-credentials
          name: ci-pull-credentials
          readOnly: true
        - mountPath: /secrets/gcs
          name: gcs-credentials
          readOnly: true
        - mountPath: /usr/local/github-credentials
          name: github-credentials-openshift-ci-robot-private-git-cloner
          readOnly: true
        - mountPath: /secrets/manifest-tool
          name: manifest-tool-local-pusher
          readOnly: true
        - mountPath: /etc/pull-secret
          name: pull-secret
          readOnly: true
        - mountPath: /etc/report
          name: result-aggregator
          readOnly: true
      serviceAccountName: ci-operator
      volumes:
      - name: boskos
        secret:
          items:
          - key: credentials
            path: credentials
          secretName: boskos-credentials
      - name: ci-pull-credentials
        secret:
          secretName: ci-pull-credentials
      - name: manifest-tool-local-pusher
        secret:
          secretName: manifest-tool-local-pusher
      - name: pull-secret
        secret:
          secretName: registry-pull-credentials
      - name: result-aggregator
        secret:
          secretName: result-aggregator
    trigger: (?m)^/test( | .* )e2e-aws-ovn-techpreview,?($|\s.*)
  - agent: kubernetes
    always_run: false
    branches:
    - ^main$
    - ^main-
<<<<<<< HEAD
    cluster: build06
=======
    cluster: build03
>>>>>>> 635a2bef
    context: ci/prow/e2e-hypershift
    decorate: true
    decoration_config:
      oauth_token_secret:
        key: oauth
        name: github-credentials-openshift-ci-robot-private-git-cloner
    hidden: true
    labels:
      ci-operator.openshift.io/cloud: hypershift
      ci-operator.openshift.io/cloud-cluster-profile: hypershift
      ci.openshift.io/generator: prowgen
      pj-rehearse.openshift.io/can-be-rehearsed: "true"
    name: pull-ci-openshift-priv-cluster-version-operator-main-e2e-hypershift
    path_alias: github.com/openshift/cluster-version-operator
    rerun_command: /test e2e-hypershift
    skip_if_only_changed: ^docs/|\.md$|^(?:.*/)?(?:\.gitignore|OWNERS|PROJECT|LICENSE)$
    spec:
      containers:
      - args:
        - --gcs-upload-secret=/secrets/gcs/service-account.json
        - --image-import-pull-secret=/etc/pull-secret/.dockerconfigjson
        - --lease-server-credentials-file=/etc/boskos/credentials
        - --oauth-token-path=/usr/local/github-credentials/oauth
        - --report-credentials-file=/etc/report/credentials
        - --secret-dir=/secrets/ci-pull-credentials
        - --target=e2e-hypershift
        command:
        - ci-operator
        image: ci-operator:latest
        imagePullPolicy: Always
        name: ""
        resources:
          requests:
            cpu: 10m
        volumeMounts:
        - mountPath: /etc/boskos
          name: boskos
          readOnly: true
        - mountPath: /secrets/ci-pull-credentials
          name: ci-pull-credentials
          readOnly: true
        - mountPath: /secrets/gcs
          name: gcs-credentials
          readOnly: true
        - mountPath: /usr/local/github-credentials
          name: github-credentials-openshift-ci-robot-private-git-cloner
          readOnly: true
        - mountPath: /secrets/manifest-tool
          name: manifest-tool-local-pusher
          readOnly: true
        - mountPath: /etc/pull-secret
          name: pull-secret
          readOnly: true
        - mountPath: /etc/report
          name: result-aggregator
          readOnly: true
      serviceAccountName: ci-operator
      volumes:
      - name: boskos
        secret:
          items:
          - key: credentials
            path: credentials
          secretName: boskos-credentials
      - name: ci-pull-credentials
        secret:
          secretName: ci-pull-credentials
      - name: manifest-tool-local-pusher
        secret:
          secretName: manifest-tool-local-pusher
      - name: pull-secret
        secret:
          secretName: registry-pull-credentials
      - name: result-aggregator
        secret:
          secretName: result-aggregator
    trigger: (?m)^/test( | .* )e2e-hypershift,?($|\s.*)
  - agent: kubernetes
    always_run: false
    branches:
    - ^main$
    - ^main-
<<<<<<< HEAD
    cluster: build06
=======
    cluster: build03
>>>>>>> 635a2bef
    context: ci/prow/e2e-hypershift-conformance
    decorate: true
    decoration_config:
      oauth_token_secret:
        key: oauth
        name: github-credentials-openshift-ci-robot-private-git-cloner
    hidden: true
    labels:
      ci-operator.openshift.io/cloud: hypershift
      ci-operator.openshift.io/cloud-cluster-profile: hypershift
      ci.openshift.io/generator: prowgen
      pj-rehearse.openshift.io/can-be-rehearsed: "true"
    name: pull-ci-openshift-priv-cluster-version-operator-main-e2e-hypershift-conformance
    path_alias: github.com/openshift/cluster-version-operator
    rerun_command: /test e2e-hypershift-conformance
    skip_if_only_changed: ^docs/|\.md$|^(?:.*/)?(?:\.gitignore|OWNERS|PROJECT|LICENSE)$
    spec:
      containers:
      - args:
        - --gcs-upload-secret=/secrets/gcs/service-account.json
        - --image-import-pull-secret=/etc/pull-secret/.dockerconfigjson
        - --lease-server-credentials-file=/etc/boskos/credentials
        - --oauth-token-path=/usr/local/github-credentials/oauth
        - --report-credentials-file=/etc/report/credentials
        - --secret-dir=/secrets/ci-pull-credentials
        - --target=e2e-hypershift-conformance
        command:
        - ci-operator
        image: ci-operator:latest
        imagePullPolicy: Always
        name: ""
        resources:
          requests:
            cpu: 10m
        volumeMounts:
        - mountPath: /etc/boskos
          name: boskos
          readOnly: true
        - mountPath: /secrets/ci-pull-credentials
          name: ci-pull-credentials
          readOnly: true
        - mountPath: /secrets/gcs
          name: gcs-credentials
          readOnly: true
        - mountPath: /usr/local/github-credentials
          name: github-credentials-openshift-ci-robot-private-git-cloner
          readOnly: true
        - mountPath: /secrets/manifest-tool
          name: manifest-tool-local-pusher
          readOnly: true
        - mountPath: /etc/pull-secret
          name: pull-secret
          readOnly: true
        - mountPath: /etc/report
          name: result-aggregator
          readOnly: true
      serviceAccountName: ci-operator
      volumes:
      - name: boskos
        secret:
          items:
          - key: credentials
            path: credentials
          secretName: boskos-credentials
      - name: ci-pull-credentials
        secret:
          secretName: ci-pull-credentials
      - name: manifest-tool-local-pusher
        secret:
          secretName: manifest-tool-local-pusher
      - name: pull-secret
        secret:
          secretName: registry-pull-credentials
      - name: result-aggregator
        secret:
          secretName: result-aggregator
    trigger: (?m)^/test( | .* )e2e-hypershift-conformance,?($|\s.*)
  - agent: kubernetes
    always_run: false
    branches:
    - ^main$
    - ^main-
<<<<<<< HEAD
    cluster: build06
=======
    cluster: build03
>>>>>>> 635a2bef
    context: ci/prow/gofmt
    decorate: true
    decoration_config:
      oauth_token_secret:
        key: oauth
        name: github-credentials-openshift-ci-robot-private-git-cloner
    hidden: true
    labels:
      ci.openshift.io/generator: prowgen
      pj-rehearse.openshift.io/can-be-rehearsed: "true"
    name: pull-ci-openshift-priv-cluster-version-operator-main-gofmt
    path_alias: github.com/openshift/cluster-version-operator
    rerun_command: /test gofmt
    run_if_changed: \.go$
    spec:
      containers:
      - args:
        - --gcs-upload-secret=/secrets/gcs/service-account.json
        - --image-import-pull-secret=/etc/pull-secret/.dockerconfigjson
        - --oauth-token-path=/usr/local/github-credentials/oauth
        - --report-credentials-file=/etc/report/credentials
        - --target=gofmt
        command:
        - ci-operator
        image: ci-operator:latest
        imagePullPolicy: Always
        name: ""
        resources:
          requests:
            cpu: 10m
        volumeMounts:
        - mountPath: /secrets/gcs
          name: gcs-credentials
          readOnly: true
        - mountPath: /usr/local/github-credentials
          name: github-credentials-openshift-ci-robot-private-git-cloner
          readOnly: true
        - mountPath: /secrets/manifest-tool
          name: manifest-tool-local-pusher
          readOnly: true
        - mountPath: /etc/pull-secret
          name: pull-secret
          readOnly: true
        - mountPath: /etc/report
          name: result-aggregator
          readOnly: true
      serviceAccountName: ci-operator
      volumes:
      - name: manifest-tool-local-pusher
        secret:
          secretName: manifest-tool-local-pusher
      - name: pull-secret
        secret:
          secretName: registry-pull-credentials
      - name: result-aggregator
        secret:
          secretName: result-aggregator
    trigger: (?m)^/test( | .* )gofmt,?($|\s.*)
  - agent: kubernetes
    always_run: true
    branches:
    - ^main$
    - ^main-
<<<<<<< HEAD
    cluster: build06
=======
    cluster: build03
>>>>>>> 635a2bef
    context: ci/prow/images
    decorate: true
    decoration_config:
      oauth_token_secret:
        key: oauth
        name: github-credentials-openshift-ci-robot-private-git-cloner
    hidden: true
    labels:
      ci.openshift.io/generator: prowgen
      pj-rehearse.openshift.io/can-be-rehearsed: "true"
    name: pull-ci-openshift-priv-cluster-version-operator-main-images
    path_alias: github.com/openshift/cluster-version-operator
    rerun_command: /test images
    spec:
      containers:
      - args:
        - --gcs-upload-secret=/secrets/gcs/service-account.json
        - --image-import-pull-secret=/etc/pull-secret/.dockerconfigjson
        - --oauth-token-path=/usr/local/github-credentials/oauth
        - --report-credentials-file=/etc/report/credentials
        - --target=[images]
        command:
        - ci-operator
        image: ci-operator:latest
        imagePullPolicy: Always
        name: ""
        resources:
          requests:
            cpu: 10m
        volumeMounts:
        - mountPath: /secrets/gcs
          name: gcs-credentials
          readOnly: true
        - mountPath: /usr/local/github-credentials
          name: github-credentials-openshift-ci-robot-private-git-cloner
          readOnly: true
        - mountPath: /secrets/manifest-tool
          name: manifest-tool-local-pusher
          readOnly: true
        - mountPath: /etc/pull-secret
          name: pull-secret
          readOnly: true
        - mountPath: /etc/report
          name: result-aggregator
          readOnly: true
      serviceAccountName: ci-operator
      volumes:
      - name: manifest-tool-local-pusher
        secret:
          secretName: manifest-tool-local-pusher
      - name: pull-secret
        secret:
          secretName: registry-pull-credentials
      - name: result-aggregator
        secret:
          secretName: result-aggregator
    trigger: (?m)^/test( | .* )images,?($|\s.*)
  - agent: kubernetes
    always_run: true
    branches:
    - ^main$
    - ^main-
<<<<<<< HEAD
    cluster: build06
=======
    cluster: build03
>>>>>>> 635a2bef
    context: ci/prow/lint
    decorate: true
    decoration_config:
      oauth_token_secret:
        key: oauth
        name: github-credentials-openshift-ci-robot-private-git-cloner
    hidden: true
    labels:
      ci.openshift.io/generator: prowgen
      pj-rehearse.openshift.io/can-be-rehearsed: "true"
    name: pull-ci-openshift-priv-cluster-version-operator-main-lint
    path_alias: github.com/openshift/cluster-version-operator
    rerun_command: /test lint
    spec:
      containers:
      - args:
        - --gcs-upload-secret=/secrets/gcs/service-account.json
        - --image-import-pull-secret=/etc/pull-secret/.dockerconfigjson
        - --oauth-token-path=/usr/local/github-credentials/oauth
        - --report-credentials-file=/etc/report/credentials
        - --target=lint
        command:
        - ci-operator
        image: ci-operator:latest
        imagePullPolicy: Always
        name: ""
        resources:
          requests:
            cpu: 10m
        volumeMounts:
        - mountPath: /secrets/gcs
          name: gcs-credentials
          readOnly: true
        - mountPath: /usr/local/github-credentials
          name: github-credentials-openshift-ci-robot-private-git-cloner
          readOnly: true
        - mountPath: /secrets/manifest-tool
          name: manifest-tool-local-pusher
          readOnly: true
        - mountPath: /etc/pull-secret
          name: pull-secret
          readOnly: true
        - mountPath: /etc/report
          name: result-aggregator
          readOnly: true
      serviceAccountName: ci-operator
      volumes:
      - name: manifest-tool-local-pusher
        secret:
          secretName: manifest-tool-local-pusher
      - name: pull-secret
        secret:
          secretName: registry-pull-credentials
      - name: result-aggregator
        secret:
          secretName: result-aggregator
    trigger: (?m)^/test( | .* )lint,?($|\s.*)
  - agent: kubernetes
    always_run: false
    branches:
    - ^main$
    - ^main-
<<<<<<< HEAD
    cluster: build06
=======
    cluster: build03
>>>>>>> 635a2bef
    context: ci/prow/unit
    decorate: true
    decoration_config:
      oauth_token_secret:
        key: oauth
        name: github-credentials-openshift-ci-robot-private-git-cloner
    hidden: true
    labels:
      ci.openshift.io/generator: prowgen
      pj-rehearse.openshift.io/can-be-rehearsed: "true"
    name: pull-ci-openshift-priv-cluster-version-operator-main-unit
    path_alias: github.com/openshift/cluster-version-operator
    rerun_command: /test unit
    skip_if_only_changed: ^docs/|\.md$|^(?:.*/)?(?:\.gitignore|OWNERS|PROJECT|LICENSE)$
    spec:
      containers:
      - args:
        - --gcs-upload-secret=/secrets/gcs/service-account.json
        - --image-import-pull-secret=/etc/pull-secret/.dockerconfigjson
        - --oauth-token-path=/usr/local/github-credentials/oauth
        - --report-credentials-file=/etc/report/credentials
        - --target=unit
        command:
        - ci-operator
        image: ci-operator:latest
        imagePullPolicy: Always
        name: ""
        resources:
          requests:
            cpu: 10m
        volumeMounts:
        - mountPath: /secrets/gcs
          name: gcs-credentials
          readOnly: true
        - mountPath: /usr/local/github-credentials
          name: github-credentials-openshift-ci-robot-private-git-cloner
          readOnly: true
        - mountPath: /secrets/manifest-tool
          name: manifest-tool-local-pusher
          readOnly: true
        - mountPath: /etc/pull-secret
          name: pull-secret
          readOnly: true
        - mountPath: /etc/report
          name: result-aggregator
          readOnly: true
      serviceAccountName: ci-operator
      volumes:
      - name: manifest-tool-local-pusher
        secret:
          secretName: manifest-tool-local-pusher
      - name: pull-secret
        secret:
          secretName: registry-pull-credentials
      - name: result-aggregator
        secret:
          secretName: result-aggregator
    trigger: (?m)^/test( | .* )unit,?($|\s.*)<|MERGE_RESOLUTION|>--- conflicted
+++ resolved
@@ -5,11 +5,7 @@
     branches:
     - ^main$
     - ^main-
-<<<<<<< HEAD
-    cluster: build06
-=======
-    cluster: build03
->>>>>>> 635a2bef
+    cluster: build03
     context: ci/prow/e2e-agnostic-operator
     decorate: true
     decoration_config:
@@ -92,11 +88,7 @@
     branches:
     - ^main$
     - ^main-
-<<<<<<< HEAD
-    cluster: build06
-=======
-    cluster: build03
->>>>>>> 635a2bef
+    cluster: build03
     context: ci/prow/e2e-agnostic-operator-techpreview
     decorate: true
     decoration_config:
@@ -178,11 +170,7 @@
     branches:
     - ^main$
     - ^main-
-<<<<<<< HEAD
-    cluster: build06
-=======
-    cluster: build03
->>>>>>> 635a2bef
+    cluster: build03
     context: ci/prow/e2e-agnostic-ovn
     decorate: true
     decoration_config:
@@ -265,11 +253,7 @@
     branches:
     - ^main$
     - ^main-
-<<<<<<< HEAD
-    cluster: build06
-=======
-    cluster: build03
->>>>>>> 635a2bef
+    cluster: build03
     context: ci/prow/e2e-agnostic-ovn-upgrade-into-change
     decorate: true
     decoration_config:
@@ -352,11 +336,7 @@
     branches:
     - ^main$
     - ^main-
-<<<<<<< HEAD
-    cluster: build06
-=======
-    cluster: build03
->>>>>>> 635a2bef
+    cluster: build03
     context: ci/prow/e2e-agnostic-ovn-upgrade-into-change-techpreview
     decorate: true
     decoration_config:
@@ -438,11 +418,7 @@
     branches:
     - ^main$
     - ^main-
-<<<<<<< HEAD
-    cluster: build06
-=======
-    cluster: build03
->>>>>>> 635a2bef
+    cluster: build03
     context: ci/prow/e2e-agnostic-ovn-upgrade-out-of-change
     decorate: true
     decoration_config:
@@ -525,11 +501,7 @@
     branches:
     - ^main$
     - ^main-
-<<<<<<< HEAD
-    cluster: build06
-=======
-    cluster: build03
->>>>>>> 635a2bef
+    cluster: build03
     context: ci/prow/e2e-agnostic-ovn-upgrade-out-of-change-techpreview
     decorate: true
     decoration_config:
@@ -611,11 +583,7 @@
     branches:
     - ^main$
     - ^main-
-<<<<<<< HEAD
-    cluster: build06
-=======
-    cluster: build03
->>>>>>> 635a2bef
+    cluster: build03
     context: ci/prow/e2e-agnostic-usc-devpreview
     decorate: true
     decoration_config:
@@ -782,11 +750,7 @@
     branches:
     - ^main$
     - ^main-
-<<<<<<< HEAD
-    cluster: build06
-=======
-    cluster: build03
->>>>>>> 635a2bef
+    cluster: build03
     context: ci/prow/e2e-hypershift
     decorate: true
     decoration_config:
@@ -869,11 +833,7 @@
     branches:
     - ^main$
     - ^main-
-<<<<<<< HEAD
-    cluster: build06
-=======
-    cluster: build03
->>>>>>> 635a2bef
+    cluster: build03
     context: ci/prow/e2e-hypershift-conformance
     decorate: true
     decoration_config:
@@ -956,11 +916,7 @@
     branches:
     - ^main$
     - ^main-
-<<<<<<< HEAD
-    cluster: build06
-=======
-    cluster: build03
->>>>>>> 635a2bef
+    cluster: build03
     context: ci/prow/gofmt
     decorate: true
     decoration_config:
@@ -1024,11 +980,7 @@
     branches:
     - ^main$
     - ^main-
-<<<<<<< HEAD
-    cluster: build06
-=======
-    cluster: build03
->>>>>>> 635a2bef
+    cluster: build03
     context: ci/prow/images
     decorate: true
     decoration_config:
@@ -1091,11 +1043,7 @@
     branches:
     - ^main$
     - ^main-
-<<<<<<< HEAD
-    cluster: build06
-=======
-    cluster: build03
->>>>>>> 635a2bef
+    cluster: build03
     context: ci/prow/lint
     decorate: true
     decoration_config:
@@ -1158,11 +1106,7 @@
     branches:
     - ^main$
     - ^main-
-<<<<<<< HEAD
-    cluster: build06
-=======
-    cluster: build03
->>>>>>> 635a2bef
+    cluster: build03
     context: ci/prow/unit
     decorate: true
     decoration_config:
