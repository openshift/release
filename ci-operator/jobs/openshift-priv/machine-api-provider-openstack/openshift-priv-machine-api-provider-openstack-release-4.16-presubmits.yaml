--- conflicted
+++ resolved
@@ -87,11 +87,7 @@
     branches:
     - ^release-4\.16$
     - ^release-4\.16-
-<<<<<<< HEAD
-    cluster: build11
-=======
-    cluster: build03
->>>>>>> 635a2bef
+    cluster: build03
     context: ci/prow/e2e-openstack-dualstack
     decorate: true
     decoration_config:
@@ -174,11 +170,7 @@
     branches:
     - ^release-4\.16$
     - ^release-4\.16-
-<<<<<<< HEAD
-    cluster: build11
-=======
-    cluster: build03
->>>>>>> 635a2bef
+    cluster: build03
     context: ci/prow/e2e-openstack-nfv-intel
     decorate: true
     decoration_config:
@@ -261,11 +253,7 @@
     branches:
     - ^release-4\.16$
     - ^release-4\.16-
-<<<<<<< HEAD
-    cluster: build11
-=======
-    cluster: build03
->>>>>>> 635a2bef
+    cluster: build03
     context: ci/prow/e2e-openstack-proxy
     decorate: true
     decoration_config:
@@ -348,11 +336,7 @@
     branches:
     - ^release-4\.16$
     - ^release-4\.16-
-<<<<<<< HEAD
-    cluster: build11
-=======
-    cluster: build03
->>>>>>> 635a2bef
+    cluster: build03
     context: ci/prow/gofmt
     decorate: true
     decoration_config:
@@ -415,11 +399,7 @@
     branches:
     - ^release-4\.16$
     - ^release-4\.16-
-<<<<<<< HEAD
-    cluster: build11
-=======
-    cluster: build03
->>>>>>> 635a2bef
+    cluster: build03
     context: ci/prow/golint
     decorate: true
     decoration_config:
@@ -482,11 +462,7 @@
     branches:
     - ^release-4\.16$
     - ^release-4\.16-
-<<<<<<< HEAD
-    cluster: build11
-=======
-    cluster: build03
->>>>>>> 635a2bef
+    cluster: build03
     context: ci/prow/gomod
     decorate: true
     decoration_config:
@@ -549,11 +525,7 @@
     branches:
     - ^release-4\.16$
     - ^release-4\.16-
-<<<<<<< HEAD
-    cluster: build11
-=======
-    cluster: build03
->>>>>>> 635a2bef
+    cluster: build03
     context: ci/prow/govet
     decorate: true
     decoration_config:
@@ -616,11 +588,7 @@
     branches:
     - ^release-4\.16$
     - ^release-4\.16-
-<<<<<<< HEAD
-    cluster: build11
-=======
-    cluster: build03
->>>>>>> 635a2bef
+    cluster: build03
     context: ci/prow/images
     decorate: true
     decoration_config:
@@ -683,11 +651,7 @@
     branches:
     - ^release-4\.16$
     - ^release-4\.16-
-<<<<<<< HEAD
-    cluster: build11
-=======
-    cluster: build03
->>>>>>> 635a2bef
+    cluster: build03
     context: ci/prow/security
     decorate: true
     decoration_config:
@@ -758,11 +722,7 @@
     branches:
     - ^release-4\.16$
     - ^release-4\.16-
-<<<<<<< HEAD
-    cluster: build11
-=======
-    cluster: build03
->>>>>>> 635a2bef
+    cluster: build03
     context: ci/prow/unit
     decorate: true
     decoration_config:
