--- conflicted
+++ resolved
@@ -255,11 +255,7 @@
     branches:
     - ^release-4\.20$
     - ^release-4\.20-
-<<<<<<< HEAD
-    cluster: build06
-=======
     cluster: build03
->>>>>>> 635a2bef
     context: ci/prow/e2e-azure-capi-techpreview
     decorate: true
     decoration_config:
@@ -343,11 +339,7 @@
     branches:
     - ^release-4\.20$
     - ^release-4\.20-
-<<<<<<< HEAD
-    cluster: build06
-=======
     cluster: build03
->>>>>>> 635a2bef
     context: ci/prow/e2e-azure-operator
     decorate: true
     decoration_config:
@@ -430,11 +422,7 @@
     branches:
     - ^release-4\.20$
     - ^release-4\.20-
-<<<<<<< HEAD
-    cluster: build06
-=======
     cluster: build03
->>>>>>> 635a2bef
     context: ci/prow/e2e-azure-operator-periodic-pre
     decorate: true
     decoration_config:
@@ -1101,11 +1089,7 @@
     branches:
     - ^release-4\.20$
     - ^release-4\.20-
-<<<<<<< HEAD
-    cluster: build06
-=======
     cluster: build03
->>>>>>> 635a2bef
     context: ci/prow/images
     decorate: true
     decoration_config:
@@ -1169,11 +1153,7 @@
     branches:
     - ^release-4\.20$
     - ^release-4\.20-
-<<<<<<< HEAD
-    cluster: build06
-=======
     cluster: build03
->>>>>>> 635a2bef
     context: ci/prow/lint
     decorate: true
     decoration_config:
@@ -1236,11 +1216,7 @@
     branches:
     - ^release-4\.20$
     - ^release-4\.20-
-<<<<<<< HEAD
-    cluster: build06
-=======
     cluster: build03
->>>>>>> 635a2bef
     context: ci/prow/unit
     decorate: true
     decoration_config:
