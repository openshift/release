presubmits:
  openshift-priv/template-service-broker-operator:
  - agent: kubernetes
    always_run: true
    branches:
    - ^release-4\.4$
    - ^release-4\.4-
    cluster: build10
    context: ci/prow/images
    decorate: true
    decoration_config:
      skip_cloning: true
    hidden: true
    labels:
      ci.openshift.io/generator: prowgen
      pj-rehearse.openshift.io/can-be-rehearsed: "true"
    name: pull-ci-openshift-priv-template-service-broker-operator-release-4.4-images
    path_alias: github.com/openshift/template-service-broker-operator
    rerun_command: /test images
    spec:
      containers:
      - args:
        - --gcs-upload-secret=/secrets/gcs/service-account.json
        - --image-import-pull-secret=/etc/pull-secret/.dockerconfigjson
        - --oauth-token-path=/usr/local/github-credentials/oauth
        - --report-credentials-file=/etc/report/credentials
        - --target=[images]
        command:
        - ci-operator
        image: ci-operator:latest
        imagePullPolicy: Always
        name: ""
        resources:
          requests:
            cpu: 10m
        volumeMounts:
        - mountPath: /secrets/gcs
          name: gcs-credentials
          readOnly: true
        - mountPath: /usr/local/github-credentials
          name: github-credentials-openshift-ci-robot-private-git-cloner
          readOnly: true
        - mountPath: /secrets/manifest-tool
          name: manifest-tool-local-pusher
          readOnly: true
        - mountPath: /etc/pull-secret
          name: pull-secret
          readOnly: true
        - mountPath: /etc/report
          name: result-aggregator
          readOnly: true
      serviceAccountName: ci-operator
      volumes:
      - name: github-credentials-openshift-ci-robot-private-git-cloner
        secret:
          secretName: github-credentials-openshift-ci-robot-private-git-cloner
      - name: manifest-tool-local-pusher
        secret:
          secretName: manifest-tool-local-pusher
      - name: pull-secret
        secret:
          secretName: registry-pull-credentials
      - name: result-aggregator
        secret:
          secretName: result-aggregator
    trigger: (?m)^/test( | .* )images,?($|\s.*)
  - agent: kubernetes
    always_run: true
    branches:
    - ^release-4\.4$
    - ^release-4\.4-
    cluster: build10
    context: ci/prow/lint
    decorate: true
    decoration_config:
      skip_cloning: true
    hidden: true
    labels:
      ci.openshift.io/generator: prowgen
      pj-rehearse.openshift.io/can-be-rehearsed: "true"
    name: pull-ci-openshift-priv-template-service-broker-operator-release-4.4-lint
    path_alias: github.com/openshift/template-service-broker-operator
    rerun_command: /test lint
    spec:
      containers:
      - args:
        - --gcs-upload-secret=/secrets/gcs/service-account.json
        - --image-import-pull-secret=/etc/pull-secret/.dockerconfigjson
        - --oauth-token-path=/usr/local/github-credentials/oauth
        - --report-credentials-file=/etc/report/credentials
        - --target=lint
        command:
        - ci-operator
        image: ci-operator:latest
        imagePullPolicy: Always
        name: ""
        resources:
          requests:
            cpu: 10m
        volumeMounts:
        - mountPath: /secrets/gcs
          name: gcs-credentials
          readOnly: true
        - mountPath: /usr/local/github-credentials
          name: github-credentials-openshift-ci-robot-private-git-cloner
          readOnly: true
        - mountPath: /secrets/manifest-tool
          name: manifest-tool-local-pusher
          readOnly: true
        - mountPath: /etc/pull-secret
          name: pull-secret
          readOnly: true
        - mountPath: /etc/report
          name: result-aggregator
          readOnly: true
      serviceAccountName: ci-operator
      volumes:
      - name: github-credentials-openshift-ci-robot-private-git-cloner
        secret:
          secretName: github-credentials-openshift-ci-robot-private-git-cloner
      - name: manifest-tool-local-pusher
        secret:
          secretName: manifest-tool-local-pusher
      - name: pull-secret
        secret:
          secretName: registry-pull-credentials
      - name: result-aggregator
        secret:
          secretName: result-aggregator
    trigger: (?m)^/test( | .* )lint,?($|\s.*)
  - agent: kubernetes
    always_run: true
    branches:
    - ^release-4\.4$
    - ^release-4\.4-
<<<<<<< HEAD
    cluster: build06
=======
    cluster: build10
>>>>>>> 635a2bef
    context: ci/prow/operator-molecule-e2e
    decorate: true
    decoration_config:
      skip_cloning: true
    hidden: true
    labels:
      ci-operator.openshift.io/cloud: aws
      ci-operator.openshift.io/cloud-cluster-profile: aws
      ci.openshift.io/generator: prowgen
      pj-rehearse.openshift.io/can-be-rehearsed: "true"
    name: pull-ci-openshift-priv-template-service-broker-operator-release-4.4-operator-molecule-e2e
    path_alias: github.com/openshift/template-service-broker-operator
    rerun_command: /test operator-molecule-e2e
    spec:
      containers:
      - args:
        - --gcs-upload-secret=/secrets/gcs/service-account.json
        - --image-import-pull-secret=/etc/pull-secret/.dockerconfigjson
        - --lease-server-credentials-file=/etc/boskos/credentials
        - --oauth-token-path=/usr/local/github-credentials/oauth
        - --report-credentials-file=/etc/report/credentials
        - --secret-dir=/secrets/ci-pull-credentials
        - --target=operator-molecule-e2e
        command:
        - ci-operator
        image: ci-operator:latest
        imagePullPolicy: Always
        name: ""
        resources:
          requests:
            cpu: 10m
        volumeMounts:
        - mountPath: /etc/boskos
          name: boskos
          readOnly: true
        - mountPath: /secrets/ci-pull-credentials
          name: ci-pull-credentials
          readOnly: true
        - mountPath: /secrets/gcs
          name: gcs-credentials
          readOnly: true
        - mountPath: /usr/local/github-credentials
          name: github-credentials-openshift-ci-robot-private-git-cloner
          readOnly: true
        - mountPath: /secrets/manifest-tool
          name: manifest-tool-local-pusher
          readOnly: true
        - mountPath: /etc/pull-secret
          name: pull-secret
          readOnly: true
        - mountPath: /etc/report
          name: result-aggregator
          readOnly: true
      serviceAccountName: ci-operator
      volumes:
      - name: boskos
        secret:
          items:
          - key: credentials
            path: credentials
          secretName: boskos-credentials
      - name: ci-pull-credentials
        secret:
          secretName: ci-pull-credentials
      - name: github-credentials-openshift-ci-robot-private-git-cloner
        secret:
          secretName: github-credentials-openshift-ci-robot-private-git-cloner
      - name: manifest-tool-local-pusher
        secret:
          secretName: manifest-tool-local-pusher
      - name: pull-secret
        secret:
          secretName: registry-pull-credentials
      - name: result-aggregator
        secret:
          secretName: result-aggregator
    trigger: (?m)^/test( | .* )operator-molecule-e2e,?($|\s.*)
  - agent: kubernetes
    always_run: true
    branches:
    - ^release-4\.4$
    - ^release-4\.4-
<<<<<<< HEAD
    cluster: build06
=======
    cluster: build10
>>>>>>> 635a2bef
    context: ci/prow/operator-molecule-olm-e2e
    decorate: true
    decoration_config:
      skip_cloning: true
    hidden: true
    labels:
      ci-operator.openshift.io/cloud: aws
      ci-operator.openshift.io/cloud-cluster-profile: aws
      ci.openshift.io/generator: prowgen
      pj-rehearse.openshift.io/can-be-rehearsed: "true"
    name: pull-ci-openshift-priv-template-service-broker-operator-release-4.4-operator-molecule-olm-e2e
    path_alias: github.com/openshift/template-service-broker-operator
    rerun_command: /test operator-molecule-olm-e2e
    spec:
      containers:
      - args:
        - --gcs-upload-secret=/secrets/gcs/service-account.json
        - --image-import-pull-secret=/etc/pull-secret/.dockerconfigjson
        - --lease-server-credentials-file=/etc/boskos/credentials
        - --oauth-token-path=/usr/local/github-credentials/oauth
        - --report-credentials-file=/etc/report/credentials
        - --secret-dir=/secrets/ci-pull-credentials
        - --target=operator-molecule-olm-e2e
        command:
        - ci-operator
        image: ci-operator:latest
        imagePullPolicy: Always
        name: ""
        resources:
          requests:
            cpu: 10m
        volumeMounts:
        - mountPath: /etc/boskos
          name: boskos
          readOnly: true
        - mountPath: /secrets/ci-pull-credentials
          name: ci-pull-credentials
          readOnly: true
        - mountPath: /secrets/gcs
          name: gcs-credentials
          readOnly: true
        - mountPath: /usr/local/github-credentials
          name: github-credentials-openshift-ci-robot-private-git-cloner
          readOnly: true
        - mountPath: /secrets/manifest-tool
          name: manifest-tool-local-pusher
          readOnly: true
        - mountPath: /etc/pull-secret
          name: pull-secret
          readOnly: true
        - mountPath: /etc/report
          name: result-aggregator
          readOnly: true
      serviceAccountName: ci-operator
      volumes:
      - name: boskos
        secret:
          items:
          - key: credentials
            path: credentials
          secretName: boskos-credentials
      - name: ci-pull-credentials
        secret:
          secretName: ci-pull-credentials
      - name: github-credentials-openshift-ci-robot-private-git-cloner
        secret:
          secretName: github-credentials-openshift-ci-robot-private-git-cloner
      - name: manifest-tool-local-pusher
        secret:
          secretName: manifest-tool-local-pusher
      - name: pull-secret
        secret:
          secretName: registry-pull-credentials
      - name: result-aggregator
        secret:
          secretName: result-aggregator
    trigger: (?m)^/test( | .* )operator-molecule-olm-e2e,?($|\s.*)<|MERGE_RESOLUTION|>--- conflicted
+++ resolved
@@ -133,11 +133,7 @@
     branches:
     - ^release-4\.4$
     - ^release-4\.4-
-<<<<<<< HEAD
-    cluster: build06
-=======
-    cluster: build10
->>>>>>> 635a2bef
+    cluster: build10
     context: ci/prow/operator-molecule-e2e
     decorate: true
     decoration_config:
@@ -220,11 +216,7 @@
     branches:
     - ^release-4\.4$
     - ^release-4\.4-
-<<<<<<< HEAD
-    cluster: build06
-=======
-    cluster: build10
->>>>>>> 635a2bef
+    cluster: build10
     context: ci/prow/operator-molecule-olm-e2e
     decorate: true
     decoration_config:
