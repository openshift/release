presubmits:
  openshift-priv/cluster-network-operator:
  - agent: kubernetes
    always_run: true
    branches:
    - ^release-4\.7$
    - ^release-4\.7-
    cluster: build03
    context: ci/prow/e2e-aws-ovn-windows
    decorate: true
    decoration_config:
      skip_cloning: true
    hidden: true
    labels:
      ci-operator.openshift.io/cloud: aws
      ci-operator.openshift.io/cloud-cluster-profile: aws
      ci.openshift.io/generator: prowgen
      pj-rehearse.openshift.io/can-be-rehearsed: "true"
    name: pull-ci-openshift-priv-cluster-network-operator-release-4.7-e2e-aws-ovn-windows
    optional: true
    path_alias: github.com/openshift/cluster-network-operator
    rerun_command: /test e2e-aws-ovn-windows
    spec:
      containers:
      - args:
        - --gcs-upload-secret=/secrets/gcs/service-account.json
        - --image-import-pull-secret=/etc/pull-secret/.dockerconfigjson
        - --lease-server-credentials-file=/etc/boskos/credentials
        - --oauth-token-path=/usr/local/github-credentials/oauth
        - --report-credentials-file=/etc/report/credentials
        - --secret-dir=/secrets/ci-pull-credentials
        - --target=e2e-aws-ovn-windows
        command:
        - ci-operator
        image: ci-operator:latest
        imagePullPolicy: Always
        name: ""
        resources:
          requests:
            cpu: 10m
        volumeMounts:
        - mountPath: /etc/boskos
          name: boskos
          readOnly: true
        - mountPath: /secrets/ci-pull-credentials
          name: ci-pull-credentials
          readOnly: true
        - mountPath: /secrets/gcs
          name: gcs-credentials
          readOnly: true
        - mountPath: /usr/local/github-credentials
          name: github-credentials-openshift-ci-robot-private-git-cloner
          readOnly: true
        - mountPath: /secrets/manifest-tool
          name: manifest-tool-local-pusher
          readOnly: true
        - mountPath: /etc/pull-secret
          name: pull-secret
          readOnly: true
        - mountPath: /etc/report
          name: result-aggregator
          readOnly: true
      serviceAccountName: ci-operator
      volumes:
      - name: boskos
        secret:
          items:
          - key: credentials
            path: credentials
          secretName: boskos-credentials
      - name: ci-pull-credentials
        secret:
          secretName: ci-pull-credentials
      - name: github-credentials-openshift-ci-robot-private-git-cloner
        secret:
          secretName: github-credentials-openshift-ci-robot-private-git-cloner
      - name: manifest-tool-local-pusher
        secret:
          secretName: manifest-tool-local-pusher
      - name: pull-secret
        secret:
          secretName: registry-pull-credentials
      - name: result-aggregator
        secret:
          secretName: result-aggregator
    trigger: (?m)^/test( | .* )e2e-aws-ovn-windows,?($|\s.*)
  - agent: kubernetes
    always_run: true
    branches:
    - ^release-4\.7$
    - ^release-4\.7-
    cluster: build03
    context: ci/prow/e2e-aws-sdn-multi
    decorate: true
    decoration_config:
      skip_cloning: true
    hidden: true
    labels:
      ci-operator.openshift.io/cloud: aws
      ci-operator.openshift.io/cloud-cluster-profile: aws
      ci.openshift.io/generator: prowgen
      pj-rehearse.openshift.io/can-be-rehearsed: "true"
    name: pull-ci-openshift-priv-cluster-network-operator-release-4.7-e2e-aws-sdn-multi
    path_alias: github.com/openshift/cluster-network-operator
    rerun_command: /test e2e-aws-sdn-multi
    spec:
      containers:
      - args:
        - --gcs-upload-secret=/secrets/gcs/service-account.json
        - --image-import-pull-secret=/etc/pull-secret/.dockerconfigjson
        - --lease-server-credentials-file=/etc/boskos/credentials
        - --oauth-token-path=/usr/local/github-credentials/oauth
        - --report-credentials-file=/etc/report/credentials
        - --secret-dir=/secrets/ci-pull-credentials
        - --target=e2e-aws-sdn-multi
        command:
        - ci-operator
        image: ci-operator:latest
        imagePullPolicy: Always
        name: ""
        resources:
          requests:
            cpu: 10m
        volumeMounts:
        - mountPath: /etc/boskos
          name: boskos
          readOnly: true
        - mountPath: /secrets/ci-pull-credentials
          name: ci-pull-credentials
          readOnly: true
        - mountPath: /secrets/gcs
          name: gcs-credentials
          readOnly: true
        - mountPath: /usr/local/github-credentials
          name: github-credentials-openshift-ci-robot-private-git-cloner
          readOnly: true
        - mountPath: /secrets/manifest-tool
          name: manifest-tool-local-pusher
          readOnly: true
        - mountPath: /etc/pull-secret
          name: pull-secret
          readOnly: true
        - mountPath: /etc/report
          name: result-aggregator
          readOnly: true
      serviceAccountName: ci-operator
      volumes:
      - name: boskos
        secret:
          items:
          - key: credentials
            path: credentials
          secretName: boskos-credentials
      - name: ci-pull-credentials
        secret:
          secretName: ci-pull-credentials
      - name: github-credentials-openshift-ci-robot-private-git-cloner
        secret:
          secretName: github-credentials-openshift-ci-robot-private-git-cloner
      - name: manifest-tool-local-pusher
        secret:
          secretName: manifest-tool-local-pusher
      - name: pull-secret
        secret:
          secretName: registry-pull-credentials
      - name: result-aggregator
        secret:
          secretName: result-aggregator
    trigger: (?m)^/test( | .* )e2e-aws-sdn-multi,?($|\s.*)
  - agent: kubernetes
    always_run: true
    branches:
    - ^release-4\.7$
    - ^release-4\.7-
    cluster: build03
    context: ci/prow/e2e-aws-upgrade
    decorate: true
    decoration_config:
      skip_cloning: true
    hidden: true
    labels:
      ci-operator.openshift.io/cloud: aws
      ci-operator.openshift.io/cloud-cluster-profile: aws
      ci.openshift.io/generator: prowgen
      pj-rehearse.openshift.io/can-be-rehearsed: "true"
    name: pull-ci-openshift-priv-cluster-network-operator-release-4.7-e2e-aws-upgrade
    optional: true
    path_alias: github.com/openshift/cluster-network-operator
    rerun_command: /test e2e-aws-upgrade
    spec:
      containers:
      - args:
        - --gcs-upload-secret=/secrets/gcs/service-account.json
        - --image-import-pull-secret=/etc/pull-secret/.dockerconfigjson
        - --lease-server-credentials-file=/etc/boskos/credentials
        - --oauth-token-path=/usr/local/github-credentials/oauth
        - --report-credentials-file=/etc/report/credentials
        - --secret-dir=/secrets/ci-pull-credentials
        - --target=e2e-aws-upgrade
        command:
        - ci-operator
        image: ci-operator:latest
        imagePullPolicy: Always
        name: ""
        resources:
          requests:
            cpu: 10m
        volumeMounts:
        - mountPath: /etc/boskos
          name: boskos
          readOnly: true
        - mountPath: /secrets/ci-pull-credentials
          name: ci-pull-credentials
          readOnly: true
        - mountPath: /secrets/gcs
          name: gcs-credentials
          readOnly: true
        - mountPath: /usr/local/github-credentials
          name: github-credentials-openshift-ci-robot-private-git-cloner
          readOnly: true
        - mountPath: /secrets/manifest-tool
          name: manifest-tool-local-pusher
          readOnly: true
        - mountPath: /etc/pull-secret
          name: pull-secret
          readOnly: true
        - mountPath: /etc/report
          name: result-aggregator
          readOnly: true
      serviceAccountName: ci-operator
      volumes:
      - name: boskos
        secret:
          items:
          - key: credentials
            path: credentials
          secretName: boskos-credentials
      - name: ci-pull-credentials
        secret:
          secretName: ci-pull-credentials
      - name: github-credentials-openshift-ci-robot-private-git-cloner
        secret:
          secretName: github-credentials-openshift-ci-robot-private-git-cloner
      - name: manifest-tool-local-pusher
        secret:
          secretName: manifest-tool-local-pusher
      - name: pull-secret
        secret:
          secretName: registry-pull-credentials
      - name: result-aggregator
        secret:
          secretName: result-aggregator
    trigger: (?m)^/test( | .* )e2e-aws-upgrade,?($|\s.*)
  - agent: kubernetes
    always_run: true
    branches:
    - ^release-4\.7$
    - ^release-4\.7-
<<<<<<< HEAD
    cluster: build11
=======
    cluster: build03
>>>>>>> 635a2bef
    context: ci/prow/e2e-azure-ovn
    decorate: true
    decoration_config:
      skip_cloning: true
    hidden: true
    labels:
      ci-operator.openshift.io/cloud: azure4
      ci-operator.openshift.io/cloud-cluster-profile: azure4
      ci.openshift.io/generator: prowgen
      pj-rehearse.openshift.io/can-be-rehearsed: "true"
    name: pull-ci-openshift-priv-cluster-network-operator-release-4.7-e2e-azure-ovn
    path_alias: github.com/openshift/cluster-network-operator
    rerun_command: /test e2e-azure-ovn
    spec:
      containers:
      - args:
        - --gcs-upload-secret=/secrets/gcs/service-account.json
        - --image-import-pull-secret=/etc/pull-secret/.dockerconfigjson
        - --lease-server-credentials-file=/etc/boskos/credentials
        - --oauth-token-path=/usr/local/github-credentials/oauth
        - --report-credentials-file=/etc/report/credentials
        - --secret-dir=/secrets/ci-pull-credentials
        - --target=e2e-azure-ovn
        command:
        - ci-operator
        image: ci-operator:latest
        imagePullPolicy: Always
        name: ""
        resources:
          requests:
            cpu: 10m
        volumeMounts:
        - mountPath: /etc/boskos
          name: boskos
          readOnly: true
        - mountPath: /secrets/ci-pull-credentials
          name: ci-pull-credentials
          readOnly: true
        - mountPath: /secrets/gcs
          name: gcs-credentials
          readOnly: true
        - mountPath: /usr/local/github-credentials
          name: github-credentials-openshift-ci-robot-private-git-cloner
          readOnly: true
        - mountPath: /secrets/manifest-tool
          name: manifest-tool-local-pusher
          readOnly: true
        - mountPath: /etc/pull-secret
          name: pull-secret
          readOnly: true
        - mountPath: /etc/report
          name: result-aggregator
          readOnly: true
      serviceAccountName: ci-operator
      volumes:
      - name: boskos
        secret:
          items:
          - key: credentials
            path: credentials
          secretName: boskos-credentials
      - name: ci-pull-credentials
        secret:
          secretName: ci-pull-credentials
      - name: github-credentials-openshift-ci-robot-private-git-cloner
        secret:
          secretName: github-credentials-openshift-ci-robot-private-git-cloner
      - name: manifest-tool-local-pusher
        secret:
          secretName: manifest-tool-local-pusher
      - name: pull-secret
        secret:
          secretName: registry-pull-credentials
      - name: result-aggregator
        secret:
          secretName: result-aggregator
    trigger: (?m)^/test( | .* )e2e-azure-ovn,?($|\s.*)
  - agent: kubernetes
    always_run: true
    branches:
    - ^release-4\.7$
    - ^release-4\.7-
    cluster: build02
    context: ci/prow/e2e-gcp
    decorate: true
    decoration_config:
      skip_cloning: true
    hidden: true
    labels:
      ci-operator.openshift.io/cloud: gcp
      ci-operator.openshift.io/cloud-cluster-profile: gcp
      ci.openshift.io/generator: prowgen
      pj-rehearse.openshift.io/can-be-rehearsed: "true"
    name: pull-ci-openshift-priv-cluster-network-operator-release-4.7-e2e-gcp
    path_alias: github.com/openshift/cluster-network-operator
    rerun_command: /test e2e-gcp
    spec:
      containers:
      - args:
        - --gcs-upload-secret=/secrets/gcs/service-account.json
        - --image-import-pull-secret=/etc/pull-secret/.dockerconfigjson
        - --lease-server-credentials-file=/etc/boskos/credentials
        - --oauth-token-path=/usr/local/github-credentials/oauth
        - --report-credentials-file=/etc/report/credentials
        - --secret-dir=/secrets/ci-pull-credentials
        - --target=e2e-gcp
        command:
        - ci-operator
        image: ci-operator:latest
        imagePullPolicy: Always
        name: ""
        resources:
          requests:
            cpu: 10m
        volumeMounts:
        - mountPath: /etc/boskos
          name: boskos
          readOnly: true
        - mountPath: /secrets/ci-pull-credentials
          name: ci-pull-credentials
          readOnly: true
        - mountPath: /secrets/gcs
          name: gcs-credentials
          readOnly: true
        - mountPath: /usr/local/github-credentials
          name: github-credentials-openshift-ci-robot-private-git-cloner
          readOnly: true
        - mountPath: /secrets/manifest-tool
          name: manifest-tool-local-pusher
          readOnly: true
        - mountPath: /etc/pull-secret
          name: pull-secret
          readOnly: true
        - mountPath: /etc/report
          name: result-aggregator
          readOnly: true
      serviceAccountName: ci-operator
      volumes:
      - name: boskos
        secret:
          items:
          - key: credentials
            path: credentials
          secretName: boskos-credentials
      - name: ci-pull-credentials
        secret:
          secretName: ci-pull-credentials
      - name: github-credentials-openshift-ci-robot-private-git-cloner
        secret:
          secretName: github-credentials-openshift-ci-robot-private-git-cloner
      - name: manifest-tool-local-pusher
        secret:
          secretName: manifest-tool-local-pusher
      - name: pull-secret
        secret:
          secretName: registry-pull-credentials
      - name: result-aggregator
        secret:
          secretName: result-aggregator
    trigger: (?m)^/test( | .* )e2e-gcp,?($|\s.*)
  - agent: kubernetes
    always_run: true
    branches:
    - ^release-4\.7$
    - ^release-4\.7-
    cluster: build02
    context: ci/prow/e2e-gcp-ovn
    decorate: true
    decoration_config:
      skip_cloning: true
    hidden: true
    labels:
      ci-operator.openshift.io/cloud: gcp
      ci-operator.openshift.io/cloud-cluster-profile: gcp
      ci.openshift.io/generator: prowgen
      pj-rehearse.openshift.io/can-be-rehearsed: "true"
    name: pull-ci-openshift-priv-cluster-network-operator-release-4.7-e2e-gcp-ovn
    path_alias: github.com/openshift/cluster-network-operator
    rerun_command: /test e2e-gcp-ovn
    spec:
      containers:
      - args:
        - --gcs-upload-secret=/secrets/gcs/service-account.json
        - --image-import-pull-secret=/etc/pull-secret/.dockerconfigjson
        - --lease-server-credentials-file=/etc/boskos/credentials
        - --oauth-token-path=/usr/local/github-credentials/oauth
        - --report-credentials-file=/etc/report/credentials
        - --secret-dir=/secrets/ci-pull-credentials
        - --target=e2e-gcp-ovn
        command:
        - ci-operator
        image: ci-operator:latest
        imagePullPolicy: Always
        name: ""
        resources:
          requests:
            cpu: 10m
        volumeMounts:
        - mountPath: /etc/boskos
          name: boskos
          readOnly: true
        - mountPath: /secrets/ci-pull-credentials
          name: ci-pull-credentials
          readOnly: true
        - mountPath: /secrets/gcs
          name: gcs-credentials
          readOnly: true
        - mountPath: /usr/local/github-credentials
          name: github-credentials-openshift-ci-robot-private-git-cloner
          readOnly: true
        - mountPath: /secrets/manifest-tool
          name: manifest-tool-local-pusher
          readOnly: true
        - mountPath: /etc/pull-secret
          name: pull-secret
          readOnly: true
        - mountPath: /etc/report
          name: result-aggregator
          readOnly: true
      serviceAccountName: ci-operator
      volumes:
      - name: boskos
        secret:
          items:
          - key: credentials
            path: credentials
          secretName: boskos-credentials
      - name: ci-pull-credentials
        secret:
          secretName: ci-pull-credentials
      - name: github-credentials-openshift-ci-robot-private-git-cloner
        secret:
          secretName: github-credentials-openshift-ci-robot-private-git-cloner
      - name: manifest-tool-local-pusher
        secret:
          secretName: manifest-tool-local-pusher
      - name: pull-secret
        secret:
          secretName: registry-pull-credentials
      - name: result-aggregator
        secret:
          secretName: result-aggregator
    trigger: (?m)^/test( | .* )e2e-gcp-ovn,?($|\s.*)
  - agent: kubernetes
    always_run: true
    branches:
    - ^release-4\.7$
    - ^release-4\.7-
    cluster: build02
    context: ci/prow/e2e-gcp-ovn-upgrade
    decorate: true
    decoration_config:
      skip_cloning: true
    hidden: true
    labels:
      ci-operator.openshift.io/cloud: gcp
      ci-operator.openshift.io/cloud-cluster-profile: gcp-3
      ci.openshift.io/generator: prowgen
      pj-rehearse.openshift.io/can-be-rehearsed: "true"
    name: pull-ci-openshift-priv-cluster-network-operator-release-4.7-e2e-gcp-ovn-upgrade
    optional: true
    path_alias: github.com/openshift/cluster-network-operator
    rerun_command: /test e2e-gcp-ovn-upgrade
    spec:
      containers:
      - args:
        - --gcs-upload-secret=/secrets/gcs/service-account.json
        - --image-import-pull-secret=/etc/pull-secret/.dockerconfigjson
        - --lease-server-credentials-file=/etc/boskos/credentials
        - --oauth-token-path=/usr/local/github-credentials/oauth
        - --report-credentials-file=/etc/report/credentials
        - --secret-dir=/secrets/ci-pull-credentials
        - --target=e2e-gcp-ovn-upgrade
        command:
        - ci-operator
        image: ci-operator:latest
        imagePullPolicy: Always
        name: ""
        resources:
          requests:
            cpu: 10m
        volumeMounts:
        - mountPath: /etc/boskos
          name: boskos
          readOnly: true
        - mountPath: /secrets/ci-pull-credentials
          name: ci-pull-credentials
          readOnly: true
        - mountPath: /secrets/gcs
          name: gcs-credentials
          readOnly: true
        - mountPath: /usr/local/github-credentials
          name: github-credentials-openshift-ci-robot-private-git-cloner
          readOnly: true
        - mountPath: /secrets/manifest-tool
          name: manifest-tool-local-pusher
          readOnly: true
        - mountPath: /etc/pull-secret
          name: pull-secret
          readOnly: true
        - mountPath: /etc/report
          name: result-aggregator
          readOnly: true
      serviceAccountName: ci-operator
      volumes:
      - name: boskos
        secret:
          items:
          - key: credentials
            path: credentials
          secretName: boskos-credentials
      - name: ci-pull-credentials
        secret:
          secretName: ci-pull-credentials
      - name: github-credentials-openshift-ci-robot-private-git-cloner
        secret:
          secretName: github-credentials-openshift-ci-robot-private-git-cloner
      - name: manifest-tool-local-pusher
        secret:
          secretName: manifest-tool-local-pusher
      - name: pull-secret
        secret:
          secretName: registry-pull-credentials
      - name: result-aggregator
        secret:
          secretName: result-aggregator
    trigger: (?m)^/test( | .* )e2e-gcp-ovn-upgrade,?($|\s.*)
  - agent: kubernetes
    always_run: true
    branches:
    - ^release-4\.7$
    - ^release-4\.7-
    cluster: build05
    context: ci/prow/e2e-metal-ipi-ovn-ipv6
    decorate: true
    decoration_config:
      skip_cloning: true
    hidden: true
    labels:
      ci-operator.openshift.io/cloud: equinix-ocp-metal
      ci-operator.openshift.io/cloud-cluster-profile: equinix-ocp-metal
      ci-operator.openshift.io/cluster: build05
      ci.openshift.io/generator: prowgen
      pj-rehearse.openshift.io/can-be-rehearsed: "true"
    name: pull-ci-openshift-priv-cluster-network-operator-release-4.7-e2e-metal-ipi-ovn-ipv6
    path_alias: github.com/openshift/cluster-network-operator
    rerun_command: /test e2e-metal-ipi-ovn-ipv6
    spec:
      containers:
      - args:
        - --gcs-upload-secret=/secrets/gcs/service-account.json
        - --image-import-pull-secret=/etc/pull-secret/.dockerconfigjson
        - --lease-server-credentials-file=/etc/boskos/credentials
        - --oauth-token-path=/usr/local/github-credentials/oauth
        - --report-credentials-file=/etc/report/credentials
        - --secret-dir=/secrets/ci-pull-credentials
        - --target=e2e-metal-ipi-ovn-ipv6
        command:
        - ci-operator
        image: ci-operator:latest
        imagePullPolicy: Always
        name: ""
        resources:
          requests:
            cpu: 10m
        volumeMounts:
        - mountPath: /etc/boskos
          name: boskos
          readOnly: true
        - mountPath: /secrets/ci-pull-credentials
          name: ci-pull-credentials
          readOnly: true
        - mountPath: /secrets/gcs
          name: gcs-credentials
          readOnly: true
        - mountPath: /usr/local/github-credentials
          name: github-credentials-openshift-ci-robot-private-git-cloner
          readOnly: true
        - mountPath: /secrets/manifest-tool
          name: manifest-tool-local-pusher
          readOnly: true
        - mountPath: /etc/pull-secret
          name: pull-secret
          readOnly: true
        - mountPath: /etc/report
          name: result-aggregator
          readOnly: true
      serviceAccountName: ci-operator
      volumes:
      - name: boskos
        secret:
          items:
          - key: credentials
            path: credentials
          secretName: boskos-credentials
      - name: ci-pull-credentials
        secret:
          secretName: ci-pull-credentials
      - name: github-credentials-openshift-ci-robot-private-git-cloner
        secret:
          secretName: github-credentials-openshift-ci-robot-private-git-cloner
      - name: manifest-tool-local-pusher
        secret:
          secretName: manifest-tool-local-pusher
      - name: pull-secret
        secret:
          secretName: registry-pull-credentials
      - name: result-aggregator
        secret:
          secretName: result-aggregator
    trigger: (?m)^/test( | .* )e2e-metal-ipi-ovn-ipv6,?($|\s.*)
  - agent: kubernetes
    always_run: true
    branches:
    - ^release-4\.7$
    - ^release-4\.7-
    cluster: build03
    context: ci/prow/e2e-openstack
    decorate: true
    decoration_config:
      skip_cloning: true
    hidden: true
    labels:
      ci-operator.openshift.io/cloud: openstack-vexxhost
      ci-operator.openshift.io/cloud-cluster-profile: openstack-vexxhost
      ci.openshift.io/generator: prowgen
      pj-rehearse.openshift.io/can-be-rehearsed: "true"
    name: pull-ci-openshift-priv-cluster-network-operator-release-4.7-e2e-openstack
    optional: true
    path_alias: github.com/openshift/cluster-network-operator
    rerun_command: /test e2e-openstack
    spec:
      containers:
      - args:
        - --gcs-upload-secret=/secrets/gcs/service-account.json
        - --image-import-pull-secret=/etc/pull-secret/.dockerconfigjson
        - --lease-server-credentials-file=/etc/boskos/credentials
        - --oauth-token-path=/usr/local/github-credentials/oauth
        - --report-credentials-file=/etc/report/credentials
        - --secret-dir=/secrets/ci-pull-credentials
        - --target=e2e-openstack
        command:
        - ci-operator
        image: ci-operator:latest
        imagePullPolicy: Always
        name: ""
        resources:
          requests:
            cpu: 10m
        volumeMounts:
        - mountPath: /etc/boskos
          name: boskos
          readOnly: true
        - mountPath: /secrets/ci-pull-credentials
          name: ci-pull-credentials
          readOnly: true
        - mountPath: /secrets/gcs
          name: gcs-credentials
          readOnly: true
        - mountPath: /usr/local/github-credentials
          name: github-credentials-openshift-ci-robot-private-git-cloner
          readOnly: true
        - mountPath: /secrets/manifest-tool
          name: manifest-tool-local-pusher
          readOnly: true
        - mountPath: /etc/pull-secret
          name: pull-secret
          readOnly: true
        - mountPath: /etc/report
          name: result-aggregator
          readOnly: true
      serviceAccountName: ci-operator
      volumes:
      - name: boskos
        secret:
          items:
          - key: credentials
            path: credentials
          secretName: boskos-credentials
      - name: ci-pull-credentials
        secret:
          secretName: ci-pull-credentials
      - name: github-credentials-openshift-ci-robot-private-git-cloner
        secret:
          secretName: github-credentials-openshift-ci-robot-private-git-cloner
      - name: manifest-tool-local-pusher
        secret:
          secretName: manifest-tool-local-pusher
      - name: pull-secret
        secret:
          secretName: registry-pull-credentials
      - name: result-aggregator
        secret:
          secretName: result-aggregator
    trigger: (?m)^/test( | .* )e2e-openstack,?($|\s.*)
  - agent: kubernetes
    always_run: true
    branches:
    - ^release-4\.7$
    - ^release-4\.7-
<<<<<<< HEAD
    cluster: build11
=======
    cluster: build03
>>>>>>> 635a2bef
    context: ci/prow/e2e-openstack-kuryr
    decorate: true
    decoration_config:
      skip_cloning: true
    hidden: true
    labels:
      ci-operator.openshift.io/cloud: openstack-vh-mecha-az0
      ci-operator.openshift.io/cloud-cluster-profile: openstack-vh-mecha-az0
      ci.openshift.io/generator: prowgen
      pj-rehearse.openshift.io/can-be-rehearsed: "true"
    name: pull-ci-openshift-priv-cluster-network-operator-release-4.7-e2e-openstack-kuryr
    optional: true
    path_alias: github.com/openshift/cluster-network-operator
    rerun_command: /test e2e-openstack-kuryr
    spec:
      containers:
      - args:
        - --gcs-upload-secret=/secrets/gcs/service-account.json
        - --image-import-pull-secret=/etc/pull-secret/.dockerconfigjson
        - --lease-server-credentials-file=/etc/boskos/credentials
        - --oauth-token-path=/usr/local/github-credentials/oauth
        - --report-credentials-file=/etc/report/credentials
        - --secret-dir=/secrets/ci-pull-credentials
        - --target=e2e-openstack-kuryr
        command:
        - ci-operator
        image: ci-operator:latest
        imagePullPolicy: Always
        name: ""
        resources:
          requests:
            cpu: 10m
        volumeMounts:
        - mountPath: /etc/boskos
          name: boskos
          readOnly: true
        - mountPath: /secrets/ci-pull-credentials
          name: ci-pull-credentials
          readOnly: true
        - mountPath: /secrets/gcs
          name: gcs-credentials
          readOnly: true
        - mountPath: /usr/local/github-credentials
          name: github-credentials-openshift-ci-robot-private-git-cloner
          readOnly: true
        - mountPath: /secrets/manifest-tool
          name: manifest-tool-local-pusher
          readOnly: true
        - mountPath: /etc/pull-secret
          name: pull-secret
          readOnly: true
        - mountPath: /etc/report
          name: result-aggregator
          readOnly: true
      serviceAccountName: ci-operator
      volumes:
      - name: boskos
        secret:
          items:
          - key: credentials
            path: credentials
          secretName: boskos-credentials
      - name: ci-pull-credentials
        secret:
          secretName: ci-pull-credentials
      - name: github-credentials-openshift-ci-robot-private-git-cloner
        secret:
          secretName: github-credentials-openshift-ci-robot-private-git-cloner
      - name: manifest-tool-local-pusher
        secret:
          secretName: manifest-tool-local-pusher
      - name: pull-secret
        secret:
          secretName: registry-pull-credentials
      - name: result-aggregator
        secret:
          secretName: result-aggregator
    trigger: (?m)^/test( | .* )e2e-openstack-kuryr,?($|\s.*)
  - agent: kubernetes
    always_run: true
    branches:
    - ^release-4\.7$
    - ^release-4\.7-
    cluster: build03
    context: ci/prow/e2e-openstack-ovn
    decorate: true
    decoration_config:
      skip_cloning: true
    hidden: true
    labels:
      ci-operator.openshift.io/cloud: openstack-vexxhost
      ci-operator.openshift.io/cloud-cluster-profile: openstack-vexxhost
      ci.openshift.io/generator: prowgen
      pj-rehearse.openshift.io/can-be-rehearsed: "true"
    name: pull-ci-openshift-priv-cluster-network-operator-release-4.7-e2e-openstack-ovn
    optional: true
    path_alias: github.com/openshift/cluster-network-operator
    rerun_command: /test e2e-openstack-ovn
    spec:
      containers:
      - args:
        - --gcs-upload-secret=/secrets/gcs/service-account.json
        - --image-import-pull-secret=/etc/pull-secret/.dockerconfigjson
        - --lease-server-credentials-file=/etc/boskos/credentials
        - --oauth-token-path=/usr/local/github-credentials/oauth
        - --report-credentials-file=/etc/report/credentials
        - --secret-dir=/secrets/ci-pull-credentials
        - --target=e2e-openstack-ovn
        command:
        - ci-operator
        image: ci-operator:latest
        imagePullPolicy: Always
        name: ""
        resources:
          requests:
            cpu: 10m
        volumeMounts:
        - mountPath: /etc/boskos
          name: boskos
          readOnly: true
        - mountPath: /secrets/ci-pull-credentials
          name: ci-pull-credentials
          readOnly: true
        - mountPath: /secrets/gcs
          name: gcs-credentials
          readOnly: true
        - mountPath: /usr/local/github-credentials
          name: github-credentials-openshift-ci-robot-private-git-cloner
          readOnly: true
        - mountPath: /secrets/manifest-tool
          name: manifest-tool-local-pusher
          readOnly: true
        - mountPath: /etc/pull-secret
          name: pull-secret
          readOnly: true
        - mountPath: /etc/report
          name: result-aggregator
          readOnly: true
      serviceAccountName: ci-operator
      volumes:
      - name: boskos
        secret:
          items:
          - key: credentials
            path: credentials
          secretName: boskos-credentials
      - name: ci-pull-credentials
        secret:
          secretName: ci-pull-credentials
      - name: github-credentials-openshift-ci-robot-private-git-cloner
        secret:
          secretName: github-credentials-openshift-ci-robot-private-git-cloner
      - name: manifest-tool-local-pusher
        secret:
          secretName: manifest-tool-local-pusher
      - name: pull-secret
        secret:
          secretName: registry-pull-credentials
      - name: result-aggregator
        secret:
          secretName: result-aggregator
    trigger: (?m)^/test( | .* )e2e-openstack-ovn,?($|\s.*)
  - agent: kubernetes
    always_run: true
    branches:
    - ^release-4\.7$
    - ^release-4\.7-
    cluster: build03
    context: ci/prow/e2e-ovn-hybrid-step-registry
    decorate: true
    decoration_config:
      skip_cloning: true
    hidden: true
    labels:
      ci-operator.openshift.io/cloud: aws
      ci-operator.openshift.io/cloud-cluster-profile: aws
      ci.openshift.io/generator: prowgen
      pj-rehearse.openshift.io/can-be-rehearsed: "true"
    name: pull-ci-openshift-priv-cluster-network-operator-release-4.7-e2e-ovn-hybrid-step-registry
    path_alias: github.com/openshift/cluster-network-operator
    rerun_command: /test e2e-ovn-hybrid-step-registry
    spec:
      containers:
      - args:
        - --gcs-upload-secret=/secrets/gcs/service-account.json
        - --image-import-pull-secret=/etc/pull-secret/.dockerconfigjson
        - --lease-server-credentials-file=/etc/boskos/credentials
        - --oauth-token-path=/usr/local/github-credentials/oauth
        - --report-credentials-file=/etc/report/credentials
        - --secret-dir=/secrets/ci-pull-credentials
        - --target=e2e-ovn-hybrid-step-registry
        command:
        - ci-operator
        image: ci-operator:latest
        imagePullPolicy: Always
        name: ""
        resources:
          requests:
            cpu: 10m
        volumeMounts:
        - mountPath: /etc/boskos
          name: boskos
          readOnly: true
        - mountPath: /secrets/ci-pull-credentials
          name: ci-pull-credentials
          readOnly: true
        - mountPath: /secrets/gcs
          name: gcs-credentials
          readOnly: true
        - mountPath: /usr/local/github-credentials
          name: github-credentials-openshift-ci-robot-private-git-cloner
          readOnly: true
        - mountPath: /secrets/manifest-tool
          name: manifest-tool-local-pusher
          readOnly: true
        - mountPath: /etc/pull-secret
          name: pull-secret
          readOnly: true
        - mountPath: /etc/report
          name: result-aggregator
          readOnly: true
      serviceAccountName: ci-operator
      volumes:
      - name: boskos
        secret:
          items:
          - key: credentials
            path: credentials
          secretName: boskos-credentials
      - name: ci-pull-credentials
        secret:
          secretName: ci-pull-credentials
      - name: github-credentials-openshift-ci-robot-private-git-cloner
        secret:
          secretName: github-credentials-openshift-ci-robot-private-git-cloner
      - name: manifest-tool-local-pusher
        secret:
          secretName: manifest-tool-local-pusher
      - name: pull-secret
        secret:
          secretName: registry-pull-credentials
      - name: result-aggregator
        secret:
          secretName: result-aggregator
    trigger: (?m)^/test( | .* )e2e-ovn-hybrid-step-registry,?($|\s.*)
  - agent: kubernetes
    always_run: true
    branches:
    - ^release-4\.7$
    - ^release-4\.7-
    cluster: build03
    context: ci/prow/e2e-ovn-ipsec-step-registry
    decorate: true
    decoration_config:
      skip_cloning: true
    hidden: true
    labels:
      ci-operator.openshift.io/cloud: aws
      ci-operator.openshift.io/cloud-cluster-profile: aws
      ci.openshift.io/generator: prowgen
      pj-rehearse.openshift.io/can-be-rehearsed: "true"
    name: pull-ci-openshift-priv-cluster-network-operator-release-4.7-e2e-ovn-ipsec-step-registry
    path_alias: github.com/openshift/cluster-network-operator
    rerun_command: /test e2e-ovn-ipsec-step-registry
    spec:
      containers:
      - args:
        - --gcs-upload-secret=/secrets/gcs/service-account.json
        - --image-import-pull-secret=/etc/pull-secret/.dockerconfigjson
        - --lease-server-credentials-file=/etc/boskos/credentials
        - --oauth-token-path=/usr/local/github-credentials/oauth
        - --report-credentials-file=/etc/report/credentials
        - --secret-dir=/secrets/ci-pull-credentials
        - --target=e2e-ovn-ipsec-step-registry
        command:
        - ci-operator
        image: ci-operator:latest
        imagePullPolicy: Always
        name: ""
        resources:
          requests:
            cpu: 10m
        volumeMounts:
        - mountPath: /etc/boskos
          name: boskos
          readOnly: true
        - mountPath: /secrets/ci-pull-credentials
          name: ci-pull-credentials
          readOnly: true
        - mountPath: /secrets/gcs
          name: gcs-credentials
          readOnly: true
        - mountPath: /usr/local/github-credentials
          name: github-credentials-openshift-ci-robot-private-git-cloner
          readOnly: true
        - mountPath: /secrets/manifest-tool
          name: manifest-tool-local-pusher
          readOnly: true
        - mountPath: /etc/pull-secret
          name: pull-secret
          readOnly: true
        - mountPath: /etc/report
          name: result-aggregator
          readOnly: true
      serviceAccountName: ci-operator
      volumes:
      - name: boskos
        secret:
          items:
          - key: credentials
            path: credentials
          secretName: boskos-credentials
      - name: ci-pull-credentials
        secret:
          secretName: ci-pull-credentials
      - name: github-credentials-openshift-ci-robot-private-git-cloner
        secret:
          secretName: github-credentials-openshift-ci-robot-private-git-cloner
      - name: manifest-tool-local-pusher
        secret:
          secretName: manifest-tool-local-pusher
      - name: pull-secret
        secret:
          secretName: registry-pull-credentials
      - name: result-aggregator
        secret:
          secretName: result-aggregator
    trigger: (?m)^/test( | .* )e2e-ovn-ipsec-step-registry,?($|\s.*)
  - agent: kubernetes
    always_run: true
    branches:
    - ^release-4\.7$
    - ^release-4\.7-
    cluster: build03
    context: ci/prow/e2e-ovn-step-registry
    decorate: true
    decoration_config:
      skip_cloning: true
    hidden: true
    labels:
      ci-operator.openshift.io/cloud: aws
      ci-operator.openshift.io/cloud-cluster-profile: aws
      ci.openshift.io/generator: prowgen
      pj-rehearse.openshift.io/can-be-rehearsed: "true"
    name: pull-ci-openshift-priv-cluster-network-operator-release-4.7-e2e-ovn-step-registry
    path_alias: github.com/openshift/cluster-network-operator
    rerun_command: /test e2e-ovn-step-registry
    spec:
      containers:
      - args:
        - --gcs-upload-secret=/secrets/gcs/service-account.json
        - --image-import-pull-secret=/etc/pull-secret/.dockerconfigjson
        - --lease-server-credentials-file=/etc/boskos/credentials
        - --oauth-token-path=/usr/local/github-credentials/oauth
        - --report-credentials-file=/etc/report/credentials
        - --secret-dir=/secrets/ci-pull-credentials
        - --target=e2e-ovn-step-registry
        command:
        - ci-operator
        image: ci-operator:latest
        imagePullPolicy: Always
        name: ""
        resources:
          requests:
            cpu: 10m
        volumeMounts:
        - mountPath: /etc/boskos
          name: boskos
          readOnly: true
        - mountPath: /secrets/ci-pull-credentials
          name: ci-pull-credentials
          readOnly: true
        - mountPath: /secrets/gcs
          name: gcs-credentials
          readOnly: true
        - mountPath: /usr/local/github-credentials
          name: github-credentials-openshift-ci-robot-private-git-cloner
          readOnly: true
        - mountPath: /secrets/manifest-tool
          name: manifest-tool-local-pusher
          readOnly: true
        - mountPath: /etc/pull-secret
          name: pull-secret
          readOnly: true
        - mountPath: /etc/report
          name: result-aggregator
          readOnly: true
      serviceAccountName: ci-operator
      volumes:
      - name: boskos
        secret:
          items:
          - key: credentials
            path: credentials
          secretName: boskos-credentials
      - name: ci-pull-credentials
        secret:
          secretName: ci-pull-credentials
      - name: github-credentials-openshift-ci-robot-private-git-cloner
        secret:
          secretName: github-credentials-openshift-ci-robot-private-git-cloner
      - name: manifest-tool-local-pusher
        secret:
          secretName: manifest-tool-local-pusher
      - name: pull-secret
        secret:
          secretName: registry-pull-credentials
      - name: result-aggregator
        secret:
          secretName: result-aggregator
    trigger: (?m)^/test( | .* )e2e-ovn-step-registry,?($|\s.*)
  - agent: kubernetes
    always_run: true
    branches:
    - ^release-4\.7$
    - ^release-4\.7-
    cluster: vsphere02
    context: ci/prow/e2e-vsphere-ovn
    decorate: true
    decoration_config:
      skip_cloning: true
    hidden: true
    labels:
      ci-operator.openshift.io/cloud: vsphere
      ci-operator.openshift.io/cloud-cluster-profile: vsphere-elastic
      ci.openshift.io/generator: prowgen
      pj-rehearse.openshift.io/can-be-rehearsed: "true"
    name: pull-ci-openshift-priv-cluster-network-operator-release-4.7-e2e-vsphere-ovn
    path_alias: github.com/openshift/cluster-network-operator
    rerun_command: /test e2e-vsphere-ovn
    spec:
      containers:
      - args:
        - --gcs-upload-secret=/secrets/gcs/service-account.json
        - --image-import-pull-secret=/etc/pull-secret/.dockerconfigjson
        - --lease-server-credentials-file=/etc/boskos/credentials
        - --oauth-token-path=/usr/local/github-credentials/oauth
        - --report-credentials-file=/etc/report/credentials
        - --secret-dir=/secrets/ci-pull-credentials
        - --target=e2e-vsphere-ovn
        command:
        - ci-operator
        image: ci-operator:latest
        imagePullPolicy: Always
        name: ""
        resources:
          requests:
            cpu: 10m
        volumeMounts:
        - mountPath: /etc/boskos
          name: boskos
          readOnly: true
        - mountPath: /secrets/ci-pull-credentials
          name: ci-pull-credentials
          readOnly: true
        - mountPath: /secrets/gcs
          name: gcs-credentials
          readOnly: true
        - mountPath: /usr/local/github-credentials
          name: github-credentials-openshift-ci-robot-private-git-cloner
          readOnly: true
        - mountPath: /secrets/manifest-tool
          name: manifest-tool-local-pusher
          readOnly: true
        - mountPath: /etc/pull-secret
          name: pull-secret
          readOnly: true
        - mountPath: /etc/report
          name: result-aggregator
          readOnly: true
      serviceAccountName: ci-operator
      volumes:
      - name: boskos
        secret:
          items:
          - key: credentials
            path: credentials
          secretName: boskos-credentials
      - name: ci-pull-credentials
        secret:
          secretName: ci-pull-credentials
      - name: github-credentials-openshift-ci-robot-private-git-cloner
        secret:
          secretName: github-credentials-openshift-ci-robot-private-git-cloner
      - name: manifest-tool-local-pusher
        secret:
          secretName: manifest-tool-local-pusher
      - name: pull-secret
        secret:
          secretName: registry-pull-credentials
      - name: result-aggregator
        secret:
          secretName: result-aggregator
    trigger: (?m)^/test( | .* )e2e-vsphere-ovn,?($|\s.*)
  - agent: kubernetes
    always_run: true
    branches:
    - ^release-4\.7$
    - ^release-4\.7-
    cluster: vsphere02
    context: ci/prow/e2e-vsphere-windows
    decorate: true
    decoration_config:
      skip_cloning: true
    hidden: true
    labels:
      ci-operator.openshift.io/cloud: vsphere
      ci-operator.openshift.io/cloud-cluster-profile: vsphere-elastic
      ci.openshift.io/generator: prowgen
      pj-rehearse.openshift.io/can-be-rehearsed: "true"
    name: pull-ci-openshift-priv-cluster-network-operator-release-4.7-e2e-vsphere-windows
    path_alias: github.com/openshift/cluster-network-operator
    rerun_command: /test e2e-vsphere-windows
    spec:
      containers:
      - args:
        - --gcs-upload-secret=/secrets/gcs/service-account.json
        - --image-import-pull-secret=/etc/pull-secret/.dockerconfigjson
        - --lease-server-credentials-file=/etc/boskos/credentials
        - --oauth-token-path=/usr/local/github-credentials/oauth
        - --report-credentials-file=/etc/report/credentials
        - --secret-dir=/secrets/ci-pull-credentials
        - --target=e2e-vsphere-windows
        command:
        - ci-operator
        image: ci-operator:latest
        imagePullPolicy: Always
        name: ""
        resources:
          requests:
            cpu: 10m
        volumeMounts:
        - mountPath: /etc/boskos
          name: boskos
          readOnly: true
        - mountPath: /secrets/ci-pull-credentials
          name: ci-pull-credentials
          readOnly: true
        - mountPath: /secrets/gcs
          name: gcs-credentials
          readOnly: true
        - mountPath: /usr/local/github-credentials
          name: github-credentials-openshift-ci-robot-private-git-cloner
          readOnly: true
        - mountPath: /secrets/manifest-tool
          name: manifest-tool-local-pusher
          readOnly: true
        - mountPath: /etc/pull-secret
          name: pull-secret
          readOnly: true
        - mountPath: /etc/report
          name: result-aggregator
          readOnly: true
      serviceAccountName: ci-operator
      volumes:
      - name: boskos
        secret:
          items:
          - key: credentials
            path: credentials
          secretName: boskos-credentials
      - name: ci-pull-credentials
        secret:
          secretName: ci-pull-credentials
      - name: github-credentials-openshift-ci-robot-private-git-cloner
        secret:
          secretName: github-credentials-openshift-ci-robot-private-git-cloner
      - name: manifest-tool-local-pusher
        secret:
          secretName: manifest-tool-local-pusher
      - name: pull-secret
        secret:
          secretName: registry-pull-credentials
      - name: result-aggregator
        secret:
          secretName: result-aggregator
    trigger: (?m)^/test( | .* )e2e-vsphere-windows,?($|\s.*)
  - agent: kubernetes
    always_run: true
    branches:
    - ^release-4\.7$
    - ^release-4\.7-
<<<<<<< HEAD
    cluster: build11
=======
    cluster: build03
>>>>>>> 635a2bef
    context: ci/prow/images
    decorate: true
    decoration_config:
      skip_cloning: true
    hidden: true
    labels:
      ci.openshift.io/generator: prowgen
      pj-rehearse.openshift.io/can-be-rehearsed: "true"
    name: pull-ci-openshift-priv-cluster-network-operator-release-4.7-images
    path_alias: github.com/openshift/cluster-network-operator
    rerun_command: /test images
    spec:
      containers:
      - args:
        - --gcs-upload-secret=/secrets/gcs/service-account.json
        - --image-import-pull-secret=/etc/pull-secret/.dockerconfigjson
        - --oauth-token-path=/usr/local/github-credentials/oauth
        - --report-credentials-file=/etc/report/credentials
        - --target=[images]
        command:
        - ci-operator
        image: ci-operator:latest
        imagePullPolicy: Always
        name: ""
        resources:
          requests:
            cpu: 10m
        volumeMounts:
        - mountPath: /secrets/gcs
          name: gcs-credentials
          readOnly: true
        - mountPath: /usr/local/github-credentials
          name: github-credentials-openshift-ci-robot-private-git-cloner
          readOnly: true
        - mountPath: /secrets/manifest-tool
          name: manifest-tool-local-pusher
          readOnly: true
        - mountPath: /etc/pull-secret
          name: pull-secret
          readOnly: true
        - mountPath: /etc/report
          name: result-aggregator
          readOnly: true
      serviceAccountName: ci-operator
      volumes:
      - name: github-credentials-openshift-ci-robot-private-git-cloner
        secret:
          secretName: github-credentials-openshift-ci-robot-private-git-cloner
      - name: manifest-tool-local-pusher
        secret:
          secretName: manifest-tool-local-pusher
      - name: pull-secret
        secret:
          secretName: registry-pull-credentials
      - name: result-aggregator
        secret:
          secretName: result-aggregator
    trigger: (?m)^/test( | .* )images,?($|\s.*)
  - agent: kubernetes
    always_run: true
    branches:
    - ^release-4\.7$
    - ^release-4\.7-
<<<<<<< HEAD
    cluster: build11
=======
    cluster: build03
>>>>>>> 635a2bef
    context: ci/prow/unit
    decorate: true
    decoration_config:
      skip_cloning: true
    hidden: true
    labels:
      ci.openshift.io/generator: prowgen
      pj-rehearse.openshift.io/can-be-rehearsed: "true"
    name: pull-ci-openshift-priv-cluster-network-operator-release-4.7-unit
    path_alias: github.com/openshift/cluster-network-operator
    rerun_command: /test unit
    spec:
      containers:
      - args:
        - --gcs-upload-secret=/secrets/gcs/service-account.json
        - --image-import-pull-secret=/etc/pull-secret/.dockerconfigjson
        - --oauth-token-path=/usr/local/github-credentials/oauth
        - --report-credentials-file=/etc/report/credentials
        - --target=unit
        command:
        - ci-operator
        image: ci-operator:latest
        imagePullPolicy: Always
        name: ""
        resources:
          requests:
            cpu: 10m
        volumeMounts:
        - mountPath: /secrets/gcs
          name: gcs-credentials
          readOnly: true
        - mountPath: /usr/local/github-credentials
          name: github-credentials-openshift-ci-robot-private-git-cloner
          readOnly: true
        - mountPath: /secrets/manifest-tool
          name: manifest-tool-local-pusher
          readOnly: true
        - mountPath: /etc/pull-secret
          name: pull-secret
          readOnly: true
        - mountPath: /etc/report
          name: result-aggregator
          readOnly: true
      serviceAccountName: ci-operator
      volumes:
      - name: github-credentials-openshift-ci-robot-private-git-cloner
        secret:
          secretName: github-credentials-openshift-ci-robot-private-git-cloner
      - name: manifest-tool-local-pusher
        secret:
          secretName: manifest-tool-local-pusher
      - name: pull-secret
        secret:
          secretName: registry-pull-credentials
      - name: result-aggregator
        secret:
          secretName: result-aggregator
    trigger: (?m)^/test( | .* )unit,?($|\s.*)
  - agent: kubernetes
    always_run: true
    branches:
    - ^release-4\.7$
    - ^release-4\.7-
<<<<<<< HEAD
    cluster: build11
=======
    cluster: build03
>>>>>>> 635a2bef
    context: ci/prow/verify
    decorate: true
    decoration_config:
      skip_cloning: true
    hidden: true
    labels:
      ci.openshift.io/generator: prowgen
      pj-rehearse.openshift.io/can-be-rehearsed: "true"
    name: pull-ci-openshift-priv-cluster-network-operator-release-4.7-verify
    path_alias: github.com/openshift/cluster-network-operator
    rerun_command: /test verify
    spec:
      containers:
      - args:
        - --gcs-upload-secret=/secrets/gcs/service-account.json
        - --image-import-pull-secret=/etc/pull-secret/.dockerconfigjson
        - --oauth-token-path=/usr/local/github-credentials/oauth
        - --report-credentials-file=/etc/report/credentials
        - --target=verify
        command:
        - ci-operator
        image: ci-operator:latest
        imagePullPolicy: Always
        name: ""
        resources:
          requests:
            cpu: 10m
        volumeMounts:
        - mountPath: /secrets/gcs
          name: gcs-credentials
          readOnly: true
        - mountPath: /usr/local/github-credentials
          name: github-credentials-openshift-ci-robot-private-git-cloner
          readOnly: true
        - mountPath: /secrets/manifest-tool
          name: manifest-tool-local-pusher
          readOnly: true
        - mountPath: /etc/pull-secret
          name: pull-secret
          readOnly: true
        - mountPath: /etc/report
          name: result-aggregator
          readOnly: true
      serviceAccountName: ci-operator
      volumes:
      - name: github-credentials-openshift-ci-robot-private-git-cloner
        secret:
          secretName: github-credentials-openshift-ci-robot-private-git-cloner
      - name: manifest-tool-local-pusher
        secret:
          secretName: manifest-tool-local-pusher
      - name: pull-secret
        secret:
          secretName: registry-pull-credentials
      - name: result-aggregator
        secret:
          secretName: result-aggregator
    trigger: (?m)^/test( | .* )verify,?($|\s.*)<|MERGE_RESOLUTION|>--- conflicted
+++ resolved
@@ -256,11 +256,7 @@
     branches:
     - ^release-4\.7$
     - ^release-4\.7-
-<<<<<<< HEAD
-    cluster: build11
-=======
     cluster: build03
->>>>>>> 635a2bef
     context: ci/prow/e2e-azure-ovn
     decorate: true
     decoration_config:
@@ -761,11 +757,7 @@
     branches:
     - ^release-4\.7$
     - ^release-4\.7-
-<<<<<<< HEAD
-    cluster: build11
-=======
     cluster: build03
->>>>>>> 635a2bef
     context: ci/prow/e2e-openstack-kuryr
     decorate: true
     decoration_config:
@@ -1348,11 +1340,7 @@
     branches:
     - ^release-4\.7$
     - ^release-4\.7-
-<<<<<<< HEAD
-    cluster: build11
-=======
     cluster: build03
->>>>>>> 635a2bef
     context: ci/prow/images
     decorate: true
     decoration_config:
@@ -1416,11 +1404,7 @@
     branches:
     - ^release-4\.7$
     - ^release-4\.7-
-<<<<<<< HEAD
-    cluster: build11
-=======
     cluster: build03
->>>>>>> 635a2bef
     context: ci/prow/unit
     decorate: true
     decoration_config:
@@ -1484,11 +1468,7 @@
     branches:
     - ^release-4\.7$
     - ^release-4\.7-
-<<<<<<< HEAD
-    cluster: build11
-=======
     cluster: build03
->>>>>>> 635a2bef
     context: ci/prow/verify
     decorate: true
     decoration_config:
