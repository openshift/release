presubmits:
  openshift-priv/cluster-capi-operator:
  - agent: kubernetes
    always_run: true
    branches:
    - ^main$
    - ^main-
    cluster: build11
    context: ci/prow/build
    decorate: true
    decoration_config:
      oauth_token_secret:
        key: oauth
        name: github-credentials-openshift-ci-robot-private-git-cloner
    hidden: true
    labels:
      ci.openshift.io/generator: prowgen
      pj-rehearse.openshift.io/can-be-rehearsed: "true"
    name: pull-ci-openshift-priv-cluster-capi-operator-main-build
    path_alias: github.com/openshift/cluster-capi-operator
    rerun_command: /test build
    spec:
      containers:
      - args:
        - --gcs-upload-secret=/secrets/gcs/service-account.json
        - --image-import-pull-secret=/etc/pull-secret/.dockerconfigjson
        - --oauth-token-path=/usr/local/github-credentials/oauth
        - --report-credentials-file=/etc/report/credentials
        - --target=build
        command:
        - ci-operator
        image: ci-operator:latest
        imagePullPolicy: Always
        name: ""
        resources:
          requests:
            cpu: 10m
        volumeMounts:
        - mountPath: /secrets/gcs
          name: gcs-credentials
          readOnly: true
        - mountPath: /usr/local/github-credentials
          name: github-credentials-openshift-ci-robot-private-git-cloner
          readOnly: true
        - mountPath: /secrets/manifest-tool
          name: manifest-tool-local-pusher
          readOnly: true
        - mountPath: /etc/pull-secret
          name: pull-secret
          readOnly: true
        - mountPath: /etc/report
          name: result-aggregator
          readOnly: true
      serviceAccountName: ci-operator
      volumes:
      - name: manifest-tool-local-pusher
        secret:
          secretName: manifest-tool-local-pusher
      - name: pull-secret
        secret:
          secretName: registry-pull-credentials
      - name: result-aggregator
        secret:
          secretName: result-aggregator
    trigger: (?m)^/test( | .* )build,?($|\s.*)
  - agent: kubernetes
    always_run: false
    branches:
    - ^main$
    - ^main-
<<<<<<< HEAD
    cluster: build06
=======
    cluster: build11
>>>>>>> 635a2bef
    context: ci/prow/e2e-aws-capi-customnoupgrade-migration
    decorate: true
    decoration_config:
      oauth_token_secret:
        key: oauth
        name: github-credentials-openshift-ci-robot-private-git-cloner
    hidden: true
    labels:
      ci-operator.openshift.io/cloud: aws
      ci-operator.openshift.io/cloud-cluster-profile: aws
      ci.openshift.io/generator: prowgen
      pj-rehearse.openshift.io/can-be-rehearsed: "true"
    name: pull-ci-openshift-priv-cluster-capi-operator-main-e2e-aws-capi-customnoupgrade-migration
    path_alias: github.com/openshift/cluster-capi-operator
    rerun_command: /test e2e-aws-capi-customnoupgrade-migration
    skip_if_only_changed: ^docs/|\.md$|^(?:.*/)?(?:\.gitignore|OWNERS|PROJECT|LICENSE)$
    spec:
      containers:
      - args:
        - --gcs-upload-secret=/secrets/gcs/service-account.json
        - --image-import-pull-secret=/etc/pull-secret/.dockerconfigjson
        - --lease-server-credentials-file=/etc/boskos/credentials
        - --oauth-token-path=/usr/local/github-credentials/oauth
        - --report-credentials-file=/etc/report/credentials
        - --secret-dir=/secrets/ci-pull-credentials
        - --target=e2e-aws-capi-customnoupgrade-migration
        command:
        - ci-operator
        image: ci-operator:latest
        imagePullPolicy: Always
        name: ""
        resources:
          requests:
            cpu: 10m
        volumeMounts:
        - mountPath: /etc/boskos
          name: boskos
          readOnly: true
        - mountPath: /secrets/ci-pull-credentials
          name: ci-pull-credentials
          readOnly: true
        - mountPath: /secrets/gcs
          name: gcs-credentials
          readOnly: true
        - mountPath: /usr/local/github-credentials
          name: github-credentials-openshift-ci-robot-private-git-cloner
          readOnly: true
        - mountPath: /secrets/manifest-tool
          name: manifest-tool-local-pusher
          readOnly: true
        - mountPath: /etc/pull-secret
          name: pull-secret
          readOnly: true
        - mountPath: /etc/report
          name: result-aggregator
          readOnly: true
      serviceAccountName: ci-operator
      volumes:
      - name: boskos
        secret:
          items:
          - key: credentials
            path: credentials
          secretName: boskos-credentials
      - name: ci-pull-credentials
        secret:
          secretName: ci-pull-credentials
      - name: manifest-tool-local-pusher
        secret:
          secretName: manifest-tool-local-pusher
      - name: pull-secret
        secret:
          secretName: registry-pull-credentials
      - name: result-aggregator
        secret:
          secretName: result-aggregator
    trigger: (?m)^/test( | .* )e2e-aws-capi-customnoupgrade-migration,?($|\s.*)
  - agent: kubernetes
    always_run: false
    branches:
    - ^main$
    - ^main-
<<<<<<< HEAD
    cluster: build06
=======
    cluster: build11
>>>>>>> 635a2bef
    context: ci/prow/e2e-aws-capi-techpreview
    decorate: true
    decoration_config:
      oauth_token_secret:
        key: oauth
        name: github-credentials-openshift-ci-robot-private-git-cloner
    hidden: true
    labels:
      ci-operator.openshift.io/cloud: aws
      ci-operator.openshift.io/cloud-cluster-profile: aws
      ci.openshift.io/generator: prowgen
      pj-rehearse.openshift.io/can-be-rehearsed: "true"
    name: pull-ci-openshift-priv-cluster-capi-operator-main-e2e-aws-capi-techpreview
    path_alias: github.com/openshift/cluster-capi-operator
    rerun_command: /test e2e-aws-capi-techpreview
    skip_if_only_changed: ^docs/|\.md$|^(?:.*/)?(?:\.gitignore|OWNERS|PROJECT|LICENSE)$
    spec:
      containers:
      - args:
        - --gcs-upload-secret=/secrets/gcs/service-account.json
        - --image-import-pull-secret=/etc/pull-secret/.dockerconfigjson
        - --lease-server-credentials-file=/etc/boskos/credentials
        - --oauth-token-path=/usr/local/github-credentials/oauth
        - --report-credentials-file=/etc/report/credentials
        - --secret-dir=/secrets/ci-pull-credentials
        - --target=e2e-aws-capi-techpreview
        command:
        - ci-operator
        image: ci-operator:latest
        imagePullPolicy: Always
        name: ""
        resources:
          requests:
            cpu: 10m
        volumeMounts:
        - mountPath: /etc/boskos
          name: boskos
          readOnly: true
        - mountPath: /secrets/ci-pull-credentials
          name: ci-pull-credentials
          readOnly: true
        - mountPath: /secrets/gcs
          name: gcs-credentials
          readOnly: true
        - mountPath: /usr/local/github-credentials
          name: github-credentials-openshift-ci-robot-private-git-cloner
          readOnly: true
        - mountPath: /secrets/manifest-tool
          name: manifest-tool-local-pusher
          readOnly: true
        - mountPath: /etc/pull-secret
          name: pull-secret
          readOnly: true
        - mountPath: /etc/report
          name: result-aggregator
          readOnly: true
      serviceAccountName: ci-operator
      volumes:
      - name: boskos
        secret:
          items:
          - key: credentials
            path: credentials
          secretName: boskos-credentials
      - name: ci-pull-credentials
        secret:
          secretName: ci-pull-credentials
      - name: manifest-tool-local-pusher
        secret:
          secretName: manifest-tool-local-pusher
      - name: pull-secret
        secret:
          secretName: registry-pull-credentials
      - name: result-aggregator
        secret:
          secretName: result-aggregator
    trigger: (?m)^/test( | .* )e2e-aws-capi-techpreview,?($|\s.*)
  - agent: kubernetes
    always_run: false
    branches:
    - ^main$
    - ^main-
<<<<<<< HEAD
    cluster: build06
=======
    cluster: build11
>>>>>>> 635a2bef
    context: ci/prow/e2e-aws-ovn
    decorate: true
    decoration_config:
      oauth_token_secret:
        key: oauth
        name: github-credentials-openshift-ci-robot-private-git-cloner
    hidden: true
    labels:
      ci-operator.openshift.io/cloud: aws
      ci-operator.openshift.io/cloud-cluster-profile: aws
      ci.openshift.io/generator: prowgen
      pj-rehearse.openshift.io/can-be-rehearsed: "true"
    name: pull-ci-openshift-priv-cluster-capi-operator-main-e2e-aws-ovn
    path_alias: github.com/openshift/cluster-capi-operator
    rerun_command: /test e2e-aws-ovn
    skip_if_only_changed: ^docs/|\.md$|^(?:.*/)?(?:\.gitignore|OWNERS|PROJECT|LICENSE)$
    spec:
      containers:
      - args:
        - --gcs-upload-secret=/secrets/gcs/service-account.json
        - --image-import-pull-secret=/etc/pull-secret/.dockerconfigjson
        - --lease-server-credentials-file=/etc/boskos/credentials
        - --oauth-token-path=/usr/local/github-credentials/oauth
        - --report-credentials-file=/etc/report/credentials
        - --secret-dir=/secrets/ci-pull-credentials
        - --target=e2e-aws-ovn
        command:
        - ci-operator
        image: ci-operator:latest
        imagePullPolicy: Always
        name: ""
        resources:
          requests:
            cpu: 10m
        volumeMounts:
        - mountPath: /etc/boskos
          name: boskos
          readOnly: true
        - mountPath: /secrets/ci-pull-credentials
          name: ci-pull-credentials
          readOnly: true
        - mountPath: /secrets/gcs
          name: gcs-credentials
          readOnly: true
        - mountPath: /usr/local/github-credentials
          name: github-credentials-openshift-ci-robot-private-git-cloner
          readOnly: true
        - mountPath: /secrets/manifest-tool
          name: manifest-tool-local-pusher
          readOnly: true
        - mountPath: /etc/pull-secret
          name: pull-secret
          readOnly: true
        - mountPath: /etc/report
          name: result-aggregator
          readOnly: true
      serviceAccountName: ci-operator
      volumes:
      - name: boskos
        secret:
          items:
          - key: credentials
            path: credentials
          secretName: boskos-credentials
      - name: ci-pull-credentials
        secret:
          secretName: ci-pull-credentials
      - name: manifest-tool-local-pusher
        secret:
          secretName: manifest-tool-local-pusher
      - name: pull-secret
        secret:
          secretName: registry-pull-credentials
      - name: result-aggregator
        secret:
          secretName: result-aggregator
    trigger: (?m)^/test( | .* )e2e-aws-ovn,?($|\s.*)
  - agent: kubernetes
    always_run: false
    branches:
    - ^main$
    - ^main-
<<<<<<< HEAD
    cluster: build06
=======
    cluster: build11
>>>>>>> 635a2bef
    context: ci/prow/e2e-aws-ovn-serial
    decorate: true
    decoration_config:
      oauth_token_secret:
        key: oauth
        name: github-credentials-openshift-ci-robot-private-git-cloner
    hidden: true
    labels:
      ci-operator.openshift.io/cloud: aws
      ci-operator.openshift.io/cloud-cluster-profile: aws
      ci.openshift.io/generator: prowgen
      pj-rehearse.openshift.io/can-be-rehearsed: "true"
    name: pull-ci-openshift-priv-cluster-capi-operator-main-e2e-aws-ovn-serial
    path_alias: github.com/openshift/cluster-capi-operator
    rerun_command: /test e2e-aws-ovn-serial
    skip_if_only_changed: ^docs/|\.md$|^(?:.*/)?(?:\.gitignore|OWNERS|PROJECT|LICENSE)$
    spec:
      containers:
      - args:
        - --gcs-upload-secret=/secrets/gcs/service-account.json
        - --image-import-pull-secret=/etc/pull-secret/.dockerconfigjson
        - --lease-server-credentials-file=/etc/boskos/credentials
        - --oauth-token-path=/usr/local/github-credentials/oauth
        - --report-credentials-file=/etc/report/credentials
        - --secret-dir=/secrets/ci-pull-credentials
        - --target=e2e-aws-ovn-serial
        command:
        - ci-operator
        image: ci-operator:latest
        imagePullPolicy: Always
        name: ""
        resources:
          requests:
            cpu: 10m
        volumeMounts:
        - mountPath: /etc/boskos
          name: boskos
          readOnly: true
        - mountPath: /secrets/ci-pull-credentials
          name: ci-pull-credentials
          readOnly: true
        - mountPath: /secrets/gcs
          name: gcs-credentials
          readOnly: true
        - mountPath: /usr/local/github-credentials
          name: github-credentials-openshift-ci-robot-private-git-cloner
          readOnly: true
        - mountPath: /secrets/manifest-tool
          name: manifest-tool-local-pusher
          readOnly: true
        - mountPath: /etc/pull-secret
          name: pull-secret
          readOnly: true
        - mountPath: /etc/report
          name: result-aggregator
          readOnly: true
      serviceAccountName: ci-operator
      volumes:
      - name: boskos
        secret:
          items:
          - key: credentials
            path: credentials
          secretName: boskos-credentials
      - name: ci-pull-credentials
        secret:
          secretName: ci-pull-credentials
      - name: manifest-tool-local-pusher
        secret:
          secretName: manifest-tool-local-pusher
      - name: pull-secret
        secret:
          secretName: registry-pull-credentials
      - name: result-aggregator
        secret:
          secretName: result-aggregator
    trigger: (?m)^/test( | .* )e2e-aws-ovn-serial,?($|\s.*)
  - agent: kubernetes
    always_run: true
    branches:
    - ^main$
    - ^main-
<<<<<<< HEAD
    cluster: build06
=======
    cluster: build11
>>>>>>> 635a2bef
    context: ci/prow/e2e-aws-ovn-techpreview
    decorate: true
    decoration_config:
      oauth_token_secret:
        key: oauth
        name: github-credentials-openshift-ci-robot-private-git-cloner
    hidden: true
    labels:
      ci-operator.openshift.io/cloud: aws
      ci-operator.openshift.io/cloud-cluster-profile: aws
      ci.openshift.io/generator: prowgen
      pj-rehearse.openshift.io/can-be-rehearsed: "true"
    name: pull-ci-openshift-priv-cluster-capi-operator-main-e2e-aws-ovn-techpreview
    path_alias: github.com/openshift/cluster-capi-operator
    rerun_command: /test e2e-aws-ovn-techpreview
    spec:
      containers:
      - args:
        - --gcs-upload-secret=/secrets/gcs/service-account.json
        - --image-import-pull-secret=/etc/pull-secret/.dockerconfigjson
        - --lease-server-credentials-file=/etc/boskos/credentials
        - --oauth-token-path=/usr/local/github-credentials/oauth
        - --report-credentials-file=/etc/report/credentials
        - --secret-dir=/secrets/ci-pull-credentials
        - --target=e2e-aws-ovn-techpreview
        command:
        - ci-operator
        image: ci-operator:latest
        imagePullPolicy: Always
        name: ""
        resources:
          requests:
            cpu: 10m
        volumeMounts:
        - mountPath: /etc/boskos
          name: boskos
          readOnly: true
        - mountPath: /secrets/ci-pull-credentials
          name: ci-pull-credentials
          readOnly: true
        - mountPath: /secrets/gcs
          name: gcs-credentials
          readOnly: true
        - mountPath: /usr/local/github-credentials
          name: github-credentials-openshift-ci-robot-private-git-cloner
          readOnly: true
        - mountPath: /secrets/manifest-tool
          name: manifest-tool-local-pusher
          readOnly: true
        - mountPath: /etc/pull-secret
          name: pull-secret
          readOnly: true
        - mountPath: /etc/report
          name: result-aggregator
          readOnly: true
      serviceAccountName: ci-operator
      volumes:
      - name: boskos
        secret:
          items:
          - key: credentials
            path: credentials
          secretName: boskos-credentials
      - name: ci-pull-credentials
        secret:
          secretName: ci-pull-credentials
      - name: manifest-tool-local-pusher
        secret:
          secretName: manifest-tool-local-pusher
      - name: pull-secret
        secret:
          secretName: registry-pull-credentials
      - name: result-aggregator
        secret:
          secretName: result-aggregator
    trigger: (?m)^/test( | .* )e2e-aws-ovn-techpreview,?($|\s.*)
  - agent: kubernetes
    always_run: false
    branches:
    - ^main$
    - ^main-
    cluster: build11
    context: ci/prow/e2e-azure-capi-techpreview
    decorate: true
    decoration_config:
      oauth_token_secret:
        key: oauth
        name: github-credentials-openshift-ci-robot-private-git-cloner
    hidden: true
    labels:
      ci-operator.openshift.io/cloud: azure4
      ci-operator.openshift.io/cloud-cluster-profile: azure4
      ci.openshift.io/generator: prowgen
      pj-rehearse.openshift.io/can-be-rehearsed: "true"
    name: pull-ci-openshift-priv-cluster-capi-operator-main-e2e-azure-capi-techpreview
    path_alias: github.com/openshift/cluster-capi-operator
    rerun_command: /test e2e-azure-capi-techpreview
    skip_if_only_changed: ^docs/|\.md$|^(?:.*/)?(?:\.gitignore|OWNERS|PROJECT|LICENSE)$
    spec:
      containers:
      - args:
        - --gcs-upload-secret=/secrets/gcs/service-account.json
        - --image-import-pull-secret=/etc/pull-secret/.dockerconfigjson
        - --lease-server-credentials-file=/etc/boskos/credentials
        - --oauth-token-path=/usr/local/github-credentials/oauth
        - --report-credentials-file=/etc/report/credentials
        - --secret-dir=/secrets/ci-pull-credentials
        - --target=e2e-azure-capi-techpreview
        command:
        - ci-operator
        image: ci-operator:latest
        imagePullPolicy: Always
        name: ""
        resources:
          requests:
            cpu: 10m
        volumeMounts:
        - mountPath: /etc/boskos
          name: boskos
          readOnly: true
        - mountPath: /secrets/ci-pull-credentials
          name: ci-pull-credentials
          readOnly: true
        - mountPath: /secrets/gcs
          name: gcs-credentials
          readOnly: true
        - mountPath: /usr/local/github-credentials
          name: github-credentials-openshift-ci-robot-private-git-cloner
          readOnly: true
        - mountPath: /secrets/manifest-tool
          name: manifest-tool-local-pusher
          readOnly: true
        - mountPath: /etc/pull-secret
          name: pull-secret
          readOnly: true
        - mountPath: /etc/report
          name: result-aggregator
          readOnly: true
      serviceAccountName: ci-operator
      volumes:
      - name: boskos
        secret:
          items:
          - key: credentials
            path: credentials
          secretName: boskos-credentials
      - name: ci-pull-credentials
        secret:
          secretName: ci-pull-credentials
      - name: manifest-tool-local-pusher
        secret:
          secretName: manifest-tool-local-pusher
      - name: pull-secret
        secret:
          secretName: registry-pull-credentials
      - name: result-aggregator
        secret:
          secretName: result-aggregator
    trigger: (?m)^/test( | .* )e2e-azure-capi-techpreview,?($|\s.*)
  - agent: kubernetes
    always_run: false
    branches:
    - ^main$
    - ^main-
    cluster: build11
    context: ci/prow/e2e-azure-ovn-techpreview
    decorate: true
    decoration_config:
      oauth_token_secret:
        key: oauth
        name: github-credentials-openshift-ci-robot-private-git-cloner
    hidden: true
    labels:
      ci-operator.openshift.io/cloud: azure4
      ci-operator.openshift.io/cloud-cluster-profile: azure4
      ci.openshift.io/generator: prowgen
      pj-rehearse.openshift.io/can-be-rehearsed: "true"
    name: pull-ci-openshift-priv-cluster-capi-operator-main-e2e-azure-ovn-techpreview
    optional: true
    path_alias: github.com/openshift/cluster-capi-operator
    rerun_command: /test e2e-azure-ovn-techpreview
    skip_if_only_changed: ^docs/|\.md$|^(?:.*/)?(?:\.gitignore|OWNERS|PROJECT|LICENSE)$
    spec:
      containers:
      - args:
        - --gcs-upload-secret=/secrets/gcs/service-account.json
        - --image-import-pull-secret=/etc/pull-secret/.dockerconfigjson
        - --lease-server-credentials-file=/etc/boskos/credentials
        - --oauth-token-path=/usr/local/github-credentials/oauth
        - --report-credentials-file=/etc/report/credentials
        - --secret-dir=/secrets/ci-pull-credentials
        - --target=e2e-azure-ovn-techpreview
        command:
        - ci-operator
        image: ci-operator:latest
        imagePullPolicy: Always
        name: ""
        resources:
          requests:
            cpu: 10m
        volumeMounts:
        - mountPath: /etc/boskos
          name: boskos
          readOnly: true
        - mountPath: /secrets/ci-pull-credentials
          name: ci-pull-credentials
          readOnly: true
        - mountPath: /secrets/gcs
          name: gcs-credentials
          readOnly: true
        - mountPath: /usr/local/github-credentials
          name: github-credentials-openshift-ci-robot-private-git-cloner
          readOnly: true
        - mountPath: /secrets/manifest-tool
          name: manifest-tool-local-pusher
          readOnly: true
        - mountPath: /etc/pull-secret
          name: pull-secret
          readOnly: true
        - mountPath: /etc/report
          name: result-aggregator
          readOnly: true
      serviceAccountName: ci-operator
      volumes:
      - name: boskos
        secret:
          items:
          - key: credentials
            path: credentials
          secretName: boskos-credentials
      - name: ci-pull-credentials
        secret:
          secretName: ci-pull-credentials
      - name: manifest-tool-local-pusher
        secret:
          secretName: manifest-tool-local-pusher
      - name: pull-secret
        secret:
          secretName: registry-pull-credentials
      - name: result-aggregator
        secret:
          secretName: result-aggregator
    trigger: (?m)^/test( | .* )e2e-azure-ovn-techpreview,?($|\s.*)
  - agent: kubernetes
    always_run: false
    branches:
    - ^main$
    - ^main-
    cluster: build02
    context: ci/prow/e2e-gcp-capi-techpreview
    decorate: true
    decoration_config:
      oauth_token_secret:
        key: oauth
        name: github-credentials-openshift-ci-robot-private-git-cloner
    hidden: true
    labels:
      ci-operator.openshift.io/cloud: gcp
      ci-operator.openshift.io/cloud-cluster-profile: gcp
      ci.openshift.io/generator: prowgen
      pj-rehearse.openshift.io/can-be-rehearsed: "true"
    name: pull-ci-openshift-priv-cluster-capi-operator-main-e2e-gcp-capi-techpreview
    path_alias: github.com/openshift/cluster-capi-operator
    rerun_command: /test e2e-gcp-capi-techpreview
    skip_if_only_changed: ^docs/|\.md$|^(?:.*/)?(?:\.gitignore|OWNERS|PROJECT|LICENSE)$
    spec:
      containers:
      - args:
        - --gcs-upload-secret=/secrets/gcs/service-account.json
        - --image-import-pull-secret=/etc/pull-secret/.dockerconfigjson
        - --lease-server-credentials-file=/etc/boskos/credentials
        - --oauth-token-path=/usr/local/github-credentials/oauth
        - --report-credentials-file=/etc/report/credentials
        - --secret-dir=/secrets/ci-pull-credentials
        - --target=e2e-gcp-capi-techpreview
        command:
        - ci-operator
        image: ci-operator:latest
        imagePullPolicy: Always
        name: ""
        resources:
          requests:
            cpu: 10m
        volumeMounts:
        - mountPath: /etc/boskos
          name: boskos
          readOnly: true
        - mountPath: /secrets/ci-pull-credentials
          name: ci-pull-credentials
          readOnly: true
        - mountPath: /secrets/gcs
          name: gcs-credentials
          readOnly: true
        - mountPath: /usr/local/github-credentials
          name: github-credentials-openshift-ci-robot-private-git-cloner
          readOnly: true
        - mountPath: /secrets/manifest-tool
          name: manifest-tool-local-pusher
          readOnly: true
        - mountPath: /etc/pull-secret
          name: pull-secret
          readOnly: true
        - mountPath: /etc/report
          name: result-aggregator
          readOnly: true
      serviceAccountName: ci-operator
      volumes:
      - name: boskos
        secret:
          items:
          - key: credentials
            path: credentials
          secretName: boskos-credentials
      - name: ci-pull-credentials
        secret:
          secretName: ci-pull-credentials
      - name: manifest-tool-local-pusher
        secret:
          secretName: manifest-tool-local-pusher
      - name: pull-secret
        secret:
          secretName: registry-pull-credentials
      - name: result-aggregator
        secret:
          secretName: result-aggregator
    trigger: (?m)^/test( | .* )e2e-gcp-capi-techpreview,?($|\s.*)
  - agent: kubernetes
    always_run: false
    branches:
    - ^main$
    - ^main-
    cluster: build02
    context: ci/prow/e2e-gcp-ovn-techpreview
    decorate: true
    decoration_config:
      oauth_token_secret:
        key: oauth
        name: github-credentials-openshift-ci-robot-private-git-cloner
    hidden: true
    labels:
      ci-operator.openshift.io/cloud: gcp
      ci-operator.openshift.io/cloud-cluster-profile: gcp
      ci.openshift.io/generator: prowgen
      pj-rehearse.openshift.io/can-be-rehearsed: "true"
    name: pull-ci-openshift-priv-cluster-capi-operator-main-e2e-gcp-ovn-techpreview
    path_alias: github.com/openshift/cluster-capi-operator
    rerun_command: /test e2e-gcp-ovn-techpreview
    skip_if_only_changed: ^docs/|\.md$|^(?:.*/)?(?:\.gitignore|OWNERS|PROJECT|LICENSE)$
    spec:
      containers:
      - args:
        - --gcs-upload-secret=/secrets/gcs/service-account.json
        - --image-import-pull-secret=/etc/pull-secret/.dockerconfigjson
        - --lease-server-credentials-file=/etc/boskos/credentials
        - --oauth-token-path=/usr/local/github-credentials/oauth
        - --report-credentials-file=/etc/report/credentials
        - --secret-dir=/secrets/ci-pull-credentials
        - --target=e2e-gcp-ovn-techpreview
        command:
        - ci-operator
        image: ci-operator:latest
        imagePullPolicy: Always
        name: ""
        resources:
          requests:
            cpu: 10m
        volumeMounts:
        - mountPath: /etc/boskos
          name: boskos
          readOnly: true
        - mountPath: /secrets/ci-pull-credentials
          name: ci-pull-credentials
          readOnly: true
        - mountPath: /secrets/gcs
          name: gcs-credentials
          readOnly: true
        - mountPath: /usr/local/github-credentials
          name: github-credentials-openshift-ci-robot-private-git-cloner
          readOnly: true
        - mountPath: /secrets/manifest-tool
          name: manifest-tool-local-pusher
          readOnly: true
        - mountPath: /etc/pull-secret
          name: pull-secret
          readOnly: true
        - mountPath: /etc/report
          name: result-aggregator
          readOnly: true
      serviceAccountName: ci-operator
      volumes:
      - name: boskos
        secret:
          items:
          - key: credentials
            path: credentials
          secretName: boskos-credentials
      - name: ci-pull-credentials
        secret:
          secretName: ci-pull-credentials
      - name: manifest-tool-local-pusher
        secret:
          secretName: manifest-tool-local-pusher
      - name: pull-secret
        secret:
          secretName: registry-pull-credentials
      - name: result-aggregator
        secret:
          secretName: result-aggregator
    trigger: (?m)^/test( | .* )e2e-gcp-ovn-techpreview,?($|\s.*)
  - agent: kubernetes
    always_run: false
    branches:
    - ^main$
    - ^main-
    cluster: build05
    context: ci/prow/e2e-metal3-capi-techpreview
    decorate: true
    decoration_config:
      oauth_token_secret:
        key: oauth
        name: github-credentials-openshift-ci-robot-private-git-cloner
    hidden: true
    labels:
      ci-operator.openshift.io/cloud: equinix-ocp-metal
      ci-operator.openshift.io/cloud-cluster-profile: equinix-ocp-metal
      ci-operator.openshift.io/cluster: build05
      ci.openshift.io/generator: prowgen
      pj-rehearse.openshift.io/can-be-rehearsed: "true"
    name: pull-ci-openshift-priv-cluster-capi-operator-main-e2e-metal3-capi-techpreview
    optional: true
    path_alias: github.com/openshift/cluster-capi-operator
    rerun_command: /test e2e-metal3-capi-techpreview
    skip_if_only_changed: ^docs/|\.md$|^(?:.*/)?(?:\.gitignore|OWNERS|PROJECT|LICENSE)$
    spec:
      containers:
      - args:
        - --gcs-upload-secret=/secrets/gcs/service-account.json
        - --image-import-pull-secret=/etc/pull-secret/.dockerconfigjson
        - --lease-server-credentials-file=/etc/boskos/credentials
        - --oauth-token-path=/usr/local/github-credentials/oauth
        - --report-credentials-file=/etc/report/credentials
        - --secret-dir=/secrets/ci-pull-credentials
        - --target=e2e-metal3-capi-techpreview
        command:
        - ci-operator
        image: ci-operator:latest
        imagePullPolicy: Always
        name: ""
        resources:
          requests:
            cpu: 10m
        volumeMounts:
        - mountPath: /etc/boskos
          name: boskos
          readOnly: true
        - mountPath: /secrets/ci-pull-credentials
          name: ci-pull-credentials
          readOnly: true
        - mountPath: /secrets/gcs
          name: gcs-credentials
          readOnly: true
        - mountPath: /usr/local/github-credentials
          name: github-credentials-openshift-ci-robot-private-git-cloner
          readOnly: true
        - mountPath: /secrets/manifest-tool
          name: manifest-tool-local-pusher
          readOnly: true
        - mountPath: /etc/pull-secret
          name: pull-secret
          readOnly: true
        - mountPath: /etc/report
          name: result-aggregator
          readOnly: true
      serviceAccountName: ci-operator
      volumes:
      - name: boskos
        secret:
          items:
          - key: credentials
            path: credentials
          secretName: boskos-credentials
      - name: ci-pull-credentials
        secret:
          secretName: ci-pull-credentials
      - name: manifest-tool-local-pusher
        secret:
          secretName: manifest-tool-local-pusher
      - name: pull-secret
        secret:
          secretName: registry-pull-credentials
      - name: result-aggregator
        secret:
          secretName: result-aggregator
    trigger: (?m)^/test( | .* )e2e-metal3-capi-techpreview,?($|\s.*)
  - agent: kubernetes
    always_run: false
    branches:
    - ^main$
    - ^main-
<<<<<<< HEAD
    cluster: build06
=======
    cluster: build11
>>>>>>> 635a2bef
    context: ci/prow/e2e-openstack-capi-techpreview
    decorate: true
    decoration_config:
      oauth_token_secret:
        key: oauth
        name: github-credentials-openshift-ci-robot-private-git-cloner
    hidden: true
    labels:
      ci-operator.openshift.io/cloud: openstack-vexxhost
      ci-operator.openshift.io/cloud-cluster-profile: openstack-vexxhost
      ci.openshift.io/generator: prowgen
      pj-rehearse.openshift.io/can-be-rehearsed: "true"
    name: pull-ci-openshift-priv-cluster-capi-operator-main-e2e-openstack-capi-techpreview
    path_alias: github.com/openshift/cluster-capi-operator
    rerun_command: /test e2e-openstack-capi-techpreview
    skip_if_only_changed: ^docs/|\.md$|^(?:.*/)?(?:\.gitignore|OWNERS|PROJECT|LICENSE)$
    spec:
      containers:
      - args:
        - --gcs-upload-secret=/secrets/gcs/service-account.json
        - --image-import-pull-secret=/etc/pull-secret/.dockerconfigjson
        - --lease-server-credentials-file=/etc/boskos/credentials
        - --oauth-token-path=/usr/local/github-credentials/oauth
        - --report-credentials-file=/etc/report/credentials
        - --secret-dir=/secrets/ci-pull-credentials
        - --target=e2e-openstack-capi-techpreview
        command:
        - ci-operator
        image: ci-operator:latest
        imagePullPolicy: Always
        name: ""
        resources:
          requests:
            cpu: 10m
        volumeMounts:
        - mountPath: /etc/boskos
          name: boskos
          readOnly: true
        - mountPath: /secrets/ci-pull-credentials
          name: ci-pull-credentials
          readOnly: true
        - mountPath: /secrets/gcs
          name: gcs-credentials
          readOnly: true
        - mountPath: /usr/local/github-credentials
          name: github-credentials-openshift-ci-robot-private-git-cloner
          readOnly: true
        - mountPath: /secrets/manifest-tool
          name: manifest-tool-local-pusher
          readOnly: true
        - mountPath: /etc/pull-secret
          name: pull-secret
          readOnly: true
        - mountPath: /etc/report
          name: result-aggregator
          readOnly: true
      serviceAccountName: ci-operator
      volumes:
      - name: boskos
        secret:
          items:
          - key: credentials
            path: credentials
          secretName: boskos-credentials
      - name: ci-pull-credentials
        secret:
          secretName: ci-pull-credentials
      - name: manifest-tool-local-pusher
        secret:
          secretName: manifest-tool-local-pusher
      - name: pull-secret
        secret:
          secretName: registry-pull-credentials
      - name: result-aggregator
        secret:
          secretName: result-aggregator
    trigger: (?m)^/test( | .* )e2e-openstack-capi-techpreview,?($|\s.*)
  - agent: kubernetes
    always_run: false
    branches:
    - ^main$
    - ^main-
    cluster: vsphere02
    context: ci/prow/e2e-vsphere-capi-techpreview
    decorate: true
    decoration_config:
      oauth_token_secret:
        key: oauth
        name: github-credentials-openshift-ci-robot-private-git-cloner
    hidden: true
    labels:
      ci-operator.openshift.io/cloud: vsphere
      ci-operator.openshift.io/cloud-cluster-profile: vsphere-elastic
      ci.openshift.io/generator: prowgen
      pj-rehearse.openshift.io/can-be-rehearsed: "true"
    name: pull-ci-openshift-priv-cluster-capi-operator-main-e2e-vsphere-capi-techpreview
    path_alias: github.com/openshift/cluster-capi-operator
    rerun_command: /test e2e-vsphere-capi-techpreview
    skip_if_only_changed: ^docs/|\.md$|^(?:.*/)?(?:\.gitignore|OWNERS|PROJECT|LICENSE)$
    spec:
      containers:
      - args:
        - --gcs-upload-secret=/secrets/gcs/service-account.json
        - --image-import-pull-secret=/etc/pull-secret/.dockerconfigjson
        - --lease-server-credentials-file=/etc/boskos/credentials
        - --oauth-token-path=/usr/local/github-credentials/oauth
        - --report-credentials-file=/etc/report/credentials
        - --secret-dir=/secrets/ci-pull-credentials
        - --target=e2e-vsphere-capi-techpreview
        command:
        - ci-operator
        image: ci-operator:latest
        imagePullPolicy: Always
        name: ""
        resources:
          requests:
            cpu: 10m
        volumeMounts:
        - mountPath: /etc/boskos
          name: boskos
          readOnly: true
        - mountPath: /secrets/ci-pull-credentials
          name: ci-pull-credentials
          readOnly: true
        - mountPath: /secrets/gcs
          name: gcs-credentials
          readOnly: true
        - mountPath: /usr/local/github-credentials
          name: github-credentials-openshift-ci-robot-private-git-cloner
          readOnly: true
        - mountPath: /secrets/manifest-tool
          name: manifest-tool-local-pusher
          readOnly: true
        - mountPath: /etc/pull-secret
          name: pull-secret
          readOnly: true
        - mountPath: /etc/report
          name: result-aggregator
          readOnly: true
      serviceAccountName: ci-operator
      volumes:
      - name: boskos
        secret:
          items:
          - key: credentials
            path: credentials
          secretName: boskos-credentials
      - name: ci-pull-credentials
        secret:
          secretName: ci-pull-credentials
      - name: manifest-tool-local-pusher
        secret:
          secretName: manifest-tool-local-pusher
      - name: pull-secret
        secret:
          secretName: registry-pull-credentials
      - name: result-aggregator
        secret:
          secretName: result-aggregator
    trigger: (?m)^/test( | .* )e2e-vsphere-capi-techpreview,?($|\s.*)
  - agent: kubernetes
    always_run: true
    branches:
    - ^main$
    - ^main-
    cluster: build11
    context: ci/prow/images
    decorate: true
    decoration_config:
      oauth_token_secret:
        key: oauth
        name: github-credentials-openshift-ci-robot-private-git-cloner
    hidden: true
    labels:
      ci.openshift.io/generator: prowgen
      pj-rehearse.openshift.io/can-be-rehearsed: "true"
    name: pull-ci-openshift-priv-cluster-capi-operator-main-images
    path_alias: github.com/openshift/cluster-capi-operator
    rerun_command: /test images
    spec:
      containers:
      - args:
        - --gcs-upload-secret=/secrets/gcs/service-account.json
        - --image-import-pull-secret=/etc/pull-secret/.dockerconfigjson
        - --oauth-token-path=/usr/local/github-credentials/oauth
        - --report-credentials-file=/etc/report/credentials
        - --target=[images]
        command:
        - ci-operator
        image: ci-operator:latest
        imagePullPolicy: Always
        name: ""
        resources:
          requests:
            cpu: 10m
        volumeMounts:
        - mountPath: /secrets/gcs
          name: gcs-credentials
          readOnly: true
        - mountPath: /usr/local/github-credentials
          name: github-credentials-openshift-ci-robot-private-git-cloner
          readOnly: true
        - mountPath: /secrets/manifest-tool
          name: manifest-tool-local-pusher
          readOnly: true
        - mountPath: /etc/pull-secret
          name: pull-secret
          readOnly: true
        - mountPath: /etc/report
          name: result-aggregator
          readOnly: true
      serviceAccountName: ci-operator
      volumes:
      - name: manifest-tool-local-pusher
        secret:
          secretName: manifest-tool-local-pusher
      - name: pull-secret
        secret:
          secretName: registry-pull-credentials
      - name: result-aggregator
        secret:
          secretName: result-aggregator
    trigger: (?m)^/test( | .* )images,?($|\s.*)
  - agent: kubernetes
    always_run: true
    branches:
    - ^main$
    - ^main-
    cluster: build11
    context: ci/prow/lint
    decorate: true
    decoration_config:
      oauth_token_secret:
        key: oauth
        name: github-credentials-openshift-ci-robot-private-git-cloner
    hidden: true
    labels:
      ci.openshift.io/generator: prowgen
      pj-rehearse.openshift.io/can-be-rehearsed: "true"
    name: pull-ci-openshift-priv-cluster-capi-operator-main-lint
    path_alias: github.com/openshift/cluster-capi-operator
    rerun_command: /test lint
    spec:
      containers:
      - args:
        - --gcs-upload-secret=/secrets/gcs/service-account.json
        - --image-import-pull-secret=/etc/pull-secret/.dockerconfigjson
        - --oauth-token-path=/usr/local/github-credentials/oauth
        - --report-credentials-file=/etc/report/credentials
        - --target=lint
        command:
        - ci-operator
        image: ci-operator:latest
        imagePullPolicy: Always
        name: ""
        resources:
          requests:
            cpu: 10m
        volumeMounts:
        - mountPath: /secrets/gcs
          name: gcs-credentials
          readOnly: true
        - mountPath: /usr/local/github-credentials
          name: github-credentials-openshift-ci-robot-private-git-cloner
          readOnly: true
        - mountPath: /secrets/manifest-tool
          name: manifest-tool-local-pusher
          readOnly: true
        - mountPath: /etc/pull-secret
          name: pull-secret
          readOnly: true
        - mountPath: /etc/report
          name: result-aggregator
          readOnly: true
      serviceAccountName: ci-operator
      volumes:
      - name: manifest-tool-local-pusher
        secret:
          secretName: manifest-tool-local-pusher
      - name: pull-secret
        secret:
          secretName: registry-pull-credentials
      - name: result-aggregator
        secret:
          secretName: result-aggregator
    trigger: (?m)^/test( | .* )lint,?($|\s.*)
  - agent: kubernetes
    always_run: true
    branches:
    - ^main$
    - ^main-
<<<<<<< HEAD
    cluster: build06
=======
    cluster: build11
>>>>>>> 635a2bef
    context: ci/prow/regression-clusterinfra-cucushift-rehearse-capi-aws-ipi
    decorate: true
    decoration_config:
      oauth_token_secret:
        key: oauth
        name: github-credentials-openshift-ci-robot-private-git-cloner
      timeout: 7h0m0s
    hidden: true
    labels:
      ci-operator.openshift.io/cloud: aws
      ci-operator.openshift.io/cloud-cluster-profile: aws
      ci.openshift.io/generator: prowgen
      pj-rehearse.openshift.io/can-be-rehearsed: "true"
    name: pull-ci-openshift-priv-cluster-capi-operator-main-regression-clusterinfra-cucushift-rehearse-capi-aws-ipi
    optional: true
    path_alias: github.com/openshift/cluster-capi-operator
    rerun_command: /test regression-clusterinfra-cucushift-rehearse-capi-aws-ipi
    spec:
      containers:
      - args:
        - --gcs-upload-secret=/secrets/gcs/service-account.json
        - --image-import-pull-secret=/etc/pull-secret/.dockerconfigjson
        - --lease-server-credentials-file=/etc/boskos/credentials
        - --oauth-token-path=/usr/local/github-credentials/oauth
        - --report-credentials-file=/etc/report/credentials
        - --secret-dir=/secrets/ci-pull-credentials
        - --target=regression-clusterinfra-cucushift-rehearse-capi-aws-ipi
        command:
        - ci-operator
        image: ci-operator:latest
        imagePullPolicy: Always
        name: ""
        resources:
          requests:
            cpu: 10m
        volumeMounts:
        - mountPath: /etc/boskos
          name: boskos
          readOnly: true
        - mountPath: /secrets/ci-pull-credentials
          name: ci-pull-credentials
          readOnly: true
        - mountPath: /secrets/gcs
          name: gcs-credentials
          readOnly: true
        - mountPath: /usr/local/github-credentials
          name: github-credentials-openshift-ci-robot-private-git-cloner
          readOnly: true
        - mountPath: /secrets/manifest-tool
          name: manifest-tool-local-pusher
          readOnly: true
        - mountPath: /etc/pull-secret
          name: pull-secret
          readOnly: true
        - mountPath: /etc/report
          name: result-aggregator
          readOnly: true
      serviceAccountName: ci-operator
      volumes:
      - name: boskos
        secret:
          items:
          - key: credentials
            path: credentials
          secretName: boskos-credentials
      - name: ci-pull-credentials
        secret:
          secretName: ci-pull-credentials
      - name: manifest-tool-local-pusher
        secret:
          secretName: manifest-tool-local-pusher
      - name: pull-secret
        secret:
          secretName: registry-pull-credentials
      - name: result-aggregator
        secret:
          secretName: result-aggregator
    trigger: (?m)^/test( | .* )regression-clusterinfra-cucushift-rehearse-capi-aws-ipi,?($|\s.*)
  - agent: kubernetes
    always_run: true
    branches:
    - ^main$
    - ^main-
    cluster: build11
    context: ci/prow/security
    decorate: true
    decoration_config:
      oauth_token_secret:
        key: oauth
        name: github-credentials-openshift-ci-robot-private-git-cloner
    hidden: true
    labels:
      ci.openshift.io/generator: prowgen
      pj-rehearse.openshift.io/can-be-rehearsed: "true"
    name: pull-ci-openshift-priv-cluster-capi-operator-main-security
    optional: true
    path_alias: github.com/openshift/cluster-capi-operator
    rerun_command: /test security
    spec:
      containers:
      - args:
        - --gcs-upload-secret=/secrets/gcs/service-account.json
        - --image-import-pull-secret=/etc/pull-secret/.dockerconfigjson
        - --oauth-token-path=/usr/local/github-credentials/oauth
        - --report-credentials-file=/etc/report/credentials
        - --secret-dir=/secrets/ci-pull-credentials
        - --target=security
        command:
        - ci-operator
        image: ci-operator:latest
        imagePullPolicy: Always
        name: ""
        resources:
          requests:
            cpu: 10m
        volumeMounts:
        - mountPath: /secrets/ci-pull-credentials
          name: ci-pull-credentials
          readOnly: true
        - mountPath: /secrets/gcs
          name: gcs-credentials
          readOnly: true
        - mountPath: /usr/local/github-credentials
          name: github-credentials-openshift-ci-robot-private-git-cloner
          readOnly: true
        - mountPath: /secrets/manifest-tool
          name: manifest-tool-local-pusher
          readOnly: true
        - mountPath: /etc/pull-secret
          name: pull-secret
          readOnly: true
        - mountPath: /etc/report
          name: result-aggregator
          readOnly: true
      serviceAccountName: ci-operator
      volumes:
      - name: ci-pull-credentials
        secret:
          secretName: ci-pull-credentials
      - name: manifest-tool-local-pusher
        secret:
          secretName: manifest-tool-local-pusher
      - name: pull-secret
        secret:
          secretName: registry-pull-credentials
      - name: result-aggregator
        secret:
          secretName: result-aggregator
    trigger: (?m)^/test( | .* )security,?($|\s.*)
  - agent: kubernetes
    always_run: true
    branches:
    - ^main$
    - ^main-
    cluster: build11
    context: ci/prow/unit
    decorate: true
    decoration_config:
      oauth_token_secret:
        key: oauth
        name: github-credentials-openshift-ci-robot-private-git-cloner
    hidden: true
    labels:
      ci.openshift.io/generator: prowgen
      pj-rehearse.openshift.io/can-be-rehearsed: "true"
    name: pull-ci-openshift-priv-cluster-capi-operator-main-unit
    path_alias: github.com/openshift/cluster-capi-operator
    rerun_command: /test unit
    spec:
      containers:
      - args:
        - --gcs-upload-secret=/secrets/gcs/service-account.json
        - --image-import-pull-secret=/etc/pull-secret/.dockerconfigjson
        - --oauth-token-path=/usr/local/github-credentials/oauth
        - --report-credentials-file=/etc/report/credentials
        - --target=unit
        command:
        - ci-operator
        image: ci-operator:latest
        imagePullPolicy: Always
        name: ""
        resources:
          requests:
            cpu: 10m
        volumeMounts:
        - mountPath: /secrets/gcs
          name: gcs-credentials
          readOnly: true
        - mountPath: /usr/local/github-credentials
          name: github-credentials-openshift-ci-robot-private-git-cloner
          readOnly: true
        - mountPath: /secrets/manifest-tool
          name: manifest-tool-local-pusher
          readOnly: true
        - mountPath: /etc/pull-secret
          name: pull-secret
          readOnly: true
        - mountPath: /etc/report
          name: result-aggregator
          readOnly: true
      serviceAccountName: ci-operator
      volumes:
      - name: manifest-tool-local-pusher
        secret:
          secretName: manifest-tool-local-pusher
      - name: pull-secret
        secret:
          secretName: registry-pull-credentials
      - name: result-aggregator
        secret:
          secretName: result-aggregator
    trigger: (?m)^/test( | .* )unit,?($|\s.*)
  - agent: kubernetes
    always_run: true
    branches:
    - ^main$
    - ^main-
    cluster: build11
    context: ci/prow/vendor
    decorate: true
    decoration_config:
      oauth_token_secret:
        key: oauth
        name: github-credentials-openshift-ci-robot-private-git-cloner
    hidden: true
    labels:
      ci.openshift.io/generator: prowgen
      pj-rehearse.openshift.io/can-be-rehearsed: "true"
    name: pull-ci-openshift-priv-cluster-capi-operator-main-vendor
    path_alias: github.com/openshift/cluster-capi-operator
    rerun_command: /test vendor
    spec:
      containers:
      - args:
        - --gcs-upload-secret=/secrets/gcs/service-account.json
        - --image-import-pull-secret=/etc/pull-secret/.dockerconfigjson
        - --oauth-token-path=/usr/local/github-credentials/oauth
        - --report-credentials-file=/etc/report/credentials
        - --target=vendor
        command:
        - ci-operator
        image: ci-operator:latest
        imagePullPolicy: Always
        name: ""
        resources:
          requests:
            cpu: 10m
        volumeMounts:
        - mountPath: /secrets/gcs
          name: gcs-credentials
          readOnly: true
        - mountPath: /usr/local/github-credentials
          name: github-credentials-openshift-ci-robot-private-git-cloner
          readOnly: true
        - mountPath: /secrets/manifest-tool
          name: manifest-tool-local-pusher
          readOnly: true
        - mountPath: /etc/pull-secret
          name: pull-secret
          readOnly: true
        - mountPath: /etc/report
          name: result-aggregator
          readOnly: true
      serviceAccountName: ci-operator
      volumes:
      - name: manifest-tool-local-pusher
        secret:
          secretName: manifest-tool-local-pusher
      - name: pull-secret
        secret:
          secretName: registry-pull-credentials
      - name: result-aggregator
        secret:
          secretName: result-aggregator
    trigger: (?m)^/test( | .* )vendor,?($|\s.*)<|MERGE_RESOLUTION|>--- conflicted
+++ resolved
@@ -68,11 +68,7 @@
     branches:
     - ^main$
     - ^main-
-<<<<<<< HEAD
-    cluster: build06
-=======
     cluster: build11
->>>>>>> 635a2bef
     context: ci/prow/e2e-aws-capi-customnoupgrade-migration
     decorate: true
     decoration_config:
@@ -155,11 +151,7 @@
     branches:
     - ^main$
     - ^main-
-<<<<<<< HEAD
-    cluster: build06
-=======
     cluster: build11
->>>>>>> 635a2bef
     context: ci/prow/e2e-aws-capi-techpreview
     decorate: true
     decoration_config:
@@ -242,11 +234,7 @@
     branches:
     - ^main$
     - ^main-
-<<<<<<< HEAD
-    cluster: build06
-=======
     cluster: build11
->>>>>>> 635a2bef
     context: ci/prow/e2e-aws-ovn
     decorate: true
     decoration_config:
@@ -329,11 +317,7 @@
     branches:
     - ^main$
     - ^main-
-<<<<<<< HEAD
-    cluster: build06
-=======
     cluster: build11
->>>>>>> 635a2bef
     context: ci/prow/e2e-aws-ovn-serial
     decorate: true
     decoration_config:
@@ -416,11 +400,7 @@
     branches:
     - ^main$
     - ^main-
-<<<<<<< HEAD
-    cluster: build06
-=======
     cluster: build11
->>>>>>> 635a2bef
     context: ci/prow/e2e-aws-ovn-techpreview
     decorate: true
     decoration_config:
@@ -920,11 +900,7 @@
     branches:
     - ^main$
     - ^main-
-<<<<<<< HEAD
-    cluster: build06
-=======
     cluster: build11
->>>>>>> 635a2bef
     context: ci/prow/e2e-openstack-capi-techpreview
     decorate: true
     decoration_config:
@@ -1216,11 +1192,7 @@
     branches:
     - ^main$
     - ^main-
-<<<<<<< HEAD
-    cluster: build06
-=======
     cluster: build11
->>>>>>> 635a2bef
     context: ci/prow/regression-clusterinfra-cucushift-rehearse-capi-aws-ipi
     decorate: true
     decoration_config:
