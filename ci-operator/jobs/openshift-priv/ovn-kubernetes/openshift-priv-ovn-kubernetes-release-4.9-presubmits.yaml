--- conflicted
+++ resolved
@@ -5,11 +5,7 @@
     branches:
     - ^release-4\.9$
     - ^release-4\.9-
-<<<<<<< HEAD
-    cluster: build06
-=======
     cluster: build03
->>>>>>> 635a2bef
     context: ci/prow/e2e-aws-ovn
     decorate: true
     decoration_config:
@@ -91,11 +87,7 @@
     branches:
     - ^release-4\.9$
     - ^release-4\.9-
-<<<<<<< HEAD
-    cluster: build06
-=======
     cluster: build03
->>>>>>> 635a2bef
     context: ci/prow/e2e-aws-ovn-local-gateway
     decorate: true
     decoration_config:
@@ -177,11 +169,7 @@
     branches:
     - ^release-4\.9$
     - ^release-4\.9-
-<<<<<<< HEAD
-    cluster: build06
-=======
     cluster: build03
->>>>>>> 635a2bef
     context: ci/prow/e2e-aws-ovn-shared-to-local-gateway-mode-migration
     decorate: true
     decoration_config:
@@ -264,11 +252,7 @@
     branches:
     - ^release-4\.9$
     - ^release-4\.9-
-<<<<<<< HEAD
-    cluster: build06
-=======
     cluster: build03
->>>>>>> 635a2bef
     context: ci/prow/e2e-aws-ovn-windows
     decorate: true
     decoration_config:
@@ -350,7 +334,7 @@
     branches:
     - ^release-4\.9$
     - ^release-4\.9-
-    cluster: build06
+    cluster: build03
     context: ci/prow/e2e-azure-ovn
     decorate: true
     decoration_config:
@@ -766,11 +750,7 @@
     branches:
     - ^release-4\.9$
     - ^release-4\.9-
-<<<<<<< HEAD
-    cluster: build06
-=======
     cluster: build03
->>>>>>> 635a2bef
     context: ci/prow/e2e-openstack-ovn
     decorate: true
     decoration_config:
@@ -853,11 +833,7 @@
     branches:
     - ^release-4\.9$
     - ^release-4\.9-
-<<<<<<< HEAD
-    cluster: build06
-=======
     cluster: build03
->>>>>>> 635a2bef
     context: ci/prow/e2e-ovn-hybrid-step-registry
     decorate: true
     decoration_config:
@@ -1106,7 +1082,7 @@
     branches:
     - ^release-4\.9$
     - ^release-4\.9-
-    cluster: build06
+    cluster: build03
     context: ci/prow/images
     decorate: true
     decoration_config:
