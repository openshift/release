--- conflicted
+++ resolved
@@ -5,11 +5,7 @@
     branches:
     - ^release-4\.6$
     - ^release-4\.6-
-<<<<<<< HEAD
-    cluster: build06
-=======
     cluster: build05
->>>>>>> 635a2bef
     context: ci/prow/e2e-aws-ovn
     decorate: true
     decoration_config:
@@ -92,11 +88,7 @@
     branches:
     - ^release-4\.6$
     - ^release-4\.6-
-<<<<<<< HEAD
-    cluster: build06
-=======
     cluster: build05
->>>>>>> 635a2bef
     context: ci/prow/e2e-aws-ovn-windows
     decorate: true
     decoration_config:
@@ -516,11 +508,7 @@
     branches:
     - ^release-4\.6$
     - ^release-4\.6-
-<<<<<<< HEAD
-    cluster: build06
-=======
     cluster: build05
->>>>>>> 635a2bef
     context: ci/prow/e2e-ovn-hybrid-step-registry
     decorate: true
     decoration_config:
