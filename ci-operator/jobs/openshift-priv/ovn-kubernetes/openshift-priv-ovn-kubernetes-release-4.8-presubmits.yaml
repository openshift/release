--- conflicted
+++ resolved
@@ -5,11 +5,7 @@
     branches:
     - ^release-4\.8$
     - ^release-4\.8-
-<<<<<<< HEAD
-    cluster: build06
-=======
     cluster: build03
->>>>>>> 635a2bef
     context: ci/prow/e2e-aws-ovn
     decorate: true
     decoration_config:
@@ -92,11 +88,7 @@
     branches:
     - ^release-4\.8$
     - ^release-4\.8-
-<<<<<<< HEAD
-    cluster: build06
-=======
     cluster: build03
->>>>>>> 635a2bef
     context: ci/prow/e2e-aws-ovn-local-gateway
     decorate: true
     decoration_config:
@@ -179,11 +171,7 @@
     branches:
     - ^release-4\.8$
     - ^release-4\.8-
-<<<<<<< HEAD
-    cluster: build06
-=======
     cluster: build03
->>>>>>> 635a2bef
     context: ci/prow/e2e-aws-ovn-shared-to-local-gateway-mode-migration
     decorate: true
     decoration_config:
@@ -267,11 +255,7 @@
     branches:
     - ^release-4\.8$
     - ^release-4\.8-
-<<<<<<< HEAD
-    cluster: build06
-=======
     cluster: build03
->>>>>>> 635a2bef
     context: ci/prow/e2e-aws-ovn-windows
     decorate: true
     decoration_config:
@@ -354,7 +338,7 @@
     branches:
     - ^release-4\.8$
     - ^release-4\.8-
-    cluster: build06
+    cluster: build10
     context: ci/prow/e2e-azure-ovn
     decorate: true
     decoration_config:
@@ -775,11 +759,7 @@
     branches:
     - ^release-4\.8$
     - ^release-4\.8-
-<<<<<<< HEAD
-    cluster: build06
-=======
     cluster: build03
->>>>>>> 635a2bef
     context: ci/prow/e2e-ovn-hybrid-step-registry
     decorate: true
     decoration_config:
@@ -1028,7 +1008,7 @@
     branches:
     - ^release-4\.8$
     - ^release-4\.8-
-    cluster: build06
+    cluster: build10
     context: ci/prow/images
     decorate: true
     decoration_config:
