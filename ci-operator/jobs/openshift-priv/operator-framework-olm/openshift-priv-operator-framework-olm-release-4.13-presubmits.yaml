presubmits:
  openshift-priv/operator-framework-olm:
  - agent: kubernetes
    always_run: true
    branches:
    - ^release-4\.13$
    - ^release-4\.13-
    cluster: build02
    context: ci/prow/e2e-gcp-console-olm
    decorate: true
    decoration_config:
      oauth_token_secret:
        key: oauth
        name: github-credentials-openshift-ci-robot-private-git-cloner
    hidden: true
    labels:
      ci-operator.openshift.io/cloud: gcp
      ci-operator.openshift.io/cloud-cluster-profile: gcp
      ci.openshift.io/generator: prowgen
      pj-rehearse.openshift.io/can-be-rehearsed: "true"
    name: pull-ci-openshift-priv-operator-framework-olm-release-4.13-e2e-gcp-console-olm
    path_alias: github.com/openshift/operator-framework-olm
    rerun_command: /test e2e-gcp-console-olm
    spec:
      containers:
      - args:
        - --gcs-upload-secret=/secrets/gcs/service-account.json
        - --image-import-pull-secret=/etc/pull-secret/.dockerconfigjson
        - --lease-server-credentials-file=/etc/boskos/credentials
        - --oauth-token-path=/usr/local/github-credentials/oauth
        - --report-credentials-file=/etc/report/credentials
        - --secret-dir=/secrets/ci-pull-credentials
        - --target=e2e-gcp-console-olm
        command:
        - ci-operator
        image: ci-operator:latest
        imagePullPolicy: Always
        name: ""
        resources:
          requests:
            cpu: 10m
        volumeMounts:
        - mountPath: /etc/boskos
          name: boskos
          readOnly: true
        - mountPath: /secrets/ci-pull-credentials
          name: ci-pull-credentials
          readOnly: true
        - mountPath: /secrets/gcs
          name: gcs-credentials
          readOnly: true
        - mountPath: /usr/local/github-credentials
          name: github-credentials-openshift-ci-robot-private-git-cloner
          readOnly: true
        - mountPath: /secrets/manifest-tool
          name: manifest-tool-local-pusher
          readOnly: true
        - mountPath: /etc/pull-secret
          name: pull-secret
          readOnly: true
        - mountPath: /etc/report
          name: result-aggregator
          readOnly: true
      serviceAccountName: ci-operator
      volumes:
      - name: boskos
        secret:
          items:
          - key: credentials
            path: credentials
          secretName: boskos-credentials
      - name: ci-pull-credentials
        secret:
          secretName: ci-pull-credentials
      - name: manifest-tool-local-pusher
        secret:
          secretName: manifest-tool-local-pusher
      - name: pull-secret
        secret:
          secretName: registry-pull-credentials
      - name: result-aggregator
        secret:
          secretName: result-aggregator
    trigger: (?m)^/test( | .* )e2e-gcp-console-olm,?($|\s.*)
  - agent: kubernetes
    always_run: true
    branches:
    - ^release-4\.13$
    - ^release-4\.13-
    cluster: build02
    context: ci/prow/e2e-gcp-olm
    decorate: true
    decoration_config:
      oauth_token_secret:
        key: oauth
        name: github-credentials-openshift-ci-robot-private-git-cloner
    hidden: true
    labels:
      ci-operator.openshift.io/cloud: gcp
      ci-operator.openshift.io/cloud-cluster-profile: gcp
      ci.openshift.io/generator: prowgen
      pj-rehearse.openshift.io/can-be-rehearsed: "true"
    name: pull-ci-openshift-priv-operator-framework-olm-release-4.13-e2e-gcp-olm
    path_alias: github.com/openshift/operator-framework-olm
    rerun_command: /test e2e-gcp-olm
    spec:
      containers:
      - args:
        - --gcs-upload-secret=/secrets/gcs/service-account.json
        - --image-import-pull-secret=/etc/pull-secret/.dockerconfigjson
        - --lease-server-credentials-file=/etc/boskos/credentials
        - --oauth-token-path=/usr/local/github-credentials/oauth
        - --report-credentials-file=/etc/report/credentials
        - --secret-dir=/secrets/ci-pull-credentials
        - --target=e2e-gcp-olm
        command:
        - ci-operator
        image: ci-operator:latest
        imagePullPolicy: Always
        name: ""
        resources:
          requests:
            cpu: 10m
        volumeMounts:
        - mountPath: /etc/boskos
          name: boskos
          readOnly: true
        - mountPath: /secrets/ci-pull-credentials
          name: ci-pull-credentials
          readOnly: true
        - mountPath: /secrets/gcs
          name: gcs-credentials
          readOnly: true
        - mountPath: /usr/local/github-credentials
          name: github-credentials-openshift-ci-robot-private-git-cloner
          readOnly: true
        - mountPath: /secrets/manifest-tool
          name: manifest-tool-local-pusher
          readOnly: true
        - mountPath: /etc/pull-secret
          name: pull-secret
          readOnly: true
        - mountPath: /etc/report
          name: result-aggregator
          readOnly: true
      serviceAccountName: ci-operator
      volumes:
      - name: boskos
        secret:
          items:
          - key: credentials
            path: credentials
          secretName: boskos-credentials
      - name: ci-pull-credentials
        secret:
          secretName: ci-pull-credentials
      - name: manifest-tool-local-pusher
        secret:
          secretName: manifest-tool-local-pusher
      - name: pull-secret
        secret:
          secretName: registry-pull-credentials
      - name: result-aggregator
        secret:
          secretName: result-aggregator
    trigger: (?m)^/test( | .* )e2e-gcp-olm,?($|\s.*)
  - agent: kubernetes
    always_run: true
    branches:
    - ^release-4\.13$
    - ^release-4\.13-
    cluster: build02
    context: ci/prow/e2e-gcp-olm-flaky
    decorate: true
    decoration_config:
      oauth_token_secret:
        key: oauth
        name: github-credentials-openshift-ci-robot-private-git-cloner
    hidden: true
    labels:
      ci-operator.openshift.io/cloud: gcp
      ci-operator.openshift.io/cloud-cluster-profile: gcp-3
      ci.openshift.io/generator: prowgen
      pj-rehearse.openshift.io/can-be-rehearsed: "true"
    name: pull-ci-openshift-priv-operator-framework-olm-release-4.13-e2e-gcp-olm-flaky
    optional: true
    path_alias: github.com/openshift/operator-framework-olm
    rerun_command: /test e2e-gcp-olm-flaky
    spec:
      containers:
      - args:
        - --gcs-upload-secret=/secrets/gcs/service-account.json
        - --image-import-pull-secret=/etc/pull-secret/.dockerconfigjson
        - --lease-server-credentials-file=/etc/boskos/credentials
        - --oauth-token-path=/usr/local/github-credentials/oauth
        - --report-credentials-file=/etc/report/credentials
        - --secret-dir=/secrets/ci-pull-credentials
        - --target=e2e-gcp-olm-flaky
        command:
        - ci-operator
        image: ci-operator:latest
        imagePullPolicy: Always
        name: ""
        resources:
          requests:
            cpu: 10m
        volumeMounts:
        - mountPath: /etc/boskos
          name: boskos
          readOnly: true
        - mountPath: /secrets/ci-pull-credentials
          name: ci-pull-credentials
          readOnly: true
        - mountPath: /secrets/gcs
          name: gcs-credentials
          readOnly: true
        - mountPath: /usr/local/github-credentials
          name: github-credentials-openshift-ci-robot-private-git-cloner
          readOnly: true
        - mountPath: /secrets/manifest-tool
          name: manifest-tool-local-pusher
          readOnly: true
        - mountPath: /etc/pull-secret
          name: pull-secret
          readOnly: true
        - mountPath: /etc/report
          name: result-aggregator
          readOnly: true
      serviceAccountName: ci-operator
      volumes:
      - name: boskos
        secret:
          items:
          - key: credentials
            path: credentials
          secretName: boskos-credentials
      - name: ci-pull-credentials
        secret:
          secretName: ci-pull-credentials
      - name: manifest-tool-local-pusher
        secret:
          secretName: manifest-tool-local-pusher
      - name: pull-secret
        secret:
          secretName: registry-pull-credentials
      - name: result-aggregator
        secret:
          secretName: result-aggregator
    trigger: (?m)^/test( | .* )e2e-gcp-olm-flaky,?($|\s.*)
  - agent: kubernetes
    always_run: true
    branches:
    - ^release-4\.13$
    - ^release-4\.13-
    cluster: build02
    context: ci/prow/e2e-gcp-ovn
    decorate: true
    decoration_config:
      oauth_token_secret:
        key: oauth
        name: github-credentials-openshift-ci-robot-private-git-cloner
    hidden: true
    labels:
      ci-operator.openshift.io/cloud: gcp
      ci-operator.openshift.io/cloud-cluster-profile: gcp
      ci.openshift.io/generator: prowgen
      pj-rehearse.openshift.io/can-be-rehearsed: "true"
    name: pull-ci-openshift-priv-operator-framework-olm-release-4.13-e2e-gcp-ovn
    path_alias: github.com/openshift/operator-framework-olm
    rerun_command: /test e2e-gcp-ovn
    spec:
      containers:
      - args:
        - --gcs-upload-secret=/secrets/gcs/service-account.json
        - --image-import-pull-secret=/etc/pull-secret/.dockerconfigjson
        - --lease-server-credentials-file=/etc/boskos/credentials
        - --oauth-token-path=/usr/local/github-credentials/oauth
        - --report-credentials-file=/etc/report/credentials
        - --secret-dir=/secrets/ci-pull-credentials
        - --target=e2e-gcp-ovn
        command:
        - ci-operator
        image: ci-operator:latest
        imagePullPolicy: Always
        name: ""
        resources:
          requests:
            cpu: 10m
        volumeMounts:
        - mountPath: /etc/boskos
          name: boskos
          readOnly: true
        - mountPath: /secrets/ci-pull-credentials
          name: ci-pull-credentials
          readOnly: true
        - mountPath: /secrets/gcs
          name: gcs-credentials
          readOnly: true
        - mountPath: /usr/local/github-credentials
          name: github-credentials-openshift-ci-robot-private-git-cloner
          readOnly: true
        - mountPath: /secrets/manifest-tool
          name: manifest-tool-local-pusher
          readOnly: true
        - mountPath: /etc/pull-secret
          name: pull-secret
          readOnly: true
        - mountPath: /etc/report
          name: result-aggregator
          readOnly: true
      serviceAccountName: ci-operator
      volumes:
      - name: boskos
        secret:
          items:
          - key: credentials
            path: credentials
          secretName: boskos-credentials
      - name: ci-pull-credentials
        secret:
          secretName: ci-pull-credentials
      - name: manifest-tool-local-pusher
        secret:
          secretName: manifest-tool-local-pusher
      - name: pull-secret
        secret:
          secretName: registry-pull-credentials
      - name: result-aggregator
        secret:
          secretName: result-aggregator
    trigger: (?m)^/test( | .* )e2e-gcp-ovn,?($|\s.*)
  - agent: kubernetes
    always_run: true
    branches:
    - ^release-4\.13$
    - ^release-4\.13-
    cluster: build01
    context: ci/prow/e2e-upgrade
    decorate: true
    decoration_config:
      oauth_token_secret:
        key: oauth
        name: github-credentials-openshift-ci-robot-private-git-cloner
    hidden: true
    labels:
      ci-operator.openshift.io/cloud: aws
      ci-operator.openshift.io/cloud-cluster-profile: aws
      ci.openshift.io/generator: prowgen
      pj-rehearse.openshift.io/can-be-rehearsed: "true"
    name: pull-ci-openshift-priv-operator-framework-olm-release-4.13-e2e-upgrade
    path_alias: github.com/openshift/operator-framework-olm
    rerun_command: /test e2e-upgrade
    spec:
      containers:
      - args:
        - --gcs-upload-secret=/secrets/gcs/service-account.json
        - --image-import-pull-secret=/etc/pull-secret/.dockerconfigjson
        - --lease-server-credentials-file=/etc/boskos/credentials
        - --oauth-token-path=/usr/local/github-credentials/oauth
        - --report-credentials-file=/etc/report/credentials
        - --secret-dir=/secrets/ci-pull-credentials
        - --target=e2e-upgrade
        command:
        - ci-operator
        image: ci-operator:latest
        imagePullPolicy: Always
        name: ""
        resources:
          requests:
            cpu: 10m
        volumeMounts:
        - mountPath: /etc/boskos
          name: boskos
          readOnly: true
        - mountPath: /secrets/ci-pull-credentials
          name: ci-pull-credentials
          readOnly: true
        - mountPath: /secrets/gcs
          name: gcs-credentials
          readOnly: true
        - mountPath: /usr/local/github-credentials
          name: github-credentials-openshift-ci-robot-private-git-cloner
          readOnly: true
        - mountPath: /secrets/manifest-tool
          name: manifest-tool-local-pusher
          readOnly: true
        - mountPath: /etc/pull-secret
          name: pull-secret
          readOnly: true
        - mountPath: /etc/report
          name: result-aggregator
          readOnly: true
      serviceAccountName: ci-operator
      volumes:
      - name: boskos
        secret:
          items:
          - key: credentials
            path: credentials
          secretName: boskos-credentials
      - name: ci-pull-credentials
        secret:
          secretName: ci-pull-credentials
      - name: manifest-tool-local-pusher
        secret:
          secretName: manifest-tool-local-pusher
      - name: pull-secret
        secret:
          secretName: registry-pull-credentials
      - name: result-aggregator
        secret:
          secretName: result-aggregator
    trigger: (?m)^/test( | .* )e2e-upgrade,?($|\s.*)
  - agent: kubernetes
    always_run: true
    branches:
    - ^release-4\.13$
    - ^release-4\.13-
<<<<<<< HEAD
    cluster: build11
=======
    cluster: build03
>>>>>>> 635a2bef
    context: ci/prow/images
    decorate: true
    decoration_config:
      oauth_token_secret:
        key: oauth
        name: github-credentials-openshift-ci-robot-private-git-cloner
    hidden: true
    labels:
      ci.openshift.io/generator: prowgen
      pj-rehearse.openshift.io/can-be-rehearsed: "true"
    name: pull-ci-openshift-priv-operator-framework-olm-release-4.13-images
    path_alias: github.com/openshift/operator-framework-olm
    rerun_command: /test images
    spec:
      containers:
      - args:
        - --gcs-upload-secret=/secrets/gcs/service-account.json
        - --image-import-pull-secret=/etc/pull-secret/.dockerconfigjson
        - --oauth-token-path=/usr/local/github-credentials/oauth
        - --report-credentials-file=/etc/report/credentials
        - --target=[images]
        command:
        - ci-operator
        image: ci-operator:latest
        imagePullPolicy: Always
        name: ""
        resources:
          requests:
            cpu: 10m
        volumeMounts:
        - mountPath: /secrets/gcs
          name: gcs-credentials
          readOnly: true
        - mountPath: /usr/local/github-credentials
          name: github-credentials-openshift-ci-robot-private-git-cloner
          readOnly: true
        - mountPath: /secrets/manifest-tool
          name: manifest-tool-local-pusher
          readOnly: true
        - mountPath: /etc/pull-secret
          name: pull-secret
          readOnly: true
        - mountPath: /etc/report
          name: result-aggregator
          readOnly: true
      serviceAccountName: ci-operator
      volumes:
      - name: manifest-tool-local-pusher
        secret:
          secretName: manifest-tool-local-pusher
      - name: pull-secret
        secret:
          secretName: registry-pull-credentials
      - name: result-aggregator
        secret:
          secretName: result-aggregator
    trigger: (?m)^/test( | .* )images,?($|\s.*)
  - agent: kubernetes
    always_run: true
    branches:
    - ^release-4\.13$
    - ^release-4\.13-
<<<<<<< HEAD
    cluster: build11
=======
    cluster: build03
>>>>>>> 635a2bef
    context: ci/prow/unit-api
    decorate: true
    decoration_config:
      oauth_token_secret:
        key: oauth
        name: github-credentials-openshift-ci-robot-private-git-cloner
    hidden: true
    labels:
      ci.openshift.io/generator: prowgen
      pj-rehearse.openshift.io/can-be-rehearsed: "true"
    name: pull-ci-openshift-priv-operator-framework-olm-release-4.13-unit-api
    path_alias: github.com/openshift/operator-framework-olm
    rerun_command: /test unit-api
    spec:
      containers:
      - args:
        - --gcs-upload-secret=/secrets/gcs/service-account.json
        - --image-import-pull-secret=/etc/pull-secret/.dockerconfigjson
        - --oauth-token-path=/usr/local/github-credentials/oauth
        - --report-credentials-file=/etc/report/credentials
        - --target=unit-api
        command:
        - ci-operator
        image: ci-operator:latest
        imagePullPolicy: Always
        name: ""
        resources:
          requests:
            cpu: 10m
        volumeMounts:
        - mountPath: /secrets/gcs
          name: gcs-credentials
          readOnly: true
        - mountPath: /usr/local/github-credentials
          name: github-credentials-openshift-ci-robot-private-git-cloner
          readOnly: true
        - mountPath: /secrets/manifest-tool
          name: manifest-tool-local-pusher
          readOnly: true
        - mountPath: /etc/pull-secret
          name: pull-secret
          readOnly: true
        - mountPath: /etc/report
          name: result-aggregator
          readOnly: true
      serviceAccountName: ci-operator
      volumes:
      - name: manifest-tool-local-pusher
        secret:
          secretName: manifest-tool-local-pusher
      - name: pull-secret
        secret:
          secretName: registry-pull-credentials
      - name: result-aggregator
        secret:
          secretName: result-aggregator
    trigger: (?m)^/test( | .* )unit-api,?($|\s.*)
  - agent: kubernetes
    always_run: true
    branches:
    - ^release-4\.13$
    - ^release-4\.13-
<<<<<<< HEAD
    cluster: build11
=======
    cluster: build03
>>>>>>> 635a2bef
    context: ci/prow/unit-olm
    decorate: true
    decoration_config:
      oauth_token_secret:
        key: oauth
        name: github-credentials-openshift-ci-robot-private-git-cloner
    hidden: true
    labels:
      ci.openshift.io/generator: prowgen
      pj-rehearse.openshift.io/can-be-rehearsed: "true"
    name: pull-ci-openshift-priv-operator-framework-olm-release-4.13-unit-olm
    path_alias: github.com/openshift/operator-framework-olm
    rerun_command: /test unit-olm
    spec:
      containers:
      - args:
        - --gcs-upload-secret=/secrets/gcs/service-account.json
        - --image-import-pull-secret=/etc/pull-secret/.dockerconfigjson
        - --oauth-token-path=/usr/local/github-credentials/oauth
        - --report-credentials-file=/etc/report/credentials
        - --target=unit-olm
        command:
        - ci-operator
        image: ci-operator:latest
        imagePullPolicy: Always
        name: ""
        resources:
          requests:
            cpu: 10m
        volumeMounts:
        - mountPath: /secrets/gcs
          name: gcs-credentials
          readOnly: true
        - mountPath: /usr/local/github-credentials
          name: github-credentials-openshift-ci-robot-private-git-cloner
          readOnly: true
        - mountPath: /secrets/manifest-tool
          name: manifest-tool-local-pusher
          readOnly: true
        - mountPath: /etc/pull-secret
          name: pull-secret
          readOnly: true
        - mountPath: /etc/report
          name: result-aggregator
          readOnly: true
      serviceAccountName: ci-operator
      volumes:
      - name: manifest-tool-local-pusher
        secret:
          secretName: manifest-tool-local-pusher
      - name: pull-secret
        secret:
          secretName: registry-pull-credentials
      - name: result-aggregator
        secret:
          secretName: result-aggregator
    trigger: (?m)^/test( | .* )unit-olm,?($|\s.*)
  - agent: kubernetes
    always_run: true
    branches:
    - ^release-4\.13$
    - ^release-4\.13-
<<<<<<< HEAD
    cluster: build11
=======
    cluster: build03
>>>>>>> 635a2bef
    context: ci/prow/unit-psm
    decorate: true
    decoration_config:
      oauth_token_secret:
        key: oauth
        name: github-credentials-openshift-ci-robot-private-git-cloner
    hidden: true
    labels:
      ci.openshift.io/generator: prowgen
      pj-rehearse.openshift.io/can-be-rehearsed: "true"
    name: pull-ci-openshift-priv-operator-framework-olm-release-4.13-unit-psm
    path_alias: github.com/openshift/operator-framework-olm
    rerun_command: /test unit-psm
    spec:
      containers:
      - args:
        - --gcs-upload-secret=/secrets/gcs/service-account.json
        - --image-import-pull-secret=/etc/pull-secret/.dockerconfigjson
        - --oauth-token-path=/usr/local/github-credentials/oauth
        - --report-credentials-file=/etc/report/credentials
        - --target=unit-psm
        command:
        - ci-operator
        image: ci-operator:latest
        imagePullPolicy: Always
        name: ""
        resources:
          requests:
            cpu: 10m
        volumeMounts:
        - mountPath: /secrets/gcs
          name: gcs-credentials
          readOnly: true
        - mountPath: /usr/local/github-credentials
          name: github-credentials-openshift-ci-robot-private-git-cloner
          readOnly: true
        - mountPath: /secrets/manifest-tool
          name: manifest-tool-local-pusher
          readOnly: true
        - mountPath: /etc/pull-secret
          name: pull-secret
          readOnly: true
        - mountPath: /etc/report
          name: result-aggregator
          readOnly: true
      serviceAccountName: ci-operator
      volumes:
      - name: manifest-tool-local-pusher
        secret:
          secretName: manifest-tool-local-pusher
      - name: pull-secret
        secret:
          secretName: registry-pull-credentials
      - name: result-aggregator
        secret:
          secretName: result-aggregator
    trigger: (?m)^/test( | .* )unit-psm,?($|\s.*)
  - agent: kubernetes
    always_run: true
    branches:
    - ^release-4\.13$
    - ^release-4\.13-
<<<<<<< HEAD
    cluster: build11
=======
    cluster: build03
>>>>>>> 635a2bef
    context: ci/prow/unit-registry
    decorate: true
    decoration_config:
      oauth_token_secret:
        key: oauth
        name: github-credentials-openshift-ci-robot-private-git-cloner
    hidden: true
    labels:
      ci.openshift.io/generator: prowgen
      pj-rehearse.openshift.io/can-be-rehearsed: "true"
    name: pull-ci-openshift-priv-operator-framework-olm-release-4.13-unit-registry
    path_alias: github.com/openshift/operator-framework-olm
    rerun_command: /test unit-registry
    spec:
      containers:
      - args:
        - --gcs-upload-secret=/secrets/gcs/service-account.json
        - --image-import-pull-secret=/etc/pull-secret/.dockerconfigjson
        - --oauth-token-path=/usr/local/github-credentials/oauth
        - --report-credentials-file=/etc/report/credentials
        - --target=unit-registry
        command:
        - ci-operator
        image: ci-operator:latest
        imagePullPolicy: Always
        name: ""
        resources:
          requests:
            cpu: 10m
        volumeMounts:
        - mountPath: /secrets/gcs
          name: gcs-credentials
          readOnly: true
        - mountPath: /usr/local/github-credentials
          name: github-credentials-openshift-ci-robot-private-git-cloner
          readOnly: true
        - mountPath: /secrets/manifest-tool
          name: manifest-tool-local-pusher
          readOnly: true
        - mountPath: /etc/pull-secret
          name: pull-secret
          readOnly: true
        - mountPath: /etc/report
          name: result-aggregator
          readOnly: true
      serviceAccountName: ci-operator
      volumes:
      - name: manifest-tool-local-pusher
        secret:
          secretName: manifest-tool-local-pusher
      - name: pull-secret
        secret:
          secretName: registry-pull-credentials
      - name: result-aggregator
        secret:
          secretName: result-aggregator
    trigger: (?m)^/test( | .* )unit-registry,?($|\s.*)
  - agent: kubernetes
    always_run: true
    branches:
    - ^release-4\.13$
    - ^release-4\.13-
<<<<<<< HEAD
    cluster: build11
=======
    cluster: build03
>>>>>>> 635a2bef
    context: ci/prow/verify
    decorate: true
    decoration_config:
      oauth_token_secret:
        key: oauth
        name: github-credentials-openshift-ci-robot-private-git-cloner
    hidden: true
    labels:
      ci.openshift.io/generator: prowgen
      pj-rehearse.openshift.io/can-be-rehearsed: "true"
    name: pull-ci-openshift-priv-operator-framework-olm-release-4.13-verify
    path_alias: github.com/openshift/operator-framework-olm
    rerun_command: /test verify
    spec:
      containers:
      - args:
        - --gcs-upload-secret=/secrets/gcs/service-account.json
        - --image-import-pull-secret=/etc/pull-secret/.dockerconfigjson
        - --oauth-token-path=/usr/local/github-credentials/oauth
        - --report-credentials-file=/etc/report/credentials
        - --target=verify
        command:
        - ci-operator
        image: ci-operator:latest
        imagePullPolicy: Always
        name: ""
        resources:
          requests:
            cpu: 10m
        volumeMounts:
        - mountPath: /secrets/gcs
          name: gcs-credentials
          readOnly: true
        - mountPath: /usr/local/github-credentials
          name: github-credentials-openshift-ci-robot-private-git-cloner
          readOnly: true
        - mountPath: /secrets/manifest-tool
          name: manifest-tool-local-pusher
          readOnly: true
        - mountPath: /etc/pull-secret
          name: pull-secret
          readOnly: true
        - mountPath: /etc/report
          name: result-aggregator
          readOnly: true
      serviceAccountName: ci-operator
      volumes:
      - name: manifest-tool-local-pusher
        secret:
          secretName: manifest-tool-local-pusher
      - name: pull-secret
        secret:
          secretName: registry-pull-credentials
      - name: result-aggregator
        secret:
          secretName: result-aggregator
    trigger: (?m)^/test( | .* )verify,?($|\s.*)<|MERGE_RESOLUTION|>--- conflicted
+++ resolved
@@ -416,11 +416,7 @@
     branches:
     - ^release-4\.13$
     - ^release-4\.13-
-<<<<<<< HEAD
-    cluster: build11
-=======
     cluster: build03
->>>>>>> 635a2bef
     context: ci/prow/images
     decorate: true
     decoration_config:
@@ -483,11 +479,7 @@
     branches:
     - ^release-4\.13$
     - ^release-4\.13-
-<<<<<<< HEAD
-    cluster: build11
-=======
     cluster: build03
->>>>>>> 635a2bef
     context: ci/prow/unit-api
     decorate: true
     decoration_config:
@@ -550,11 +542,7 @@
     branches:
     - ^release-4\.13$
     - ^release-4\.13-
-<<<<<<< HEAD
-    cluster: build11
-=======
     cluster: build03
->>>>>>> 635a2bef
     context: ci/prow/unit-olm
     decorate: true
     decoration_config:
@@ -617,11 +605,7 @@
     branches:
     - ^release-4\.13$
     - ^release-4\.13-
-<<<<<<< HEAD
-    cluster: build11
-=======
     cluster: build03
->>>>>>> 635a2bef
     context: ci/prow/unit-psm
     decorate: true
     decoration_config:
@@ -684,11 +668,7 @@
     branches:
     - ^release-4\.13$
     - ^release-4\.13-
-<<<<<<< HEAD
-    cluster: build11
-=======
     cluster: build03
->>>>>>> 635a2bef
     context: ci/prow/unit-registry
     decorate: true
     decoration_config:
@@ -751,11 +731,7 @@
     branches:
     - ^release-4\.13$
     - ^release-4\.13-
-<<<<<<< HEAD
-    cluster: build11
-=======
     cluster: build03
->>>>>>> 635a2bef
     context: ci/prow/verify
     decorate: true
     decoration_config:
