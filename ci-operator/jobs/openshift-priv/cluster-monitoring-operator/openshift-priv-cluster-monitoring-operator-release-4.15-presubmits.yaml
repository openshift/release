presubmits:
  openshift-priv/cluster-monitoring-operator:
  - agent: kubernetes
    always_run: true
    branches:
    - ^release-4\.15$
    - ^release-4\.15-
    cluster: build11
    context: ci/prow/e2e-agnostic-operator
    decorate: true
    decoration_config:
      oauth_token_secret:
        key: oauth
        name: github-credentials-openshift-ci-robot-private-git-cloner
    hidden: true
    labels:
      ci-operator.openshift.io/cloud: aws
      ci-operator.openshift.io/cloud-cluster-profile: aws
      ci.openshift.io/generator: prowgen
      pj-rehearse.openshift.io/can-be-rehearsed: "true"
    name: pull-ci-openshift-priv-cluster-monitoring-operator-release-4.15-e2e-agnostic-operator
    path_alias: github.com/openshift/cluster-monitoring-operator
    rerun_command: /test e2e-agnostic-operator
    spec:
      containers:
      - args:
        - --gcs-upload-secret=/secrets/gcs/service-account.json
        - --image-import-pull-secret=/etc/pull-secret/.dockerconfigjson
        - --lease-server-credentials-file=/etc/boskos/credentials
        - --oauth-token-path=/usr/local/github-credentials/oauth
        - --report-credentials-file=/etc/report/credentials
        - --secret-dir=/secrets/ci-pull-credentials
        - --target=e2e-agnostic-operator
        command:
        - ci-operator
        image: ci-operator:latest
        imagePullPolicy: Always
        name: ""
        resources:
          requests:
            cpu: 10m
        volumeMounts:
        - mountPath: /etc/boskos
          name: boskos
          readOnly: true
        - mountPath: /secrets/ci-pull-credentials
          name: ci-pull-credentials
          readOnly: true
        - mountPath: /secrets/gcs
          name: gcs-credentials
          readOnly: true
        - mountPath: /usr/local/github-credentials
          name: github-credentials-openshift-ci-robot-private-git-cloner
          readOnly: true
        - mountPath: /secrets/manifest-tool
          name: manifest-tool-local-pusher
          readOnly: true
        - mountPath: /etc/pull-secret
          name: pull-secret
          readOnly: true
        - mountPath: /etc/report
          name: result-aggregator
          readOnly: true
      serviceAccountName: ci-operator
      volumes:
      - name: boskos
        secret:
          items:
          - key: credentials
            path: credentials
          secretName: boskos-credentials
      - name: ci-pull-credentials
        secret:
          secretName: ci-pull-credentials
      - name: manifest-tool-local-pusher
        secret:
          secretName: manifest-tool-local-pusher
      - name: pull-secret
        secret:
          secretName: registry-pull-credentials
      - name: result-aggregator
        secret:
          secretName: result-aggregator
    trigger: (?m)^/test( | .* )e2e-agnostic-operator,?($|\s.*)
  - agent: kubernetes
    always_run: true
    branches:
    - ^release-4\.15$
    - ^release-4\.15-
    cluster: build11
    context: ci/prow/e2e-aws-ovn
    decorate: true
    decoration_config:
      oauth_token_secret:
        key: oauth
        name: github-credentials-openshift-ci-robot-private-git-cloner
    hidden: true
    labels:
      ci-operator.openshift.io/cloud: aws
      ci-operator.openshift.io/cloud-cluster-profile: aws
      ci.openshift.io/generator: prowgen
      pj-rehearse.openshift.io/can-be-rehearsed: "true"
    name: pull-ci-openshift-priv-cluster-monitoring-operator-release-4.15-e2e-aws-ovn
    path_alias: github.com/openshift/cluster-monitoring-operator
    rerun_command: /test e2e-aws-ovn
    spec:
      containers:
      - args:
        - --gcs-upload-secret=/secrets/gcs/service-account.json
        - --image-import-pull-secret=/etc/pull-secret/.dockerconfigjson
        - --lease-server-credentials-file=/etc/boskos/credentials
        - --oauth-token-path=/usr/local/github-credentials/oauth
        - --report-credentials-file=/etc/report/credentials
        - --secret-dir=/secrets/ci-pull-credentials
        - --target=e2e-aws-ovn
        command:
        - ci-operator
        image: ci-operator:latest
        imagePullPolicy: Always
        name: ""
        resources:
          requests:
            cpu: 10m
        volumeMounts:
        - mountPath: /etc/boskos
          name: boskos
          readOnly: true
        - mountPath: /secrets/ci-pull-credentials
          name: ci-pull-credentials
          readOnly: true
        - mountPath: /secrets/gcs
          name: gcs-credentials
          readOnly: true
        - mountPath: /usr/local/github-credentials
          name: github-credentials-openshift-ci-robot-private-git-cloner
          readOnly: true
        - mountPath: /secrets/manifest-tool
          name: manifest-tool-local-pusher
          readOnly: true
        - mountPath: /etc/pull-secret
          name: pull-secret
          readOnly: true
        - mountPath: /etc/report
          name: result-aggregator
          readOnly: true
      serviceAccountName: ci-operator
      volumes:
      - name: boskos
        secret:
          items:
          - key: credentials
            path: credentials
          secretName: boskos-credentials
      - name: ci-pull-credentials
        secret:
          secretName: ci-pull-credentials
      - name: manifest-tool-local-pusher
        secret:
          secretName: manifest-tool-local-pusher
      - name: pull-secret
        secret:
          secretName: registry-pull-credentials
      - name: result-aggregator
        secret:
          secretName: result-aggregator
    trigger: (?m)^/test( | .* )e2e-aws-ovn,?($|\s.*)
  - agent: kubernetes
    always_run: true
    branches:
    - ^release-4\.15$
    - ^release-4\.15-
    cluster: build11
    context: ci/prow/e2e-aws-ovn-single-node
    decorate: true
    decoration_config:
      oauth_token_secret:
        key: oauth
        name: github-credentials-openshift-ci-robot-private-git-cloner
    hidden: true
    labels:
      ci-operator.openshift.io/cloud: aws
      ci-operator.openshift.io/cloud-cluster-profile: aws
      ci.openshift.io/generator: prowgen
      pj-rehearse.openshift.io/can-be-rehearsed: "true"
    name: pull-ci-openshift-priv-cluster-monitoring-operator-release-4.15-e2e-aws-ovn-single-node
    optional: true
    path_alias: github.com/openshift/cluster-monitoring-operator
    rerun_command: /test e2e-aws-ovn-single-node
    spec:
      containers:
      - args:
        - --gcs-upload-secret=/secrets/gcs/service-account.json
        - --image-import-pull-secret=/etc/pull-secret/.dockerconfigjson
        - --lease-server-credentials-file=/etc/boskos/credentials
        - --oauth-token-path=/usr/local/github-credentials/oauth
        - --report-credentials-file=/etc/report/credentials
        - --secret-dir=/secrets/ci-pull-credentials
        - --target=e2e-aws-ovn-single-node
        command:
        - ci-operator
        image: ci-operator:latest
        imagePullPolicy: Always
        name: ""
        resources:
          requests:
            cpu: 10m
        volumeMounts:
        - mountPath: /etc/boskos
          name: boskos
          readOnly: true
        - mountPath: /secrets/ci-pull-credentials
          name: ci-pull-credentials
          readOnly: true
        - mountPath: /secrets/gcs
          name: gcs-credentials
          readOnly: true
        - mountPath: /usr/local/github-credentials
          name: github-credentials-openshift-ci-robot-private-git-cloner
          readOnly: true
        - mountPath: /secrets/manifest-tool
          name: manifest-tool-local-pusher
          readOnly: true
        - mountPath: /etc/pull-secret
          name: pull-secret
          readOnly: true
        - mountPath: /etc/report
          name: result-aggregator
          readOnly: true
      serviceAccountName: ci-operator
      volumes:
      - name: boskos
        secret:
          items:
          - key: credentials
            path: credentials
          secretName: boskos-credentials
      - name: ci-pull-credentials
        secret:
          secretName: ci-pull-credentials
      - name: manifest-tool-local-pusher
        secret:
          secretName: manifest-tool-local-pusher
      - name: pull-secret
        secret:
          secretName: registry-pull-credentials
      - name: result-aggregator
        secret:
          secretName: result-aggregator
    trigger: (?m)^/test( | .* )e2e-aws-ovn-single-node,?($|\s.*)
  - agent: kubernetes
    always_run: true
    branches:
    - ^release-4\.15$
    - ^release-4\.15-
    cluster: build11
    context: ci/prow/e2e-aws-ovn-techpreview
    decorate: true
    decoration_config:
      oauth_token_secret:
        key: oauth
        name: github-credentials-openshift-ci-robot-private-git-cloner
    hidden: true
    labels:
      ci-operator.openshift.io/cloud: aws
      ci-operator.openshift.io/cloud-cluster-profile: aws
      ci.openshift.io/generator: prowgen
      pj-rehearse.openshift.io/can-be-rehearsed: "true"
    name: pull-ci-openshift-priv-cluster-monitoring-operator-release-4.15-e2e-aws-ovn-techpreview
    path_alias: github.com/openshift/cluster-monitoring-operator
    rerun_command: /test e2e-aws-ovn-techpreview
    spec:
      containers:
      - args:
        - --gcs-upload-secret=/secrets/gcs/service-account.json
        - --image-import-pull-secret=/etc/pull-secret/.dockerconfigjson
        - --lease-server-credentials-file=/etc/boskos/credentials
        - --oauth-token-path=/usr/local/github-credentials/oauth
        - --report-credentials-file=/etc/report/credentials
        - --secret-dir=/secrets/ci-pull-credentials
        - --target=e2e-aws-ovn-techpreview
        command:
        - ci-operator
        image: ci-operator:latest
        imagePullPolicy: Always
        name: ""
        resources:
          requests:
            cpu: 10m
        volumeMounts:
        - mountPath: /etc/boskos
          name: boskos
          readOnly: true
        - mountPath: /secrets/ci-pull-credentials
          name: ci-pull-credentials
          readOnly: true
        - mountPath: /secrets/gcs
          name: gcs-credentials
          readOnly: true
        - mountPath: /usr/local/github-credentials
          name: github-credentials-openshift-ci-robot-private-git-cloner
          readOnly: true
        - mountPath: /secrets/manifest-tool
          name: manifest-tool-local-pusher
          readOnly: true
        - mountPath: /etc/pull-secret
          name: pull-secret
          readOnly: true
        - mountPath: /etc/report
          name: result-aggregator
          readOnly: true
      serviceAccountName: ci-operator
      volumes:
      - name: boskos
        secret:
          items:
          - key: credentials
            path: credentials
          secretName: boskos-credentials
      - name: ci-pull-credentials
        secret:
          secretName: ci-pull-credentials
      - name: manifest-tool-local-pusher
        secret:
          secretName: manifest-tool-local-pusher
      - name: pull-secret
        secret:
          secretName: registry-pull-credentials
      - name: result-aggregator
        secret:
          secretName: result-aggregator
    trigger: (?m)^/test( | .* )e2e-aws-ovn-techpreview,?($|\s.*)
  - agent: kubernetes
    always_run: true
    branches:
    - ^release-4\.15$
    - ^release-4\.15-
    cluster: build11
    context: ci/prow/e2e-aws-ovn-upgrade
    decorate: true
    decoration_config:
      oauth_token_secret:
        key: oauth
        name: github-credentials-openshift-ci-robot-private-git-cloner
    hidden: true
    labels:
      ci-operator.openshift.io/cloud: aws
      ci-operator.openshift.io/cloud-cluster-profile: aws
      ci.openshift.io/generator: prowgen
      pj-rehearse.openshift.io/can-be-rehearsed: "true"
    name: pull-ci-openshift-priv-cluster-monitoring-operator-release-4.15-e2e-aws-ovn-upgrade
    path_alias: github.com/openshift/cluster-monitoring-operator
    rerun_command: /test e2e-aws-ovn-upgrade
    spec:
      containers:
      - args:
        - --gcs-upload-secret=/secrets/gcs/service-account.json
        - --image-import-pull-secret=/etc/pull-secret/.dockerconfigjson
        - --lease-server-credentials-file=/etc/boskos/credentials
        - --oauth-token-path=/usr/local/github-credentials/oauth
        - --report-credentials-file=/etc/report/credentials
        - --secret-dir=/secrets/ci-pull-credentials
        - --target=e2e-aws-ovn-upgrade
        command:
        - ci-operator
        image: ci-operator:latest
        imagePullPolicy: Always
        name: ""
        resources:
          requests:
            cpu: 10m
        volumeMounts:
        - mountPath: /etc/boskos
          name: boskos
          readOnly: true
        - mountPath: /secrets/ci-pull-credentials
          name: ci-pull-credentials
          readOnly: true
        - mountPath: /secrets/gcs
          name: gcs-credentials
          readOnly: true
        - mountPath: /usr/local/github-credentials
          name: github-credentials-openshift-ci-robot-private-git-cloner
          readOnly: true
        - mountPath: /secrets/manifest-tool
          name: manifest-tool-local-pusher
          readOnly: true
        - mountPath: /etc/pull-secret
          name: pull-secret
          readOnly: true
        - mountPath: /etc/report
          name: result-aggregator
          readOnly: true
      serviceAccountName: ci-operator
      volumes:
      - name: boskos
        secret:
          items:
          - key: credentials
            path: credentials
          secretName: boskos-credentials
      - name: ci-pull-credentials
        secret:
          secretName: ci-pull-credentials
      - name: manifest-tool-local-pusher
        secret:
          secretName: manifest-tool-local-pusher
      - name: pull-secret
        secret:
          secretName: registry-pull-credentials
      - name: result-aggregator
        secret:
          secretName: result-aggregator
    trigger: (?m)^/test( | .* )e2e-aws-ovn-upgrade,?($|\s.*)
  - agent: kubernetes
    always_run: true
    branches:
    - ^release-4\.15$
    - ^release-4\.15-
<<<<<<< HEAD
    cluster: build06
=======
    cluster: build03
>>>>>>> 635a2bef
    context: ci/prow/generate
    decorate: true
    decoration_config:
      oauth_token_secret:
        key: oauth
        name: github-credentials-openshift-ci-robot-private-git-cloner
    hidden: true
    labels:
      ci.openshift.io/generator: prowgen
      pj-rehearse.openshift.io/can-be-rehearsed: "true"
    name: pull-ci-openshift-priv-cluster-monitoring-operator-release-4.15-generate
    path_alias: github.com/openshift/cluster-monitoring-operator
    rerun_command: /test generate
    spec:
      containers:
      - args:
        - --gcs-upload-secret=/secrets/gcs/service-account.json
        - --image-import-pull-secret=/etc/pull-secret/.dockerconfigjson
        - --oauth-token-path=/usr/local/github-credentials/oauth
        - --report-credentials-file=/etc/report/credentials
        - --target=generate
        command:
        - ci-operator
        image: ci-operator:latest
        imagePullPolicy: Always
        name: ""
        resources:
          requests:
            cpu: 10m
        volumeMounts:
        - mountPath: /secrets/gcs
          name: gcs-credentials
          readOnly: true
        - mountPath: /usr/local/github-credentials
          name: github-credentials-openshift-ci-robot-private-git-cloner
          readOnly: true
        - mountPath: /secrets/manifest-tool
          name: manifest-tool-local-pusher
          readOnly: true
        - mountPath: /etc/pull-secret
          name: pull-secret
          readOnly: true
        - mountPath: /etc/report
          name: result-aggregator
          readOnly: true
      serviceAccountName: ci-operator
      volumes:
      - name: manifest-tool-local-pusher
        secret:
          secretName: manifest-tool-local-pusher
      - name: pull-secret
        secret:
          secretName: registry-pull-credentials
      - name: result-aggregator
        secret:
          secretName: result-aggregator
    trigger: (?m)^/test( | .* )generate,?($|\s.*)
  - agent: kubernetes
    always_run: true
    branches:
    - ^release-4\.15$
    - ^release-4\.15-
<<<<<<< HEAD
    cluster: build06
=======
    cluster: build03
>>>>>>> 635a2bef
    context: ci/prow/go-fmt
    decorate: true
    decoration_config:
      oauth_token_secret:
        key: oauth
        name: github-credentials-openshift-ci-robot-private-git-cloner
    hidden: true
    labels:
      ci.openshift.io/generator: prowgen
      pj-rehearse.openshift.io/can-be-rehearsed: "true"
    name: pull-ci-openshift-priv-cluster-monitoring-operator-release-4.15-go-fmt
    path_alias: github.com/openshift/cluster-monitoring-operator
    rerun_command: /test go-fmt
    spec:
      containers:
      - args:
        - --gcs-upload-secret=/secrets/gcs/service-account.json
        - --image-import-pull-secret=/etc/pull-secret/.dockerconfigjson
        - --oauth-token-path=/usr/local/github-credentials/oauth
        - --report-credentials-file=/etc/report/credentials
        - --target=go-fmt
        command:
        - ci-operator
        image: ci-operator:latest
        imagePullPolicy: Always
        name: ""
        resources:
          requests:
            cpu: 10m
        volumeMounts:
        - mountPath: /secrets/gcs
          name: gcs-credentials
          readOnly: true
        - mountPath: /usr/local/github-credentials
          name: github-credentials-openshift-ci-robot-private-git-cloner
          readOnly: true
        - mountPath: /secrets/manifest-tool
          name: manifest-tool-local-pusher
          readOnly: true
        - mountPath: /etc/pull-secret
          name: pull-secret
          readOnly: true
        - mountPath: /etc/report
          name: result-aggregator
          readOnly: true
      serviceAccountName: ci-operator
      volumes:
      - name: manifest-tool-local-pusher
        secret:
          secretName: manifest-tool-local-pusher
      - name: pull-secret
        secret:
          secretName: registry-pull-credentials
      - name: result-aggregator
        secret:
          secretName: result-aggregator
    trigger: (?m)^/test( | .* )go-fmt,?($|\s.*)
  - agent: kubernetes
    always_run: true
    branches:
    - ^release-4\.15$
    - ^release-4\.15-
<<<<<<< HEAD
    cluster: build06
=======
    cluster: build03
>>>>>>> 635a2bef
    context: ci/prow/golangci-lint
    decorate: true
    decoration_config:
      oauth_token_secret:
        key: oauth
        name: github-credentials-openshift-ci-robot-private-git-cloner
    hidden: true
    labels:
      ci.openshift.io/generator: prowgen
      pj-rehearse.openshift.io/can-be-rehearsed: "true"
    name: pull-ci-openshift-priv-cluster-monitoring-operator-release-4.15-golangci-lint
    path_alias: github.com/openshift/cluster-monitoring-operator
    rerun_command: /test golangci-lint
    spec:
      containers:
      - args:
        - --gcs-upload-secret=/secrets/gcs/service-account.json
        - --image-import-pull-secret=/etc/pull-secret/.dockerconfigjson
        - --oauth-token-path=/usr/local/github-credentials/oauth
        - --report-credentials-file=/etc/report/credentials
        - --target=golangci-lint
        command:
        - ci-operator
        image: ci-operator:latest
        imagePullPolicy: Always
        name: ""
        resources:
          requests:
            cpu: 10m
        volumeMounts:
        - mountPath: /secrets/gcs
          name: gcs-credentials
          readOnly: true
        - mountPath: /usr/local/github-credentials
          name: github-credentials-openshift-ci-robot-private-git-cloner
          readOnly: true
        - mountPath: /secrets/manifest-tool
          name: manifest-tool-local-pusher
          readOnly: true
        - mountPath: /etc/pull-secret
          name: pull-secret
          readOnly: true
        - mountPath: /etc/report
          name: result-aggregator
          readOnly: true
      serviceAccountName: ci-operator
      volumes:
      - name: manifest-tool-local-pusher
        secret:
          secretName: manifest-tool-local-pusher
      - name: pull-secret
        secret:
          secretName: registry-pull-credentials
      - name: result-aggregator
        secret:
          secretName: result-aggregator
    trigger: (?m)^/test( | .* )golangci-lint,?($|\s.*)
  - agent: kubernetes
    always_run: true
    branches:
    - ^release-4\.15$
    - ^release-4\.15-
<<<<<<< HEAD
    cluster: build06
=======
    cluster: build03
>>>>>>> 635a2bef
    context: ci/prow/images
    decorate: true
    decoration_config:
      oauth_token_secret:
        key: oauth
        name: github-credentials-openshift-ci-robot-private-git-cloner
    hidden: true
    labels:
      ci.openshift.io/generator: prowgen
      pj-rehearse.openshift.io/can-be-rehearsed: "true"
    name: pull-ci-openshift-priv-cluster-monitoring-operator-release-4.15-images
    path_alias: github.com/openshift/cluster-monitoring-operator
    rerun_command: /test images
    spec:
      containers:
      - args:
        - --gcs-upload-secret=/secrets/gcs/service-account.json
        - --image-import-pull-secret=/etc/pull-secret/.dockerconfigjson
        - --oauth-token-path=/usr/local/github-credentials/oauth
        - --report-credentials-file=/etc/report/credentials
        - --target=[images]
        command:
        - ci-operator
        image: ci-operator:latest
        imagePullPolicy: Always
        name: ""
        resources:
          requests:
            cpu: 10m
        volumeMounts:
        - mountPath: /secrets/gcs
          name: gcs-credentials
          readOnly: true
        - mountPath: /usr/local/github-credentials
          name: github-credentials-openshift-ci-robot-private-git-cloner
          readOnly: true
        - mountPath: /secrets/manifest-tool
          name: manifest-tool-local-pusher
          readOnly: true
        - mountPath: /etc/pull-secret
          name: pull-secret
          readOnly: true
        - mountPath: /etc/report
          name: result-aggregator
          readOnly: true
      serviceAccountName: ci-operator
      volumes:
      - name: manifest-tool-local-pusher
        secret:
          secretName: manifest-tool-local-pusher
      - name: pull-secret
        secret:
          secretName: registry-pull-credentials
      - name: result-aggregator
        secret:
          secretName: result-aggregator
    trigger: (?m)^/test( | .* )images,?($|\s.*)
  - agent: kubernetes
    always_run: true
    branches:
    - ^release-4\.15$
    - ^release-4\.15-
<<<<<<< HEAD
    cluster: build06
=======
    cluster: build03
>>>>>>> 635a2bef
    context: ci/prow/jsonnet-fmt
    decorate: true
    decoration_config:
      oauth_token_secret:
        key: oauth
        name: github-credentials-openshift-ci-robot-private-git-cloner
    hidden: true
    labels:
      ci.openshift.io/generator: prowgen
      pj-rehearse.openshift.io/can-be-rehearsed: "true"
    name: pull-ci-openshift-priv-cluster-monitoring-operator-release-4.15-jsonnet-fmt
    path_alias: github.com/openshift/cluster-monitoring-operator
    rerun_command: /test jsonnet-fmt
    spec:
      containers:
      - args:
        - --gcs-upload-secret=/secrets/gcs/service-account.json
        - --image-import-pull-secret=/etc/pull-secret/.dockerconfigjson
        - --oauth-token-path=/usr/local/github-credentials/oauth
        - --report-credentials-file=/etc/report/credentials
        - --target=jsonnet-fmt
        command:
        - ci-operator
        image: ci-operator:latest
        imagePullPolicy: Always
        name: ""
        resources:
          requests:
            cpu: 10m
        volumeMounts:
        - mountPath: /secrets/gcs
          name: gcs-credentials
          readOnly: true
        - mountPath: /usr/local/github-credentials
          name: github-credentials-openshift-ci-robot-private-git-cloner
          readOnly: true
        - mountPath: /secrets/manifest-tool
          name: manifest-tool-local-pusher
          readOnly: true
        - mountPath: /etc/pull-secret
          name: pull-secret
          readOnly: true
        - mountPath: /etc/report
          name: result-aggregator
          readOnly: true
      serviceAccountName: ci-operator
      volumes:
      - name: manifest-tool-local-pusher
        secret:
          secretName: manifest-tool-local-pusher
      - name: pull-secret
        secret:
          secretName: registry-pull-credentials
      - name: result-aggregator
        secret:
          secretName: result-aggregator
    trigger: (?m)^/test( | .* )jsonnet-fmt,?($|\s.*)
  - agent: kubernetes
    always_run: true
    branches:
    - ^release-4\.15$
    - ^release-4\.15-
<<<<<<< HEAD
    cluster: build06
=======
    cluster: build03
>>>>>>> 635a2bef
    context: ci/prow/rules
    decorate: true
    decoration_config:
      oauth_token_secret:
        key: oauth
        name: github-credentials-openshift-ci-robot-private-git-cloner
    hidden: true
    labels:
      ci.openshift.io/generator: prowgen
      pj-rehearse.openshift.io/can-be-rehearsed: "true"
    name: pull-ci-openshift-priv-cluster-monitoring-operator-release-4.15-rules
    path_alias: github.com/openshift/cluster-monitoring-operator
    rerun_command: /test rules
    spec:
      containers:
      - args:
        - --gcs-upload-secret=/secrets/gcs/service-account.json
        - --image-import-pull-secret=/etc/pull-secret/.dockerconfigjson
        - --oauth-token-path=/usr/local/github-credentials/oauth
        - --report-credentials-file=/etc/report/credentials
        - --target=rules
        command:
        - ci-operator
        image: ci-operator:latest
        imagePullPolicy: Always
        name: ""
        resources:
          requests:
            cpu: 10m
        volumeMounts:
        - mountPath: /secrets/gcs
          name: gcs-credentials
          readOnly: true
        - mountPath: /usr/local/github-credentials
          name: github-credentials-openshift-ci-robot-private-git-cloner
          readOnly: true
        - mountPath: /secrets/manifest-tool
          name: manifest-tool-local-pusher
          readOnly: true
        - mountPath: /etc/pull-secret
          name: pull-secret
          readOnly: true
        - mountPath: /etc/report
          name: result-aggregator
          readOnly: true
      serviceAccountName: ci-operator
      volumes:
      - name: manifest-tool-local-pusher
        secret:
          secretName: manifest-tool-local-pusher
      - name: pull-secret
        secret:
          secretName: registry-pull-credentials
      - name: result-aggregator
        secret:
          secretName: result-aggregator
    trigger: (?m)^/test( | .* )rules,?($|\s.*)
  - agent: kubernetes
    always_run: true
    branches:
    - ^release-4\.15$
    - ^release-4\.15-
<<<<<<< HEAD
    cluster: build06
=======
    cluster: build03
>>>>>>> 635a2bef
    context: ci/prow/shellcheck
    decorate: true
    decoration_config:
      oauth_token_secret:
        key: oauth
        name: github-credentials-openshift-ci-robot-private-git-cloner
    hidden: true
    labels:
      ci.openshift.io/generator: prowgen
      pj-rehearse.openshift.io/can-be-rehearsed: "true"
    name: pull-ci-openshift-priv-cluster-monitoring-operator-release-4.15-shellcheck
    path_alias: github.com/openshift/cluster-monitoring-operator
    rerun_command: /test shellcheck
    spec:
      containers:
      - args:
        - --gcs-upload-secret=/secrets/gcs/service-account.json
        - --image-import-pull-secret=/etc/pull-secret/.dockerconfigjson
        - --oauth-token-path=/usr/local/github-credentials/oauth
        - --report-credentials-file=/etc/report/credentials
        - --target=shellcheck
        command:
        - ci-operator
        image: ci-operator:latest
        imagePullPolicy: Always
        name: ""
        resources:
          requests:
            cpu: 10m
        volumeMounts:
        - mountPath: /secrets/gcs
          name: gcs-credentials
          readOnly: true
        - mountPath: /usr/local/github-credentials
          name: github-credentials-openshift-ci-robot-private-git-cloner
          readOnly: true
        - mountPath: /secrets/manifest-tool
          name: manifest-tool-local-pusher
          readOnly: true
        - mountPath: /etc/pull-secret
          name: pull-secret
          readOnly: true
        - mountPath: /etc/report
          name: result-aggregator
          readOnly: true
      serviceAccountName: ci-operator
      volumes:
      - name: manifest-tool-local-pusher
        secret:
          secretName: manifest-tool-local-pusher
      - name: pull-secret
        secret:
          secretName: registry-pull-credentials
      - name: result-aggregator
        secret:
          secretName: result-aggregator
    trigger: (?m)^/test( | .* )shellcheck,?($|\s.*)
  - agent: kubernetes
    always_run: true
    branches:
    - ^release-4\.15$
    - ^release-4\.15-
<<<<<<< HEAD
    cluster: build06
=======
    cluster: build03
>>>>>>> 635a2bef
    context: ci/prow/unit
    decorate: true
    decoration_config:
      oauth_token_secret:
        key: oauth
        name: github-credentials-openshift-ci-robot-private-git-cloner
    hidden: true
    labels:
      ci.openshift.io/generator: prowgen
      pj-rehearse.openshift.io/can-be-rehearsed: "true"
    name: pull-ci-openshift-priv-cluster-monitoring-operator-release-4.15-unit
    path_alias: github.com/openshift/cluster-monitoring-operator
    rerun_command: /test unit
    spec:
      containers:
      - args:
        - --gcs-upload-secret=/secrets/gcs/service-account.json
        - --image-import-pull-secret=/etc/pull-secret/.dockerconfigjson
        - --oauth-token-path=/usr/local/github-credentials/oauth
        - --report-credentials-file=/etc/report/credentials
        - --target=unit
        command:
        - ci-operator
        image: ci-operator:latest
        imagePullPolicy: Always
        name: ""
        resources:
          requests:
            cpu: 10m
        volumeMounts:
        - mountPath: /secrets/gcs
          name: gcs-credentials
          readOnly: true
        - mountPath: /usr/local/github-credentials
          name: github-credentials-openshift-ci-robot-private-git-cloner
          readOnly: true
        - mountPath: /secrets/manifest-tool
          name: manifest-tool-local-pusher
          readOnly: true
        - mountPath: /etc/pull-secret
          name: pull-secret
          readOnly: true
        - mountPath: /etc/report
          name: result-aggregator
          readOnly: true
      serviceAccountName: ci-operator
      volumes:
      - name: manifest-tool-local-pusher
        secret:
          secretName: manifest-tool-local-pusher
      - name: pull-secret
        secret:
          secretName: registry-pull-credentials
      - name: result-aggregator
        secret:
          secretName: result-aggregator
    trigger: (?m)^/test( | .* )unit,?($|\s.*)
  - agent: kubernetes
    always_run: true
    branches:
    - ^release-4\.15$
    - ^release-4\.15-
<<<<<<< HEAD
    cluster: build06
=======
    cluster: build03
>>>>>>> 635a2bef
    context: ci/prow/vendor
    decorate: true
    decoration_config:
      oauth_token_secret:
        key: oauth
        name: github-credentials-openshift-ci-robot-private-git-cloner
    hidden: true
    labels:
      ci.openshift.io/generator: prowgen
      pj-rehearse.openshift.io/can-be-rehearsed: "true"
    name: pull-ci-openshift-priv-cluster-monitoring-operator-release-4.15-vendor
    path_alias: github.com/openshift/cluster-monitoring-operator
    rerun_command: /test vendor
    spec:
      containers:
      - args:
        - --gcs-upload-secret=/secrets/gcs/service-account.json
        - --image-import-pull-secret=/etc/pull-secret/.dockerconfigjson
        - --oauth-token-path=/usr/local/github-credentials/oauth
        - --report-credentials-file=/etc/report/credentials
        - --target=vendor
        command:
        - ci-operator
        image: ci-operator:latest
        imagePullPolicy: Always
        name: ""
        resources:
          requests:
            cpu: 10m
        volumeMounts:
        - mountPath: /secrets/gcs
          name: gcs-credentials
          readOnly: true
        - mountPath: /usr/local/github-credentials
          name: github-credentials-openshift-ci-robot-private-git-cloner
          readOnly: true
        - mountPath: /secrets/manifest-tool
          name: manifest-tool-local-pusher
          readOnly: true
        - mountPath: /etc/pull-secret
          name: pull-secret
          readOnly: true
        - mountPath: /etc/report
          name: result-aggregator
          readOnly: true
      serviceAccountName: ci-operator
      volumes:
      - name: manifest-tool-local-pusher
        secret:
          secretName: manifest-tool-local-pusher
      - name: pull-secret
        secret:
          secretName: registry-pull-credentials
      - name: result-aggregator
        secret:
          secretName: result-aggregator
    trigger: (?m)^/test( | .* )vendor,?($|\s.*)
  - agent: kubernetes
    always_run: true
    branches:
    - ^release-4\.15$
    - ^release-4\.15-
<<<<<<< HEAD
    cluster: build06
=======
    cluster: build03
>>>>>>> 635a2bef
    context: ci/prow/verify
    decorate: true
    decoration_config:
      oauth_token_secret:
        key: oauth
        name: github-credentials-openshift-ci-robot-private-git-cloner
    hidden: true
    labels:
      ci.openshift.io/generator: prowgen
      pj-rehearse.openshift.io/can-be-rehearsed: "true"
    name: pull-ci-openshift-priv-cluster-monitoring-operator-release-4.15-verify
    path_alias: github.com/openshift/cluster-monitoring-operator
    rerun_command: /test verify
    spec:
      containers:
      - args:
        - --gcs-upload-secret=/secrets/gcs/service-account.json
        - --image-import-pull-secret=/etc/pull-secret/.dockerconfigjson
        - --oauth-token-path=/usr/local/github-credentials/oauth
        - --report-credentials-file=/etc/report/credentials
        - --target=verify
        command:
        - ci-operator
        image: ci-operator:latest
        imagePullPolicy: Always
        name: ""
        resources:
          requests:
            cpu: 10m
        volumeMounts:
        - mountPath: /secrets/gcs
          name: gcs-credentials
          readOnly: true
        - mountPath: /usr/local/github-credentials
          name: github-credentials-openshift-ci-robot-private-git-cloner
          readOnly: true
        - mountPath: /secrets/manifest-tool
          name: manifest-tool-local-pusher
          readOnly: true
        - mountPath: /etc/pull-secret
          name: pull-secret
          readOnly: true
        - mountPath: /etc/report
          name: result-aggregator
          readOnly: true
      serviceAccountName: ci-operator
      volumes:
      - name: manifest-tool-local-pusher
        secret:
          secretName: manifest-tool-local-pusher
      - name: pull-secret
        secret:
          secretName: registry-pull-credentials
      - name: result-aggregator
        secret:
          secretName: result-aggregator
    trigger: (?m)^/test( | .* )verify,?($|\s.*)
  - agent: kubernetes
    always_run: true
    branches:
    - ^release-4\.15$
    - ^release-4\.15-
<<<<<<< HEAD
    cluster: build06
=======
    cluster: build03
>>>>>>> 635a2bef
    context: ci/prow/versions
    decorate: true
    decoration_config:
      oauth_token_secret:
        key: oauth
        name: github-credentials-openshift-ci-robot-private-git-cloner
    hidden: true
    labels:
      ci.openshift.io/generator: prowgen
      pj-rehearse.openshift.io/can-be-rehearsed: "true"
    name: pull-ci-openshift-priv-cluster-monitoring-operator-release-4.15-versions
    optional: true
    path_alias: github.com/openshift/cluster-monitoring-operator
    rerun_command: /test versions
    spec:
      containers:
      - args:
        - --gcs-upload-secret=/secrets/gcs/service-account.json
        - --image-import-pull-secret=/etc/pull-secret/.dockerconfigjson
        - --oauth-token-path=/usr/local/github-credentials/oauth
        - --report-credentials-file=/etc/report/credentials
        - --target=versions
        command:
        - ci-operator
        image: ci-operator:latest
        imagePullPolicy: Always
        name: ""
        resources:
          requests:
            cpu: 10m
        volumeMounts:
        - mountPath: /secrets/gcs
          name: gcs-credentials
          readOnly: true
        - mountPath: /usr/local/github-credentials
          name: github-credentials-openshift-ci-robot-private-git-cloner
          readOnly: true
        - mountPath: /secrets/manifest-tool
          name: manifest-tool-local-pusher
          readOnly: true
        - mountPath: /etc/pull-secret
          name: pull-secret
          readOnly: true
        - mountPath: /etc/report
          name: result-aggregator
          readOnly: true
      serviceAccountName: ci-operator
      volumes:
      - name: manifest-tool-local-pusher
        secret:
          secretName: manifest-tool-local-pusher
      - name: pull-secret
        secret:
          secretName: registry-pull-credentials
      - name: result-aggregator
        secret:
          secretName: result-aggregator
    trigger: (?m)^/test( | .* )versions,?($|\s.*)<|MERGE_RESOLUTION|>--- conflicted
+++ resolved
@@ -416,11 +416,7 @@
     branches:
     - ^release-4\.15$
     - ^release-4\.15-
-<<<<<<< HEAD
-    cluster: build06
-=======
     cluster: build03
->>>>>>> 635a2bef
     context: ci/prow/generate
     decorate: true
     decoration_config:
@@ -483,11 +479,7 @@
     branches:
     - ^release-4\.15$
     - ^release-4\.15-
-<<<<<<< HEAD
-    cluster: build06
-=======
     cluster: build03
->>>>>>> 635a2bef
     context: ci/prow/go-fmt
     decorate: true
     decoration_config:
@@ -550,11 +542,7 @@
     branches:
     - ^release-4\.15$
     - ^release-4\.15-
-<<<<<<< HEAD
-    cluster: build06
-=======
     cluster: build03
->>>>>>> 635a2bef
     context: ci/prow/golangci-lint
     decorate: true
     decoration_config:
@@ -617,11 +605,7 @@
     branches:
     - ^release-4\.15$
     - ^release-4\.15-
-<<<<<<< HEAD
-    cluster: build06
-=======
     cluster: build03
->>>>>>> 635a2bef
     context: ci/prow/images
     decorate: true
     decoration_config:
@@ -684,11 +668,7 @@
     branches:
     - ^release-4\.15$
     - ^release-4\.15-
-<<<<<<< HEAD
-    cluster: build06
-=======
     cluster: build03
->>>>>>> 635a2bef
     context: ci/prow/jsonnet-fmt
     decorate: true
     decoration_config:
@@ -751,11 +731,7 @@
     branches:
     - ^release-4\.15$
     - ^release-4\.15-
-<<<<<<< HEAD
-    cluster: build06
-=======
     cluster: build03
->>>>>>> 635a2bef
     context: ci/prow/rules
     decorate: true
     decoration_config:
@@ -818,11 +794,7 @@
     branches:
     - ^release-4\.15$
     - ^release-4\.15-
-<<<<<<< HEAD
-    cluster: build06
-=======
     cluster: build03
->>>>>>> 635a2bef
     context: ci/prow/shellcheck
     decorate: true
     decoration_config:
@@ -885,11 +857,7 @@
     branches:
     - ^release-4\.15$
     - ^release-4\.15-
-<<<<<<< HEAD
-    cluster: build06
-=======
     cluster: build03
->>>>>>> 635a2bef
     context: ci/prow/unit
     decorate: true
     decoration_config:
@@ -952,11 +920,7 @@
     branches:
     - ^release-4\.15$
     - ^release-4\.15-
-<<<<<<< HEAD
-    cluster: build06
-=======
     cluster: build03
->>>>>>> 635a2bef
     context: ci/prow/vendor
     decorate: true
     decoration_config:
@@ -1019,11 +983,7 @@
     branches:
     - ^release-4\.15$
     - ^release-4\.15-
-<<<<<<< HEAD
-    cluster: build06
-=======
     cluster: build03
->>>>>>> 635a2bef
     context: ci/prow/verify
     decorate: true
     decoration_config:
@@ -1086,11 +1046,7 @@
     branches:
     - ^release-4\.15$
     - ^release-4\.15-
-<<<<<<< HEAD
-    cluster: build06
-=======
     cluster: build03
->>>>>>> 635a2bef
     context: ci/prow/versions
     decorate: true
     decoration_config:
