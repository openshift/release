presubmits:
  openshift-priv/cluster-monitoring-operator:
  - agent: kubernetes
    always_run: true
    branches:
    - ^release-4\.9$
    - ^release-4\.9-
<<<<<<< HEAD
    cluster: build06
=======
    cluster: build03
>>>>>>> 635a2bef
    context: ci/prow/e2e-agnostic
    decorate: true
    decoration_config:
      oauth_token_secret:
        key: oauth
        name: github-credentials-openshift-ci-robot-private-git-cloner
    hidden: true
    labels:
      ci-operator.openshift.io/cloud: azure4
      ci-operator.openshift.io/cloud-cluster-profile: azure4
      ci.openshift.io/generator: prowgen
      pj-rehearse.openshift.io/can-be-rehearsed: "true"
    name: pull-ci-openshift-priv-cluster-monitoring-operator-release-4.9-e2e-agnostic
    path_alias: github.com/openshift/cluster-monitoring-operator
    rerun_command: /test e2e-agnostic
    spec:
      containers:
      - args:
        - --gcs-upload-secret=/secrets/gcs/service-account.json
        - --image-import-pull-secret=/etc/pull-secret/.dockerconfigjson
        - --lease-server-credentials-file=/etc/boskos/credentials
        - --oauth-token-path=/usr/local/github-credentials/oauth
        - --report-credentials-file=/etc/report/credentials
        - --secret-dir=/secrets/ci-pull-credentials
        - --target=e2e-agnostic
        command:
        - ci-operator
        image: ci-operator:latest
        imagePullPolicy: Always
        name: ""
        resources:
          requests:
            cpu: 10m
        volumeMounts:
        - mountPath: /etc/boskos
          name: boskos
          readOnly: true
        - mountPath: /secrets/ci-pull-credentials
          name: ci-pull-credentials
          readOnly: true
        - mountPath: /secrets/gcs
          name: gcs-credentials
          readOnly: true
        - mountPath: /usr/local/github-credentials
          name: github-credentials-openshift-ci-robot-private-git-cloner
          readOnly: true
        - mountPath: /secrets/manifest-tool
          name: manifest-tool-local-pusher
          readOnly: true
        - mountPath: /etc/pull-secret
          name: pull-secret
          readOnly: true
        - mountPath: /etc/report
          name: result-aggregator
          readOnly: true
      serviceAccountName: ci-operator
      volumes:
      - name: boskos
        secret:
          items:
          - key: credentials
            path: credentials
          secretName: boskos-credentials
      - name: ci-pull-credentials
        secret:
          secretName: ci-pull-credentials
      - name: manifest-tool-local-pusher
        secret:
          secretName: manifest-tool-local-pusher
      - name: pull-secret
        secret:
          secretName: registry-pull-credentials
      - name: result-aggregator
        secret:
          secretName: result-aggregator
    trigger: (?m)^/test( | .* )e2e-agnostic,?($|\s.*)
  - agent: kubernetes
    always_run: true
    branches:
    - ^release-4\.9$
    - ^release-4\.9-
<<<<<<< HEAD
    cluster: build06
=======
    cluster: build03
>>>>>>> 635a2bef
    context: ci/prow/e2e-agnostic-operator
    decorate: true
    decoration_config:
      oauth_token_secret:
        key: oauth
        name: github-credentials-openshift-ci-robot-private-git-cloner
    hidden: true
    labels:
      ci-operator.openshift.io/cloud: azure4
      ci-operator.openshift.io/cloud-cluster-profile: azure4
      ci.openshift.io/generator: prowgen
      pj-rehearse.openshift.io/can-be-rehearsed: "true"
    name: pull-ci-openshift-priv-cluster-monitoring-operator-release-4.9-e2e-agnostic-operator
    path_alias: github.com/openshift/cluster-monitoring-operator
    rerun_command: /test e2e-agnostic-operator
    spec:
      containers:
      - args:
        - --gcs-upload-secret=/secrets/gcs/service-account.json
        - --image-import-pull-secret=/etc/pull-secret/.dockerconfigjson
        - --lease-server-credentials-file=/etc/boskos/credentials
        - --oauth-token-path=/usr/local/github-credentials/oauth
        - --report-credentials-file=/etc/report/credentials
        - --secret-dir=/secrets/ci-pull-credentials
        - --target=e2e-agnostic-operator
        command:
        - ci-operator
        image: ci-operator:latest
        imagePullPolicy: Always
        name: ""
        resources:
          requests:
            cpu: 10m
        volumeMounts:
        - mountPath: /etc/boskos
          name: boskos
          readOnly: true
        - mountPath: /secrets/ci-pull-credentials
          name: ci-pull-credentials
          readOnly: true
        - mountPath: /secrets/gcs
          name: gcs-credentials
          readOnly: true
        - mountPath: /usr/local/github-credentials
          name: github-credentials-openshift-ci-robot-private-git-cloner
          readOnly: true
        - mountPath: /secrets/manifest-tool
          name: manifest-tool-local-pusher
          readOnly: true
        - mountPath: /etc/pull-secret
          name: pull-secret
          readOnly: true
        - mountPath: /etc/report
          name: result-aggregator
          readOnly: true
      serviceAccountName: ci-operator
      volumes:
      - name: boskos
        secret:
          items:
          - key: credentials
            path: credentials
          secretName: boskos-credentials
      - name: ci-pull-credentials
        secret:
          secretName: ci-pull-credentials
      - name: manifest-tool-local-pusher
        secret:
          secretName: manifest-tool-local-pusher
      - name: pull-secret
        secret:
          secretName: registry-pull-credentials
      - name: result-aggregator
        secret:
          secretName: result-aggregator
    trigger: (?m)^/test( | .* )e2e-agnostic-operator,?($|\s.*)
  - agent: kubernetes
    always_run: true
    branches:
    - ^release-4\.9$
    - ^release-4\.9-
<<<<<<< HEAD
    cluster: build06
=======
    cluster: build03
>>>>>>> 635a2bef
    context: ci/prow/e2e-agnostic-upgrade
    decorate: true
    decoration_config:
      oauth_token_secret:
        key: oauth
        name: github-credentials-openshift-ci-robot-private-git-cloner
    hidden: true
    labels:
      ci-operator.openshift.io/cloud: azure4
      ci-operator.openshift.io/cloud-cluster-profile: azure4
      ci.openshift.io/generator: prowgen
      pj-rehearse.openshift.io/can-be-rehearsed: "true"
    name: pull-ci-openshift-priv-cluster-monitoring-operator-release-4.9-e2e-agnostic-upgrade
    path_alias: github.com/openshift/cluster-monitoring-operator
    rerun_command: /test e2e-agnostic-upgrade
    spec:
      containers:
      - args:
        - --gcs-upload-secret=/secrets/gcs/service-account.json
        - --image-import-pull-secret=/etc/pull-secret/.dockerconfigjson
        - --lease-server-credentials-file=/etc/boskos/credentials
        - --oauth-token-path=/usr/local/github-credentials/oauth
        - --report-credentials-file=/etc/report/credentials
        - --secret-dir=/secrets/ci-pull-credentials
        - --target=e2e-agnostic-upgrade
        command:
        - ci-operator
        image: ci-operator:latest
        imagePullPolicy: Always
        name: ""
        resources:
          requests:
            cpu: 10m
        volumeMounts:
        - mountPath: /etc/boskos
          name: boskos
          readOnly: true
        - mountPath: /secrets/ci-pull-credentials
          name: ci-pull-credentials
          readOnly: true
        - mountPath: /secrets/gcs
          name: gcs-credentials
          readOnly: true
        - mountPath: /usr/local/github-credentials
          name: github-credentials-openshift-ci-robot-private-git-cloner
          readOnly: true
        - mountPath: /secrets/manifest-tool
          name: manifest-tool-local-pusher
          readOnly: true
        - mountPath: /etc/pull-secret
          name: pull-secret
          readOnly: true
        - mountPath: /etc/report
          name: result-aggregator
          readOnly: true
      serviceAccountName: ci-operator
      volumes:
      - name: boskos
        secret:
          items:
          - key: credentials
            path: credentials
          secretName: boskos-credentials
      - name: ci-pull-credentials
        secret:
          secretName: ci-pull-credentials
      - name: manifest-tool-local-pusher
        secret:
          secretName: manifest-tool-local-pusher
      - name: pull-secret
        secret:
          secretName: registry-pull-credentials
      - name: result-aggregator
        secret:
          secretName: result-aggregator
    trigger: (?m)^/test( | .* )e2e-agnostic-upgrade,?($|\s.*)
  - agent: kubernetes
    always_run: true
    branches:
    - ^release-4\.9$
    - ^release-4\.9-
    cluster: build10
    context: ci/prow/e2e-aws-single-node
    decorate: true
    decoration_config:
      oauth_token_secret:
        key: oauth
        name: github-credentials-openshift-ci-robot-private-git-cloner
    hidden: true
    labels:
      ci-operator.openshift.io/cloud: aws
      ci-operator.openshift.io/cloud-cluster-profile: aws
      ci.openshift.io/generator: prowgen
      pj-rehearse.openshift.io/can-be-rehearsed: "true"
    name: pull-ci-openshift-priv-cluster-monitoring-operator-release-4.9-e2e-aws-single-node
    optional: true
    path_alias: github.com/openshift/cluster-monitoring-operator
    rerun_command: /test e2e-aws-single-node
    spec:
      containers:
      - args:
        - --gcs-upload-secret=/secrets/gcs/service-account.json
        - --image-import-pull-secret=/etc/pull-secret/.dockerconfigjson
        - --lease-server-credentials-file=/etc/boskos/credentials
        - --oauth-token-path=/usr/local/github-credentials/oauth
        - --report-credentials-file=/etc/report/credentials
        - --secret-dir=/secrets/ci-pull-credentials
        - --target=e2e-aws-single-node
        command:
        - ci-operator
        image: ci-operator:latest
        imagePullPolicy: Always
        name: ""
        resources:
          requests:
            cpu: 10m
        volumeMounts:
        - mountPath: /etc/boskos
          name: boskos
          readOnly: true
        - mountPath: /secrets/ci-pull-credentials
          name: ci-pull-credentials
          readOnly: true
        - mountPath: /secrets/gcs
          name: gcs-credentials
          readOnly: true
        - mountPath: /usr/local/github-credentials
          name: github-credentials-openshift-ci-robot-private-git-cloner
          readOnly: true
        - mountPath: /secrets/manifest-tool
          name: manifest-tool-local-pusher
          readOnly: true
        - mountPath: /etc/pull-secret
          name: pull-secret
          readOnly: true
        - mountPath: /etc/report
          name: result-aggregator
          readOnly: true
      serviceAccountName: ci-operator
      volumes:
      - name: boskos
        secret:
          items:
          - key: credentials
            path: credentials
          secretName: boskos-credentials
      - name: ci-pull-credentials
        secret:
          secretName: ci-pull-credentials
      - name: manifest-tool-local-pusher
        secret:
          secretName: manifest-tool-local-pusher
      - name: pull-secret
        secret:
          secretName: registry-pull-credentials
      - name: result-aggregator
        secret:
          secretName: result-aggregator
    trigger: (?m)^/test( | .* )e2e-aws-single-node,?($|\s.*)
  - agent: kubernetes
    always_run: true
    branches:
    - ^release-4\.9$
    - ^release-4\.9-
<<<<<<< HEAD
    cluster: build06
=======
    cluster: build03
>>>>>>> 635a2bef
    context: ci/prow/generate
    decorate: true
    decoration_config:
      oauth_token_secret:
        key: oauth
        name: github-credentials-openshift-ci-robot-private-git-cloner
    hidden: true
    labels:
      ci.openshift.io/generator: prowgen
      pj-rehearse.openshift.io/can-be-rehearsed: "true"
    name: pull-ci-openshift-priv-cluster-monitoring-operator-release-4.9-generate
    path_alias: github.com/openshift/cluster-monitoring-operator
    rerun_command: /test generate
    spec:
      containers:
      - args:
        - --gcs-upload-secret=/secrets/gcs/service-account.json
        - --image-import-pull-secret=/etc/pull-secret/.dockerconfigjson
        - --oauth-token-path=/usr/local/github-credentials/oauth
        - --report-credentials-file=/etc/report/credentials
        - --target=generate
        command:
        - ci-operator
        image: ci-operator:latest
        imagePullPolicy: Always
        name: ""
        resources:
          requests:
            cpu: 10m
        volumeMounts:
        - mountPath: /secrets/gcs
          name: gcs-credentials
          readOnly: true
        - mountPath: /usr/local/github-credentials
          name: github-credentials-openshift-ci-robot-private-git-cloner
          readOnly: true
        - mountPath: /secrets/manifest-tool
          name: manifest-tool-local-pusher
          readOnly: true
        - mountPath: /etc/pull-secret
          name: pull-secret
          readOnly: true
        - mountPath: /etc/report
          name: result-aggregator
          readOnly: true
      serviceAccountName: ci-operator
      volumes:
      - name: manifest-tool-local-pusher
        secret:
          secretName: manifest-tool-local-pusher
      - name: pull-secret
        secret:
          secretName: registry-pull-credentials
      - name: result-aggregator
        secret:
          secretName: result-aggregator
    trigger: (?m)^/test( | .* )generate,?($|\s.*)
  - agent: kubernetes
    always_run: true
    branches:
    - ^release-4\.9$
    - ^release-4\.9-
<<<<<<< HEAD
    cluster: build06
=======
    cluster: build03
>>>>>>> 635a2bef
    context: ci/prow/images
    decorate: true
    decoration_config:
      oauth_token_secret:
        key: oauth
        name: github-credentials-openshift-ci-robot-private-git-cloner
    hidden: true
    labels:
      ci.openshift.io/generator: prowgen
      pj-rehearse.openshift.io/can-be-rehearsed: "true"
    name: pull-ci-openshift-priv-cluster-monitoring-operator-release-4.9-images
    path_alias: github.com/openshift/cluster-monitoring-operator
    rerun_command: /test images
    spec:
      containers:
      - args:
        - --gcs-upload-secret=/secrets/gcs/service-account.json
        - --image-import-pull-secret=/etc/pull-secret/.dockerconfigjson
        - --oauth-token-path=/usr/local/github-credentials/oauth
        - --report-credentials-file=/etc/report/credentials
        - --target=[images]
        command:
        - ci-operator
        image: ci-operator:latest
        imagePullPolicy: Always
        name: ""
        resources:
          requests:
            cpu: 10m
        volumeMounts:
        - mountPath: /secrets/gcs
          name: gcs-credentials
          readOnly: true
        - mountPath: /usr/local/github-credentials
          name: github-credentials-openshift-ci-robot-private-git-cloner
          readOnly: true
        - mountPath: /secrets/manifest-tool
          name: manifest-tool-local-pusher
          readOnly: true
        - mountPath: /etc/pull-secret
          name: pull-secret
          readOnly: true
        - mountPath: /etc/report
          name: result-aggregator
          readOnly: true
      serviceAccountName: ci-operator
      volumes:
      - name: manifest-tool-local-pusher
        secret:
          secretName: manifest-tool-local-pusher
      - name: pull-secret
        secret:
          secretName: registry-pull-credentials
      - name: result-aggregator
        secret:
          secretName: result-aggregator
    trigger: (?m)^/test( | .* )images,?($|\s.*)
  - agent: kubernetes
    always_run: true
    branches:
    - ^release-4\.9$
    - ^release-4\.9-
<<<<<<< HEAD
    cluster: build06
=======
    cluster: build03
>>>>>>> 635a2bef
    context: ci/prow/jsonnet-fmt
    decorate: true
    decoration_config:
      oauth_token_secret:
        key: oauth
        name: github-credentials-openshift-ci-robot-private-git-cloner
    hidden: true
    labels:
      ci.openshift.io/generator: prowgen
      pj-rehearse.openshift.io/can-be-rehearsed: "true"
    name: pull-ci-openshift-priv-cluster-monitoring-operator-release-4.9-jsonnet-fmt
    path_alias: github.com/openshift/cluster-monitoring-operator
    rerun_command: /test jsonnet-fmt
    spec:
      containers:
      - args:
        - --gcs-upload-secret=/secrets/gcs/service-account.json
        - --image-import-pull-secret=/etc/pull-secret/.dockerconfigjson
        - --oauth-token-path=/usr/local/github-credentials/oauth
        - --report-credentials-file=/etc/report/credentials
        - --target=jsonnet-fmt
        command:
        - ci-operator
        image: ci-operator:latest
        imagePullPolicy: Always
        name: ""
        resources:
          requests:
            cpu: 10m
        volumeMounts:
        - mountPath: /secrets/gcs
          name: gcs-credentials
          readOnly: true
        - mountPath: /usr/local/github-credentials
          name: github-credentials-openshift-ci-robot-private-git-cloner
          readOnly: true
        - mountPath: /secrets/manifest-tool
          name: manifest-tool-local-pusher
          readOnly: true
        - mountPath: /etc/pull-secret
          name: pull-secret
          readOnly: true
        - mountPath: /etc/report
          name: result-aggregator
          readOnly: true
      serviceAccountName: ci-operator
      volumes:
      - name: manifest-tool-local-pusher
        secret:
          secretName: manifest-tool-local-pusher
      - name: pull-secret
        secret:
          secretName: registry-pull-credentials
      - name: result-aggregator
        secret:
          secretName: result-aggregator
    trigger: (?m)^/test( | .* )jsonnet-fmt,?($|\s.*)
  - agent: kubernetes
    always_run: true
    branches:
    - ^release-4\.9$
    - ^release-4\.9-
<<<<<<< HEAD
    cluster: build06
=======
    cluster: build03
>>>>>>> 635a2bef
    context: ci/prow/rules
    decorate: true
    decoration_config:
      oauth_token_secret:
        key: oauth
        name: github-credentials-openshift-ci-robot-private-git-cloner
    hidden: true
    labels:
      ci.openshift.io/generator: prowgen
      pj-rehearse.openshift.io/can-be-rehearsed: "true"
    name: pull-ci-openshift-priv-cluster-monitoring-operator-release-4.9-rules
    path_alias: github.com/openshift/cluster-monitoring-operator
    rerun_command: /test rules
    spec:
      containers:
      - args:
        - --gcs-upload-secret=/secrets/gcs/service-account.json
        - --image-import-pull-secret=/etc/pull-secret/.dockerconfigjson
        - --oauth-token-path=/usr/local/github-credentials/oauth
        - --report-credentials-file=/etc/report/credentials
        - --target=rules
        command:
        - ci-operator
        image: ci-operator:latest
        imagePullPolicy: Always
        name: ""
        resources:
          requests:
            cpu: 10m
        volumeMounts:
        - mountPath: /secrets/gcs
          name: gcs-credentials
          readOnly: true
        - mountPath: /usr/local/github-credentials
          name: github-credentials-openshift-ci-robot-private-git-cloner
          readOnly: true
        - mountPath: /secrets/manifest-tool
          name: manifest-tool-local-pusher
          readOnly: true
        - mountPath: /etc/pull-secret
          name: pull-secret
          readOnly: true
        - mountPath: /etc/report
          name: result-aggregator
          readOnly: true
      serviceAccountName: ci-operator
      volumes:
      - name: manifest-tool-local-pusher
        secret:
          secretName: manifest-tool-local-pusher
      - name: pull-secret
        secret:
          secretName: registry-pull-credentials
      - name: result-aggregator
        secret:
          secretName: result-aggregator
    trigger: (?m)^/test( | .* )rules,?($|\s.*)
  - agent: kubernetes
    always_run: true
    branches:
    - ^release-4\.9$
    - ^release-4\.9-
<<<<<<< HEAD
    cluster: build06
=======
    cluster: build03
>>>>>>> 635a2bef
    context: ci/prow/shellcheck
    decorate: true
    decoration_config:
      oauth_token_secret:
        key: oauth
        name: github-credentials-openshift-ci-robot-private-git-cloner
    hidden: true
    labels:
      ci.openshift.io/generator: prowgen
      pj-rehearse.openshift.io/can-be-rehearsed: "true"
    name: pull-ci-openshift-priv-cluster-monitoring-operator-release-4.9-shellcheck
    path_alias: github.com/openshift/cluster-monitoring-operator
    rerun_command: /test shellcheck
    spec:
      containers:
      - args:
        - --gcs-upload-secret=/secrets/gcs/service-account.json
        - --image-import-pull-secret=/etc/pull-secret/.dockerconfigjson
        - --oauth-token-path=/usr/local/github-credentials/oauth
        - --report-credentials-file=/etc/report/credentials
        - --target=shellcheck
        command:
        - ci-operator
        image: ci-operator:latest
        imagePullPolicy: Always
        name: ""
        resources:
          requests:
            cpu: 10m
        volumeMounts:
        - mountPath: /secrets/gcs
          name: gcs-credentials
          readOnly: true
        - mountPath: /usr/local/github-credentials
          name: github-credentials-openshift-ci-robot-private-git-cloner
          readOnly: true
        - mountPath: /secrets/manifest-tool
          name: manifest-tool-local-pusher
          readOnly: true
        - mountPath: /etc/pull-secret
          name: pull-secret
          readOnly: true
        - mountPath: /etc/report
          name: result-aggregator
          readOnly: true
      serviceAccountName: ci-operator
      volumes:
      - name: manifest-tool-local-pusher
        secret:
          secretName: manifest-tool-local-pusher
      - name: pull-secret
        secret:
          secretName: registry-pull-credentials
      - name: result-aggregator
        secret:
          secretName: result-aggregator
    trigger: (?m)^/test( | .* )shellcheck,?($|\s.*)
  - agent: kubernetes
    always_run: true
    branches:
    - ^release-4\.9$
    - ^release-4\.9-
<<<<<<< HEAD
    cluster: build06
=======
    cluster: build03
>>>>>>> 635a2bef
    context: ci/prow/unit
    decorate: true
    decoration_config:
      oauth_token_secret:
        key: oauth
        name: github-credentials-openshift-ci-robot-private-git-cloner
    hidden: true
    labels:
      ci.openshift.io/generator: prowgen
      pj-rehearse.openshift.io/can-be-rehearsed: "true"
    name: pull-ci-openshift-priv-cluster-monitoring-operator-release-4.9-unit
    path_alias: github.com/openshift/cluster-monitoring-operator
    rerun_command: /test unit
    spec:
      containers:
      - args:
        - --gcs-upload-secret=/secrets/gcs/service-account.json
        - --image-import-pull-secret=/etc/pull-secret/.dockerconfigjson
        - --oauth-token-path=/usr/local/github-credentials/oauth
        - --report-credentials-file=/etc/report/credentials
        - --target=unit
        command:
        - ci-operator
        image: ci-operator:latest
        imagePullPolicy: Always
        name: ""
        resources:
          requests:
            cpu: 10m
        volumeMounts:
        - mountPath: /secrets/gcs
          name: gcs-credentials
          readOnly: true
        - mountPath: /usr/local/github-credentials
          name: github-credentials-openshift-ci-robot-private-git-cloner
          readOnly: true
        - mountPath: /secrets/manifest-tool
          name: manifest-tool-local-pusher
          readOnly: true
        - mountPath: /etc/pull-secret
          name: pull-secret
          readOnly: true
        - mountPath: /etc/report
          name: result-aggregator
          readOnly: true
      serviceAccountName: ci-operator
      volumes:
      - name: manifest-tool-local-pusher
        secret:
          secretName: manifest-tool-local-pusher
      - name: pull-secret
        secret:
          secretName: registry-pull-credentials
      - name: result-aggregator
        secret:
          secretName: result-aggregator
    trigger: (?m)^/test( | .* )unit,?($|\s.*)
  - agent: kubernetes
    always_run: true
    branches:
    - ^release-4\.9$
    - ^release-4\.9-
<<<<<<< HEAD
    cluster: build06
=======
    cluster: build03
>>>>>>> 635a2bef
    context: ci/prow/vendor
    decorate: true
    decoration_config:
      oauth_token_secret:
        key: oauth
        name: github-credentials-openshift-ci-robot-private-git-cloner
    hidden: true
    labels:
      ci.openshift.io/generator: prowgen
      pj-rehearse.openshift.io/can-be-rehearsed: "true"
    name: pull-ci-openshift-priv-cluster-monitoring-operator-release-4.9-vendor
    path_alias: github.com/openshift/cluster-monitoring-operator
    rerun_command: /test vendor
    spec:
      containers:
      - args:
        - --gcs-upload-secret=/secrets/gcs/service-account.json
        - --image-import-pull-secret=/etc/pull-secret/.dockerconfigjson
        - --oauth-token-path=/usr/local/github-credentials/oauth
        - --report-credentials-file=/etc/report/credentials
        - --target=vendor
        command:
        - ci-operator
        image: ci-operator:latest
        imagePullPolicy: Always
        name: ""
        resources:
          requests:
            cpu: 10m
        volumeMounts:
        - mountPath: /secrets/gcs
          name: gcs-credentials
          readOnly: true
        - mountPath: /usr/local/github-credentials
          name: github-credentials-openshift-ci-robot-private-git-cloner
          readOnly: true
        - mountPath: /secrets/manifest-tool
          name: manifest-tool-local-pusher
          readOnly: true
        - mountPath: /etc/pull-secret
          name: pull-secret
          readOnly: true
        - mountPath: /etc/report
          name: result-aggregator
          readOnly: true
      serviceAccountName: ci-operator
      volumes:
      - name: manifest-tool-local-pusher
        secret:
          secretName: manifest-tool-local-pusher
      - name: pull-secret
        secret:
          secretName: registry-pull-credentials
      - name: result-aggregator
        secret:
          secretName: result-aggregator
    trigger: (?m)^/test( | .* )vendor,?($|\s.*)
  - agent: kubernetes
    always_run: true
    branches:
    - ^release-4\.9$
    - ^release-4\.9-
<<<<<<< HEAD
    cluster: build06
=======
    cluster: build03
>>>>>>> 635a2bef
    context: ci/prow/versions
    decorate: true
    decoration_config:
      oauth_token_secret:
        key: oauth
        name: github-credentials-openshift-ci-robot-private-git-cloner
    hidden: true
    labels:
      ci.openshift.io/generator: prowgen
      pj-rehearse.openshift.io/can-be-rehearsed: "true"
    name: pull-ci-openshift-priv-cluster-monitoring-operator-release-4.9-versions
    optional: true
    path_alias: github.com/openshift/cluster-monitoring-operator
    rerun_command: /test versions
    spec:
      containers:
      - args:
        - --gcs-upload-secret=/secrets/gcs/service-account.json
        - --image-import-pull-secret=/etc/pull-secret/.dockerconfigjson
        - --oauth-token-path=/usr/local/github-credentials/oauth
        - --report-credentials-file=/etc/report/credentials
        - --target=versions
        command:
        - ci-operator
        image: ci-operator:latest
        imagePullPolicy: Always
        name: ""
        resources:
          requests:
            cpu: 10m
        volumeMounts:
        - mountPath: /secrets/gcs
          name: gcs-credentials
          readOnly: true
        - mountPath: /usr/local/github-credentials
          name: github-credentials-openshift-ci-robot-private-git-cloner
          readOnly: true
        - mountPath: /secrets/manifest-tool
          name: manifest-tool-local-pusher
          readOnly: true
        - mountPath: /etc/pull-secret
          name: pull-secret
          readOnly: true
        - mountPath: /etc/report
          name: result-aggregator
          readOnly: true
      serviceAccountName: ci-operator
      volumes:
      - name: manifest-tool-local-pusher
        secret:
          secretName: manifest-tool-local-pusher
      - name: pull-secret
        secret:
          secretName: registry-pull-credentials
      - name: result-aggregator
        secret:
          secretName: result-aggregator
    trigger: (?m)^/test( | .* )versions,?($|\s.*)<|MERGE_RESOLUTION|>--- conflicted
+++ resolved
@@ -5,11 +5,7 @@
     branches:
     - ^release-4\.9$
     - ^release-4\.9-
-<<<<<<< HEAD
-    cluster: build06
-=======
-    cluster: build03
->>>>>>> 635a2bef
+    cluster: build03
     context: ci/prow/e2e-agnostic
     decorate: true
     decoration_config:
@@ -91,11 +87,7 @@
     branches:
     - ^release-4\.9$
     - ^release-4\.9-
-<<<<<<< HEAD
-    cluster: build06
-=======
-    cluster: build03
->>>>>>> 635a2bef
+    cluster: build03
     context: ci/prow/e2e-agnostic-operator
     decorate: true
     decoration_config:
@@ -177,11 +169,7 @@
     branches:
     - ^release-4\.9$
     - ^release-4\.9-
-<<<<<<< HEAD
-    cluster: build06
-=======
-    cluster: build03
->>>>>>> 635a2bef
+    cluster: build03
     context: ci/prow/e2e-agnostic-upgrade
     decorate: true
     decoration_config:
@@ -346,11 +334,7 @@
     branches:
     - ^release-4\.9$
     - ^release-4\.9-
-<<<<<<< HEAD
-    cluster: build06
-=======
-    cluster: build03
->>>>>>> 635a2bef
+    cluster: build03
     context: ci/prow/generate
     decorate: true
     decoration_config:
@@ -413,11 +397,7 @@
     branches:
     - ^release-4\.9$
     - ^release-4\.9-
-<<<<<<< HEAD
-    cluster: build06
-=======
-    cluster: build03
->>>>>>> 635a2bef
+    cluster: build03
     context: ci/prow/images
     decorate: true
     decoration_config:
@@ -480,11 +460,7 @@
     branches:
     - ^release-4\.9$
     - ^release-4\.9-
-<<<<<<< HEAD
-    cluster: build06
-=======
-    cluster: build03
->>>>>>> 635a2bef
+    cluster: build03
     context: ci/prow/jsonnet-fmt
     decorate: true
     decoration_config:
@@ -547,11 +523,7 @@
     branches:
     - ^release-4\.9$
     - ^release-4\.9-
-<<<<<<< HEAD
-    cluster: build06
-=======
-    cluster: build03
->>>>>>> 635a2bef
+    cluster: build03
     context: ci/prow/rules
     decorate: true
     decoration_config:
@@ -614,11 +586,7 @@
     branches:
     - ^release-4\.9$
     - ^release-4\.9-
-<<<<<<< HEAD
-    cluster: build06
-=======
-    cluster: build03
->>>>>>> 635a2bef
+    cluster: build03
     context: ci/prow/shellcheck
     decorate: true
     decoration_config:
@@ -681,11 +649,7 @@
     branches:
     - ^release-4\.9$
     - ^release-4\.9-
-<<<<<<< HEAD
-    cluster: build06
-=======
-    cluster: build03
->>>>>>> 635a2bef
+    cluster: build03
     context: ci/prow/unit
     decorate: true
     decoration_config:
@@ -748,11 +712,7 @@
     branches:
     - ^release-4\.9$
     - ^release-4\.9-
-<<<<<<< HEAD
-    cluster: build06
-=======
-    cluster: build03
->>>>>>> 635a2bef
+    cluster: build03
     context: ci/prow/vendor
     decorate: true
     decoration_config:
@@ -815,11 +775,7 @@
     branches:
     - ^release-4\.9$
     - ^release-4\.9-
-<<<<<<< HEAD
-    cluster: build06
-=======
-    cluster: build03
->>>>>>> 635a2bef
+    cluster: build03
     context: ci/prow/versions
     decorate: true
     decoration_config:
