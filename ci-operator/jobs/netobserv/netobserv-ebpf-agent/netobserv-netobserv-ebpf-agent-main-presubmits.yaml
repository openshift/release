presubmits:
  netobserv/netobserv-ebpf-agent:
  - agent: kubernetes
    always_run: true
    branches:
    - ^main$
    - ^main-
    cluster: build05
    context: ci/prow/images
    decorate: true
    labels:
      ci.openshift.io/generator: prowgen
      job-release: "4.18"
      pj-rehearse.openshift.io/can-be-rehearsed: "true"
    name: pull-ci-netobserv-netobserv-ebpf-agent-main-images
    rerun_command: /test images
    spec:
      containers:
      - args:
        - --gcs-upload-secret=/secrets/gcs/service-account.json
        - --image-import-pull-secret=/etc/pull-secret/.dockerconfigjson
        - --report-credentials-file=/etc/report/credentials
        - --target=[images]
        command:
        - ci-operator
        image: ci-operator:latest
        imagePullPolicy: Always
        name: ""
        resources:
          requests:
            cpu: 10m
        volumeMounts:
        - mountPath: /secrets/gcs
          name: gcs-credentials
          readOnly: true
        - mountPath: /secrets/manifest-tool
          name: manifest-tool-local-pusher
          readOnly: true
        - mountPath: /etc/pull-secret
          name: pull-secret
          readOnly: true
        - mountPath: /etc/report
          name: result-aggregator
          readOnly: true
      serviceAccountName: ci-operator
      volumes:
      - name: manifest-tool-local-pusher
        secret:
          secretName: manifest-tool-local-pusher
      - name: pull-secret
        secret:
          secretName: registry-pull-credentials
      - name: result-aggregator
        secret:
          secretName: result-aggregator
    trigger: (?m)^/test( | .* )images,?($|\s.*)
  - agent: kubernetes
    always_run: true
    branches:
    - ^main$
    - ^main-
<<<<<<< HEAD
    cluster: build06
=======
    cluster: build05
>>>>>>> 635a2bef
    context: ci/prow/qe-e2e-tests
    decorate: true
    decoration_config:
      timeout: 8h0m0s
    labels:
      ci-operator.openshift.io/cloud: aws
      ci-operator.openshift.io/cloud-cluster-profile: aws-qe
      ci.openshift.io/generator: prowgen
      job-release: "4.18"
      pj-rehearse.openshift.io/can-be-rehearsed: "true"
    name: pull-ci-netobserv-netobserv-ebpf-agent-main-qe-e2e-tests
    optional: true
    rerun_command: /test qe-e2e-tests
    spec:
      containers:
      - args:
        - --gcs-upload-secret=/secrets/gcs/service-account.json
        - --image-import-pull-secret=/etc/pull-secret/.dockerconfigjson
        - --lease-server-credentials-file=/etc/boskos/credentials
        - --report-credentials-file=/etc/report/credentials
        - --secret-dir=/secrets/ci-pull-credentials
        - --target=qe-e2e-tests
        command:
        - ci-operator
        image: ci-operator:latest
        imagePullPolicy: Always
        name: ""
        resources:
          requests:
            cpu: 10m
        volumeMounts:
        - mountPath: /etc/boskos
          name: boskos
          readOnly: true
        - mountPath: /secrets/ci-pull-credentials
          name: ci-pull-credentials
          readOnly: true
        - mountPath: /secrets/gcs
          name: gcs-credentials
          readOnly: true
        - mountPath: /secrets/manifest-tool
          name: manifest-tool-local-pusher
          readOnly: true
        - mountPath: /etc/pull-secret
          name: pull-secret
          readOnly: true
        - mountPath: /etc/report
          name: result-aggregator
          readOnly: true
      serviceAccountName: ci-operator
      volumes:
      - name: boskos
        secret:
          items:
          - key: credentials
            path: credentials
          secretName: boskos-credentials
      - name: ci-pull-credentials
        secret:
          secretName: ci-pull-credentials
      - name: manifest-tool-local-pusher
        secret:
          secretName: manifest-tool-local-pusher
      - name: pull-secret
        secret:
          secretName: registry-pull-credentials
      - name: result-aggregator
        secret:
          secretName: result-aggregator
    trigger: (?m)^/test( | .* )qe-e2e-tests,?($|\s.*)<|MERGE_RESOLUTION|>--- conflicted
+++ resolved
@@ -59,11 +59,7 @@
     branches:
     - ^main$
     - ^main-
-<<<<<<< HEAD
-    cluster: build06
-=======
     cluster: build05
->>>>>>> 635a2bef
     context: ci/prow/qe-e2e-tests
     decorate: true
     decoration_config:
