--- conflicted
+++ resolved
@@ -1,10 +1,6 @@
 periodics:
 - agent: kubernetes
-<<<<<<< HEAD
-  cluster: build11
-=======
   cluster: build03
->>>>>>> 635a2bef
   cron: 0 6 1 11 *
   decorate: true
   decoration_config:
@@ -85,11 +81,7 @@
       secret:
         secretName: result-aggregator
 - agent: kubernetes
-<<<<<<< HEAD
-  cluster: build11
-=======
   cluster: build03
->>>>>>> 635a2bef
   cron: 0 6 1 10 *
   decorate: true
   decoration_config:
@@ -170,11 +162,7 @@
       secret:
         secretName: result-aggregator
 - agent: kubernetes
-<<<<<<< HEAD
-  cluster: build11
-=======
   cluster: build03
->>>>>>> 635a2bef
   cron: 0 6 1 7 *
   decorate: true
   decoration_config:
@@ -255,11 +243,7 @@
       secret:
         secretName: result-aggregator
 - agent: kubernetes
-<<<<<<< HEAD
-  cluster: build11
-=======
   cluster: build03
->>>>>>> 635a2bef
   cron: 0 6 1 8 *
   decorate: true
   decoration_config:
@@ -770,11 +754,7 @@
       secret:
         secretName: result-aggregator
 - agent: kubernetes
-<<<<<<< HEAD
-  cluster: build11
-=======
   cluster: build03
->>>>>>> 635a2bef
   cron: 0 6 1 7 *
   decorate: true
   decoration_config:
