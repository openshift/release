periodics:
- agent: kubernetes
  cluster: build09
  cron: 0 6 6 3 *
  decorate: true
  decoration_config:
    skip_cloning: true
  extra_refs:
  - base_ref: main
    org: rhbk
    repo: sso-test
  labels:
    ci-operator.openshift.io/cloud: aws
    ci-operator.openshift.io/cloud-cluster-profile: aws-cspi-qe
    ci-operator.openshift.io/variant: rhsso-product-ocp4.13-lp-interop
    ci.openshift.io/generator: prowgen
    pj-rehearse.openshift.io/can-be-rehearsed: "true"
  name: periodic-ci-rhbk-sso-test-main-rhsso-product-ocp4.13-lp-interop-rhsso-interop-aws
  spec:
    containers:
    - args:
      - --gcs-upload-secret=/secrets/gcs/service-account.json
      - --image-import-pull-secret=/etc/pull-secret/.dockerconfigjson
      - --lease-server-credentials-file=/etc/boskos/credentials
      - --report-credentials-file=/etc/report/credentials
      - --secret-dir=/secrets/ci-pull-credentials
      - --secret-dir=/usr/local/rhsso-interop-aws-cluster-profile
      - --target=rhsso-interop-aws
      - --variant=rhsso-product-ocp4.13-lp-interop
      command:
      - ci-operator
      image: ci-operator:latest
      imagePullPolicy: Always
      name: ""
      resources:
        requests:
          cpu: 10m
      volumeMounts:
      - mountPath: /etc/boskos
        name: boskos
        readOnly: true
      - mountPath: /secrets/ci-pull-credentials
        name: ci-pull-credentials
        readOnly: true
      - mountPath: /usr/local/rhsso-interop-aws-cluster-profile
        name: cluster-profile
      - mountPath: /secrets/gcs
        name: gcs-credentials
        readOnly: true
      - mountPath: /secrets/manifest-tool
        name: manifest-tool-local-pusher
        readOnly: true
      - mountPath: /etc/pull-secret
        name: pull-secret
        readOnly: true
      - mountPath: /etc/report
        name: result-aggregator
        readOnly: true
    serviceAccountName: ci-operator
    volumes:
    - name: boskos
      secret:
        items:
        - key: credentials
          path: credentials
        secretName: boskos-credentials
    - name: ci-pull-credentials
      secret:
        secretName: ci-pull-credentials
    - name: cluster-profile
      secret:
        secretName: cluster-secrets-aws-cspi-qe
    - name: manifest-tool-local-pusher
      secret:
        secretName: manifest-tool-local-pusher
    - name: pull-secret
      secret:
        secretName: registry-pull-credentials
    - name: result-aggregator
      secret:
        secretName: result-aggregator
- agent: kubernetes
  cluster: build02
  cron: 0 6 25 10 *
  decorate: true
  decoration_config:
    skip_cloning: true
  extra_refs:
  - base_ref: main
    org: rhbk
    repo: sso-test
  labels:
    ci-operator.openshift.io/cloud: ibmcloud
    ci-operator.openshift.io/cloud-cluster-profile: ibmcloud-cspi-qe
    ci-operator.openshift.io/variant: rhsso-product-ocp4.14-lp-interop
    ci.openshift.io/generator: prowgen
    pj-rehearse.openshift.io/can-be-rehearsed: "true"
  name: periodic-ci-rhbk-sso-test-main-rhsso-product-ocp4.14-lp-interop-rhsso-interop-ibmcloud
  reporter_config:
    slack:
      channel: '#team-keycloak-continuous-testing'
      job_states_to_report:
      - success
      - failure
      - error
      report_template: '{{if eq .Status.State "success"}} :slack-green: Job *{{.Spec.Job}}*
        ended with *{{.Status.State}}*. <{{.Status.URL}}|View logs> {{else}} :failed:
        Job *{{.Spec.Job}}* ended with *{{.Status.State}}*. <{{.Status.URL}}|View
        logs> {{end}}'
  spec:
    containers:
    - args:
      - --gcs-upload-secret=/secrets/gcs/service-account.json
      - --image-import-pull-secret=/etc/pull-secret/.dockerconfigjson
      - --lease-server-credentials-file=/etc/boskos/credentials
      - --report-credentials-file=/etc/report/credentials
      - --secret-dir=/secrets/ci-pull-credentials
      - --secret-dir=/usr/local/rhsso-interop-ibmcloud-cluster-profile
      - --target=rhsso-interop-ibmcloud
      - --variant=rhsso-product-ocp4.14-lp-interop
      command:
      - ci-operator
      image: ci-operator:latest
      imagePullPolicy: Always
      name: ""
      resources:
        requests:
          cpu: 10m
      volumeMounts:
      - mountPath: /etc/boskos
        name: boskos
        readOnly: true
      - mountPath: /secrets/ci-pull-credentials
        name: ci-pull-credentials
        readOnly: true
      - mountPath: /usr/local/rhsso-interop-ibmcloud-cluster-profile
        name: cluster-profile
      - mountPath: /secrets/gcs
        name: gcs-credentials
        readOnly: true
      - mountPath: /secrets/manifest-tool
        name: manifest-tool-local-pusher
        readOnly: true
      - mountPath: /etc/pull-secret
        name: pull-secret
        readOnly: true
      - mountPath: /etc/report
        name: result-aggregator
        readOnly: true
    serviceAccountName: ci-operator
    volumes:
    - name: boskos
      secret:
        items:
        - key: credentials
          path: credentials
        secretName: boskos-credentials
    - name: ci-pull-credentials
      secret:
        secretName: ci-pull-credentials
    - name: cluster-profile
      secret:
        secretName: cluster-secrets-ibmcloud-cspi-qe
    - name: manifest-tool-local-pusher
      secret:
        secretName: manifest-tool-local-pusher
    - name: pull-secret
      secret:
        secretName: registry-pull-credentials
    - name: result-aggregator
      secret:
        secretName: result-aggregator
- agent: kubernetes
  cluster: build02
  cron: 0 6 25 12 *
  decorate: true
  decoration_config:
    skip_cloning: true
  extra_refs:
  - base_ref: main
    org: rhbk
    repo: sso-test
  labels:
    ci-operator.openshift.io/cloud: ibmcloud
    ci-operator.openshift.io/cloud-cluster-profile: ibmcloud-cspi-qe
    ci-operator.openshift.io/variant: rhsso-product-ocp4.15-lp-interop
    ci.openshift.io/generator: prowgen
    pj-rehearse.openshift.io/can-be-rehearsed: "true"
  name: periodic-ci-rhbk-sso-test-main-rhsso-product-ocp4.15-lp-interop-rhsso-interop-ibmcloud
  reporter_config:
    slack:
      channel: '#team-keycloak-continuous-testing'
      job_states_to_report:
      - success
      - failure
      - error
      report_template: '{{if eq .Status.State "success"}} :slack-green: Job *{{.Spec.Job}}*
        ended with *{{.Status.State}}*. <{{.Status.URL}}|View logs> {{else}} :failed:
        Job *{{.Spec.Job}}* ended with *{{.Status.State}}*. <{{.Status.URL}}|View
        logs> {{end}}'
  spec:
    containers:
    - args:
      - --gcs-upload-secret=/secrets/gcs/service-account.json
      - --image-import-pull-secret=/etc/pull-secret/.dockerconfigjson
      - --lease-server-credentials-file=/etc/boskos/credentials
      - --report-credentials-file=/etc/report/credentials
      - --secret-dir=/secrets/ci-pull-credentials
      - --secret-dir=/usr/local/rhsso-interop-ibmcloud-cluster-profile
      - --target=rhsso-interop-ibmcloud
      - --variant=rhsso-product-ocp4.15-lp-interop
      command:
      - ci-operator
      image: ci-operator:latest
      imagePullPolicy: Always
      name: ""
      resources:
        requests:
          cpu: 10m
      volumeMounts:
      - mountPath: /etc/boskos
        name: boskos
        readOnly: true
      - mountPath: /secrets/ci-pull-credentials
        name: ci-pull-credentials
        readOnly: true
      - mountPath: /usr/local/rhsso-interop-ibmcloud-cluster-profile
        name: cluster-profile
      - mountPath: /secrets/gcs
        name: gcs-credentials
        readOnly: true
      - mountPath: /secrets/manifest-tool
        name: manifest-tool-local-pusher
        readOnly: true
      - mountPath: /etc/pull-secret
        name: pull-secret
        readOnly: true
      - mountPath: /etc/report
        name: result-aggregator
        readOnly: true
    serviceAccountName: ci-operator
    volumes:
    - name: boskos
      secret:
        items:
        - key: credentials
          path: credentials
        secretName: boskos-credentials
    - name: ci-pull-credentials
      secret:
        secretName: ci-pull-credentials
    - name: cluster-profile
      secret:
        secretName: cluster-secrets-ibmcloud-cspi-qe
    - name: manifest-tool-local-pusher
      secret:
        secretName: manifest-tool-local-pusher
    - name: pull-secret
      secret:
        secretName: registry-pull-credentials
    - name: result-aggregator
      secret:
        secretName: result-aggregator
- agent: kubernetes
  cluster: build09
  cron: 0 6 11 2 *
  decorate: true
  decoration_config:
    skip_cloning: true
  extra_refs:
  - base_ref: main
    org: rhbk
    repo: sso-test
  labels:
    ci-operator.openshift.io/cloud: aws
    ci-operator.openshift.io/cloud-cluster-profile: aws-cspi-qe
    ci-operator.openshift.io/variant: rhsso-product-ocp4.15-lp-rosa-hypershift
    ci.openshift.io/generator: prowgen
    job-release: "4.15"
    pj-rehearse.openshift.io/can-be-rehearsed: "true"
  name: periodic-ci-rhbk-sso-test-main-rhsso-product-ocp4.15-lp-rosa-hypershift-rhsso-interop-aws
  reporter_config:
    slack:
      channel: '#team-keycloak-continuous-testing'
      job_states_to_report:
      - success
      - failure
      - error
      report_template: '{{if eq .Status.State "success"}} :slack-green: Job *{{.Spec.Job}}*
        ended with *{{.Status.State}}*. <{{.Status.URL}}|View logs> {{else}} :failed:
        Job *{{.Spec.Job}}* ended with *{{.Status.State}}*. <{{.Status.URL}}|View
        logs> {{end}}'
  spec:
    containers:
    - args:
      - --gcs-upload-secret=/secrets/gcs/service-account.json
      - --image-import-pull-secret=/etc/pull-secret/.dockerconfigjson
      - --lease-server-credentials-file=/etc/boskos/credentials
      - --report-credentials-file=/etc/report/credentials
      - --secret-dir=/secrets/ci-pull-credentials
      - --secret-dir=/usr/local/rhsso-interop-aws-cluster-profile
      - --target=rhsso-interop-aws
      - --variant=rhsso-product-ocp4.15-lp-rosa-hypershift
      command:
      - ci-operator
      image: ci-operator:latest
      imagePullPolicy: Always
      name: ""
      resources:
        requests:
          cpu: 10m
      volumeMounts:
      - mountPath: /etc/boskos
        name: boskos
        readOnly: true
      - mountPath: /secrets/ci-pull-credentials
        name: ci-pull-credentials
        readOnly: true
      - mountPath: /usr/local/rhsso-interop-aws-cluster-profile
        name: cluster-profile
      - mountPath: /secrets/gcs
        name: gcs-credentials
        readOnly: true
      - mountPath: /secrets/manifest-tool
        name: manifest-tool-local-pusher
        readOnly: true
      - mountPath: /etc/pull-secret
        name: pull-secret
        readOnly: true
      - mountPath: /etc/report
        name: result-aggregator
        readOnly: true
    serviceAccountName: ci-operator
    volumes:
    - name: boskos
      secret:
        items:
        - key: credentials
          path: credentials
        secretName: boskos-credentials
    - name: ci-pull-credentials
      secret:
        secretName: ci-pull-credentials
    - name: cluster-profile
      secret:
        secretName: cluster-secrets-aws-cspi-qe
    - name: manifest-tool-local-pusher
      secret:
        secretName: manifest-tool-local-pusher
    - name: pull-secret
      secret:
        secretName: registry-pull-credentials
    - name: result-aggregator
      secret:
        secretName: result-aggregator
- agent: kubernetes
  cluster: build02
  cron: 0 6 11 2 *
  decorate: true
  decoration_config:
    skip_cloning: true
  extra_refs:
  - base_ref: main
    org: rhbk
    repo: sso-test
  labels:
    ci-operator.openshift.io/cloud: ibmcloud
    ci-operator.openshift.io/cloud-cluster-profile: ibmcloud-cspi-qe
    ci-operator.openshift.io/variant: rhsso-product-ocp4.16-lp-interop
    ci.openshift.io/generator: prowgen
    pj-rehearse.openshift.io/can-be-rehearsed: "true"
  name: periodic-ci-rhbk-sso-test-main-rhsso-product-ocp4.16-lp-interop-rhsso-interop-ibmcloud
  reporter_config:
    slack:
      channel: '#team-keycloak-continuous-testing'
      job_states_to_report:
      - success
      - failure
      - error
      report_template: '{{if eq .Status.State "success"}} :slack-green: Job *{{.Spec.Job}}*
        ended with *{{.Status.State}}*. <{{.Status.URL}}|View logs> {{else}} :failed:
        Job *{{.Spec.Job}}* ended with *{{.Status.State}}*. <{{.Status.URL}}|View
        logs> {{end}}'
  spec:
    containers:
    - args:
      - --gcs-upload-secret=/secrets/gcs/service-account.json
      - --image-import-pull-secret=/etc/pull-secret/.dockerconfigjson
      - --lease-server-credentials-file=/etc/boskos/credentials
      - --report-credentials-file=/etc/report/credentials
      - --secret-dir=/secrets/ci-pull-credentials
      - --secret-dir=/usr/local/rhsso-interop-ibmcloud-cluster-profile
      - --target=rhsso-interop-ibmcloud
      - --variant=rhsso-product-ocp4.16-lp-interop
      command:
      - ci-operator
      image: ci-operator:latest
      imagePullPolicy: Always
      name: ""
      resources:
        requests:
          cpu: 10m
      volumeMounts:
      - mountPath: /etc/boskos
        name: boskos
        readOnly: true
      - mountPath: /secrets/ci-pull-credentials
        name: ci-pull-credentials
        readOnly: true
      - mountPath: /usr/local/rhsso-interop-ibmcloud-cluster-profile
        name: cluster-profile
      - mountPath: /secrets/gcs
        name: gcs-credentials
        readOnly: true
      - mountPath: /secrets/manifest-tool
        name: manifest-tool-local-pusher
        readOnly: true
      - mountPath: /etc/pull-secret
        name: pull-secret
        readOnly: true
      - mountPath: /etc/report
        name: result-aggregator
        readOnly: true
    serviceAccountName: ci-operator
    volumes:
    - name: boskos
      secret:
        items:
        - key: credentials
          path: credentials
        secretName: boskos-credentials
    - name: ci-pull-credentials
      secret:
        secretName: ci-pull-credentials
    - name: cluster-profile
      secret:
        secretName: cluster-secrets-ibmcloud-cspi-qe
    - name: manifest-tool-local-pusher
      secret:
        secretName: manifest-tool-local-pusher
    - name: pull-secret
      secret:
        secretName: registry-pull-credentials
    - name: result-aggregator
      secret:
        secretName: result-aggregator
- agent: kubernetes
  cluster: build09
  cron: 0 6 25 10 *
  decorate: true
  decoration_config:
    skip_cloning: true
  extra_refs:
  - base_ref: main
    org: rhbk
    repo: sso-test
  labels:
    ci-operator.openshift.io/cloud: aws
    ci-operator.openshift.io/cloud-cluster-profile: aws-cspi-qe
    ci-operator.openshift.io/variant: rhsso-product-ocp4.16-lp-rosa-classic
    ci.openshift.io/generator: prowgen
    job-release: "4.16"
    pj-rehearse.openshift.io/can-be-rehearsed: "true"
  name: periodic-ci-rhbk-sso-test-main-rhsso-product-ocp4.16-lp-rosa-classic-rhsso-interop-aws
  reporter_config:
    slack:
      channel: '#team-keycloak-continuous-testing'
      job_states_to_report:
      - success
      - failure
      - error
      report_template: '{{if eq .Status.State "success"}} :slack-green: Job *{{.Spec.Job}}*
        ended with *{{.Status.State}}*. <{{.Status.URL}}|View logs> {{else}} :failed:
        Job *{{.Spec.Job}}* ended with *{{.Status.State}}*. <{{.Status.URL}}|View
        logs> {{end}}'
  spec:
    containers:
    - args:
      - --gcs-upload-secret=/secrets/gcs/service-account.json
      - --image-import-pull-secret=/etc/pull-secret/.dockerconfigjson
      - --lease-server-credentials-file=/etc/boskos/credentials
      - --report-credentials-file=/etc/report/credentials
      - --secret-dir=/secrets/ci-pull-credentials
      - --secret-dir=/usr/local/rhsso-interop-aws-cluster-profile
      - --target=rhsso-interop-aws
      - --variant=rhsso-product-ocp4.16-lp-rosa-classic
      command:
      - ci-operator
      image: ci-operator:latest
      imagePullPolicy: Always
      name: ""
      resources:
        requests:
          cpu: 10m
      volumeMounts:
      - mountPath: /etc/boskos
        name: boskos
        readOnly: true
      - mountPath: /secrets/ci-pull-credentials
        name: ci-pull-credentials
        readOnly: true
      - mountPath: /usr/local/rhsso-interop-aws-cluster-profile
        name: cluster-profile
      - mountPath: /secrets/gcs
        name: gcs-credentials
        readOnly: true
      - mountPath: /secrets/manifest-tool
        name: manifest-tool-local-pusher
        readOnly: true
      - mountPath: /etc/pull-secret
        name: pull-secret
        readOnly: true
      - mountPath: /etc/report
        name: result-aggregator
        readOnly: true
    serviceAccountName: ci-operator
    volumes:
    - name: boskos
      secret:
        items:
        - key: credentials
          path: credentials
        secretName: boskos-credentials
    - name: ci-pull-credentials
      secret:
        secretName: ci-pull-credentials
    - name: cluster-profile
      secret:
        secretName: cluster-secrets-aws-cspi-qe
    - name: manifest-tool-local-pusher
      secret:
        secretName: manifest-tool-local-pusher
    - name: pull-secret
      secret:
        secretName: registry-pull-credentials
    - name: result-aggregator
      secret:
        secretName: result-aggregator
- agent: kubernetes
  cluster: build09
  cron: 0 6 11 2 *
  decorate: true
  decoration_config:
    skip_cloning: true
  extra_refs:
  - base_ref: main
    org: rhbk
    repo: sso-test
  labels:
    ci-operator.openshift.io/cloud: aws
    ci-operator.openshift.io/cloud-cluster-profile: aws-cspi-qe
    ci-operator.openshift.io/variant: rhsso-product-ocp4.16-lp-rosa-hypershift
    ci.openshift.io/generator: prowgen
    job-release: "4.16"
    pj-rehearse.openshift.io/can-be-rehearsed: "true"
  name: periodic-ci-rhbk-sso-test-main-rhsso-product-ocp4.16-lp-rosa-hypershift-rhsso-interop-aws
  reporter_config:
    slack:
      channel: '#team-keycloak-continuous-testing'
      job_states_to_report:
      - success
      - failure
      - error
      report_template: '{{if eq .Status.State "success"}} :slack-green: Job *{{.Spec.Job}}*
        ended with *{{.Status.State}}*. <{{.Status.URL}}|View logs> {{else}} :failed:
        Job *{{.Spec.Job}}* ended with *{{.Status.State}}*. <{{.Status.URL}}|View
        logs> {{end}}'
  spec:
    containers:
    - args:
      - --gcs-upload-secret=/secrets/gcs/service-account.json
      - --image-import-pull-secret=/etc/pull-secret/.dockerconfigjson
      - --lease-server-credentials-file=/etc/boskos/credentials
      - --report-credentials-file=/etc/report/credentials
      - --secret-dir=/secrets/ci-pull-credentials
      - --secret-dir=/usr/local/rhsso-interop-aws-cluster-profile
      - --target=rhsso-interop-aws
      - --variant=rhsso-product-ocp4.16-lp-rosa-hypershift
      command:
      - ci-operator
      image: ci-operator:latest
      imagePullPolicy: Always
      name: ""
      resources:
        requests:
          cpu: 10m
      volumeMounts:
      - mountPath: /etc/boskos
        name: boskos
        readOnly: true
      - mountPath: /secrets/ci-pull-credentials
        name: ci-pull-credentials
        readOnly: true
      - mountPath: /usr/local/rhsso-interop-aws-cluster-profile
        name: cluster-profile
      - mountPath: /secrets/gcs
        name: gcs-credentials
        readOnly: true
      - mountPath: /secrets/manifest-tool
        name: manifest-tool-local-pusher
        readOnly: true
      - mountPath: /etc/pull-secret
        name: pull-secret
        readOnly: true
      - mountPath: /etc/report
        name: result-aggregator
        readOnly: true
    serviceAccountName: ci-operator
    volumes:
    - name: boskos
      secret:
        items:
        - key: credentials
          path: credentials
        secretName: boskos-credentials
    - name: ci-pull-credentials
      secret:
        secretName: ci-pull-credentials
    - name: cluster-profile
      secret:
        secretName: cluster-secrets-aws-cspi-qe
    - name: manifest-tool-local-pusher
      secret:
        secretName: manifest-tool-local-pusher
    - name: pull-secret
      secret:
        secretName: registry-pull-credentials
    - name: result-aggregator
      secret:
        secretName: result-aggregator
- agent: kubernetes
  cluster: build09
  cron: 0 6 11 2 *
  decorate: true
  decoration_config:
    skip_cloning: true
  extra_refs:
  - base_ref: main
    org: rhbk
    repo: sso-test
  labels:
    ci-operator.openshift.io/cloud: aws
    ci-operator.openshift.io/cloud-cluster-profile: aws-cspi-qe
    ci-operator.openshift.io/variant: rhsso-product-ocp4.17-lp-interop
    ci.openshift.io/generator: prowgen
    job-release: "4.17"
    pj-rehearse.openshift.io/can-be-rehearsed: "true"
  name: periodic-ci-rhbk-sso-test-main-rhsso-product-ocp4.17-lp-interop-rhsso-interop-aws
  reporter_config:
    slack:
      channel: '#team-keycloak-continuous-testing'
      job_states_to_report:
      - success
      - failure
      - error
      report_template: '{{if eq .Status.State "success"}} :slack-green: Job *{{.Spec.Job}}*
        ended with *{{.Status.State}}*. <{{.Status.URL}}|View logs> {{else}} :failed:
        Job *{{.Spec.Job}}* ended with *{{.Status.State}}*. <{{.Status.URL}}|View
        logs> {{end}}'
  spec:
    containers:
    - args:
      - --gcs-upload-secret=/secrets/gcs/service-account.json
      - --image-import-pull-secret=/etc/pull-secret/.dockerconfigjson
      - --lease-server-credentials-file=/etc/boskos/credentials
      - --report-credentials-file=/etc/report/credentials
      - --secret-dir=/secrets/ci-pull-credentials
      - --secret-dir=/usr/local/rhsso-interop-aws-cluster-profile
      - --target=rhsso-interop-aws
      - --variant=rhsso-product-ocp4.17-lp-interop
      command:
      - ci-operator
      image: ci-operator:latest
      imagePullPolicy: Always
      name: ""
      resources:
        requests:
          cpu: 10m
      volumeMounts:
      - mountPath: /etc/boskos
        name: boskos
        readOnly: true
      - mountPath: /secrets/ci-pull-credentials
        name: ci-pull-credentials
        readOnly: true
      - mountPath: /usr/local/rhsso-interop-aws-cluster-profile
        name: cluster-profile
      - mountPath: /secrets/gcs
        name: gcs-credentials
        readOnly: true
      - mountPath: /secrets/manifest-tool
        name: manifest-tool-local-pusher
        readOnly: true
      - mountPath: /etc/pull-secret
        name: pull-secret
        readOnly: true
      - mountPath: /etc/report
        name: result-aggregator
        readOnly: true
    serviceAccountName: ci-operator
    volumes:
    - name: boskos
      secret:
        items:
        - key: credentials
          path: credentials
        secretName: boskos-credentials
    - name: ci-pull-credentials
      secret:
        secretName: ci-pull-credentials
    - name: cluster-profile
      secret:
        secretName: cluster-secrets-aws-cspi-qe
    - name: manifest-tool-local-pusher
      secret:
        secretName: manifest-tool-local-pusher
    - name: pull-secret
      secret:
        secretName: registry-pull-credentials
    - name: result-aggregator
      secret:
        secretName: result-aggregator
- agent: kubernetes
<<<<<<< HEAD
  cluster: build03
  cron: 0 6 25 10 *
  decorate: true
  decoration_config:
    skip_cloning: true
  extra_refs:
  - base_ref: main
    org: rhbk
    repo: sso-test
  labels:
    ci-operator.openshift.io/cloud: aws
    ci-operator.openshift.io/cloud-cluster-profile: aws-cspi-qe
    ci-operator.openshift.io/variant: rhsso-product-ocp4.17-lp-rosa-classic
    ci.openshift.io/generator: prowgen
    job-release: "4.17"
    pj-rehearse.openshift.io/can-be-rehearsed: "true"
  name: periodic-ci-rhbk-sso-test-main-rhsso-product-ocp4.17-lp-rosa-classic-rhsso-interop-aws
  spec:
    containers:
    - args:
      - --gcs-upload-secret=/secrets/gcs/service-account.json
      - --image-import-pull-secret=/etc/pull-secret/.dockerconfigjson
      - --lease-server-credentials-file=/etc/boskos/credentials
      - --report-credentials-file=/etc/report/credentials
      - --secret-dir=/secrets/ci-pull-credentials
      - --secret-dir=/usr/local/rhsso-interop-aws-cluster-profile
      - --target=rhsso-interop-aws
      - --variant=rhsso-product-ocp4.17-lp-rosa-classic
      command:
      - ci-operator
      image: ci-operator:latest
      imagePullPolicy: Always
      name: ""
      resources:
        requests:
          cpu: 10m
      volumeMounts:
      - mountPath: /etc/boskos
        name: boskos
        readOnly: true
      - mountPath: /secrets/ci-pull-credentials
        name: ci-pull-credentials
        readOnly: true
      - mountPath: /usr/local/rhsso-interop-aws-cluster-profile
        name: cluster-profile
      - mountPath: /secrets/gcs
        name: gcs-credentials
        readOnly: true
      - mountPath: /secrets/manifest-tool
        name: manifest-tool-local-pusher
        readOnly: true
      - mountPath: /etc/pull-secret
        name: pull-secret
        readOnly: true
      - mountPath: /etc/report
        name: result-aggregator
        readOnly: true
    serviceAccountName: ci-operator
    volumes:
    - name: boskos
      secret:
        items:
        - key: credentials
          path: credentials
        secretName: boskos-credentials
    - name: ci-pull-credentials
      secret:
        secretName: ci-pull-credentials
    - name: cluster-profile
      secret:
        secretName: cluster-secrets-aws-cspi-qe
    - name: manifest-tool-local-pusher
      secret:
        secretName: manifest-tool-local-pusher
    - name: pull-secret
      secret:
        secretName: registry-pull-credentials
    - name: result-aggregator
      secret:
        secretName: result-aggregator
- agent: kubernetes
  cluster: build03
=======
  cluster: build09
>>>>>>> 7806a2dd
  cron: 0 0 11 6 *
  decorate: true
  decoration_config:
    skip_cloning: true
  extra_refs:
  - base_ref: main
    org: rhbk
    repo: sso-test
  labels:
    ci-operator.openshift.io/cloud: aws
    ci-operator.openshift.io/cloud-cluster-profile: aws-cspi-qe
    ci-operator.openshift.io/variant: rhsso-product-ocp4.18-lp-interop
    ci.openshift.io/generator: prowgen
    job-release: "4.18"
    pj-rehearse.openshift.io/can-be-rehearsed: "true"
  name: periodic-ci-rhbk-sso-test-main-rhsso-product-ocp4.18-lp-interop-rhsso-interop-aws
  reporter_config:
    slack:
      channel: '#team-keycloak-continuous-testing'
      job_states_to_report:
      - success
      - failure
      - error
      report_template: '{{if eq .Status.State "success"}} :slack-green: Job *{{.Spec.Job}}*
        ended with *{{.Status.State}}*. <{{.Status.URL}}|View logs> {{else}} :failed:
        Job *{{.Spec.Job}}* ended with *{{.Status.State}}*. <{{.Status.URL}}|View
        logs> {{end}}'
  spec:
    containers:
    - args:
      - --gcs-upload-secret=/secrets/gcs/service-account.json
      - --image-import-pull-secret=/etc/pull-secret/.dockerconfigjson
      - --lease-server-credentials-file=/etc/boskos/credentials
      - --report-credentials-file=/etc/report/credentials
      - --secret-dir=/secrets/ci-pull-credentials
      - --secret-dir=/usr/local/rhsso-interop-aws-cluster-profile
      - --target=rhsso-interop-aws
      - --variant=rhsso-product-ocp4.18-lp-interop
      command:
      - ci-operator
      image: ci-operator:latest
      imagePullPolicy: Always
      name: ""
      resources:
        requests:
          cpu: 10m
      volumeMounts:
      - mountPath: /etc/boskos
        name: boskos
        readOnly: true
      - mountPath: /secrets/ci-pull-credentials
        name: ci-pull-credentials
        readOnly: true
      - mountPath: /usr/local/rhsso-interop-aws-cluster-profile
        name: cluster-profile
      - mountPath: /secrets/gcs
        name: gcs-credentials
        readOnly: true
      - mountPath: /secrets/manifest-tool
        name: manifest-tool-local-pusher
        readOnly: true
      - mountPath: /etc/pull-secret
        name: pull-secret
        readOnly: true
      - mountPath: /etc/report
        name: result-aggregator
        readOnly: true
    serviceAccountName: ci-operator
    volumes:
    - name: boskos
      secret:
        items:
        - key: credentials
          path: credentials
        secretName: boskos-credentials
    - name: ci-pull-credentials
      secret:
        secretName: ci-pull-credentials
    - name: cluster-profile
      secret:
        secretName: cluster-secrets-aws-cspi-qe
    - name: manifest-tool-local-pusher
      secret:
        secretName: manifest-tool-local-pusher
    - name: pull-secret
      secret:
        secretName: registry-pull-credentials
    - name: result-aggregator
      secret:
        secretName: result-aggregator
- agent: kubernetes
  cluster: build09
  cron: 0 0 11 6 *
  decorate: true
  decoration_config:
    skip_cloning: true
  extra_refs:
  - base_ref: main
    org: rhbk
    repo: sso-test
  labels:
    ci-operator.openshift.io/cloud: aws
    ci-operator.openshift.io/cloud-cluster-profile: aws-cspi-qe
    ci-operator.openshift.io/variant: rhsso-product-ocp4.18-lp-interop
    ci.openshift.io/generator: prowgen
    job-release: "4.18"
    pj-rehearse.openshift.io/can-be-rehearsed: "true"
  name: periodic-ci-rhbk-sso-test-main-rhsso-product-ocp4.18-lp-interop-rhsso-interop-aws-fips
  reporter_config:
    slack:
      channel: '#team-keycloak-continuous-testing'
      job_states_to_report:
      - success
      - failure
      - error
      report_template: '{{if eq .Status.State "success"}} :slack-green: Job *{{.Spec.Job}}*
        ended with *{{.Status.State}}*. <{{.Status.URL}}|View logs> {{else}} :failed:
        Job *{{.Spec.Job}}* ended with *{{.Status.State}}*. <{{.Status.URL}}|View
        logs> {{end}}'
  spec:
    containers:
    - args:
      - --gcs-upload-secret=/secrets/gcs/service-account.json
      - --image-import-pull-secret=/etc/pull-secret/.dockerconfigjson
      - --lease-server-credentials-file=/etc/boskos/credentials
      - --report-credentials-file=/etc/report/credentials
      - --secret-dir=/secrets/ci-pull-credentials
      - --secret-dir=/usr/local/rhsso-interop-aws-fips-cluster-profile
      - --target=rhsso-interop-aws-fips
      - --variant=rhsso-product-ocp4.18-lp-interop
      command:
      - ci-operator
      image: ci-operator:latest
      imagePullPolicy: Always
      name: ""
      resources:
        requests:
          cpu: 10m
      volumeMounts:
      - mountPath: /etc/boskos
        name: boskos
        readOnly: true
      - mountPath: /secrets/ci-pull-credentials
        name: ci-pull-credentials
        readOnly: true
      - mountPath: /usr/local/rhsso-interop-aws-fips-cluster-profile
        name: cluster-profile
      - mountPath: /secrets/gcs
        name: gcs-credentials
        readOnly: true
      - mountPath: /secrets/manifest-tool
        name: manifest-tool-local-pusher
        readOnly: true
      - mountPath: /etc/pull-secret
        name: pull-secret
        readOnly: true
      - mountPath: /etc/report
        name: result-aggregator
        readOnly: true
    serviceAccountName: ci-operator
    volumes:
    - name: boskos
      secret:
        items:
        - key: credentials
          path: credentials
        secretName: boskos-credentials
    - name: ci-pull-credentials
      secret:
        secretName: ci-pull-credentials
    - name: cluster-profile
      secret:
        secretName: cluster-secrets-aws-cspi-qe
    - name: manifest-tool-local-pusher
      secret:
        secretName: manifest-tool-local-pusher
    - name: pull-secret
      secret:
        secretName: registry-pull-credentials
    - name: result-aggregator
      secret:
        secretName: result-aggregator<|MERGE_RESOLUTION|>--- conflicted
+++ resolved
@@ -721,8 +721,7 @@
       secret:
         secretName: result-aggregator
 - agent: kubernetes
-<<<<<<< HEAD
-  cluster: build03
+  cluster: build09
   cron: 0 6 25 10 *
   decorate: true
   decoration_config:
@@ -803,10 +802,7 @@
       secret:
         secretName: result-aggregator
 - agent: kubernetes
-  cluster: build03
-=======
   cluster: build09
->>>>>>> 7806a2dd
   cron: 0 0 11 6 *
   decorate: true
   decoration_config:
