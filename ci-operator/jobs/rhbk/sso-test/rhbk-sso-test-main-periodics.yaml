--- conflicted
+++ resolved
@@ -330,13 +330,8 @@
       secret:
         secretName: result-aggregator
 - agent: kubernetes
-<<<<<<< HEAD
-  cluster: build02
-  cron: 0 6 25 12 *
-=======
   cluster: build06
   cron: 0 23 31 2 *
->>>>>>> 77672032
   decorate: true
   decoration_config:
     skip_cloning: true
