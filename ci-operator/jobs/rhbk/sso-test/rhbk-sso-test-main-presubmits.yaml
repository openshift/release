presubmits:
  rhbk/sso-test:
  - agent: kubernetes
    always_run: true
    branches:
    - ^main$
    - ^main-
    cluster: build09
    context: ci/prow/rhsso-product-ocp4.13-lp-interop-images
    decorate: true
    decoration_config:
      skip_cloning: true
    labels:
      ci-operator.openshift.io/variant: rhsso-product-ocp4.13-lp-interop
      ci.openshift.io/generator: prowgen
      pj-rehearse.openshift.io/can-be-rehearsed: "true"
    name: pull-ci-rhbk-sso-test-main-rhsso-product-ocp4.13-lp-interop-images
    rerun_command: /test rhsso-product-ocp4.13-lp-interop-images
    spec:
      containers:
      - args:
        - --gcs-upload-secret=/secrets/gcs/service-account.json
        - --image-import-pull-secret=/etc/pull-secret/.dockerconfigjson
        - --report-credentials-file=/etc/report/credentials
        - --target=[images]
        - --variant=rhsso-product-ocp4.13-lp-interop
        command:
        - ci-operator
        image: ci-operator:latest
        imagePullPolicy: Always
        name: ""
        resources:
          requests:
            cpu: 10m
        volumeMounts:
        - mountPath: /secrets/gcs
          name: gcs-credentials
          readOnly: true
        - mountPath: /secrets/manifest-tool
          name: manifest-tool-local-pusher
          readOnly: true
        - mountPath: /etc/pull-secret
          name: pull-secret
          readOnly: true
        - mountPath: /etc/report
          name: result-aggregator
          readOnly: true
      serviceAccountName: ci-operator
      volumes:
      - name: manifest-tool-local-pusher
        secret:
          secretName: manifest-tool-local-pusher
      - name: pull-secret
        secret:
          secretName: registry-pull-credentials
      - name: result-aggregator
        secret:
          secretName: result-aggregator
    trigger: (?m)^/test( | .* )rhsso-product-ocp4.13-lp-interop-images,?($|\s.*)
  - agent: kubernetes
    always_run: true
    branches:
    - ^main$
    - ^main-
    cluster: build09
    context: ci/prow/rhsso-product-ocp4.14-lp-interop-images
    decorate: true
    decoration_config:
      skip_cloning: true
    labels:
      ci-operator.openshift.io/variant: rhsso-product-ocp4.14-lp-interop
      ci.openshift.io/generator: prowgen
      pj-rehearse.openshift.io/can-be-rehearsed: "true"
    name: pull-ci-rhbk-sso-test-main-rhsso-product-ocp4.14-lp-interop-images
    rerun_command: /test rhsso-product-ocp4.14-lp-interop-images
    spec:
      containers:
      - args:
        - --gcs-upload-secret=/secrets/gcs/service-account.json
        - --image-import-pull-secret=/etc/pull-secret/.dockerconfigjson
        - --report-credentials-file=/etc/report/credentials
        - --target=[images]
        - --variant=rhsso-product-ocp4.14-lp-interop
        command:
        - ci-operator
        image: ci-operator:latest
        imagePullPolicy: Always
        name: ""
        resources:
          requests:
            cpu: 10m
        volumeMounts:
        - mountPath: /secrets/gcs
          name: gcs-credentials
          readOnly: true
        - mountPath: /secrets/manifest-tool
          name: manifest-tool-local-pusher
          readOnly: true
        - mountPath: /etc/pull-secret
          name: pull-secret
          readOnly: true
        - mountPath: /etc/report
          name: result-aggregator
          readOnly: true
      serviceAccountName: ci-operator
      volumes:
      - name: manifest-tool-local-pusher
        secret:
          secretName: manifest-tool-local-pusher
      - name: pull-secret
        secret:
          secretName: registry-pull-credentials
      - name: result-aggregator
        secret:
          secretName: result-aggregator
    trigger: (?m)^/test( | .* )rhsso-product-ocp4.14-lp-interop-images,?($|\s.*)
  - agent: kubernetes
    always_run: true
    branches:
    - ^main$
    - ^main-
    cluster: build09
    context: ci/prow/rhsso-product-ocp4.15-lp-interop-images
    decorate: true
    decoration_config:
      skip_cloning: true
    labels:
      ci-operator.openshift.io/variant: rhsso-product-ocp4.15-lp-interop
      ci.openshift.io/generator: prowgen
      pj-rehearse.openshift.io/can-be-rehearsed: "true"
    name: pull-ci-rhbk-sso-test-main-rhsso-product-ocp4.15-lp-interop-images
    rerun_command: /test rhsso-product-ocp4.15-lp-interop-images
    spec:
      containers:
      - args:
        - --gcs-upload-secret=/secrets/gcs/service-account.json
        - --image-import-pull-secret=/etc/pull-secret/.dockerconfigjson
        - --report-credentials-file=/etc/report/credentials
        - --target=[images]
        - --variant=rhsso-product-ocp4.15-lp-interop
        command:
        - ci-operator
        image: ci-operator:latest
        imagePullPolicy: Always
        name: ""
        resources:
          requests:
            cpu: 10m
        volumeMounts:
        - mountPath: /secrets/gcs
          name: gcs-credentials
          readOnly: true
        - mountPath: /secrets/manifest-tool
          name: manifest-tool-local-pusher
          readOnly: true
        - mountPath: /etc/pull-secret
          name: pull-secret
          readOnly: true
        - mountPath: /etc/report
          name: result-aggregator
          readOnly: true
      serviceAccountName: ci-operator
      volumes:
      - name: manifest-tool-local-pusher
        secret:
          secretName: manifest-tool-local-pusher
      - name: pull-secret
        secret:
          secretName: registry-pull-credentials
      - name: result-aggregator
        secret:
          secretName: result-aggregator
    trigger: (?m)^/test( | .* )rhsso-product-ocp4.15-lp-interop-images,?($|\s.*)
  - agent: kubernetes
    always_run: true
    branches:
    - ^main$
    - ^main-
    cluster: build09
    context: ci/prow/rhsso-product-ocp4.15-lp-rosa-hypershift-images
    decorate: true
    decoration_config:
      skip_cloning: true
    labels:
      ci-operator.openshift.io/variant: rhsso-product-ocp4.15-lp-rosa-hypershift
      ci.openshift.io/generator: prowgen
      job-release: "4.15"
      pj-rehearse.openshift.io/can-be-rehearsed: "true"
    name: pull-ci-rhbk-sso-test-main-rhsso-product-ocp4.15-lp-rosa-hypershift-images
    rerun_command: /test rhsso-product-ocp4.15-lp-rosa-hypershift-images
    spec:
      containers:
      - args:
        - --gcs-upload-secret=/secrets/gcs/service-account.json
        - --image-import-pull-secret=/etc/pull-secret/.dockerconfigjson
        - --report-credentials-file=/etc/report/credentials
        - --target=[images]
        - --variant=rhsso-product-ocp4.15-lp-rosa-hypershift
        command:
        - ci-operator
        image: ci-operator:latest
        imagePullPolicy: Always
        name: ""
        resources:
          requests:
            cpu: 10m
        volumeMounts:
        - mountPath: /secrets/gcs
          name: gcs-credentials
          readOnly: true
        - mountPath: /secrets/manifest-tool
          name: manifest-tool-local-pusher
          readOnly: true
        - mountPath: /etc/pull-secret
          name: pull-secret
          readOnly: true
        - mountPath: /etc/report
          name: result-aggregator
          readOnly: true
      serviceAccountName: ci-operator
      volumes:
      - name: manifest-tool-local-pusher
        secret:
          secretName: manifest-tool-local-pusher
      - name: pull-secret
        secret:
          secretName: registry-pull-credentials
      - name: result-aggregator
        secret:
          secretName: result-aggregator
    trigger: (?m)^/test( | .* )rhsso-product-ocp4.15-lp-rosa-hypershift-images,?($|\s.*)
  - agent: kubernetes
    always_run: true
    branches:
    - ^main$
    - ^main-
    cluster: build09
    context: ci/prow/rhsso-product-ocp4.16-lp-interop-images
    decorate: true
    decoration_config:
      skip_cloning: true
    labels:
      ci-operator.openshift.io/variant: rhsso-product-ocp4.16-lp-interop
      ci.openshift.io/generator: prowgen
      pj-rehearse.openshift.io/can-be-rehearsed: "true"
    name: pull-ci-rhbk-sso-test-main-rhsso-product-ocp4.16-lp-interop-images
    rerun_command: /test rhsso-product-ocp4.16-lp-interop-images
    spec:
      containers:
      - args:
        - --gcs-upload-secret=/secrets/gcs/service-account.json
        - --image-import-pull-secret=/etc/pull-secret/.dockerconfigjson
        - --report-credentials-file=/etc/report/credentials
        - --target=[images]
        - --variant=rhsso-product-ocp4.16-lp-interop
        command:
        - ci-operator
        image: ci-operator:latest
        imagePullPolicy: Always
        name: ""
        resources:
          requests:
            cpu: 10m
        volumeMounts:
        - mountPath: /secrets/gcs
          name: gcs-credentials
          readOnly: true
        - mountPath: /secrets/manifest-tool
          name: manifest-tool-local-pusher
          readOnly: true
        - mountPath: /etc/pull-secret
          name: pull-secret
          readOnly: true
        - mountPath: /etc/report
          name: result-aggregator
          readOnly: true
      serviceAccountName: ci-operator
      volumes:
      - name: manifest-tool-local-pusher
        secret:
          secretName: manifest-tool-local-pusher
      - name: pull-secret
        secret:
          secretName: registry-pull-credentials
      - name: result-aggregator
        secret:
          secretName: result-aggregator
    trigger: (?m)^/test( | .* )rhsso-product-ocp4.16-lp-interop-images,?($|\s.*)
  - agent: kubernetes
    always_run: true
    branches:
    - ^main$
    - ^main-
<<<<<<< HEAD
    cluster: build02
    context: ci/prow/rhsso-product-ocp4.16-lp-rosa-classic-images
    decorate: true
    decoration_config:
      skip_cloning: true
    labels:
      ci-operator.openshift.io/variant: rhsso-product-ocp4.16-lp-rosa-classic
      ci.openshift.io/generator: prowgen
      job-release: "4.16"
      pj-rehearse.openshift.io/can-be-rehearsed: "true"
    name: pull-ci-rhbk-sso-test-main-rhsso-product-ocp4.16-lp-rosa-classic-images
    rerun_command: /test rhsso-product-ocp4.16-lp-rosa-classic-images
    spec:
      containers:
      - args:
        - --gcs-upload-secret=/secrets/gcs/service-account.json
        - --image-import-pull-secret=/etc/pull-secret/.dockerconfigjson
        - --report-credentials-file=/etc/report/credentials
        - --target=[images]
        - --variant=rhsso-product-ocp4.16-lp-rosa-classic
        command:
        - ci-operator
        image: ci-operator:latest
        imagePullPolicy: Always
        name: ""
        resources:
          requests:
            cpu: 10m
        volumeMounts:
        - mountPath: /secrets/gcs
          name: gcs-credentials
          readOnly: true
        - mountPath: /secrets/manifest-tool
          name: manifest-tool-local-pusher
          readOnly: true
        - mountPath: /etc/pull-secret
          name: pull-secret
          readOnly: true
        - mountPath: /etc/report
          name: result-aggregator
          readOnly: true
      serviceAccountName: ci-operator
      volumes:
      - name: manifest-tool-local-pusher
        secret:
          secretName: manifest-tool-local-pusher
      - name: pull-secret
        secret:
          secretName: registry-pull-credentials
      - name: result-aggregator
        secret:
          secretName: result-aggregator
    trigger: (?m)^/test( | .* )rhsso-product-ocp4.16-lp-rosa-classic-images,?($|\s.*)
  - agent: kubernetes
    always_run: true
    branches:
    - ^main$
    - ^main-
    cluster: build02
=======
    cluster: build09
>>>>>>> 9f09443f
    context: ci/prow/rhsso-product-ocp4.16-lp-rosa-hypershift-images
    decorate: true
    decoration_config:
      skip_cloning: true
    labels:
      ci-operator.openshift.io/variant: rhsso-product-ocp4.16-lp-rosa-hypershift
      ci.openshift.io/generator: prowgen
      job-release: "4.16"
      pj-rehearse.openshift.io/can-be-rehearsed: "true"
    name: pull-ci-rhbk-sso-test-main-rhsso-product-ocp4.16-lp-rosa-hypershift-images
    rerun_command: /test rhsso-product-ocp4.16-lp-rosa-hypershift-images
    spec:
      containers:
      - args:
        - --gcs-upload-secret=/secrets/gcs/service-account.json
        - --image-import-pull-secret=/etc/pull-secret/.dockerconfigjson
        - --report-credentials-file=/etc/report/credentials
        - --target=[images]
        - --variant=rhsso-product-ocp4.16-lp-rosa-hypershift
        command:
        - ci-operator
        image: ci-operator:latest
        imagePullPolicy: Always
        name: ""
        resources:
          requests:
            cpu: 10m
        volumeMounts:
        - mountPath: /secrets/gcs
          name: gcs-credentials
          readOnly: true
        - mountPath: /secrets/manifest-tool
          name: manifest-tool-local-pusher
          readOnly: true
        - mountPath: /etc/pull-secret
          name: pull-secret
          readOnly: true
        - mountPath: /etc/report
          name: result-aggregator
          readOnly: true
      serviceAccountName: ci-operator
      volumes:
      - name: manifest-tool-local-pusher
        secret:
          secretName: manifest-tool-local-pusher
      - name: pull-secret
        secret:
          secretName: registry-pull-credentials
      - name: result-aggregator
        secret:
          secretName: result-aggregator
    trigger: (?m)^/test( | .* )rhsso-product-ocp4.16-lp-rosa-hypershift-images,?($|\s.*)
  - agent: kubernetes
    always_run: true
    branches:
    - ^main$
    - ^main-
    cluster: build09
    context: ci/prow/rhsso-product-ocp4.17-lp-interop-images
    decorate: true
    decoration_config:
      skip_cloning: true
    labels:
      ci-operator.openshift.io/variant: rhsso-product-ocp4.17-lp-interop
      ci.openshift.io/generator: prowgen
      job-release: "4.17"
      pj-rehearse.openshift.io/can-be-rehearsed: "true"
    name: pull-ci-rhbk-sso-test-main-rhsso-product-ocp4.17-lp-interop-images
    rerun_command: /test rhsso-product-ocp4.17-lp-interop-images
    spec:
      containers:
      - args:
        - --gcs-upload-secret=/secrets/gcs/service-account.json
        - --image-import-pull-secret=/etc/pull-secret/.dockerconfigjson
        - --report-credentials-file=/etc/report/credentials
        - --target=[images]
        - --variant=rhsso-product-ocp4.17-lp-interop
        command:
        - ci-operator
        image: ci-operator:latest
        imagePullPolicy: Always
        name: ""
        resources:
          requests:
            cpu: 10m
        volumeMounts:
        - mountPath: /secrets/gcs
          name: gcs-credentials
          readOnly: true
        - mountPath: /secrets/manifest-tool
          name: manifest-tool-local-pusher
          readOnly: true
        - mountPath: /etc/pull-secret
          name: pull-secret
          readOnly: true
        - mountPath: /etc/report
          name: result-aggregator
          readOnly: true
      serviceAccountName: ci-operator
      volumes:
      - name: manifest-tool-local-pusher
        secret:
          secretName: manifest-tool-local-pusher
      - name: pull-secret
        secret:
          secretName: registry-pull-credentials
      - name: result-aggregator
        secret:
          secretName: result-aggregator
    trigger: (?m)^/test( | .* )rhsso-product-ocp4.17-lp-interop-images,?($|\s.*)<|MERGE_RESOLUTION|>--- conflicted
+++ resolved
@@ -291,69 +291,7 @@
     branches:
     - ^main$
     - ^main-
-<<<<<<< HEAD
-    cluster: build02
-    context: ci/prow/rhsso-product-ocp4.16-lp-rosa-classic-images
-    decorate: true
-    decoration_config:
-      skip_cloning: true
-    labels:
-      ci-operator.openshift.io/variant: rhsso-product-ocp4.16-lp-rosa-classic
-      ci.openshift.io/generator: prowgen
-      job-release: "4.16"
-      pj-rehearse.openshift.io/can-be-rehearsed: "true"
-    name: pull-ci-rhbk-sso-test-main-rhsso-product-ocp4.16-lp-rosa-classic-images
-    rerun_command: /test rhsso-product-ocp4.16-lp-rosa-classic-images
-    spec:
-      containers:
-      - args:
-        - --gcs-upload-secret=/secrets/gcs/service-account.json
-        - --image-import-pull-secret=/etc/pull-secret/.dockerconfigjson
-        - --report-credentials-file=/etc/report/credentials
-        - --target=[images]
-        - --variant=rhsso-product-ocp4.16-lp-rosa-classic
-        command:
-        - ci-operator
-        image: ci-operator:latest
-        imagePullPolicy: Always
-        name: ""
-        resources:
-          requests:
-            cpu: 10m
-        volumeMounts:
-        - mountPath: /secrets/gcs
-          name: gcs-credentials
-          readOnly: true
-        - mountPath: /secrets/manifest-tool
-          name: manifest-tool-local-pusher
-          readOnly: true
-        - mountPath: /etc/pull-secret
-          name: pull-secret
-          readOnly: true
-        - mountPath: /etc/report
-          name: result-aggregator
-          readOnly: true
-      serviceAccountName: ci-operator
-      volumes:
-      - name: manifest-tool-local-pusher
-        secret:
-          secretName: manifest-tool-local-pusher
-      - name: pull-secret
-        secret:
-          secretName: registry-pull-credentials
-      - name: result-aggregator
-        secret:
-          secretName: result-aggregator
-    trigger: (?m)^/test( | .* )rhsso-product-ocp4.16-lp-rosa-classic-images,?($|\s.*)
-  - agent: kubernetes
-    always_run: true
-    branches:
-    - ^main$
-    - ^main-
-    cluster: build02
-=======
-    cluster: build09
->>>>>>> 9f09443f
+    cluster: build09
     context: ci/prow/rhsso-product-ocp4.16-lp-rosa-hypershift-images
     decorate: true
     decoration_config:
