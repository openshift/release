presubmits:
  rhbk/sso-test:
  - agent: kubernetes
    always_run: true
    branches:
    - ^main$
    - ^main-
<<<<<<< HEAD
    cluster: build11
=======
    cluster: build03
>>>>>>> 635a2bef
    context: ci/prow/rhsso-product-ocp4.13-lp-interop-images
    decorate: true
    decoration_config:
      skip_cloning: true
    labels:
      ci-operator.openshift.io/variant: rhsso-product-ocp4.13-lp-interop
      ci.openshift.io/generator: prowgen
      pj-rehearse.openshift.io/can-be-rehearsed: "true"
    name: pull-ci-rhbk-sso-test-main-rhsso-product-ocp4.13-lp-interop-images
    rerun_command: /test rhsso-product-ocp4.13-lp-interop-images
    spec:
      containers:
      - args:
        - --gcs-upload-secret=/secrets/gcs/service-account.json
        - --image-import-pull-secret=/etc/pull-secret/.dockerconfigjson
        - --report-credentials-file=/etc/report/credentials
        - --target=[images]
        - --variant=rhsso-product-ocp4.13-lp-interop
        command:
        - ci-operator
        image: ci-operator:latest
        imagePullPolicy: Always
        name: ""
        resources:
          requests:
            cpu: 10m
        volumeMounts:
        - mountPath: /secrets/gcs
          name: gcs-credentials
          readOnly: true
        - mountPath: /secrets/manifest-tool
          name: manifest-tool-local-pusher
          readOnly: true
        - mountPath: /etc/pull-secret
          name: pull-secret
          readOnly: true
        - mountPath: /etc/report
          name: result-aggregator
          readOnly: true
      serviceAccountName: ci-operator
      volumes:
      - name: manifest-tool-local-pusher
        secret:
          secretName: manifest-tool-local-pusher
      - name: pull-secret
        secret:
          secretName: registry-pull-credentials
      - name: result-aggregator
        secret:
          secretName: result-aggregator
    trigger: (?m)^/test( | .* )rhsso-product-ocp4.13-lp-interop-images,?($|\s.*)
  - agent: kubernetes
    always_run: true
    branches:
    - ^main$
    - ^main-
<<<<<<< HEAD
    cluster: build11
=======
    cluster: build03
>>>>>>> 635a2bef
    context: ci/prow/rhsso-product-ocp4.14-lp-interop-images
    decorate: true
    decoration_config:
      skip_cloning: true
    labels:
      ci-operator.openshift.io/variant: rhsso-product-ocp4.14-lp-interop
      ci.openshift.io/generator: prowgen
      pj-rehearse.openshift.io/can-be-rehearsed: "true"
    name: pull-ci-rhbk-sso-test-main-rhsso-product-ocp4.14-lp-interop-images
    rerun_command: /test rhsso-product-ocp4.14-lp-interop-images
    spec:
      containers:
      - args:
        - --gcs-upload-secret=/secrets/gcs/service-account.json
        - --image-import-pull-secret=/etc/pull-secret/.dockerconfigjson
        - --report-credentials-file=/etc/report/credentials
        - --target=[images]
        - --variant=rhsso-product-ocp4.14-lp-interop
        command:
        - ci-operator
        image: ci-operator:latest
        imagePullPolicy: Always
        name: ""
        resources:
          requests:
            cpu: 10m
        volumeMounts:
        - mountPath: /secrets/gcs
          name: gcs-credentials
          readOnly: true
        - mountPath: /secrets/manifest-tool
          name: manifest-tool-local-pusher
          readOnly: true
        - mountPath: /etc/pull-secret
          name: pull-secret
          readOnly: true
        - mountPath: /etc/report
          name: result-aggregator
          readOnly: true
      serviceAccountName: ci-operator
      volumes:
      - name: manifest-tool-local-pusher
        secret:
          secretName: manifest-tool-local-pusher
      - name: pull-secret
        secret:
          secretName: registry-pull-credentials
      - name: result-aggregator
        secret:
          secretName: result-aggregator
    trigger: (?m)^/test( | .* )rhsso-product-ocp4.14-lp-interop-images,?($|\s.*)
  - agent: kubernetes
    always_run: true
    branches:
    - ^main$
    - ^main-
<<<<<<< HEAD
    cluster: build11
=======
    cluster: build03
>>>>>>> 635a2bef
    context: ci/prow/rhsso-product-ocp4.15-lp-interop-images
    decorate: true
    decoration_config:
      skip_cloning: true
    labels:
      ci-operator.openshift.io/variant: rhsso-product-ocp4.15-lp-interop
      ci.openshift.io/generator: prowgen
      pj-rehearse.openshift.io/can-be-rehearsed: "true"
    name: pull-ci-rhbk-sso-test-main-rhsso-product-ocp4.15-lp-interop-images
    rerun_command: /test rhsso-product-ocp4.15-lp-interop-images
    spec:
      containers:
      - args:
        - --gcs-upload-secret=/secrets/gcs/service-account.json
        - --image-import-pull-secret=/etc/pull-secret/.dockerconfigjson
        - --report-credentials-file=/etc/report/credentials
        - --target=[images]
        - --variant=rhsso-product-ocp4.15-lp-interop
        command:
        - ci-operator
        image: ci-operator:latest
        imagePullPolicy: Always
        name: ""
        resources:
          requests:
            cpu: 10m
        volumeMounts:
        - mountPath: /secrets/gcs
          name: gcs-credentials
          readOnly: true
        - mountPath: /secrets/manifest-tool
          name: manifest-tool-local-pusher
          readOnly: true
        - mountPath: /etc/pull-secret
          name: pull-secret
          readOnly: true
        - mountPath: /etc/report
          name: result-aggregator
          readOnly: true
      serviceAccountName: ci-operator
      volumes:
      - name: manifest-tool-local-pusher
        secret:
          secretName: manifest-tool-local-pusher
      - name: pull-secret
        secret:
          secretName: registry-pull-credentials
      - name: result-aggregator
        secret:
          secretName: result-aggregator
    trigger: (?m)^/test( | .* )rhsso-product-ocp4.15-lp-interop-images,?($|\s.*)
  - agent: kubernetes
    always_run: true
    branches:
    - ^main$
    - ^main-
<<<<<<< HEAD
    cluster: build11
=======
    cluster: build03
>>>>>>> 635a2bef
    context: ci/prow/rhsso-product-ocp4.15-lp-rosa-hypershift-images
    decorate: true
    decoration_config:
      skip_cloning: true
    labels:
      ci-operator.openshift.io/variant: rhsso-product-ocp4.15-lp-rosa-hypershift
      ci.openshift.io/generator: prowgen
      job-release: "4.15"
      pj-rehearse.openshift.io/can-be-rehearsed: "true"
    name: pull-ci-rhbk-sso-test-main-rhsso-product-ocp4.15-lp-rosa-hypershift-images
    rerun_command: /test rhsso-product-ocp4.15-lp-rosa-hypershift-images
    spec:
      containers:
      - args:
        - --gcs-upload-secret=/secrets/gcs/service-account.json
        - --image-import-pull-secret=/etc/pull-secret/.dockerconfigjson
        - --report-credentials-file=/etc/report/credentials
        - --target=[images]
        - --variant=rhsso-product-ocp4.15-lp-rosa-hypershift
        command:
        - ci-operator
        image: ci-operator:latest
        imagePullPolicy: Always
        name: ""
        resources:
          requests:
            cpu: 10m
        volumeMounts:
        - mountPath: /secrets/gcs
          name: gcs-credentials
          readOnly: true
        - mountPath: /secrets/manifest-tool
          name: manifest-tool-local-pusher
          readOnly: true
        - mountPath: /etc/pull-secret
          name: pull-secret
          readOnly: true
        - mountPath: /etc/report
          name: result-aggregator
          readOnly: true
      serviceAccountName: ci-operator
      volumes:
      - name: manifest-tool-local-pusher
        secret:
          secretName: manifest-tool-local-pusher
      - name: pull-secret
        secret:
          secretName: registry-pull-credentials
      - name: result-aggregator
        secret:
          secretName: result-aggregator
    trigger: (?m)^/test( | .* )rhsso-product-ocp4.15-lp-rosa-hypershift-images,?($|\s.*)
  - agent: kubernetes
    always_run: true
    branches:
    - ^main$
    - ^main-
<<<<<<< HEAD
    cluster: build11
=======
    cluster: build03
>>>>>>> 635a2bef
    context: ci/prow/rhsso-product-ocp4.16-lp-interop-images
    decorate: true
    decoration_config:
      skip_cloning: true
    labels:
      ci-operator.openshift.io/variant: rhsso-product-ocp4.16-lp-interop
      ci.openshift.io/generator: prowgen
      pj-rehearse.openshift.io/can-be-rehearsed: "true"
    name: pull-ci-rhbk-sso-test-main-rhsso-product-ocp4.16-lp-interop-images
    rerun_command: /test rhsso-product-ocp4.16-lp-interop-images
    spec:
      containers:
      - args:
        - --gcs-upload-secret=/secrets/gcs/service-account.json
        - --image-import-pull-secret=/etc/pull-secret/.dockerconfigjson
        - --report-credentials-file=/etc/report/credentials
        - --target=[images]
        - --variant=rhsso-product-ocp4.16-lp-interop
        command:
        - ci-operator
        image: ci-operator:latest
        imagePullPolicy: Always
        name: ""
        resources:
          requests:
            cpu: 10m
        volumeMounts:
        - mountPath: /secrets/gcs
          name: gcs-credentials
          readOnly: true
        - mountPath: /secrets/manifest-tool
          name: manifest-tool-local-pusher
          readOnly: true
        - mountPath: /etc/pull-secret
          name: pull-secret
          readOnly: true
        - mountPath: /etc/report
          name: result-aggregator
          readOnly: true
      serviceAccountName: ci-operator
      volumes:
      - name: manifest-tool-local-pusher
        secret:
          secretName: manifest-tool-local-pusher
      - name: pull-secret
        secret:
          secretName: registry-pull-credentials
      - name: result-aggregator
        secret:
          secretName: result-aggregator
    trigger: (?m)^/test( | .* )rhsso-product-ocp4.16-lp-interop-images,?($|\s.*)
  - agent: kubernetes
    always_run: true
    branches:
    - ^main$
    - ^main-
<<<<<<< HEAD
    cluster: build11
=======
    cluster: build03
>>>>>>> 635a2bef
    context: ci/prow/rhsso-product-ocp4.16-lp-rosa-classic-images
    decorate: true
    decoration_config:
      skip_cloning: true
    labels:
      ci-operator.openshift.io/variant: rhsso-product-ocp4.16-lp-rosa-classic
      ci.openshift.io/generator: prowgen
      job-release: "4.16"
      pj-rehearse.openshift.io/can-be-rehearsed: "true"
    name: pull-ci-rhbk-sso-test-main-rhsso-product-ocp4.16-lp-rosa-classic-images
    rerun_command: /test rhsso-product-ocp4.16-lp-rosa-classic-images
    spec:
      containers:
      - args:
        - --gcs-upload-secret=/secrets/gcs/service-account.json
        - --image-import-pull-secret=/etc/pull-secret/.dockerconfigjson
        - --report-credentials-file=/etc/report/credentials
        - --target=[images]
        - --variant=rhsso-product-ocp4.16-lp-rosa-classic
        command:
        - ci-operator
        image: ci-operator:latest
        imagePullPolicy: Always
        name: ""
        resources:
          requests:
            cpu: 10m
        volumeMounts:
        - mountPath: /secrets/gcs
          name: gcs-credentials
          readOnly: true
        - mountPath: /secrets/manifest-tool
          name: manifest-tool-local-pusher
          readOnly: true
        - mountPath: /etc/pull-secret
          name: pull-secret
          readOnly: true
        - mountPath: /etc/report
          name: result-aggregator
          readOnly: true
      serviceAccountName: ci-operator
      volumes:
      - name: manifest-tool-local-pusher
        secret:
          secretName: manifest-tool-local-pusher
      - name: pull-secret
        secret:
          secretName: registry-pull-credentials
      - name: result-aggregator
        secret:
          secretName: result-aggregator
    trigger: (?m)^/test( | .* )rhsso-product-ocp4.16-lp-rosa-classic-images,?($|\s.*)
  - agent: kubernetes
    always_run: true
    branches:
    - ^main$
    - ^main-
<<<<<<< HEAD
    cluster: build11
=======
    cluster: build03
>>>>>>> 635a2bef
    context: ci/prow/rhsso-product-ocp4.16-lp-rosa-hypershift-images
    decorate: true
    decoration_config:
      skip_cloning: true
    labels:
      ci-operator.openshift.io/variant: rhsso-product-ocp4.16-lp-rosa-hypershift
      ci.openshift.io/generator: prowgen
      job-release: "4.16"
      pj-rehearse.openshift.io/can-be-rehearsed: "true"
    name: pull-ci-rhbk-sso-test-main-rhsso-product-ocp4.16-lp-rosa-hypershift-images
    rerun_command: /test rhsso-product-ocp4.16-lp-rosa-hypershift-images
    spec:
      containers:
      - args:
        - --gcs-upload-secret=/secrets/gcs/service-account.json
        - --image-import-pull-secret=/etc/pull-secret/.dockerconfigjson
        - --report-credentials-file=/etc/report/credentials
        - --target=[images]
        - --variant=rhsso-product-ocp4.16-lp-rosa-hypershift
        command:
        - ci-operator
        image: ci-operator:latest
        imagePullPolicy: Always
        name: ""
        resources:
          requests:
            cpu: 10m
        volumeMounts:
        - mountPath: /secrets/gcs
          name: gcs-credentials
          readOnly: true
        - mountPath: /secrets/manifest-tool
          name: manifest-tool-local-pusher
          readOnly: true
        - mountPath: /etc/pull-secret
          name: pull-secret
          readOnly: true
        - mountPath: /etc/report
          name: result-aggregator
          readOnly: true
      serviceAccountName: ci-operator
      volumes:
      - name: manifest-tool-local-pusher
        secret:
          secretName: manifest-tool-local-pusher
      - name: pull-secret
        secret:
          secretName: registry-pull-credentials
      - name: result-aggregator
        secret:
          secretName: result-aggregator
    trigger: (?m)^/test( | .* )rhsso-product-ocp4.16-lp-rosa-hypershift-images,?($|\s.*)
  - agent: kubernetes
    always_run: true
    branches:
    - ^main$
    - ^main-
<<<<<<< HEAD
    cluster: build11
=======
    cluster: build03
>>>>>>> 635a2bef
    context: ci/prow/rhsso-product-ocp4.17-lp-interop-images
    decorate: true
    decoration_config:
      skip_cloning: true
    labels:
      ci-operator.openshift.io/variant: rhsso-product-ocp4.17-lp-interop
      ci.openshift.io/generator: prowgen
      job-release: "4.17"
      pj-rehearse.openshift.io/can-be-rehearsed: "true"
    name: pull-ci-rhbk-sso-test-main-rhsso-product-ocp4.17-lp-interop-images
    rerun_command: /test rhsso-product-ocp4.17-lp-interop-images
    spec:
      containers:
      - args:
        - --gcs-upload-secret=/secrets/gcs/service-account.json
        - --image-import-pull-secret=/etc/pull-secret/.dockerconfigjson
        - --report-credentials-file=/etc/report/credentials
        - --target=[images]
        - --variant=rhsso-product-ocp4.17-lp-interop
        command:
        - ci-operator
        image: ci-operator:latest
        imagePullPolicy: Always
        name: ""
        resources:
          requests:
            cpu: 10m
        volumeMounts:
        - mountPath: /secrets/gcs
          name: gcs-credentials
          readOnly: true
        - mountPath: /secrets/manifest-tool
          name: manifest-tool-local-pusher
          readOnly: true
        - mountPath: /etc/pull-secret
          name: pull-secret
          readOnly: true
        - mountPath: /etc/report
          name: result-aggregator
          readOnly: true
      serviceAccountName: ci-operator
      volumes:
      - name: manifest-tool-local-pusher
        secret:
          secretName: manifest-tool-local-pusher
      - name: pull-secret
        secret:
          secretName: registry-pull-credentials
      - name: result-aggregator
        secret:
          secretName: result-aggregator
    trigger: (?m)^/test( | .* )rhsso-product-ocp4.17-lp-interop-images,?($|\s.*)
  - agent: kubernetes
    always_run: true
    branches:
    - ^main$
    - ^main-
<<<<<<< HEAD
    cluster: build11
=======
    cluster: build03
>>>>>>> 635a2bef
    context: ci/prow/rhsso-product-ocp4.17-lp-rosa-classic-images
    decorate: true
    decoration_config:
      skip_cloning: true
    labels:
      ci-operator.openshift.io/variant: rhsso-product-ocp4.17-lp-rosa-classic
      ci.openshift.io/generator: prowgen
      job-release: "4.17"
      pj-rehearse.openshift.io/can-be-rehearsed: "true"
    name: pull-ci-rhbk-sso-test-main-rhsso-product-ocp4.17-lp-rosa-classic-images
    rerun_command: /test rhsso-product-ocp4.17-lp-rosa-classic-images
    spec:
      containers:
      - args:
        - --gcs-upload-secret=/secrets/gcs/service-account.json
        - --image-import-pull-secret=/etc/pull-secret/.dockerconfigjson
        - --report-credentials-file=/etc/report/credentials
        - --target=[images]
        - --variant=rhsso-product-ocp4.17-lp-rosa-classic
        command:
        - ci-operator
        image: ci-operator:latest
        imagePullPolicy: Always
        name: ""
        resources:
          requests:
            cpu: 10m
        volumeMounts:
        - mountPath: /secrets/gcs
          name: gcs-credentials
          readOnly: true
        - mountPath: /secrets/manifest-tool
          name: manifest-tool-local-pusher
          readOnly: true
        - mountPath: /etc/pull-secret
          name: pull-secret
          readOnly: true
        - mountPath: /etc/report
          name: result-aggregator
          readOnly: true
      serviceAccountName: ci-operator
      volumes:
      - name: manifest-tool-local-pusher
        secret:
          secretName: manifest-tool-local-pusher
      - name: pull-secret
        secret:
          secretName: registry-pull-credentials
      - name: result-aggregator
        secret:
          secretName: result-aggregator
    trigger: (?m)^/test( | .* )rhsso-product-ocp4.17-lp-rosa-classic-images,?($|\s.*)
  - agent: kubernetes
    always_run: true
    branches:
    - ^main$
    - ^main-
<<<<<<< HEAD
    cluster: build11
=======
    cluster: build03
>>>>>>> 635a2bef
    context: ci/prow/rhsso-product-ocp4.17-lp-rosa-hypershift-images
    decorate: true
    decoration_config:
      skip_cloning: true
    labels:
      ci-operator.openshift.io/variant: rhsso-product-ocp4.17-lp-rosa-hypershift
      ci.openshift.io/generator: prowgen
      job-release: "4.17"
      pj-rehearse.openshift.io/can-be-rehearsed: "true"
    name: pull-ci-rhbk-sso-test-main-rhsso-product-ocp4.17-lp-rosa-hypershift-images
    rerun_command: /test rhsso-product-ocp4.17-lp-rosa-hypershift-images
    spec:
      containers:
      - args:
        - --gcs-upload-secret=/secrets/gcs/service-account.json
        - --image-import-pull-secret=/etc/pull-secret/.dockerconfigjson
        - --report-credentials-file=/etc/report/credentials
        - --target=[images]
        - --variant=rhsso-product-ocp4.17-lp-rosa-hypershift
        command:
        - ci-operator
        image: ci-operator:latest
        imagePullPolicy: Always
        name: ""
        resources:
          requests:
            cpu: 10m
        volumeMounts:
        - mountPath: /secrets/gcs
          name: gcs-credentials
          readOnly: true
        - mountPath: /secrets/manifest-tool
          name: manifest-tool-local-pusher
          readOnly: true
        - mountPath: /etc/pull-secret
          name: pull-secret
          readOnly: true
        - mountPath: /etc/report
          name: result-aggregator
          readOnly: true
      serviceAccountName: ci-operator
      volumes:
      - name: manifest-tool-local-pusher
        secret:
          secretName: manifest-tool-local-pusher
      - name: pull-secret
        secret:
          secretName: registry-pull-credentials
      - name: result-aggregator
        secret:
          secretName: result-aggregator
    trigger: (?m)^/test( | .* )rhsso-product-ocp4.17-lp-rosa-hypershift-images,?($|\s.*)
  - agent: kubernetes
    always_run: true
    branches:
    - ^main$
    - ^main-
<<<<<<< HEAD
    cluster: build11
=======
    cluster: build03
>>>>>>> 635a2bef
    context: ci/prow/rhsso-product-ocp4.18-lp-interop-images
    decorate: true
    decoration_config:
      skip_cloning: true
    labels:
      ci-operator.openshift.io/variant: rhsso-product-ocp4.18-lp-interop
      ci.openshift.io/generator: prowgen
      job-release: "4.18"
      pj-rehearse.openshift.io/can-be-rehearsed: "true"
    name: pull-ci-rhbk-sso-test-main-rhsso-product-ocp4.18-lp-interop-images
    rerun_command: /test rhsso-product-ocp4.18-lp-interop-images
    spec:
      containers:
      - args:
        - --gcs-upload-secret=/secrets/gcs/service-account.json
        - --image-import-pull-secret=/etc/pull-secret/.dockerconfigjson
        - --report-credentials-file=/etc/report/credentials
        - --target=[images]
        - --variant=rhsso-product-ocp4.18-lp-interop
        command:
        - ci-operator
        image: ci-operator:latest
        imagePullPolicy: Always
        name: ""
        resources:
          requests:
            cpu: 10m
        volumeMounts:
        - mountPath: /secrets/gcs
          name: gcs-credentials
          readOnly: true
        - mountPath: /secrets/manifest-tool
          name: manifest-tool-local-pusher
          readOnly: true
        - mountPath: /etc/pull-secret
          name: pull-secret
          readOnly: true
        - mountPath: /etc/report
          name: result-aggregator
          readOnly: true
      serviceAccountName: ci-operator
      volumes:
      - name: manifest-tool-local-pusher
        secret:
          secretName: manifest-tool-local-pusher
      - name: pull-secret
        secret:
          secretName: registry-pull-credentials
      - name: result-aggregator
        secret:
          secretName: result-aggregator
    trigger: (?m)^/test( | .* )rhsso-product-ocp4.18-lp-interop-images,?($|\s.*)<|MERGE_RESOLUTION|>--- conflicted
+++ resolved
@@ -5,11 +5,7 @@
     branches:
     - ^main$
     - ^main-
-<<<<<<< HEAD
-    cluster: build11
-=======
-    cluster: build03
->>>>>>> 635a2bef
+    cluster: build03
     context: ci/prow/rhsso-product-ocp4.13-lp-interop-images
     decorate: true
     decoration_config:
@@ -66,11 +62,7 @@
     branches:
     - ^main$
     - ^main-
-<<<<<<< HEAD
-    cluster: build11
-=======
-    cluster: build03
->>>>>>> 635a2bef
+    cluster: build03
     context: ci/prow/rhsso-product-ocp4.14-lp-interop-images
     decorate: true
     decoration_config:
@@ -127,11 +119,7 @@
     branches:
     - ^main$
     - ^main-
-<<<<<<< HEAD
-    cluster: build11
-=======
-    cluster: build03
->>>>>>> 635a2bef
+    cluster: build03
     context: ci/prow/rhsso-product-ocp4.15-lp-interop-images
     decorate: true
     decoration_config:
@@ -188,11 +176,7 @@
     branches:
     - ^main$
     - ^main-
-<<<<<<< HEAD
-    cluster: build11
-=======
-    cluster: build03
->>>>>>> 635a2bef
+    cluster: build03
     context: ci/prow/rhsso-product-ocp4.15-lp-rosa-hypershift-images
     decorate: true
     decoration_config:
@@ -250,11 +234,7 @@
     branches:
     - ^main$
     - ^main-
-<<<<<<< HEAD
-    cluster: build11
-=======
-    cluster: build03
->>>>>>> 635a2bef
+    cluster: build03
     context: ci/prow/rhsso-product-ocp4.16-lp-interop-images
     decorate: true
     decoration_config:
@@ -311,11 +291,7 @@
     branches:
     - ^main$
     - ^main-
-<<<<<<< HEAD
-    cluster: build11
-=======
-    cluster: build03
->>>>>>> 635a2bef
+    cluster: build03
     context: ci/prow/rhsso-product-ocp4.16-lp-rosa-classic-images
     decorate: true
     decoration_config:
@@ -373,11 +349,7 @@
     branches:
     - ^main$
     - ^main-
-<<<<<<< HEAD
-    cluster: build11
-=======
-    cluster: build03
->>>>>>> 635a2bef
+    cluster: build03
     context: ci/prow/rhsso-product-ocp4.16-lp-rosa-hypershift-images
     decorate: true
     decoration_config:
@@ -435,11 +407,7 @@
     branches:
     - ^main$
     - ^main-
-<<<<<<< HEAD
-    cluster: build11
-=======
-    cluster: build03
->>>>>>> 635a2bef
+    cluster: build03
     context: ci/prow/rhsso-product-ocp4.17-lp-interop-images
     decorate: true
     decoration_config:
@@ -497,11 +465,7 @@
     branches:
     - ^main$
     - ^main-
-<<<<<<< HEAD
-    cluster: build11
-=======
-    cluster: build03
->>>>>>> 635a2bef
+    cluster: build03
     context: ci/prow/rhsso-product-ocp4.17-lp-rosa-classic-images
     decorate: true
     decoration_config:
@@ -559,11 +523,7 @@
     branches:
     - ^main$
     - ^main-
-<<<<<<< HEAD
-    cluster: build11
-=======
-    cluster: build03
->>>>>>> 635a2bef
+    cluster: build03
     context: ci/prow/rhsso-product-ocp4.17-lp-rosa-hypershift-images
     decorate: true
     decoration_config:
@@ -621,11 +581,7 @@
     branches:
     - ^main$
     - ^main-
-<<<<<<< HEAD
-    cluster: build11
-=======
-    cluster: build03
->>>>>>> 635a2bef
+    cluster: build03
     context: ci/prow/rhsso-product-ocp4.18-lp-interop-images
     decorate: true
     decoration_config:
