presubmits:
  sclorg/ansible-tests:
  - agent: kubernetes
    always_run: true
    branches:
    - ^master$
    - ^master-
<<<<<<< HEAD
    cluster: build05
    context: ci/prow/dotnet-ocp4.13-lp-interop-images
    decorate: true
    decoration_config:
      skip_cloning: true
    labels:
      ci-operator.openshift.io/variant: dotnet-ocp4.13-lp-interop
      ci.openshift.io/generator: prowgen
      pj-rehearse.openshift.io/can-be-rehearsed: "true"
    name: pull-ci-sclorg-ansible-tests-master-dotnet-ocp4.13-lp-interop-images
    rerun_command: /test dotnet-ocp4.13-lp-interop-images
    spec:
      containers:
      - args:
        - --gcs-upload-secret=/secrets/gcs/service-account.json
        - --image-import-pull-secret=/etc/pull-secret/.dockerconfigjson
        - --report-credentials-file=/etc/report/credentials
        - --target=[images]
        - --variant=dotnet-ocp4.13-lp-interop
        command:
        - ci-operator
        image: ci-operator:latest
        imagePullPolicy: Always
        name: ""
        resources:
          requests:
            cpu: 10m
        volumeMounts:
        - mountPath: /secrets/gcs
          name: gcs-credentials
          readOnly: true
        - mountPath: /secrets/manifest-tool
          name: manifest-tool-local-pusher
          readOnly: true
        - mountPath: /etc/pull-secret
          name: pull-secret
          readOnly: true
        - mountPath: /etc/report
          name: result-aggregator
          readOnly: true
      serviceAccountName: ci-operator
      volumes:
      - name: manifest-tool-local-pusher
        secret:
          secretName: manifest-tool-local-pusher
      - name: pull-secret
        secret:
          secretName: registry-pull-credentials
      - name: result-aggregator
        secret:
          secretName: result-aggregator
    trigger: (?m)^/test( | .* )dotnet-ocp4.13-lp-interop-images,?($|\s.*)
  - agent: kubernetes
    always_run: true
    branches:
    - ^master$
    - ^master-
    cluster: build05
=======
    cluster: build03
>>>>>>> 031d90da
    context: ci/prow/dotnet-ocp4.14-lp-interop-images
    decorate: true
    decoration_config:
      skip_cloning: true
    labels:
      ci-operator.openshift.io/variant: dotnet-ocp4.14-lp-interop
      ci.openshift.io/generator: prowgen
      pj-rehearse.openshift.io/can-be-rehearsed: "true"
    name: pull-ci-sclorg-ansible-tests-master-dotnet-ocp4.14-lp-interop-images
    rerun_command: /test dotnet-ocp4.14-lp-interop-images
    spec:
      containers:
      - args:
        - --gcs-upload-secret=/secrets/gcs/service-account.json
        - --image-import-pull-secret=/etc/pull-secret/.dockerconfigjson
        - --report-credentials-file=/etc/report/credentials
        - --target=[images]
        - --variant=dotnet-ocp4.14-lp-interop
        command:
        - ci-operator
        image: ci-operator:latest
        imagePullPolicy: Always
        name: ""
        resources:
          requests:
            cpu: 10m
        volumeMounts:
        - mountPath: /secrets/gcs
          name: gcs-credentials
          readOnly: true
        - mountPath: /secrets/manifest-tool
          name: manifest-tool-local-pusher
          readOnly: true
        - mountPath: /etc/pull-secret
          name: pull-secret
          readOnly: true
        - mountPath: /etc/report
          name: result-aggregator
          readOnly: true
      serviceAccountName: ci-operator
      volumes:
      - name: manifest-tool-local-pusher
        secret:
          secretName: manifest-tool-local-pusher
      - name: pull-secret
        secret:
          secretName: registry-pull-credentials
      - name: result-aggregator
        secret:
          secretName: result-aggregator
    trigger: (?m)^/test( | .* )dotnet-ocp4.14-lp-interop-images,?($|\s.*)
  - agent: kubernetes
    always_run: true
    branches:
    - ^master$
    - ^master-
    cluster: build03
    context: ci/prow/dotnet-ocp4.15-lp-interop-images
    decorate: true
    decoration_config:
      skip_cloning: true
    labels:
      ci-operator.openshift.io/variant: dotnet-ocp4.15-lp-interop
      ci.openshift.io/generator: prowgen
      job-release: "4.15"
      pj-rehearse.openshift.io/can-be-rehearsed: "true"
    name: pull-ci-sclorg-ansible-tests-master-dotnet-ocp4.15-lp-interop-images
    rerun_command: /test dotnet-ocp4.15-lp-interop-images
    spec:
      containers:
      - args:
        - --gcs-upload-secret=/secrets/gcs/service-account.json
        - --image-import-pull-secret=/etc/pull-secret/.dockerconfigjson
        - --report-credentials-file=/etc/report/credentials
        - --target=[images]
        - --variant=dotnet-ocp4.15-lp-interop
        command:
        - ci-operator
        image: ci-operator:latest
        imagePullPolicy: Always
        name: ""
        resources:
          requests:
            cpu: 10m
        volumeMounts:
        - mountPath: /secrets/gcs
          name: gcs-credentials
          readOnly: true
        - mountPath: /secrets/manifest-tool
          name: manifest-tool-local-pusher
          readOnly: true
        - mountPath: /etc/pull-secret
          name: pull-secret
          readOnly: true
        - mountPath: /etc/report
          name: result-aggregator
          readOnly: true
      serviceAccountName: ci-operator
      volumes:
      - name: manifest-tool-local-pusher
        secret:
          secretName: manifest-tool-local-pusher
      - name: pull-secret
        secret:
          secretName: registry-pull-credentials
      - name: result-aggregator
        secret:
          secretName: result-aggregator
    trigger: (?m)^/test( | .* )dotnet-ocp4.15-lp-interop-images,?($|\s.*)
  - agent: kubernetes
    always_run: true
    branches:
    - ^master$
    - ^master-
    cluster: build03
    context: ci/prow/dotnet-ocp4.16-lp-interop-images
    decorate: true
    decoration_config:
      skip_cloning: true
    labels:
      ci-operator.openshift.io/variant: dotnet-ocp4.16-lp-interop
      ci.openshift.io/generator: prowgen
      job-release: "4.16"
      pj-rehearse.openshift.io/can-be-rehearsed: "true"
    name: pull-ci-sclorg-ansible-tests-master-dotnet-ocp4.16-lp-interop-images
    rerun_command: /test dotnet-ocp4.16-lp-interop-images
    spec:
      containers:
      - args:
        - --gcs-upload-secret=/secrets/gcs/service-account.json
        - --image-import-pull-secret=/etc/pull-secret/.dockerconfigjson
        - --report-credentials-file=/etc/report/credentials
        - --target=[images]
        - --variant=dotnet-ocp4.16-lp-interop
        command:
        - ci-operator
        image: ci-operator:latest
        imagePullPolicy: Always
        name: ""
        resources:
          requests:
            cpu: 10m
        volumeMounts:
        - mountPath: /secrets/gcs
          name: gcs-credentials
          readOnly: true
        - mountPath: /secrets/manifest-tool
          name: manifest-tool-local-pusher
          readOnly: true
        - mountPath: /etc/pull-secret
          name: pull-secret
          readOnly: true
        - mountPath: /etc/report
          name: result-aggregator
          readOnly: true
      serviceAccountName: ci-operator
      volumes:
      - name: manifest-tool-local-pusher
        secret:
          secretName: manifest-tool-local-pusher
      - name: pull-secret
        secret:
          secretName: registry-pull-credentials
      - name: result-aggregator
        secret:
          secretName: result-aggregator
    trigger: (?m)^/test( | .* )dotnet-ocp4.16-lp-interop-images,?($|\s.*)
  - agent: kubernetes
    always_run: true
    branches:
    - ^master$
    - ^master-
    cluster: build03
    context: ci/prow/rhscl-ocp4.14-lp-interop-images
    decorate: true
    decoration_config:
      skip_cloning: true
    labels:
      ci-operator.openshift.io/variant: rhscl-ocp4.14-lp-interop
      ci.openshift.io/generator: prowgen
      job-release: "4.14"
      pj-rehearse.openshift.io/can-be-rehearsed: "true"
    name: pull-ci-sclorg-ansible-tests-master-rhscl-ocp4.14-lp-interop-images
    rerun_command: /test rhscl-ocp4.14-lp-interop-images
    spec:
      containers:
      - args:
        - --gcs-upload-secret=/secrets/gcs/service-account.json
        - --image-import-pull-secret=/etc/pull-secret/.dockerconfigjson
        - --report-credentials-file=/etc/report/credentials
        - --target=[images]
        - --variant=rhscl-ocp4.14-lp-interop
        command:
        - ci-operator
        image: ci-operator:latest
        imagePullPolicy: Always
        name: ""
        resources:
          requests:
            cpu: 10m
        volumeMounts:
        - mountPath: /secrets/gcs
          name: gcs-credentials
          readOnly: true
        - mountPath: /secrets/manifest-tool
          name: manifest-tool-local-pusher
          readOnly: true
        - mountPath: /etc/pull-secret
          name: pull-secret
          readOnly: true
        - mountPath: /etc/report
          name: result-aggregator
          readOnly: true
      serviceAccountName: ci-operator
      volumes:
      - name: manifest-tool-local-pusher
        secret:
          secretName: manifest-tool-local-pusher
      - name: pull-secret
        secret:
          secretName: registry-pull-credentials
      - name: result-aggregator
        secret:
          secretName: result-aggregator
    trigger: (?m)^/test( | .* )rhscl-ocp4.14-lp-interop-images,?($|\s.*)
  - agent: kubernetes
    always_run: true
    branches:
    - ^master$
    - ^master-
    cluster: build03
    context: ci/prow/rhscl-ocp4.15-lp-interop-images
    decorate: true
    decoration_config:
      skip_cloning: true
    labels:
      ci-operator.openshift.io/variant: rhscl-ocp4.15-lp-interop
      ci.openshift.io/generator: prowgen
      job-release: "4.15"
      pj-rehearse.openshift.io/can-be-rehearsed: "true"
    name: pull-ci-sclorg-ansible-tests-master-rhscl-ocp4.15-lp-interop-images
    rerun_command: /test rhscl-ocp4.15-lp-interop-images
    spec:
      containers:
      - args:
        - --gcs-upload-secret=/secrets/gcs/service-account.json
        - --image-import-pull-secret=/etc/pull-secret/.dockerconfigjson
        - --report-credentials-file=/etc/report/credentials
        - --target=[images]
        - --variant=rhscl-ocp4.15-lp-interop
        command:
        - ci-operator
        image: ci-operator:latest
        imagePullPolicy: Always
        name: ""
        resources:
          requests:
            cpu: 10m
        volumeMounts:
        - mountPath: /secrets/gcs
          name: gcs-credentials
          readOnly: true
        - mountPath: /secrets/manifest-tool
          name: manifest-tool-local-pusher
          readOnly: true
        - mountPath: /etc/pull-secret
          name: pull-secret
          readOnly: true
        - mountPath: /etc/report
          name: result-aggregator
          readOnly: true
      serviceAccountName: ci-operator
      volumes:
      - name: manifest-tool-local-pusher
        secret:
          secretName: manifest-tool-local-pusher
      - name: pull-secret
        secret:
          secretName: registry-pull-credentials
      - name: result-aggregator
        secret:
          secretName: result-aggregator
    trigger: (?m)^/test( | .* )rhscl-ocp4.15-lp-interop-images,?($|\s.*)
  - agent: kubernetes
    always_run: true
    branches:
    - ^master$
    - ^master-
    cluster: build03
    context: ci/prow/rhscl-ocp4.16-lp-interop-images
    decorate: true
    decoration_config:
      skip_cloning: true
    labels:
      ci-operator.openshift.io/variant: rhscl-ocp4.16-lp-interop
      ci.openshift.io/generator: prowgen
      job-release: "4.16"
      pj-rehearse.openshift.io/can-be-rehearsed: "true"
    name: pull-ci-sclorg-ansible-tests-master-rhscl-ocp4.16-lp-interop-images
    rerun_command: /test rhscl-ocp4.16-lp-interop-images
    spec:
      containers:
      - args:
        - --gcs-upload-secret=/secrets/gcs/service-account.json
        - --image-import-pull-secret=/etc/pull-secret/.dockerconfigjson
        - --report-credentials-file=/etc/report/credentials
        - --target=[images]
        - --variant=rhscl-ocp4.16-lp-interop
        command:
        - ci-operator
        image: ci-operator:latest
        imagePullPolicy: Always
        name: ""
        resources:
          requests:
            cpu: 10m
        volumeMounts:
        - mountPath: /secrets/gcs
          name: gcs-credentials
          readOnly: true
        - mountPath: /secrets/manifest-tool
          name: manifest-tool-local-pusher
          readOnly: true
        - mountPath: /etc/pull-secret
          name: pull-secret
          readOnly: true
        - mountPath: /etc/report
          name: result-aggregator
          readOnly: true
      serviceAccountName: ci-operator
      volumes:
      - name: manifest-tool-local-pusher
        secret:
          secretName: manifest-tool-local-pusher
      - name: pull-secret
        secret:
          secretName: registry-pull-credentials
      - name: result-aggregator
        secret:
          secretName: result-aggregator
    trigger: (?m)^/test( | .* )rhscl-ocp4.16-lp-interop-images,?($|\s.*)<|MERGE_RESOLUTION|>--- conflicted
+++ resolved
@@ -5,8 +5,7 @@
     branches:
     - ^master$
     - ^master-
-<<<<<<< HEAD
-    cluster: build05
+    cluster: build03
     context: ci/prow/dotnet-ocp4.13-lp-interop-images
     decorate: true
     decoration_config:
@@ -63,10 +62,7 @@
     branches:
     - ^master$
     - ^master-
-    cluster: build05
-=======
-    cluster: build03
->>>>>>> 031d90da
+    cluster: build03
     context: ci/prow/dotnet-ocp4.14-lp-interop-images
     decorate: true
     decoration_config:
