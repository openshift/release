base_images:
  cli:
    name: "4.16"
    namespace: ocp
    tag: cli
binary_build_commands: make bin
build_root:
  project_image:
    dockerfile_path: openshift-ci/build-root/Dockerfile
images:
- context_dir: openshift-ci/build-root/source-image
  from: src
  inputs:
    cli:
      paths:
      - destination_dir: .
        source_path: /usr/bin/oc
  to: oc-bin-image
releases:
  latest:
    prerelease:
      product: ocp
      version_bounds:
        lower: 4.15.0-0
        stream: 4-stable
        upper: 4.16.0-0
resources:
  '*':
    requests:
      cpu: 800m
      memory: 6Gi
tests:
- as: odo-scenario-ibmcloud
  cron: 0 6 11 2 *
  steps:
    cluster_profile: ibmcloud-cspi-qe
    env:
      BASE_DOMAIN: zstream.interop.ccitredhat.com
      FIREWATCH_CONFIG: |
        {
          "failure_rules":
            [
              {"step": "odo-tests", "failure_type": "pod_failure", "classification": "Test Execution", "group": {"name": "lp-tests", "priority": 1}, "jira_additional_labels": ["!default","interop-tests"]},
              {"step": "odo-tests", "failure_type": "test_failure", "classification": "Test Failure", "jira_project": "ODO", "group": {"name": "lp-tests", "priority": 1}, "jira_additional_labels": ["!default","interop-tests"]}
            ]
        }
<<<<<<< HEAD
      FIREWATCH_CONFIG_FILE_PATH: https://raw.githubusercontent.com/CSPI-QE/cspi-utils/main/firewatch-base-configs/aws-ipi/lp-interop.json
=======
      FIREWATCH_CONFIG_FILE_PATH: https://raw.githubusercontent.com/CSPI-QE/cspi-utils/main/firewatch-base-configs/ibm-ipi/lp-interop.json
>>>>>>> 4e680e64
      FIREWATCH_DEFAULT_JIRA_ADDITIONAL_LABELS: '["4.16-lp","self-managed-lp","odo-lp"]'
      FIREWATCH_DEFAULT_JIRA_PROJECT: LPINTEROP
    test:
    - ref: odo-tests
    workflow: firewatch-ipi-ibmcloud
zz_generated_metadata:
  branch: main
  org: redhat-developer
  repo: odo
  variant: odo-ocp4.16-lp-interop<|MERGE_RESOLUTION|>--- conflicted
+++ resolved
@@ -44,11 +44,7 @@
               {"step": "odo-tests", "failure_type": "test_failure", "classification": "Test Failure", "jira_project": "ODO", "group": {"name": "lp-tests", "priority": 1}, "jira_additional_labels": ["!default","interop-tests"]}
             ]
         }
-<<<<<<< HEAD
-      FIREWATCH_CONFIG_FILE_PATH: https://raw.githubusercontent.com/CSPI-QE/cspi-utils/main/firewatch-base-configs/aws-ipi/lp-interop.json
-=======
       FIREWATCH_CONFIG_FILE_PATH: https://raw.githubusercontent.com/CSPI-QE/cspi-utils/main/firewatch-base-configs/ibm-ipi/lp-interop.json
->>>>>>> 4e680e64
       FIREWATCH_DEFAULT_JIRA_ADDITIONAL_LABELS: '["4.16-lp","self-managed-lp","odo-lp"]'
       FIREWATCH_DEFAULT_JIRA_PROJECT: LPINTEROP
     test:
