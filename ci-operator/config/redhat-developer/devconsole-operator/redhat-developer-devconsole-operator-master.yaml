canonical_go_repository: github.com/redhat-developer/devconsole-operator

base_images:
  os:
    cluster: https://api.ci.openshift.org
    name: centos
    namespace: openshift
    tag: '7'

tag_specification:
  name: '4.0'
  namespace: ocp

resources:
  '*':
    limits:
<<<<<<< HEAD
      memory: 4Gi
=======
      memory: 3Gi
>>>>>>> c16e6096
    requests:
      memory: 250Mi
      cpu: 100m

    
build_root:
  project_image:
    dockerfile_path: openshift-ci/Dockerfile.tools


tests:
- as: build
  commands: make build
  container:
    from: src
- as: test
  commands: make test
  container:
    from: src
- as: e2e-core
  optional: true
  openshift_installer_src:
    cluster_profile: aws
  commands: |
   make build
   oc new-project devconsole
   make deploy-crd
   make deploy-rbac
   sed -i 's|/quay.io/shbose/devconsole-operator:b16e650-1554146546|REPLACE_IMAGE|g' ./deploy/test/operator_test.yaml
   oc apply -f ./deploy/test/operator_test.yaml
   operator-sdk test local ./test/e2e --namespace devconsole  --no-setup

<|MERGE_RESOLUTION|>--- conflicted
+++ resolved
@@ -14,11 +14,7 @@
 resources:
   '*':
     limits:
-<<<<<<< HEAD
-      memory: 4Gi
-=======
       memory: 3Gi
->>>>>>> c16e6096
     requests:
       memory: 250Mi
       cpu: 100m
