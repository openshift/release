build_root:
  image_stream_tag:
    name: release
    namespace: openshift
    tag: golang-1.22
  use_build_cache: true
releases:
  latest:
    release:
      architecture: amd64
      channel: fast
      version: "4.15"
resources:
  '*':
    limits:
      cpu: "2"
      memory: 5Gi
    requests:
      cpu: "2"
      memory: 2Gi
tests:
- as: e2e-tests
  cluster_claim:
    architecture: amd64
    cloud: aws
    labels:
      region: us-east-2
    owner: rhdh
    product: ocp
    timeout: 1h0m0s
    version: "4.18"
  skip_if_only_changed: ^docs/|showcase-docs/|^\.changeset/|CONTRIBUTING\.md|OWNERS|README\.md|USAGE_DATA\.md|^scripts/|^\.github/|\.threatmodel/|^ui/|\.md|\\.mdc$
  steps:
    post:
    - ref: redhat-developer-rhdh-send-data-router
    - chain: gather
    test:
    - ref: redhat-developer-rhdh
    workflow: generic-claim
- always_run: false
  as: e2e-tests-nightly
  cluster_claim:
    architecture: amd64
    cloud: aws
    labels:
      region: us-east-2
    owner: rhdh
    product: ocp
    timeout: 1h0m0s
    version: "4.18"
  cron: 0 7 * * *
  optional: true
  presubmit: true
  steps:
    post:
    - ref: redhat-developer-rhdh-send-data-router
<<<<<<< HEAD
    - ref: redhat-developer-rhdh-send-alert-new
=======
    - ref: redhat-developer-rhdh-send-alert
>>>>>>> 306a769c
    - chain: gather
    test:
    - ref: redhat-developer-rhdh-nightly
    workflow: generic-claim
- as: e2e-tests-nightly-ocp-v4-17
  cluster_claim:
    architecture: amd64
    cloud: aws
    labels:
      region: us-east-2
    owner: rhdh
    product: ocp
    timeout: 1h0m0s
    version: "4.17"
  cron: 0 9 * * TUE,THU,SAT,SUN
  steps:
    env:
      OC_CLIENT_VERSION: stable-4.16
    post:
    - ref: redhat-developer-rhdh-send-data-router
<<<<<<< HEAD
    - ref: redhat-developer-rhdh-send-alert-new
=======
    - ref: redhat-developer-rhdh-send-alert
>>>>>>> 306a769c
    - chain: gather
    test:
    - ref: redhat-developer-rhdh-nightly
    workflow: generic-claim
- as: e2e-tests-nightly-ocp-v4-19
  cluster_claim:
    architecture: amd64
    cloud: aws
    labels:
      region: us-east-2
    owner: rhdh
    product: ocp
    timeout: 1h0m0s
    version: "4.19"
  cron: 0 8 * * TUE,THU,SAT,SUN
  steps:
    env:
      OC_CLIENT_VERSION: stable-4.15
    post:
    - ref: redhat-developer-rhdh-send-data-router
<<<<<<< HEAD
    - ref: redhat-developer-rhdh-send-alert-new
=======
    - ref: redhat-developer-rhdh-send-alert
>>>>>>> 306a769c
    - chain: gather
    test:
    - ref: redhat-developer-rhdh-nightly
    workflow: generic-claim
- always_run: false
  as: e2e-tests-aks-helm-nightly
  cron: 50 6 * * TUE,THU,SAT,SUN
  optional: true
  presubmit: true
  steps:
    post:
    - ref: redhat-developer-rhdh-send-data-router
<<<<<<< HEAD
    - ref: redhat-developer-rhdh-send-alert-new
=======
    - ref: redhat-developer-rhdh-send-alert
>>>>>>> 306a769c
    - ref: redhat-developer-rhdh-aks-mapt-destroy
    test:
    - ref: redhat-developer-rhdh-aks-helm-nightly
    workflow: redhat-developer-rhdh-aks-mapt
- always_run: false
  as: e2e-tests-aks-operator-nightly
  cron: 0 7 * * TUE,THU,SAT,SUN
  optional: true
  presubmit: true
  steps:
    post:
    - ref: redhat-developer-rhdh-send-data-router
<<<<<<< HEAD
    - ref: redhat-developer-rhdh-send-alert-new
=======
    - ref: redhat-developer-rhdh-send-alert
>>>>>>> 306a769c
    - ref: redhat-developer-rhdh-aks-mapt-destroy
    test:
    - ref: redhat-developer-rhdh-aks-operator-nightly
    workflow: redhat-developer-rhdh-aks-mapt
- always_run: false
  as: e2e-tests-eks-helm-nightly
  cron: 0 7 * * TUE,THU,SAT,SUN
  optional: true
  presubmit: true
  steps:
    post:
    - ref: redhat-developer-rhdh-send-data-router
<<<<<<< HEAD
    - ref: redhat-developer-rhdh-send-alert-new
=======
    - ref: redhat-developer-rhdh-send-alert
>>>>>>> 306a769c
    - ref: redhat-developer-rhdh-eks-mapt-destroy
    test:
    - ref: redhat-developer-rhdh-eks-helm-nightly
    workflow: redhat-developer-rhdh-eks-mapt
- always_run: false
  as: e2e-tests-eks-operator-nightly
  cron: 0 7 * * TUE,THU,SAT,SUN
  optional: true
  presubmit: true
  steps:
    post:
    - ref: redhat-developer-rhdh-send-data-router
<<<<<<< HEAD
    - ref: redhat-developer-rhdh-send-alert-new
=======
    - ref: redhat-developer-rhdh-send-alert
>>>>>>> 306a769c
    - ref: redhat-developer-rhdh-eks-mapt-destroy
    test:
    - ref: redhat-developer-rhdh-eks-operator-nightly
    workflow: redhat-developer-rhdh-eks-mapt
- always_run: false
  as: e2e-tests-gke-helm-nightly
  cron: 0 7 * * TUE,THU,SAT,SUN
  optional: true
  presubmit: true
  steps:
    post:
    - ref: redhat-developer-rhdh-send-data-router
<<<<<<< HEAD
    - ref: redhat-developer-rhdh-send-alert-new
=======
    - ref: redhat-developer-rhdh-send-alert
>>>>>>> 306a769c
    test:
    - ref: redhat-developer-rhdh-gke-helm-nightly
- always_run: false
  as: e2e-tests-gke-operator-nightly
  cron: 0 9 * * TUE,THU,SAT,SUN
  optional: true
  presubmit: true
  steps:
    post:
    - ref: redhat-developer-rhdh-send-data-router
<<<<<<< HEAD
    - ref: redhat-developer-rhdh-send-alert-new
=======
    - ref: redhat-developer-rhdh-send-alert
>>>>>>> 306a769c
    test:
    - ref: redhat-developer-rhdh-gke-operator-nightly
- always_run: false
  as: e2e-tests-operator-nightly
  cluster_claim:
    architecture: amd64
    cloud: aws
    labels:
      region: us-east-2
    owner: rhdh
    product: ocp
    timeout: 1h0m0s
    version: "4.18"
  cron: 0 8 * * TUE,THU,SAT,SUN
  optional: true
  presubmit: true
  steps:
    post:
    - ref: redhat-developer-rhdh-send-data-router
<<<<<<< HEAD
    - ref: redhat-developer-rhdh-send-alert-new
=======
    - ref: redhat-developer-rhdh-send-alert
>>>>>>> 306a769c
    - chain: gather
    test:
    - ref: redhat-developer-rhdh-operator-nightly
    workflow: generic-claim
- always_run: false
  as: cleanup-mapt-destroy-orphaned-aks-clusters
  cron: 0 2 * * SUN
  optional: true
  presubmit: true
  steps:
    pre:
    - ref: redhat-developer-rhdh-aks-mapt-orphaned-get
    test:
    - ref: redhat-developer-rhdh-aks-mapt-orphaned-destroy
- always_run: false
  as: cleanup-mapt-destroy-orphaned-eks-clusters
  cron: 0 2 * * SUN
  optional: true
  presubmit: true
  steps:
    pre:
    - ref: redhat-developer-rhdh-eks-mapt-orphaned-get
    test:
    - ref: redhat-developer-rhdh-eks-mapt-orphaned-destroy
- always_run: false
  as: e2e-tests-osd-gcp-helm-nightly
  cron: 0 10 * * TUE,THU,SAT,SUN
  optional: true
  presubmit: true
  steps:
    env:
      OSD_VERSION: 4.17.12
    post:
    - ref: redhat-developer-rhdh-send-data-router
<<<<<<< HEAD
    - ref: redhat-developer-rhdh-send-alert-new
=======
    - ref: redhat-developer-rhdh-send-alert
>>>>>>> 306a769c
    - ref: redhat-developer-rhdh-osd-gcp-claim-cluster-delete
    test:
    - ref: redhat-developer-rhdh-osd-gcp-nightly
    workflow: redhat-developer-rhdh-osd-gcp-claim-cluster
  timeout: 3h40m0s
- always_run: false
  as: e2e-tests-osd-gcp-operator-nightly
  cron: 0 8 * * TUE,THU,SAT,SUN
  optional: true
  presubmit: true
  steps:
    env:
      OSD_VERSION: 4.17.12
    post:
    - ref: redhat-developer-rhdh-send-data-router
<<<<<<< HEAD
    - ref: redhat-developer-rhdh-send-alert-new
=======
    - ref: redhat-developer-rhdh-send-alert
>>>>>>> 306a769c
    - ref: redhat-developer-rhdh-osd-gcp-claim-cluster-delete
    test:
    - ref: redhat-developer-rhdh-osd-gcp-nightly
    workflow: redhat-developer-rhdh-osd-gcp-claim-cluster
  timeout: 3h40m0s
- as: clean-up-osd-gcp-cluster
  cron: 0 17 * * *
  steps:
    test:
    - ref: redhat-developer-rhdh-osd-gcp-claim-cluster-clean-up
  timeout: 1h0m0s
- always_run: false
  as: e2e-tests-auth-providers-nightly
  cluster_claim:
    architecture: amd64
    cloud: aws
    labels:
      region: us-east-2
    owner: rhdh
    product: ocp
    timeout: 1h0m0s
    version: "4.18"
  cron: 0 7 * * TUE,THU,SAT,SUN
  optional: true
  presubmit: true
  steps:
    test:
    - ref: redhat-developer-rhdh-nightly
    workflow: generic-claim
- always_run: false
  as: e2e-tests-upgrade-nightly
  cluster_claim:
    architecture: amd64
    cloud: aws
    labels:
      region: us-east-2
    owner: rhdh
    product: ocp
    timeout: 1h0m0s
    version: "4.18"
  cron: 0 8 * * TUE,THU,SAT,SUN
  optional: true
  presubmit: true
  steps:
    test:
    - ref: redhat-developer-rhdh-upgrade-nightly
    workflow: generic-claim
- always_run: false
  as: e2e-tests-sealight-helm-nightly
  cluster_claim:
    architecture: amd64
    cloud: aws
    labels:
      region: us-east-2
    owner: rhdh
    product: ocp
    timeout: 1h0m0s
    version: "4.18"
  cron: 0 7 * * *
  optional: true
  presubmit: true
  steps:
    test:
    - ref: redhat-developer-rhdh-nightly
    workflow: generic-claim
zz_generated_metadata:
  branch: main
  org: redhat-developer
  repo: rhdh<|MERGE_RESOLUTION|>--- conflicted
+++ resolved
@@ -54,11 +54,7 @@
   steps:
     post:
     - ref: redhat-developer-rhdh-send-data-router
-<<<<<<< HEAD
-    - ref: redhat-developer-rhdh-send-alert-new
-=======
-    - ref: redhat-developer-rhdh-send-alert
->>>>>>> 306a769c
+    - ref: redhat-developer-rhdh-send-alert
     - chain: gather
     test:
     - ref: redhat-developer-rhdh-nightly
@@ -79,11 +75,7 @@
       OC_CLIENT_VERSION: stable-4.16
     post:
     - ref: redhat-developer-rhdh-send-data-router
-<<<<<<< HEAD
-    - ref: redhat-developer-rhdh-send-alert-new
-=======
-    - ref: redhat-developer-rhdh-send-alert
->>>>>>> 306a769c
+    - ref: redhat-developer-rhdh-send-alert
     - chain: gather
     test:
     - ref: redhat-developer-rhdh-nightly
@@ -104,11 +96,7 @@
       OC_CLIENT_VERSION: stable-4.15
     post:
     - ref: redhat-developer-rhdh-send-data-router
-<<<<<<< HEAD
-    - ref: redhat-developer-rhdh-send-alert-new
-=======
-    - ref: redhat-developer-rhdh-send-alert
->>>>>>> 306a769c
+    - ref: redhat-developer-rhdh-send-alert
     - chain: gather
     test:
     - ref: redhat-developer-rhdh-nightly
@@ -121,11 +109,7 @@
   steps:
     post:
     - ref: redhat-developer-rhdh-send-data-router
-<<<<<<< HEAD
-    - ref: redhat-developer-rhdh-send-alert-new
-=======
-    - ref: redhat-developer-rhdh-send-alert
->>>>>>> 306a769c
+    - ref: redhat-developer-rhdh-send-alert
     - ref: redhat-developer-rhdh-aks-mapt-destroy
     test:
     - ref: redhat-developer-rhdh-aks-helm-nightly
@@ -138,11 +122,7 @@
   steps:
     post:
     - ref: redhat-developer-rhdh-send-data-router
-<<<<<<< HEAD
-    - ref: redhat-developer-rhdh-send-alert-new
-=======
-    - ref: redhat-developer-rhdh-send-alert
->>>>>>> 306a769c
+    - ref: redhat-developer-rhdh-send-alert
     - ref: redhat-developer-rhdh-aks-mapt-destroy
     test:
     - ref: redhat-developer-rhdh-aks-operator-nightly
@@ -155,11 +135,7 @@
   steps:
     post:
     - ref: redhat-developer-rhdh-send-data-router
-<<<<<<< HEAD
-    - ref: redhat-developer-rhdh-send-alert-new
-=======
-    - ref: redhat-developer-rhdh-send-alert
->>>>>>> 306a769c
+    - ref: redhat-developer-rhdh-send-alert
     - ref: redhat-developer-rhdh-eks-mapt-destroy
     test:
     - ref: redhat-developer-rhdh-eks-helm-nightly
@@ -172,11 +148,7 @@
   steps:
     post:
     - ref: redhat-developer-rhdh-send-data-router
-<<<<<<< HEAD
-    - ref: redhat-developer-rhdh-send-alert-new
-=======
-    - ref: redhat-developer-rhdh-send-alert
->>>>>>> 306a769c
+    - ref: redhat-developer-rhdh-send-alert
     - ref: redhat-developer-rhdh-eks-mapt-destroy
     test:
     - ref: redhat-developer-rhdh-eks-operator-nightly
@@ -189,11 +161,7 @@
   steps:
     post:
     - ref: redhat-developer-rhdh-send-data-router
-<<<<<<< HEAD
-    - ref: redhat-developer-rhdh-send-alert-new
-=======
-    - ref: redhat-developer-rhdh-send-alert
->>>>>>> 306a769c
+    - ref: redhat-developer-rhdh-send-alert
     test:
     - ref: redhat-developer-rhdh-gke-helm-nightly
 - always_run: false
@@ -204,11 +172,7 @@
   steps:
     post:
     - ref: redhat-developer-rhdh-send-data-router
-<<<<<<< HEAD
-    - ref: redhat-developer-rhdh-send-alert-new
-=======
-    - ref: redhat-developer-rhdh-send-alert
->>>>>>> 306a769c
+    - ref: redhat-developer-rhdh-send-alert
     test:
     - ref: redhat-developer-rhdh-gke-operator-nightly
 - always_run: false
@@ -228,11 +192,7 @@
   steps:
     post:
     - ref: redhat-developer-rhdh-send-data-router
-<<<<<<< HEAD
-    - ref: redhat-developer-rhdh-send-alert-new
-=======
-    - ref: redhat-developer-rhdh-send-alert
->>>>>>> 306a769c
+    - ref: redhat-developer-rhdh-send-alert
     - chain: gather
     test:
     - ref: redhat-developer-rhdh-operator-nightly
@@ -267,11 +227,7 @@
       OSD_VERSION: 4.17.12
     post:
     - ref: redhat-developer-rhdh-send-data-router
-<<<<<<< HEAD
-    - ref: redhat-developer-rhdh-send-alert-new
-=======
-    - ref: redhat-developer-rhdh-send-alert
->>>>>>> 306a769c
+    - ref: redhat-developer-rhdh-send-alert
     - ref: redhat-developer-rhdh-osd-gcp-claim-cluster-delete
     test:
     - ref: redhat-developer-rhdh-osd-gcp-nightly
@@ -287,11 +243,7 @@
       OSD_VERSION: 4.17.12
     post:
     - ref: redhat-developer-rhdh-send-data-router
-<<<<<<< HEAD
-    - ref: redhat-developer-rhdh-send-alert-new
-=======
-    - ref: redhat-developer-rhdh-send-alert
->>>>>>> 306a769c
+    - ref: redhat-developer-rhdh-send-alert
     - ref: redhat-developer-rhdh-osd-gcp-claim-cluster-delete
     test:
     - ref: redhat-developer-rhdh-osd-gcp-nightly
