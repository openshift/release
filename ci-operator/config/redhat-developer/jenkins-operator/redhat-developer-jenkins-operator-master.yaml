base_images:
  base:
    name: ubi-minimal
    namespace: ocp
    tag: "8"
build_root:
  project_image:
    dockerfile_path: openshift-ci/Dockerfile.build_root
images:
- dockerfile_path: openshift-ci/Dockerfile.build_image
  from: base
  inputs:
    src:
      paths:
      - destination_dir: .
        source_path: /go/src/github.com/redhat-developer/jenkins-operator/.
  to: jenkins-operator
promotion:
<<<<<<< HEAD
  name: latest
=======
>>>>>>> 001bf135
  namespace: openshift
  tag: latest
resources:
  '*':
    requests:
      cpu: 200m
      memory: 200Mi
tag_specification:
  name: "4.6"
  namespace: ocp
tests:
- as: lint
  commands: |
    make lint
  container:
    from: src
- as: unit
  commands: |
    make test
  container:
    from: src
zz_generated_metadata:
  branch: master
  org: redhat-developer
  repo: jenkins-operator<|MERGE_RESOLUTION|>--- conflicted
+++ resolved
@@ -16,10 +16,6 @@
         source_path: /go/src/github.com/redhat-developer/jenkins-operator/.
   to: jenkins-operator
 promotion:
-<<<<<<< HEAD
-  name: latest
-=======
->>>>>>> 001bf135
   namespace: openshift
   tag: latest
 resources:
