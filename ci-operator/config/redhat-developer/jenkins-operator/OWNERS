--- conflicted
+++ resolved
@@ -9,10 +9,5 @@
 reviewers:
 - akram
 - otaviof
-<<<<<<< HEAD
 - waveywaves
-=======
-- sbose78
-- waveywaves
-- jkhelil
->>>>>>> 998448af
+- jkhelil