--- conflicted
+++ resolved
@@ -29,11 +29,7 @@
   steps:
     cluster_profile: ossm-aws
     env:
-<<<<<<< HEAD
-      MAISTRA_BUILDER_IMAGE: gcr.io/istio-testing/build-tools:master-a39ba92875c398c33ad71750eca7c4ff22ad2529
-=======
       MAISTRA_BUILDER_IMAGE: gcr.io/istio-testing/build-tools:master-17c2b235c898c60c83dccb2303cdd50067a6e58d
->>>>>>> 306a769c
       MAISTRA_NAMESPACE: maistra-e2e-test
       MAISTRA_SC_POD: maistra-e2e-test-sc-pod
       XDG_CACHE_HOME: /tmp/cache
