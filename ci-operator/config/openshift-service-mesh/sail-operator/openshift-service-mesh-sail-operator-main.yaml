base_images:
  cli:
    name: "4.18"
    namespace: ocp
    tag: cli
build_root:
  image_stream_tag:
    name: maistra-builder
    namespace: ci
    tag: upstream-master
  use_build_cache: true
releases:
  arm64-latest:
    release:
      architecture: arm64
      channel: stable
      version: "4.18"
  latest:
    release:
      channel: stable
      version: "4.18"
  target:
    candidate:
      architecture: amd64
      product: ocp
      stream: nightly
      version: "4.19"
resources:
  '*':
    limits:
      memory: 8Gi
    requests:
      cpu: "2"
      memory: 2Gi
tests:
- as: unit
  commands: |
    make test.unit \
    BUILD_WITH_CONTAINER="0" \
    GOBIN="/gobin" \
    GOCACHE="/tmp/cache" \
    GOMODCACHE="/tmp/cache" \
    XDG_CACHE_HOME="/tmp/cache" \
    TEST_FLAGS="-v"
  container:
    from: src
  timeout: 1h0m0s
- as: integration
  commands: |
    make test.integration \
    BUILD_WITH_CONTAINER="0" \
    GOBIN="/gobin" \
    GOCACHE="/tmp/cache" \
    GOMODCACHE="/tmp/cache" \
    XDG_CACHE_HOME="/tmp/cache"
  container:
    from: src
  timeout: 1h0m0s
- as: gencheck
  commands: |
    make gen-check \
    BUILD_WITH_CONTAINER="0" \
    GOBIN="/gobin" \
    GOCACHE="/tmp/cache" \
    GOMODCACHE="/tmp/cache" \
    XDG_CACHE_HOME="/tmp/cache"
  container:
    from: src
  timeout: 30m0s
- as: lint
  commands: |
    make lint \
    BUILD_WITH_CONTAINER="0" \
    GOBIN="/gobin" \
    GOCACHE="/tmp/cache" \
    GOMODCACHE="/tmp/cache" \
    GOFLAGS="-buildvcs=false" \
    XDG_CACHE_HOME="/tmp/cache"
  container:
    from: src
  timeout: 20m0s
- as: sync-upstream
  commands: |
    git clone --single-branch --depth=1 --branch main https://github.com/maistra/test-infra.git
    cd test-infra
    export BUILD_WITH_CONTAINER="0"
    export XDG_CACHE_HOME="/tmp/cache"
    export GOCACHE="/tmp/cache"
    export GOMODCACHE="/tmp/cache"
    export GITHUB_TOKEN_PATH=/creds-github/token
    ./tools/automator-main.sh \
    --org=openshift-service-mesh \
    --repo=sail-operator \
    --branch=main \
    --token-path=/creds-github/token \
    '--title=Automator: merge upstream changes to $AUTOMATOR_ORG/$AUTOMATOR_REPO@$AUTOMATOR_BRANCH' \
    "--labels=auto-merge,tide/merge-method-merge" \
    --modifier=merge_upstream_main \
    --cmd=./ossm/merge_upstream.sh
  container:
    from: src
  cron: 00 0,3,6,9,12,15,18,21 * * 1-5
  secrets:
  - mount_path: /creds-github
    name: ossm-github-simple-job
  timeout: 20m0s
- as: e2e-ocp-4-18
  steps:
    cluster_profile: ossm-aws
    env:
      BASE_DOMAIN: servicemesh.devcluster.openshift.com
      HYPERSHIFT_HC_RELEASE_IMAGE: quay.io/openshift-release-dev/ocp-release:4.18.2-multi
<<<<<<< HEAD
      MAISTRA_BUILDER_IMAGE: quay-proxy.ci.openshift.org/openshift/ci:ci_maistra-builder_upstream-master
=======
      MAISTRA_BUILDER_IMAGE: gcr.io/istio-testing/build-tools:master-dbd3c673faecfbd1910fdb09012099fa184dde92
>>>>>>> 1d43b9e0
      MAISTRA_NAMESPACE: maistra-e2e-test
      MAISTRA_SC_POD: maistra-e2e-test-sc-pod
      XDG_CACHE_HOME: /tmp/cache
    test:
    - as: copy-src
      cli: latest
      commands: |
        # SRC_PATH does end with /. : the content of the source directory is copied into dest directory
        oc cp ./. "${MAISTRA_NAMESPACE}"/"${MAISTRA_SC_POD}":/work/
        oc cp ${KUBECONFIG} ${MAISTRA_NAMESPACE}/${MAISTRA_SC_POD}:/work/ci-kubeconfig
      env:
      - name: MAISTRA_NAMESPACE
      - name: MAISTRA_SC_POD
      from: src
      resources:
        requests:
          cpu: 200m
          memory: 200Mi
      timeout: 10m0s
    - as: e2e-ocp-4-18
      cli: latest
      commands: |
        oc rsh -n "${MAISTRA_NAMESPACE}" "${MAISTRA_SC_POD}" \
          sh -c "\
          export KUBECONFIG=/work/ci-kubeconfig && \
          oc version && \
          export DOCKER_INSECURE_REGISTRIES="default-route-openshift-image-registry.$(oc get routes -A -o jsonpath='{.items[0].spec.host}' | awk -F. '{print substr($0, index($0,$2))}')" && \
          export BUILD_WITH_CONTAINER="0" && \
          cd /work && \
          entrypoint \
          make test.e2e.ocp"
        oc cp "${MAISTRA_NAMESPACE}"/"${MAISTRA_SC_POD}":"${ARTIFACT_DIR}"/. "${ARTIFACT_DIR}"
      env:
      - name: MAISTRA_NAMESPACE
      - name: MAISTRA_SC_POD
      - name: XDG_CACHE_HOME
      from: src
      resources:
        requests:
          cpu: 200m
          memory: 200Mi
      timeout: 2h0m0s
    workflow: servicemesh-istio-e2e-hypershift
- as: e2e-ocp-4-18-arm
  steps:
    cluster_profile: ossm-aws
    dependencies:
      OPENSHIFT_INSTALL_RELEASE_IMAGE_OVERRIDE: release:arm64-latest
      RELEASE_IMAGE_LATEST: release:arm64-latest
    env:
      COMPUTE_NODE_TYPE: m6g.xlarge
      CONTROL_PLANE_INSTANCE_TYPE: m6g.xlarge
      MAISTRA_BUILDER_IMAGE: gcr.io/istio-testing/build-tools:master-dbd3c673faecfbd1910fdb09012099fa184dde92
      MAISTRA_NAMESPACE: maistra-e2e-test
      MAISTRA_SC_POD: maistra-e2e-test-sc-pod
      OCP_ARCH: arm64
      XDG_CACHE_HOME: /tmp/cache
    test:
    - as: copy-src
      cli: latest
      commands: |
        # SRC_PATH does end with /. : the content of the source directory is copied into dest directory
        oc cp ./. "${MAISTRA_NAMESPACE}"/"${MAISTRA_SC_POD}":/work/
        oc cp ${KUBECONFIG} ${MAISTRA_NAMESPACE}/${MAISTRA_SC_POD}:/work/ci-kubeconfig
      env:
      - name: MAISTRA_NAMESPACE
      - name: MAISTRA_SC_POD
      from: src
      resources:
        requests:
          cpu: 100m
          memory: 100Mi
      timeout: 10m0s
    - as: e2e-ocp-4-18-arm
      cli: latest
      commands: |
        oc rsh -n "${MAISTRA_NAMESPACE}" "${MAISTRA_SC_POD}" \
          sh -c "\
          export KUBECONFIG=/work/ci-kubeconfig && \
          oc version && \
          export DOCKER_INSECURE_REGISTRIES="default-route-openshift-image-registry.$(oc get routes -A -o jsonpath='{.items[0].spec.host}' | awk -F. '{print substr($0, index($0,$2))}')" && \
          export BUILD_WITH_CONTAINER="0" && \
          cd /work && \
          entrypoint \
          make test.e2e.ocp"
        oc cp "${MAISTRA_NAMESPACE}"/"${MAISTRA_SC_POD}":"${ARTIFACT_DIR}"/. "${ARTIFACT_DIR}"
      env:
      - name: MAISTRA_NAMESPACE
      - name: MAISTRA_SC_POD
      - name: XDG_CACHE_HOME
      from: src
      resources:
        requests:
          cpu: 100m
          memory: 100Mi
      timeout: 2h0m0s
    workflow: servicemesh-istio-e2e-profile
- as: e2e-next-ocp-4-19
  optional: true
  steps:
    cluster_profile: ossm-aws
    dependencies:
      OPENSHIFT_INSTALL_RELEASE_IMAGE_OVERRIDE: release:target
      RELEASE_IMAGE_LATEST: release:target
    env:
      MAISTRA_BUILDER_IMAGE: gcr.io/istio-testing/build-tools:release-1.24-7d1c19cf1d83ca3cfdb7cc7b90dd807fe41653da
      MAISTRA_NAMESPACE: maistra-e2e-test
      MAISTRA_SC_POD: maistra-e2e-test-sc-pod
      XDG_CACHE_HOME: /tmp/cache
    test:
    - as: copy-src
      cli: latest
      commands: |
        # SRC_PATH does end with /. : the content of the source directory is copied into dest directory
        oc cp ./. "${MAISTRA_NAMESPACE}"/"${MAISTRA_SC_POD}":/work/
        oc cp ${KUBECONFIG} ${MAISTRA_NAMESPACE}/${MAISTRA_SC_POD}:/work/ci-kubeconfig
      env:
      - name: MAISTRA_NAMESPACE
      - name: MAISTRA_SC_POD
      from: src
      resources:
        requests:
          cpu: 200m
          memory: 200Mi
      timeout: 10m0s
    - as: e2e-next-ocp-4-19
      cli: latest
      commands: |
        oc rsh -n "${MAISTRA_NAMESPACE}" "${MAISTRA_SC_POD}" \
          sh -c "\
          export KUBECONFIG=/work/ci-kubeconfig && \
          oc version && \
          export DOCKER_INSECURE_REGISTRIES="default-route-openshift-image-registry.$(oc get routes -A -o jsonpath='{.items[0].spec.host}' | awk -F. '{print substr($0, index($0,$2))}')" && \
          export BUILD_WITH_CONTAINER="0" && \
          export VERSIONS_YAML_FILE=versions.yaml && \
          cd /work && \
          entrypoint \
          # generate everything using versions.yaml not ossm/versions.yaml
          make gen test.e2e.ocp"
        oc cp "${MAISTRA_NAMESPACE}"/"${MAISTRA_SC_POD}":"${ARTIFACT_DIR}"/. "${ARTIFACT_DIR}"
      env:
      - name: MAISTRA_NAMESPACE
      - name: MAISTRA_SC_POD
      - name: XDG_CACHE_HOME
      from: src
      resources:
        requests:
          cpu: 200m
          memory: 200Mi
      timeout: 2h0m0s
    workflow: servicemesh-istio-e2e-profile
- as: scorecard
  run_if_changed: ^bundle/
  steps:
    cluster_profile: ossm-aws
    env:
      BASE_DOMAIN: servicemesh.devcluster.openshift.com
      HYPERSHIFT_HC_RELEASE_IMAGE: quay.io/openshift-release-dev/ocp-release:4.17.19-multi
      MAISTRA_BUILDER_IMAGE: quay-proxy.ci.openshift.org/openshift/ci:ci_maistra-builder_upstream-master
      MAISTRA_NAMESPACE: maistra-e2e-test
      MAISTRA_SC_POD: maistra-e2e-test-sc-pod
      XDG_CACHE_HOME: /tmp/cache
    test:
    - as: copy-src
      cli: latest
      commands: |
        # SRC_PATH does end with /. : the content of the source directory is copied into dest directory
        oc cp ./. "${MAISTRA_NAMESPACE}"/"${MAISTRA_SC_POD}":/work/
        oc cp ${KUBECONFIG} ${MAISTRA_NAMESPACE}/${MAISTRA_SC_POD}:/work/ci-kubeconfig
      env:
      - name: MAISTRA_NAMESPACE
      - name: MAISTRA_SC_POD
      from: src
      resources:
        requests:
          cpu: 100m
          memory: 100Mi
      timeout: 10m0s
    - as: scorecard
      cli: latest
      commands: |
        oc rsh -n "${MAISTRA_NAMESPACE}" "${MAISTRA_SC_POD}" \
          entrypoint \
          sh -c \
          "export KUBECONFIG=/work/ci-kubeconfig && \
          cd /work && \
          export BUILD_WITH_CONTAINER="0" && \
          make test.scorecard"
        oc cp "${MAISTRA_NAMESPACE}"/"${MAISTRA_SC_POD}":"${ARTIFACT_DIR}"/. "${ARTIFACT_DIR}"
      env:
      - name: MAISTRA_NAMESPACE
      - name: MAISTRA_SC_POD
      - name: XDG_CACHE_HOME
      from: src
      resources:
        requests:
          cpu: 100m
          memory: 100Mi
      timeout: 2h0m0s
    workflow: servicemesh-istio-e2e-hypershift
zz_generated_metadata:
  branch: main
  org: openshift-service-mesh
  repo: sail-operator<|MERGE_RESOLUTION|>--- conflicted
+++ resolved
@@ -110,11 +110,7 @@
     env:
       BASE_DOMAIN: servicemesh.devcluster.openshift.com
       HYPERSHIFT_HC_RELEASE_IMAGE: quay.io/openshift-release-dev/ocp-release:4.18.2-multi
-<<<<<<< HEAD
       MAISTRA_BUILDER_IMAGE: quay-proxy.ci.openshift.org/openshift/ci:ci_maistra-builder_upstream-master
-=======
-      MAISTRA_BUILDER_IMAGE: gcr.io/istio-testing/build-tools:master-dbd3c673faecfbd1910fdb09012099fa184dde92
->>>>>>> 1d43b9e0
       MAISTRA_NAMESPACE: maistra-e2e-test
       MAISTRA_SC_POD: maistra-e2e-test-sc-pod
       XDG_CACHE_HOME: /tmp/cache
