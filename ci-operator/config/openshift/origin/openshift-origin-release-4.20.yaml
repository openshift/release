base_images:
  assisted-test-infra:
    name: ocm-2.12
    namespace: edge-infrastructure
    tag: assisted-test-infra
  dev-scripts:
    name: test
    namespace: ocp-kni
    tag: dev-scripts
  golangci-lint:
    name: golangci-lint
    namespace: ci
    tag: v1.64.8
  hypershift-operator:
    name: hypershift-operator
    namespace: hypershift
    tag: latest
  ocp_4.16_base-rhel9:
    name: "4.20"
    namespace: ocp
    tag: base-rhel9
  ocp_builder_rhel-9-golang-1.22-openshift-4.17:
    name: builder
    namespace: ocp
    tag: rhel-9-golang-1.22-openshift-4.17
  ocp_builder_rhel-9-golang-1.24-openshift-4.20:
    name: builder
    namespace: ocp
    tag: rhel-9-golang-1.24-openshift-4.20
  tools:
    name: "4.20"
    namespace: ocp
    tag: tools
binary_build_commands: make build
build_root:
  from_repository: true
images:
- dockerfile_path: images/tests/Dockerfile.rhel
  from: tools
  inputs:
    ocp_builder_rhel-9-golang-1.22-openshift-4.17:
      as:
      - registry.ci.openshift.org/ocp/builder:rhel-9-golang-1.22-openshift-4.17
    ocp_builder_rhel-9-golang-1.24-openshift-4.20:
      as:
      - registry.ci.openshift.org/ocp/builder:rhel-9-golang-1.24-openshift-4.20
  to: tests
- dockerfile_path: images/hello-openshift/Dockerfile.rhel
  inputs:
    ocp_4.16_base-rhel9:
      as:
      - registry.ci.openshift.org/ocp/4.16:base-rhel9
    ocp_builder_rhel-9-golang-1.22-openshift-4.17:
      as:
      - registry.ci.openshift.org/ocp/builder:rhel-9-golang-1.22-openshift-4.17
  to: hello-openshift
promotion:
  to:
  - disabled: true
    name: "4.20"
    namespace: ocp
releases:
  initial:
    integration:
      name: "4.20"
      namespace: ocp
  latest:
    integration:
      include_built_images: true
      name: "4.20"
      namespace: ocp
resources:
  '*':
    requests:
      cpu: 100m
      memory: 4Gi
  bin:
    requests:
      cpu: "3"
      memory: 7Gi
  tests:
    requests:
      cpu: "3"
      memory: 7Gi
  verify:
    requests:
      cpu: "3"
      memory: 8Gi
tests:
- as: test-image-disconnected
  steps:
    cluster_profile: gcp
<<<<<<< HEAD
    test:
    - ref: wait
    workflow: cucushift-installer-rehearse-gcp-ipi-disconnected
=======
    observers:
      enable:
      - observers-resource-watch
    workflow: openshift-e2e-gcp
- always_run: false
  as: e2e-gcp-fips-serial
  optional: true
  shard_count: 2
  steps:
    cluster_profile: gcp-3
    env:
      FIPS_ENABLED: "true"
      TEST_SUITE: openshift/conformance/serial
    observers:
      enable:
      - observers-resource-watch
    pre:
    - chain: ipi-gcp-pre
    - ref: fips-check
    workflow: openshift-e2e-gcp
- as: e2e-aws-ovn
  optional: true
  steps:
    cluster_profile: aws-3
    observers:
      enable:
      - observers-resource-watch
    workflow: openshift-e2e-aws-ovn
- as: e2e-aws-ovn-kube-apiserver-rollout
  optional: true
  steps:
    cluster_profile: aws
    env:
      TEST_SUITE: openshift/kube-apiserver/rollout
      TEST_TYPE: suite
    observers:
      enable:
      - observers-resource-watch
    workflow: openshift-e2e-aws-ovn
- as: e2e-azure
  optional: true
  steps:
    cluster_profile: azure4
    observers:
      enable:
      - observers-resource-watch
    workflow: openshift-e2e-azure
- always_run: false
  as: e2e-azure-ovn-upgrade
  optional: true
  steps:
    cluster_profile: azure-2
    env:
      BASE_DOMAIN: ci2.azure.devcluster.openshift.com
      FAIL_ON_CORE_DUMP: "true"
      TEST_TYPE: upgrade-conformance
    observers:
      enable:
      - observers-resource-watch
    workflow: openshift-upgrade-azure-ovn
- as: e2e-agnostic-ovn-cmd
  optional: true
  skip_if_only_changed: ^(?:docs|\.github)/|\.md$|^(?:\.gitignore|OWNERS|OWNERS_ALIASES|PROJECT|LICENSE)$
  steps:
    cluster_profile: azure4
    env:
      TEST_SUITE: openshift/test-cmd
    observers:
      enable:
      - observers-resource-watch
    workflow: openshift-e2e-azure
- as: e2e-gcp-ovn-builds
  run_if_changed: ^(pkg/build)|^(staging/src/.*/pkg/.*build)|^(pkg/cmd/infra/builder)|^(test/extended/builds)|^(test/extended/testdata/builds)|^(vendor/github.com/openshift/source-to-image)|^(vendor/github.com/openshift/imagebuilder)
  steps:
    cluster_profile: gcp-openshift-gce-devel-ci-2
    workflow: openshift-e2e-gcp-builds
- as: e2e-aws-disruptive
  optional: true
  steps:
    cluster_profile: aws-3
    env:
      TEST_REQUIRES_SSH: "yes"
      TEST_SUITE: openshift/disruptive
      TEST_TYPE: suite-conformance
      TEST_UPGRADE_OPTIONS: ""
    observers:
      enable:
      - observers-resource-watch
    workflow: openshift-e2e-aws-disruption
- always_run: false
  as: e2e-gcp-disruptive
  optional: true
  steps:
    cluster_profile: gcp-openshift-gce-devel-ci-2
    observers:
      enable:
      - observers-resource-watch
    workflow: openshift-e2e-gcp-disruption
- as: e2e-aws-proxy
  optional: true
  steps:
    cluster_profile: aws-2
    observers:
      enable:
      - observers-resource-watch
    workflow: openshift-e2e-aws-proxy
- as: e2e-aws-jenkins
  run_if_changed: ^(test/extended/builds/pipeline_jenkins_e2e.go)|^(test/extended/testdata/jenkins-plugin)|^(examples/jenkins)
  steps:
    cluster_profile: aws
    env:
      TEST_SUITE: openshift/jenkins-e2e
    workflow: openshift-e2e-aws-jenkins
- as: e2e-gcp-ovn-image-ecosystem
  run_if_changed: ^(test/extended/image_ecosystem)|^(examples/db-templates)|^(examples/quickstarts)|^(examples/image-streams)|^(examples/jenkins)|^(vendor/github.com/openshift/source-to-image)|^(vendor/github.com/openshift/imagebuilder)
  steps:
    cluster_profile: gcp-openshift-gce-devel-ci-2
    workflow: openshift-e2e-gcp-image-ecosystem
- as: e2e-aws-ovn-image-registry
  run_if_changed: ^(pkg/image)|^(test/extended/registry)|^(test/extended/images)|^(test/extended/imageapis)|^(vendor/github.com/docker/distribution)
  steps:
    cluster_profile: aws
    env:
      TEST_SUITE: openshift/image-registry
    workflow: openshift-e2e-aws-image-registry
- as: e2e-gcp-ovn-upgrade
  skip_if_only_changed: ^(?:docs|\.github)/|\.md$|^(?:\.gitignore|OWNERS|OWNERS_ALIASES|PROJECT|LICENSE)$
  steps:
    cluster_profile: gcp-3
    observers:
      enable:
      - observers-resource-watch
    workflow: openshift-upgrade-gcp
- as: e2e-gcp-ovn-rt-upgrade
  optional: true
  skip_if_only_changed: ^(?:docs|\.github)/|\.md$|^(?:\.gitignore|OWNERS|OWNERS_ALIASES|PROJECT|LICENSE)$
  steps:
    cluster_profile: gcp-3
    observers:
      enable:
      - observers-resource-watch
    workflow: openshift-upgrade-gcp-ovn-rt
- as: e2e-gcp-csi
  optional: true
  skip_if_only_changed: ^(?:docs|\.github)/|\.md$|^(?:\.gitignore|OWNERS|OWNERS_ALIASES|PROJECT|LICENSE)$
  steps:
    cluster_profile: gcp
    observers:
      enable:
      - observers-resource-watch
    workflow: openshift-e2e-gcp-csi
- as: e2e-aws-ovn-upgrade
  optional: true
  steps:
    cluster_profile: aws
    env:
      TEST_SUITE: ""
      TEST_TYPE: upgrade
    observers:
      enable:
      - observers-resource-watch
    workflow: openshift-upgrade-aws
- as: e2e-aws-ovn-upgrade-rollback
  optional: true
  run_if_changed: ^(test/e2e/upgrade)
  steps:
    cluster_profile: aws-2
    env:
      DELETE_MC: "false"
      TEST_SUITE: ""
      TEST_TYPE: upgrade
      TEST_UPGRADE_OPTIONS: abort-at=100
    observers:
      enable:
      - observers-resource-watch
    workflow: openshift-upgrade-aws
- as: e2e-aws-ovn-serial
  shard_count: 2
  skip_if_only_changed: ^(?:docs|\.github)/|\.md$|^(?:\.gitignore|OWNERS|OWNERS_ALIASES|PROJECT|LICENSE)$
  steps:
    cluster_profile: aws-2
    env:
      TEST_SUITE: openshift/conformance/serial
    observers:
      enable:
      - observers-resource-watch
    workflow: openshift-e2e-aws-serial
- always_run: false
  as: e2e-aws-ovn-serial-publicnet
  optional: true
  shard_count: 2
  steps:
    cluster_profile: aws-2
    env:
      OPENSHIFT_INSTALL_AWS_PUBLIC_ONLY: "true"
      TEST_SUITE: openshift/conformance/serial
    observers:
      enable:
      - observers-resource-watch
    workflow: openshift-e2e-aws-serial
- always_run: false
  as: e2e-metal-ipi-ovn-bgp-virt-dualstack
  cluster: build05
  optional: true
  steps:
    cluster_profile: equinix-ocp-metal
    env:
      CNV_PRERELEASE_LATEST_CHANNEL: "true"
    workflow: baremetalds-e2e-ovn-bgp-virt-dualstack
  timeout: 6h0m0s
- always_run: false
  as: e2e-metal-ipi-ovn-bgp-virt-dualstack-techpreview
  cluster: build05
  optional: true
  steps:
    cluster_profile: equinix-ocp-metal
    env:
      CNV_PRERELEASE_LATEST_CHANNEL: "true"
      FEATURE_SET: TechPreviewNoUpgrade
    workflow: baremetalds-e2e-ovn-bgp-virt-dualstack
  timeout: 6h0m0s
- always_run: false
  as: e2e-aws-ovn-serial-ipsec
  optional: true
  steps:
    cluster_profile: aws-2
    workflow: openshift-e2e-aws-ovn-serial-ipsec
  timeout: 6h0m0s
- as: e2e-aws-csi
  optional: true
  skip_if_only_changed: ^(?:docs|\.github)/|\.md$|^(?:\.gitignore|OWNERS|OWNERS_ALIASES|PROJECT|LICENSE)$
  steps:
    cluster_profile: aws-2
    env:
      TEST_CSI_DRIVER_MANIFEST: manifest-aws-ebs.yaml
      TEST_SUITE: openshift/csi
    observers:
      enable:
      - observers-resource-watch
    workflow: openshift-e2e-aws-csi
- as: e2e-vsphere-ovn-upi
  skip_if_only_changed: ^(?:docs|\.github)/|\.md$|^(?:\.gitignore|OWNERS|OWNERS_ALIASES|PROJECT|LICENSE)$
  steps:
    cluster_profile: vsphere-elastic
    env:
      TEST_SUITE: openshift/conformance/parallel
    observers:
      enable:
      - observers-resource-watch
    workflow: openshift-e2e-vsphere-upi
- as: e2e-vsphere-ovn
  skip_if_only_changed: ^(?:docs|\.github)/|\.md$|^(?:\.gitignore|OWNERS|OWNERS_ALIASES|PROJECT|LICENSE)$
  steps:
    cluster_profile: vsphere-elastic
    env:
      TEST_SUITE: openshift/conformance/parallel
    observers:
      enable:
      - observers-resource-watch
    workflow: openshift-e2e-vsphere
- as: e2e-aws-ovn-fips
  skip_if_only_changed: ^(?:docs|\.github)/|\.md$|^(?:\.gitignore|OWNERS|OWNERS_ALIASES|PROJECT|LICENSE)$
  steps:
    cluster_profile: aws-3
    env:
      FIPS_ENABLED: "true"
      TEST_SUITE: openshift/conformance/parallel
    observers:
      enable:
      - observers-resource-watch
    pre:
    - chain: ipi-aws-pre
    - ref: fips-check
    test:
    - ref: openshift-e2e-test
    workflow: ipi-aws
- always_run: false
  as: e2e-metal-ovn-two-node-arbiter
  cluster: build05
  optional: true
  steps:
    cluster_profile: equinix-edge-enablement
    workflow: baremetalds-two-node-arbiter
  timeout: 5h0m0s
- always_run: false
  as: e2e-metal-ovn-two-node-fencing
  cluster: build05
  optional: true
  run_if_changed: (baremetal|metal3|ironic)
  steps:
    cluster_profile: equinix-edge-enablement
    workflow: baremetalds-two-node-fencing
  timeout: 5h0m0s
- as: e2e-metal-ipi-ovn
  cluster: build05
  optional: true
  skip_if_only_changed: ^(?:docs|\.github)/|\.md$|^(?:\.gitignore|OWNERS|OWNERS_ALIASES|PROJECT|LICENSE)$
  steps:
    cluster_profile: equinix-ocp-metal
    observers:
      enable:
      - observers-resource-watch
    workflow: baremetalds-e2e-ovn-ipv4
- as: e2e-metal-ipi-ovn-kube-apiserver-rollout
  cluster: build05
  optional: true
  skip_if_only_changed: ^(?:docs|\.github)/|\.md$|^(?:\.gitignore|OWNERS|OWNERS_ALIASES|PROJECT|LICENSE)$
  steps:
    cluster_profile: equinix-ocp-metal
    env:
      TEST_SUITE: openshift/kube-apiserver/rollout
      TEST_TYPE: suite
    observers:
      enable:
      - observers-resource-watch
    workflow: baremetalds-e2e-ovn-ipv4
- as: e2e-metal-ipi-ovn-ipv6
  cluster: build05
  skip_if_only_changed: ^(?:docs|\.github)/|\.md$|^(?:\.gitignore|OWNERS|OWNERS_ALIASES|PROJECT|LICENSE)$
  steps:
    cluster_profile: equinix-ocp-metal
    observers:
      enable:
      - observers-resource-watch
    workflow: baremetalds-e2e-ovn-ipv6
- as: e2e-metal-ipi-ovn-dualstack
  cluster: build05
  optional: true
  steps:
    cluster_profile: equinix-ocp-metal
    observers:
      enable:
      - observers-resource-watch
    workflow: baremetalds-e2e-ovn-dualstack
- as: e2e-metal-ipi-ovn-dualstack-local-gateway
  cluster: build05
  optional: true
  steps:
    cluster_profile: equinix-ocp-metal
    env:
      DEVSCRIPTS_CONFIG: |
        IP_STACK=v4v6
        NETWORK_TYPE=OVNKubernetes
        OVN_LOCAL_GATEWAY_MODE=true
    observers:
      enable:
      - observers-resource-watch
    workflow: baremetalds-e2e
- as: e2e-metal-ipi-virtualmedia
  cluster: build05
  optional: true
  steps:
    cluster_profile: equinix-ocp-metal
    observers:
      enable:
      - observers-resource-watch
    workflow: baremetalds-e2e-virtualmedia
- as: e2e-metal-ipi-serial
  cluster: build05
  optional: true
  shard_count: 2
  steps:
    cluster_profile: equinix-ocp-metal
    observers:
      enable:
      - observers-resource-watch
    workflow: baremetalds-e2e-serial-ovn-ipv4
  timeout: 5h0m0s
- as: e2e-metal-ipi-serial-ovn-ipv6
  cluster: build05
  optional: true
  shard_count: 2
  steps:
    cluster_profile: equinix-ocp-metal
    observers:
      enable:
      - observers-resource-watch
    workflow: baremetalds-e2e-serial-ovn-ipv6
  timeout: 5h0m0s
- always_run: false
  as: e2e-metal-ipi-ovn-dualstack-bgp
  cluster: build05
  optional: true
  steps:
    cluster_profile: equinix-ocp-metal
    workflow: baremetalds-e2e-ovn-bgp-dualstack
  timeout: 5h0m0s
- always_run: false
  as: e2e-metal-ipi-ovn-dualstack-bgp-local-gw
  cluster: build05
  optional: true
  steps:
    cluster_profile: equinix-ocp-metal
    workflow: baremetalds-e2e-ovn-bgp-dualstack-local-gw
  timeout: 5h0m0s
- always_run: false
  as: e2e-metal-ovn-single-node-live-iso
  optional: true
  steps:
    cluster_profile: equinix-edge-enablement
    workflow: baremetalds-sno
- always_run: false
  as: e2e-metal-ovn-single-node-with-worker-live-iso
  optional: true
  steps:
    cluster_profile: equinix-edge-enablement
    env:
      PACKET_PLAN: c3.medium.x86
      TEST_FUNC: test_bip_add_worker
    workflow: baremetalds-sno
- as: e2e-aws-ovn-single-node
  optional: true
  skip_if_only_changed: ^(?:docs|\.github)/|\.md$|^(?:\.gitignore|OWNERS|OWNERS_ALIASES|PROJECT|LICENSE)$
  steps:
    cluster_profile: aws
    observers:
      enable:
      - observers-resource-watch
    workflow: openshift-e2e-aws-single-node
- as: e2e-aws-ovn-single-node-serial
  optional: true
  skip_if_only_changed: ^(?:docs|\.github)/|\.md$|^(?:\.gitignore|OWNERS|OWNERS_ALIASES|PROJECT|LICENSE)$
  steps:
    cluster_profile: aws-2
    env:
      TEST_SUITE: openshift/conformance/serial
    observers:
      enable:
      - observers-resource-watch
    workflow: openshift-e2e-aws-single-node
- always_run: false
  as: e2e-aws-ovn-single-node-techpreview
  optional: true
  steps:
    cluster_profile: aws-3
    env:
      FEATURE_SET: TechPreviewNoUpgrade
    observers:
      enable:
      - observers-resource-watch
    workflow: openshift-e2e-aws-single-node
- always_run: false
  as: e2e-aws-ovn-single-node-techpreview-serial
  optional: true
  steps:
    cluster_profile: aws-3
    env:
      FEATURE_SET: TechPreviewNoUpgrade
      TEST_SUITE: openshift/conformance/serial
    observers:
      enable:
      - observers-resource-watch
    workflow: openshift-e2e-aws-single-node
- as: e2e-aws-ovn-single-node-upgrade
  optional: true
  skip_if_only_changed: ^(?:docs|\.github)/|\.md$|^(?:\.gitignore|OWNERS|OWNERS_ALIASES|PROJECT|LICENSE)$
  steps:
    cluster_profile: aws-3
    env:
      TEST_TYPE: upgrade-conformance
    observers:
      enable:
      - observers-resource-watch
    workflow: openshift-upgrade-aws-single-node
- as: e2e-openstack-ovn
  optional: true
  skip_if_only_changed: ^(?:docs|\.github)/|\.md$|^(?:\.gitignore|OWNERS|OWNERS_ALIASES|PROJECT|LICENSE)$
  steps:
    cluster_profile: openstack-vexxhost
    env:
      BASE_DOMAIN: shiftstack.devcluster.openshift.com
      CONFIG_TYPE: minimal
      TEST_SUITE: openshift/conformance/parallel
    observers:
      enable:
      - observers-resource-watch
    workflow: openshift-e2e-openstack-ipi
- always_run: false
  as: e2e-openstack-serial
  optional: true
  steps:
    cluster_profile: openstack-vexxhost
    env:
      BASE_DOMAIN: shiftstack.devcluster.openshift.com
      CONFIG_TYPE: minimal
      TEST_SUITE: openshift/conformance/serial
    observers:
      enable:
      - observers-resource-watch
    workflow: openshift-e2e-openstack-ipi
  timeout: 5h0m0s
- as: e2e-aws-ovn-cgroupsv2
  optional: true
  skip_if_only_changed: ^(?:docs|\.github)/|\.md$|^(?:\.gitignore|OWNERS|OWNERS_ALIASES|PROJECT|LICENSE)$
  steps:
    cluster_profile: aws
    workflow: openshift-e2e-aws-cgroupsv2
- as: lint
  commands: |
    export GOCACHE=/tmp/
    export GOLANGCI_LINT_CACHE=/tmp/.cache
    export GOPROXY=https://proxy.golang.org
    golangci-lint run -v
  container:
    clone: true
    from: golangci-lint
  skip_if_only_changed: ^(?:docs|\.github)/|\.md$|^(?:\.gitignore|OWNERS|OWNERS_ALIASES|PROJECT|LICENSE)$
- always_run: false
  as: e2e-aws-ovn-etcd-scaling
  optional: true
  steps:
    cluster_profile: aws-2
    workflow: openshift-e2e-aws-etcd-scaling
- always_run: false
  as: e2e-gcp-ovn-etcd-scaling
  optional: true
  steps:
    cluster_profile: gcp
    workflow: openshift-e2e-gcp-etcd-scaling
- always_run: false
  as: e2e-azure-ovn-etcd-scaling
  optional: true
  steps:
    cluster_profile: azure4
    workflow: openshift-e2e-azure-etcd-scaling
- always_run: false
  as: e2e-vsphere-ovn-etcd-scaling
  optional: true
  steps:
    cluster_profile: vsphere-elastic
    workflow: openshift-e2e-vsphere-etcd-scaling
- always_run: false
  as: e2e-vsphere-ovn-dualstack-primaryv6
  optional: true
  steps:
    cluster_profile: vsphere-elastic
    env:
      IP_FAMILIES: DualStackIPv6Primary
    observers:
      enable:
      - observers-resource-watch
    workflow: openshift-e2e-vsphere-ovn-dualstack
- always_run: false
  as: e2e-aws-etcd-recovery
  optional: true
  steps:
    cluster_profile: aws
    env:
      FEATURE_SET: TechPreviewNoUpgrade
    workflow: openshift-e2e-aws-etcd-recovery
- always_run: false
  as: e2e-aws-etcd-certrotation
  optional: true
  steps:
    cluster_profile: aws
    env:
      FEATURE_SET: TechPreviewNoUpgrade
    workflow: openshift-e2e-aws-etcd-certrotation
- always_run: true
  as: e2e-gcp-ovn-techpreview
  optional: true
  steps:
    cluster_profile: gcp-3
    env:
      FEATURE_SET: TechPreviewNoUpgrade
    observers:
      enable:
      - observers-resource-watch
    workflow: openshift-e2e-gcp
- always_run: true
  as: e2e-gcp-ovn-techpreview-serial
  optional: true
  shard_count: 2
  steps:
    cluster_profile: gcp
    env:
      FEATURE_SET: TechPreviewNoUpgrade
      TEST_SUITE: openshift/conformance/serial
    observers:
      enable:
      - observers-resource-watch
    workflow: openshift-e2e-gcp
  timeout: 5h0m0s
- always_run: false
  as: e2e-gcp-ovn-usernamespace
  optional: true
  steps:
    cluster_profile: gcp-3
    env:
      FEATURE_SET: TechPreviewNoUpgrade
      TEST_SUITE: openshift/usernamespace
    observers:
      enable:
      - observers-resource-watch
    workflow: openshift-e2e-gcp
- as: e2e-aws-ovn-kubevirt
  optional: true
  run_if_changed: ^test/extended/kubevirt/.*
  steps:
    cluster_profile: aws
    workflow: hypershift-kubevirt-conformance
- as: e2e-baremetalds-kubevirt
  optional: true
  run_if_changed: ^test/extended/kubevirt/.*
  steps:
    cluster_profile: equinix-ocp-metal
    env:
      HYPERSHIFT_NODE_COUNT: "2"
      ODF_OPERATOR_SUB_CHANNEL: stable-4.14
    workflow: hypershift-kubevirt-baremetalds-conformance
- always_run: false
  as: e2e-aws-ovn-upi
  optional: true
  steps:
    cluster_profile: aws
    observers:
      enable:
      - observers-resource-watch
    workflow: openshift-e2e-aws-upi
- as: e2e-aws-ovn-edge-zones
  skip_if_only_changed: ^(?:docs|\.github)/|\.md$|^(?:\.gitignore|OWNERS|OWNERS_ALIASES|PROJECT|LICENSE)$
  steps:
    cluster_profile: aws
    workflow: openshift-e2e-aws-edge-zones
  timeout: 6h0m0s
- always_run: false
  as: e2e-external-aws
  optional: true
  steps:
    cluster_profile: aws-3
    observers:
      enable:
      - observers-resource-watch
    workflow: openshift-e2e-external-aws
  timeout: 6h0m0s
- always_run: false
  as: e2e-external-aws-ccm
  optional: true
  steps:
    cluster_profile: aws-3
    env:
      PLATFORM_EXTERNAL_CCM_ENABLED: "yes"
    observers:
      enable:
      - observers-resource-watch
    workflow: openshift-e2e-external-aws
  timeout: 6h0m0s
- always_run: false
  as: e2e-external-vsphere-ccm
  optional: true
  steps:
    cluster_profile: vsphere-elastic
    observers:
      enable:
      - observers-resource-watch
    workflow: upi-vsphere-platform-external-ccm
  timeout: 6h0m0s
- as: e2e-aws-ovn-microshift
  steps:
    cluster_profile: aws-3
    env:
      MICROSHIFT_OS: rhel-9.4
      SRC_FROM_GIT: "true"
      TEST_SUITE: openshift/conformance/parallel
    workflow: openshift-microshift-e2e-origin-conformance
  timeout: 6h0m0s
- as: e2e-aws-ovn-microshift-serial
  steps:
    cluster_profile: aws-2
    env:
      MICROSHIFT_OS: rhel-9.4
      SRC_FROM_GIT: "true"
      TEST_SUITE: openshift/conformance/serial
    workflow: openshift-microshift-e2e-origin-conformance
  timeout: 6h0m0s
- as: e2e-hypershift-conformance
  optional: true
  steps:
    cluster_profile: hypershift
    workflow: hypershift-aws-conformance
>>>>>>> b178d943
zz_generated_metadata:
  branch: release-4.20
  org: openshift
  repo: origin<|MERGE_RESOLUTION|>--- conflicted
+++ resolved
@@ -90,11 +90,6 @@
 - as: test-image-disconnected
   steps:
     cluster_profile: gcp
-<<<<<<< HEAD
-    test:
-    - ref: wait
-    workflow: cucushift-installer-rehearse-gcp-ipi-disconnected
-=======
     observers:
       enable:
       - observers-resource-watch
@@ -775,7 +770,6 @@
   steps:
     cluster_profile: hypershift
     workflow: hypershift-aws-conformance
->>>>>>> b178d943
 zz_generated_metadata:
   branch: release-4.20
   org: openshift
