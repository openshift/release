base_images:
  microshift-ci-brew:
    name: brew
    namespace: microshift
    tag: latest
build_root:
  image_stream_tag:
    name: release
    namespace: openshift
    tag: rhel-9-release-golang-1.24-openshift-4.21
releases:
  latest:
    candidate:
      product: ocp
      stream: nightly
      version: "4.21"
  nightly-amd64:
    candidate:
      product: ocp
      stream: nightly
      version: "4.21"
  nightly-arm64:
    candidate:
      architecture: arm64
      product: ocp
      stream: nightly
      version: "4.21"
resources:
  '*':
    limits:
      memory: 4Gi
    requests:
      cpu: 100m
      memory: 200Mi
tests:
- as: publish-release-notes
  cron: 0 3 1 1 *
  steps:
    workflow: openshift-microshift-publish-release-notes
- as: e2e-aws-tests-cache-nightly
  capabilities:
  - intranet
  cron: 0 3 1 1 *
  restrict_network_access: false
  steps:
    cluster_profile: aws
    env:
      MICROSHIFT_OS: rhel-9.6
    workflow: openshift-microshift-e2e-metal-cache
- as: e2e-aws-tests-cache-nightly-arm
  capabilities:
  - intranet
  cron: 0 3 1 1 *
  restrict_network_access: false
  steps:
    cluster_profile: aws
    env:
      EC2_INSTANCE_TYPE: c7g.2xlarge
      MICROSHIFT_OS: rhel-9.6
    workflow: openshift-microshift-e2e-metal-cache
- as: e2e-aws-tests-bootc-nightly
  cron: 0 3 1 1 *
  steps:
    cluster_profile: aws
    env:
      EC2_INSTANCE_TYPE: c5.metal
      MICROSHIFT_OS: rhel-9.6
    workflow: openshift-microshift-e2e-metal-tests
- as: e2e-aws-tests-bootc-arm-nightly
  cron: 0 3 1 1 *
  steps:
    cluster_profile: aws
    env:
      EC2_INSTANCE_TYPE: c7g.metal
      MICROSHIFT_OS: rhel-9.6
    workflow: openshift-microshift-e2e-metal-tests
- as: e2e-aws-tests-nightly
  cron: 0 3 1 1 *
  steps:
    cluster_profile: aws
    env:
      EC2_INSTANCE_TYPE: c5.metal
      MICROSHIFT_OS: rhel-9.6
    workflow: openshift-microshift-e2e-metal-tests
- as: e2e-aws-tests-arm-nightly
  cron: 0 3 1 1 *
  steps:
    cluster_profile: aws-3
    env:
      EC2_INSTANCE_TYPE: c7g.metal
      MICROSHIFT_OS: rhel-9.6
    workflow: openshift-microshift-e2e-metal-tests
- as: e2e-aws-ovn-ocp-conformance
  cron: 0 3 1 1 *
  steps:
    cluster_profile: aws
    env:
      MICROSHIFT_OS: rhel-9.6
      TEST_SUITE: openshift/conformance/parallel
    workflow: openshift-microshift-e2e-origin-conformance
- as: e2e-aws-ovn-ocp-conformance-serial
  cron: 0 3 1 1 *
  steps:
    cluster_profile: aws-2
    env:
      MICROSHIFT_OS: rhel-9.6
      TEST_SUITE: openshift/conformance/serial
    workflow: openshift-microshift-e2e-origin-conformance
- as: e2e-aws-ovn-ocp-conformance-arm64
  cron: 0 3 1 1 *
  steps:
    cluster_profile: aws-2
    env:
      EC2_INSTANCE_TYPE: c7g.2xlarge
      MICROSHIFT_OS: rhel-9.6
      TEST_SUITE: openshift/conformance/parallel
    workflow: openshift-microshift-e2e-origin-conformance
- as: e2e-aws-ovn-ocp-conformance-serial-arm64
  cron: 0 3 1 1 *
  steps:
    cluster_profile: aws
    env:
      EC2_INSTANCE_TYPE: c7g.2xlarge
      MICROSHIFT_OS: rhel-9.6
      TEST_SUITE: openshift/conformance/serial
    workflow: openshift-microshift-e2e-origin-conformance
<<<<<<< HEAD
- as: e2e-aws-ovn-ocp-conformance-optional-components
  cron: 0 3 1 1 *
  steps:
    cluster_profile: aws
    env:
      MICROSHIFT_OS: rhel-9.6
      OPTIONAL_RPMS: "true"
      SKIPPED_OPTIONAL_RPMS: ai-model-serving,low-latency
      TEST_SUITE: openshift/conformance
    workflow: openshift-microshift-e2e-origin-conformance
- as: e2e-aws-ovn-ocp-conformance-optional-components-arm
  cron: 0 3 1 1 *
  steps:
    cluster_profile: aws
    env:
      EC2_INSTANCE_TYPE: c7g.2xlarge
      MICROSHIFT_OS: rhel-9.6
      OPTIONAL_RPMS: "true"
      SKIPPED_OPTIONAL_RPMS: ai-model-serving,low-latency
      TEST_SUITE: openshift/conformance
    workflow: openshift-microshift-e2e-origin-conformance
=======
>>>>>>> 306a769c
- as: clusterbot-nightly
  cron: 0 3 1 1 *
  steps:
    cluster_profile: aws-2
    env:
      MICROSHIFT_ARCH: arm64
      MICROSHIFT_OS: rhel-9.6
    workflow: openshift-microshift-clusterbot
- as: e2e-aws-footprint-and-performance-nightly
  cron: 0 3 1 1 *
  steps:
    cluster_profile: aws-2
    env:
      EC2_INSTANCE_TYPE: c5.metal
      MICROSHIFT_OS: rhel-9.6
    workflow: openshift-microshift-e2e-bare-metal-tests
- as: e2e-aws-ai-model-serving-nightly
  cron: 0 3 1 1 *
  steps:
    cluster_profile: aws
    env:
      EC2_INSTANCE_TYPE: g4dn.xlarge
      MICROSHIFT_OS: rhel-9.6
      SUITE: ai-model-serving
    workflow: openshift-microshift-e2e-bare-metal-tests
zz_generated_metadata:
  branch: release-4.21
  org: openshift
  repo: microshift
  variant: periodics<|MERGE_RESOLUTION|>--- conflicted
+++ resolved
@@ -124,30 +124,6 @@
       MICROSHIFT_OS: rhel-9.6
       TEST_SUITE: openshift/conformance/serial
     workflow: openshift-microshift-e2e-origin-conformance
-<<<<<<< HEAD
-- as: e2e-aws-ovn-ocp-conformance-optional-components
-  cron: 0 3 1 1 *
-  steps:
-    cluster_profile: aws
-    env:
-      MICROSHIFT_OS: rhel-9.6
-      OPTIONAL_RPMS: "true"
-      SKIPPED_OPTIONAL_RPMS: ai-model-serving,low-latency
-      TEST_SUITE: openshift/conformance
-    workflow: openshift-microshift-e2e-origin-conformance
-- as: e2e-aws-ovn-ocp-conformance-optional-components-arm
-  cron: 0 3 1 1 *
-  steps:
-    cluster_profile: aws
-    env:
-      EC2_INSTANCE_TYPE: c7g.2xlarge
-      MICROSHIFT_OS: rhel-9.6
-      OPTIONAL_RPMS: "true"
-      SKIPPED_OPTIONAL_RPMS: ai-model-serving,low-latency
-      TEST_SUITE: openshift/conformance
-    workflow: openshift-microshift-e2e-origin-conformance
-=======
->>>>>>> 306a769c
 - as: clusterbot-nightly
   cron: 0 3 1 1 *
   steps:
