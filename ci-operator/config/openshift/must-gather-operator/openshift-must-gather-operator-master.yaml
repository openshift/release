--- conflicted
+++ resolved
@@ -45,15 +45,12 @@
       memory: 200Mi
 test_binary_build_commands: make e2e-binary-build
 tests:
-<<<<<<< HEAD
-=======
 - as: verify-deps
   steps:
     env:
       CHECK_MOD_LIST: "true"
     test:
     - ref: go-verify-deps
->>>>>>> b178d943
 - as: coverage
   commands: |
     export CODECOV_TOKEN=$(cat /tmp/secret/CODECOV_TOKEN)
