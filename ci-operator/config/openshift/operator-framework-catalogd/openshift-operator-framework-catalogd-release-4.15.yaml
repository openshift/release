--- conflicted
+++ resolved
@@ -10,22 +10,7 @@
 build_root:
   from_repository: true
 images:
-<<<<<<< HEAD
-- dockerfile_literal: |-
-    FROM registry.ci.openshift.org/ocp/builder:rhel-8-golang-1.20-openshift-4.14 AS builder
-    WORKDIR /build
-    COPY . .
-    RUN CGO_ENABLED=0 GOOS=${GOOS} GOPROXY=${GOPROXY} go build \
-      -o catalogd-controller \
-      ./cmd/manager/main.go
-
-    FROM registry.ci.openshift.org/ocp/4.14:base
-    COPY --from=builder /build/catalogd-controller /usr/bin/catalogd-controller
-    LABEL io.k8s.display-name="OpenShift Operator Lifecycle Manager Catalog Controller" \
-          io.k8s.description="This is a component of OpenShift Container Platform that provides operator catalog support."
-=======
 - dockerfile_path: openshift/Dockerfile
->>>>>>> 6387c1db
   from: base
   inputs:
     ocp_builder_rhel-8-golang-1.20-openshift-4.14:
