base_images:
  dev-scripts:
    name: test
    namespace: ocp-kni
    tag: dev-scripts
  openstack-installer:
    name: "4.10"
    namespace: ocp
    tag: openstack-installer
  upi-installer:
    name: "4.10"
    namespace: ocp
    tag: upi-installer
releases:
  initial:
    candidate:
      product: ocp
      relative: 1
      stream: nightly
      version: "4.10"
  latest:
    candidate:
      product: ocp
      stream: nightly
      version: "4.10"
resources:
  '*':
    requests:
      cpu: 100m
      memory: 200Mi
tests:
- as: installer-rehearse-aws
  interval: 960h
  steps:
    cluster_profile: aws
    workflow: cucushift-installer-rehearse-aws-ipi-proxy
- as: installer-rehearse-azure
  interval: 960h
  steps:
    cluster_profile: azure4
<<<<<<< HEAD
    workflow: cucushift-installer-rehearse-azure-ipi-sharednetwork
=======
    workflow: cucushift-installer-rehearse-azure-ipi-resourcegroup
>>>>>>> ed9fd0c0
- as: installer-rehearse-gcp
  interval: 960h
  steps:
    cluster_profile: gcp
    workflow: cucushift-installer-rehearse-gcp-ipi
- as: installer-rehearse-vsphere
  interval: 960h
  steps:
    cluster_profile: vsphere
    workflow: cucushift-installer-rehearse-vsphere-upi
- as: installer-rehearse-vsphere-discon
  interval: 960h
  steps:
    cluster_profile: vsphere-discon
    workflow: cucushift-installer-rehearse-vsphere-upi-proxy-https
zz_generated_metadata:
  branch: master
  org: openshift
  repo: verification-tests
  variant: ocp-installer-rehearse<|MERGE_RESOLUTION|>--- conflicted
+++ resolved
@@ -38,11 +38,7 @@
   interval: 960h
   steps:
     cluster_profile: azure4
-<<<<<<< HEAD
     workflow: cucushift-installer-rehearse-azure-ipi-sharednetwork
-=======
-    workflow: cucushift-installer-rehearse-azure-ipi-resourcegroup
->>>>>>> ed9fd0c0
 - as: installer-rehearse-gcp
   interval: 960h
   steps:
