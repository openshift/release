base_images:
  ansible:
    name: "4.14"
    namespace: ocp
    tag: ansible
  aws-efs-csi-operator-create-efs:
    name: "4.14"
    namespace: ocp
    tag: aws-efs-csi-operator-create-efs
  dev-scripts:
    name: test
    namespace: ocp-kni
    tag: dev-scripts
  openstack-installer:
    name: "4.14"
    namespace: ocp
    tag: openstack-installer
  upi-installer:
    name: "4.14"
    namespace: ocp
    tag: upi-installer
releases:
  initial:
    candidate:
      product: ocp
      relative: 1
      stream: nightly
      version: "4.14"
  latest:
    candidate:
      product: ocp
      stream: nightly
      version: "4.14"
resources:
  '*':
    requests:
      cpu: 100m
      memory: 200Mi
tests:
- as: installer-rehearse-debug
  cron: '@yearly'
  steps:
    cluster_profile: aws-qe
    env:
      BASE_DOMAIN: qe.devcluster.openshift.com
      SLEEP_DURATION: 2h
    post:
    - ref: cucushift-installer-wait
    - chain: cucushift-installer-rehearse-aws-ipi-deprovision
    pre:
    - chain: cucushift-installer-rehearse-aws-ipi-provision
- as: installer-rehearse-aws
  cron: '@yearly'
  steps:
    cluster_profile: aws-1-qe
    env:
      BASE_DOMAIN: qe.devcluster.openshift.com
    workflow: cucushift-installer-rehearse-aws-ipi-localzone-byo-subnet-day2
- as: installer-rehearse-azure
  cron: '@yearly'
  steps:
    cluster_profile: azure-qe
    env:
      BASE_DOMAIN: qe.azure.devcluster.openshift.com
<<<<<<< HEAD
    workflow: cucushift-installer-rehearse-azure-ipi-ovn-ipsec
=======
      ENABLE_DES_DEFAULT_MACHINE: "true"
    workflow: cucushift-installer-rehearse-azure-ipi-disk-encryption-set
>>>>>>> ba205bff
- as: installer-rehearse-azure-stack
  cluster: build01
  cron: '@yearly'
  steps:
    cluster_profile: azurestack-qe
    workflow: cucushift-installer-rehearse-azure-stack-ipi
- as: installer-rehearse-gcp
  cron: '@yearly'
  steps:
    cluster_profile: gcp-qe
    env:
      EXTRACT_MANIFEST_INCLUDED: "true"
      FIPS_ENABLED: "true"
      RT_ENABLED: "true"
    workflow: cucushift-installer-rehearse-gcp-ipi-cco-manual-workload-identity
- as: installer-rehearse-ibmcloud
  cron: '@yearly'
  steps:
    cluster_profile: ibmcloud-qe
    env:
      RT_ENABLED: "true"
    workflow: cucushift-installer-rehearse-ibmcloud-ipi-proxy-private
- as: installer-rehearse-vsphere-dis
  cron: '@yearly'
  steps:
    cluster_profile: vsphere-dis
    workflow: cucushift-installer-rehearse-vsphere-upi-disconnected
- as: installer-rehearse-vsphere-ipi-template
  cron: '@yearly'
  steps:
    cluster_profile: vsphere-connected
    workflow: cucushift-installer-rehearse-vsphere-ipi-template
zz_generated_metadata:
  branch: master
  org: openshift
  repo: verification-tests
  variant: installer-rehearse-4.14<|MERGE_RESOLUTION|>--- conflicted
+++ resolved
@@ -62,12 +62,8 @@
     cluster_profile: azure-qe
     env:
       BASE_DOMAIN: qe.azure.devcluster.openshift.com
-<<<<<<< HEAD
-    workflow: cucushift-installer-rehearse-azure-ipi-ovn-ipsec
-=======
       ENABLE_DES_DEFAULT_MACHINE: "true"
     workflow: cucushift-installer-rehearse-azure-ipi-disk-encryption-set
->>>>>>> ba205bff
 - as: installer-rehearse-azure-stack
   cluster: build01
   cron: '@yearly'
