--- conflicted
+++ resolved
@@ -51,16 +51,12 @@
     cluster_profile: azure-qe
     env:
       BASE_DOMAIN: qe.azure.devcluster.openshift.com
-<<<<<<< HEAD
     workflow: cucushift-installer-rehearse-azure-ipi-vmgenv1
-=======
-    workflow: cucushift-installer-rehearse-azure-ipi-disconnected-fullyprivate-techpreview
 - as: installer-rehearse-vsphere
   interval: 960h
   steps:
     cluster_profile: vsphere
     workflow: cucushift-installer-rehearse-vsphere-ipi
->>>>>>> 2fd5145d
 zz_generated_metadata:
   branch: master
   org: openshift
