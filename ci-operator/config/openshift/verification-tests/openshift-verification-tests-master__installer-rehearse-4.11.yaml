base_images:
  ansible:
    name: "4.11"
    namespace: ocp
    tag: ansible
  dev-scripts:
    name: test
    namespace: ocp-kni
    tag: dev-scripts
  openstack-installer:
    name: "4.11"
    namespace: ocp
    tag: openstack-installer
  upi-installer:
    name: "4.11"
    namespace: ocp
    tag: upi-installer
releases:
  initial:
    candidate:
      product: ocp
      relative: 1
      stream: nightly
      version: "4.11"
  latest:
    candidate:
      product: ocp
      stream: nightly
      version: "4.11"
resources:
  '*':
    requests:
      cpu: 100m
      memory: 200Mi
tests:
- as: installer-rehearse-aws
  interval: 960h
  steps:
    cluster_profile: aws-qe
    env:
      BASE_DOMAIN: qe.devcluster.openshift.com
    workflow: cucushift-installer-rehearse-aws-ipi-sdn-sdn2ovn-rollback
- as: installer-rehearse-gcp
  interval: 960h
  steps:
    cluster_profile: gcp-qe
<<<<<<< HEAD
    workflow: cucushift-installer-rehearse-gcp-ipi-sdn-sdn2ovn-rollback
=======
    workflow: cucushift-installer-rehearse-gcp-upi-ovn-sdn2ovn
>>>>>>> ef7d8708
- as: installer-rehearse-azure
  interval: 960h
  steps:
    cluster_profile: azure-qe
    env:
      BASE_DOMAIN: qe.azure.devcluster.openshift.com
    workflow: cucushift-installer-rehearse-azure-ipi-disk-encryption-set
- as: installer-rehearse-vsphere
  interval: 960h
  steps:
    cluster_profile: vsphere
    workflow: cucushift-installer-rehearse-vsphere-upi-ovn-sdn2ovn-rollback
- as: installer-rehearse-nutanix
  cluster: build01
  interval: 960h
  steps:
    cluster_profile: nutanix-qe
    workflow: cucushift-installer-rehearse-nutanix-ipi
zz_generated_metadata:
  branch: master
  org: openshift
  repo: verification-tests
  variant: installer-rehearse-4.11<|MERGE_RESOLUTION|>--- conflicted
+++ resolved
@@ -44,11 +44,7 @@
   interval: 960h
   steps:
     cluster_profile: gcp-qe
-<<<<<<< HEAD
-    workflow: cucushift-installer-rehearse-gcp-ipi-sdn-sdn2ovn-rollback
-=======
     workflow: cucushift-installer-rehearse-gcp-upi-ovn-sdn2ovn
->>>>>>> ef7d8708
 - as: installer-rehearse-azure
   interval: 960h
   steps:
