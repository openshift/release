base_images:
  ansible:
    name: "4.11"
    namespace: ocp
    tag: ansible
  dev-scripts:
    name: test
    namespace: ocp-kni
    tag: dev-scripts
  openstack-installer:
    name: "4.11"
    namespace: ocp
    tag: openstack-installer
  upi-installer:
    name: "4.11"
    namespace: ocp
    tag: upi-installer
releases:
  initial:
    candidate:
      product: ocp
      relative: 1
      stream: nightly
      version: "4.11"
  latest:
    candidate:
      product: ocp
      stream: nightly
      version: "4.11"
resources:
  '*':
    requests:
      cpu: 100m
      memory: 200Mi
tests:
- as: installer-rehearse-aws
  interval: 960h
  steps:
    cluster_profile: aws-qe
    env:
      BASE_DOMAIN: qe.devcluster.openshift.com
    workflow: cucushift-installer-rehearse-aws-ipi-proxy-workers-rhel8
- as: installer-rehearse-gcp
  interval: 960h
  steps:
    cluster_profile: gcp-qe
<<<<<<< HEAD
    workflow: cucushift-installer-rehearse-gcp-ipi-ovn-sdn2ovn
=======
    workflow: cucushift-installer-rehearse-gcp-ipi-disconnected-workers-rhel8
>>>>>>> 75b557c7
- as: installer-rehearse-azure
  interval: 960h
  steps:
    cluster_profile: azure-qe
    env:
      BASE_DOMAIN: qe.azure.devcluster.openshift.com
    workflow: cucushift-installer-rehearse-azure-ipi-private
- as: installer-rehearse-vsphere
  interval: 960h
  steps:
    cluster_profile: vsphere
    workflow: cucushift-installer-rehearse-vsphere-ipi-ovn-sdn2ovn
zz_generated_metadata:
  branch: master
  org: openshift
  repo: verification-tests
  variant: installer-rehearse-4.11<|MERGE_RESOLUTION|>--- conflicted
+++ resolved
@@ -44,11 +44,7 @@
   interval: 960h
   steps:
     cluster_profile: gcp-qe
-<<<<<<< HEAD
     workflow: cucushift-installer-rehearse-gcp-ipi-ovn-sdn2ovn
-=======
-    workflow: cucushift-installer-rehearse-gcp-ipi-disconnected-workers-rhel8
->>>>>>> 75b557c7
 - as: installer-rehearse-azure
   interval: 960h
   steps:
