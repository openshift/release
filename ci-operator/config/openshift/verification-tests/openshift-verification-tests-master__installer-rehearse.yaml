base_images:
  dev-scripts:
    name: test
    namespace: ocp-kni
    tag: dev-scripts
  openstack-installer:
    name: "4.10"
    namespace: ocp
    tag: openstack-installer
  upi-installer:
    name: "4.10"
    namespace: ocp
    tag: upi-installer
releases:
  initial:
    candidate:
      product: ocp
      relative: 1
      stream: nightly
      version: "4.10"
  latest:
    candidate:
      product: ocp
      stream: nightly
      version: "4.10"
resources:
  '*':
    requests:
      cpu: 100m
      memory: 200Mi
tests:
- as: installer-rehearse-aws
  interval: 960h
  steps:
    cluster_profile: aws-qe
    env:
      BASE_DOMAIN: qe.devcluster.openshift.com
    workflow: cucushift-installer-rehearse-aws-ipi-proxy
- as: installer-rehearse-azure
  interval: 960h
  steps:
    cluster_profile: azure-qe
    env:
      BASE_DOMAIN: qe.azure.devcluster.openshift.com
    workflow: cucushift-installer-rehearse-azure-ipi-proxy-fullyprivate
- as: installer-rehearse-azuremag
  interval: 960h
  steps:
    cluster_profile: azuremag-qe
    env:
      BASE_DOMAIN: qemag.azure.devcluster.openshift.com
    workflow: cucushift-installer-rehearse-azure-ipi-azuremag
- as: installer-rehearse-gcp
  interval: 960h
  steps:
    cluster_profile: gcp-qe
<<<<<<< HEAD
    workflow: cucushift-installer-rehearse-gcp-ipi-private
=======
    workflow: cucushift-installer-rehearse-gcp-ipi
>>>>>>> edb54bda
- as: installer-rehearse-vsphere
  interval: 960h
  steps:
    cluster_profile: vsphere
    workflow: cucushift-installer-rehearse-vsphere-upi
- as: installer-rehearse-vsphere-discon
  interval: 960h
  steps:
    cluster_profile: vsphere-discon
    workflow: cucushift-installer-rehearse-vsphere-upi-disconnected-secureboot
zz_generated_metadata:
  branch: master
  org: openshift
  repo: verification-tests
  variant: installer-rehearse<|MERGE_RESOLUTION|>--- conflicted
+++ resolved
@@ -54,11 +54,7 @@
   interval: 960h
   steps:
     cluster_profile: gcp-qe
-<<<<<<< HEAD
     workflow: cucushift-installer-rehearse-gcp-ipi-private
-=======
-    workflow: cucushift-installer-rehearse-gcp-ipi
->>>>>>> edb54bda
 - as: installer-rehearse-vsphere
   interval: 960h
   steps:
