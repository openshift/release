base_images:
  dev-scripts:
    name: test
    namespace: ocp-kni
    tag: dev-scripts
  openstack-installer:
    name: "4.10"
    namespace: ocp
    tag: openstack-installer
  upi-installer:
    name: "4.10"
    namespace: ocp
    tag: upi-installer
releases:
  initial:
    candidate:
      product: ocp
      relative: 1
      stream: nightly
      version: "4.10"
  latest:
    candidate:
      product: ocp
      stream: nightly
      version: "4.10"
resources:
  '*':
    requests:
      cpu: 100m
      memory: 200Mi
tests:
- as: installer-rehearse-aws
  interval: 960h
  steps:
    cluster_profile: aws
    workflow: cucushift-installer-rehearse-aws-ipi
- as: installer-rehearse-azure
  interval: 960h
  steps:
<<<<<<< HEAD
    cluster_profile: azure-qe
    env:
      BASE_DOMAIN: qe.azure.devcluster.openshift.com
    workflow: cucushift-installer-rehearse-azure-ipi-proxy
=======
    cluster_profile: azure4
    workflow: cucushift-installer-rehearse-azure-ipi-sharednetwork
>>>>>>> ab366184
- as: installer-rehearse-azuremag
  interval: 960h
  steps:
    cluster_profile: azuremag-qe
    env:
      BASE_DOMAIN: qemag.azure.devcluster.openshift.com
    workflow: cucushift-installer-rehearse-azure-ipi-azuremag
- as: installer-rehearse-gcp
  interval: 960h
  steps:
    cluster_profile: gcp
    workflow: cucushift-installer-rehearse-gcp-ipi
- as: installer-rehearse-vsphere
  interval: 960h
  steps:
    cluster_profile: vsphere
    workflow: cucushift-installer-rehearse-vsphere-upi
- as: installer-rehearse-vsphere-discon
  interval: 960h
  steps:
    cluster_profile: vsphere-discon
    workflow: cucushift-installer-rehearse-vsphere-upi-disconnected-secureboot
zz_generated_metadata:
  branch: master
  org: openshift
  repo: verification-tests
  variant: installer-rehearse<|MERGE_RESOLUTION|>--- conflicted
+++ resolved
@@ -37,15 +37,10 @@
 - as: installer-rehearse-azure
   interval: 960h
   steps:
-<<<<<<< HEAD
     cluster_profile: azure-qe
     env:
       BASE_DOMAIN: qe.azure.devcluster.openshift.com
-    workflow: cucushift-installer-rehearse-azure-ipi-proxy
-=======
-    cluster_profile: azure4
     workflow: cucushift-installer-rehearse-azure-ipi-sharednetwork
->>>>>>> ab366184
 - as: installer-rehearse-azuremag
   interval: 960h
   steps:
