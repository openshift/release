base_images:
  base:
    name: "4.9"
    namespace: ocp
    tag: base
  ocp_builder_rhel-8-golang-1.15-openshift-4.7:
    name: builder
    namespace: ocp
    tag: rhel-8-golang-1.15-openshift-4.7
  operator-index:
    name: redhat-operator-index
    namespace: ci
    tag: v4.8
  sriov-cni:
    name: "4.8"
    namespace: ocp
    tag: sriov-cni
  sriov-dp-admission-controller:
    name: "4.8"
    namespace: ocp
    tag: sriov-dp-admission-controller
  sriov-infiniband-cni:
    name: "4.8"
    namespace: ocp
    tag: sriov-infiniband-cni
  sriov-network-device-plugin:
    name: "4.8"
    namespace: ocp
    tag: sriov-network-device-plugin
  sriov-network-webhook:
    name: "4.8"
    namespace: ocp
    tag: sriov-network-webhook
build_root:
  from_repository: true
images:
- dockerfile_path: Dockerfile.rhel7
  from: base
  inputs:
    ocp_builder_rhel-8-golang-1.15-openshift-4.7:
      as:
      - registry.ci.openshift.org/ocp/builder:rhel-8-golang-1.15-openshift-4.7
      - registry.svc.ci.openshift.org/ocp/builder:rhel-8-golang-1.15-openshift-4.7
  to: sriov-network-operator
- dockerfile_path: Dockerfile.sriov-network-config-daemon.rhel7
  from: base
  inputs:
    ocp_builder_rhel-8-golang-1.15-openshift-4.7:
      as:
      - registry.ci.openshift.org/ocp/builder:rhel-8-golang-1.15-openshift-4.7
      - registry.svc.ci.openshift.org/ocp/builder:rhel-8-golang-1.15-openshift-4.7
  to: sriov-network-config-daemon
- dockerfile_path: Dockerfile.webhook.rhel7
  from: base
  inputs:
    ocp_builder_rhel-8-golang-1.15-openshift-4.7:
      as:
      - registry.svc.ci.openshift.org/ocp/builder:rhel-8-golang-1.15-openshift-4.7
  to: sriov-network-webhook
operator:
  bundles:
  - dockerfile_path: bundleci.Dockerfile
  substitutions:
  - pullspec: quay.io/openshift/origin-sriov-dp-admission-controller:4.8
    with: pipeline:sriov-dp-admission-controller
  - pullspec: quay.io/openshift/origin-sriov-cni:4.8
    with: sriov-cni
  - pullspec: quay.io/openshift/origin-sriov-infiniband-cni:4.8
    with: pipeline:sriov-infiniband-cni
  - pullspec: quay.io/openshift/origin-sriov-network-device-plugin:4.8
    with: pipeline:sriov-network-device-plugin
  - pullspec: quay.io/openshift/origin-sriov-network-config-daemon:4.8
    with: pipeline:sriov-network-config-daemon
  - pullspec: quay.io/openshift/origin-sriov-network-webhook:4.8
    with: pipeline:sriov-network-webhook
  - pullspec: quay.io/openshift/origin-sriov-network-operator:4.8
    with: pipeline:sriov-network-operator
promotion:
  disabled: true
  name: "4.9"
  namespace: ocp
resources:
  '*':
    requests:
      cpu: 100m
      memory: 200Mi
tag_specification:
  name: "4.9"
  namespace: ocp
tests:
- as: gofmt
  commands: IS_CONTAINER=TRUE make fmt
  container:
    from: src
- as: controllers
  commands: CLUSTER_TYPE=openshift make test-controllers
  container:
    from: src
- as: pkg
  commands: make test-pkg
  container:
    from: src
- as: api
  commands: make test-api
  container:
    from: src
- as: operator-e2e
  steps:
    cluster_profile: aws
    dependencies:
      OO_INDEX: ci-index
    env:
<<<<<<< HEAD
      CHANNEL: alpha
      INSTALL_NAMESPACE: openshift-sriov-network-operator
      PACKAGE: sriov-network-operator
      TARGET_NAMESPACES: '!install'
=======
      OO_CHANNEL: alpha
      OO_INSTALL_NAMESPACE: openshift-sriov-network-operator
      OO_PACKAGE: sriov-network-operator
      OO_TARGET_NAMESPACES: '!install'
>>>>>>> 9c35bae1
    test:
    - as: e2e
      commands: make test-e2e-validation-only
      from: src
      resources:
        requests:
          cpu: 100m
          memory: 200Mi
    workflow: optional-operators-ci-aws
zz_generated_metadata:
  branch: release-4.9
  org: openshift
  repo: sriov-network-operator<|MERGE_RESOLUTION|>--- conflicted
+++ resolved
@@ -110,17 +110,10 @@
     dependencies:
       OO_INDEX: ci-index
     env:
-<<<<<<< HEAD
-      CHANNEL: alpha
-      INSTALL_NAMESPACE: openshift-sriov-network-operator
-      PACKAGE: sriov-network-operator
-      TARGET_NAMESPACES: '!install'
-=======
       OO_CHANNEL: alpha
       OO_INSTALL_NAMESPACE: openshift-sriov-network-operator
       OO_PACKAGE: sriov-network-operator
       OO_TARGET_NAMESPACES: '!install'
->>>>>>> 9c35bae1
     test:
     - as: e2e
       commands: make test-e2e-validation-only
