--- conflicted
+++ resolved
@@ -343,11 +343,7 @@
         Machines and Nodes \| Managed cluster should have machine resources \| should
         not have pod creation failures during install \| DNS should answer queries
         using the local DNS endpoint \| events should not repeat pathologically for
-<<<<<<< HEAD
         ns/openshift-etcd \| egressFirewall should have no impact outside its namespace
-=======
-        ns/openshift-etcd
->>>>>>> 717c3306
       WORKERS: "2"
       YQ_VERSION: 4.30.5
     workflow: openshift-e2e-ibmcloud-heterogeneous-upi
