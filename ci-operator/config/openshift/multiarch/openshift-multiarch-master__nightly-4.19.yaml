base_images:
  ansible:
    name: "4.19"
    namespace: ocp
    tag: ansible
  assisted-installer:
    name: assisted
    namespace: ocp-kni
    tag: assisted-installer
  assisted-installer-agent:
    name: assisted
    namespace: ocp-kni
    tag: assisted-installer-agent
  assisted-installer-controller:
    name: assisted
    namespace: ocp-kni
    tag: assisted-installer-controller
  assisted-service:
    name: assisted
    namespace: ocp-kni
    tag: assisted-service
  assisted-test-infra:
    name: assisted-test
    namespace: ocp-kni
    tag: assisted-test-infra
  aws-ebs-csi-driver-operator-test:
    name: "4.19"
    namespace: ocp
    tag: aws-ebs-csi-driver-operator-test
  azure-disk-csi-driver-operator-test:
    name: "4.19"
    namespace: ocp
    tag: azure-disk-csi-driver-operator-test
  base:
    name: "4.19"
    namespace: ocp
    tag: base
  console-tests:
    name: "4.19"
    namespace: ocpopenshift-multiarch-master__nightly-4.19
    tag: console-tests
  dev-scripts:
    name: test
    namespace: ocp-kni
    tag: dev-scripts
  gcp-pd-csi-driver-operator-test:
    name: "4.19"
    namespace: ocp
    tag: gcp-pd-csi-driver-operator-test
  libvirt-installer:
    name: "4.19"
    namespace: ocp
    tag: libvirt-installer
  upi-installer:
    name: "4.19"
    namespace: ocp
    tag: upi-installer
  vsphere-csi-driver-operator-test:
    name: "4.19"
    namespace: ocp
    tag: vsphere-csi-driver-operator-test
releases:
  arm64-initial:
    candidate:
      architecture: arm64
      product: ocp
      relative: 1
      stream: nightly
      version: "4.19"
  arm64-latest:
    candidate:
      architecture: arm64
      product: ocp
      stream: nightly
      version: "4.19"
  initial:
    candidate:
      architecture: multi
      product: ocp
      relative: 1
      stream: nightly
      version: "4.19"
  latest:
    candidate:
      architecture: multi
      product: ocp
      stream: nightly
      version: "4.19"
  ppc64le-latest:
    candidate:
      architecture: ppc64le
      product: ocp
      stream: nightly
      version: "4.19"
  s390x-latest:
    candidate:
      architecture: s390x
      product: ocp
      stream: nightly
      version: "4.19"
resources:
  '*':
    requests:
      cpu: 100m
      memory: 200Mi
tests:
- as: ocp-e2e-ibmcloud-ovn-multi-x-xz
  cron: 59 2 * * 0
  steps:
    cluster_profile: ibmcloud-multi-s390x
    env:
      ADDITIONAL_WORKER_ARCHITECTURE: s390x
      ADDITIONAL_WORKER_VM_TYPE: bz2-4x16
      BASE_DOMAIN: multi-arch-cicd.cis.ibm.net
      LOKI_ENABLED: "false"
      RESOURCE_GROUP: ibmcloud-multi-s390x-rg
      TEST_SKIPS: deploymentconfigs\| should expose cluster services outside the cluster\|
        FIPS TestFIPS\| Multi-stage image builds should succeed\| Optimized image
        builds should succeed\| build can reference a cluster service\| custom build
        with buildah\| oc new-app should succeed\| prune builds based on settings\|
        s2i build with a root\| verify /run filesystem contents\| oc can run\| oc
        debug\| oc idle\| Pods cannot access\| Image append should create\| Image
        extract should extract\| Image info should display\| Image layer subresource\|
        oc tag should change image\| when installed on the cluster should\| OpenShift
        alerting rules\| The HAProxy router should\| egressrouter cni resources\|
        pod should start\| pod sysctls\| build volumes should mount given secrets
        and configmaps into the build pod
    workflow: openshift-e2e-ibmcloud-heterogeneous
- as: ocp-e2e-powervs-ovn-multi-p-px
  cron: 0 1 * 1 SUN
  steps:
    cluster_profile: powervs-multi-1
    env:
      BASE_DOMAIN: multi-arch-cicd.cis.ibm.net
      IBMCLOUD_CIS_CRN: 'crn:v1:bluemix:public:internet-svcs:global:a/3c24cb272ca44aa1ac9f6e9490ac5ecd:8a93b3a8-b109-4c74-952c-7578dca2c4ee::'
      JQ_VERSION: "1.6"
      OCP_VERSION: "4.19"
      RESOURCE_GROUP: multi-arch-cicd-resource-group
      TERRAFORM_VERSION: 1.5.5
      TEST_SKIPS: deploymentconfigs\| should expose cluster services outside the cluster\|
        FIPS TestFIPS\| Multi-stage image builds should succeed\| Optimized image
        builds should succeed\| build can reference a cluster service\| custom build
        with buildah\| oc new-app should succeed\| prune builds based on settings\|
        s2i build with a root\| verify /run filesystem contents\| oc can run\| oc
        debug\| oc idle\| Pods cannot access\| Image append should create\| Image
        extract should extract\| Image info should display\| Image layer subresource\|
        oc tag should change image\| when installed on the cluster should\| OpenShift
        alerting rules\| The HAProxy router should\| egressrouter cni resources\|
        pod should start\| pod sysctls\| Managed cluster should have same number of
        Machines and Nodes \| Managed cluster should have machine resources \| should
        not have pod creation failures during install \| DNS should answer queries
        using the local DNS endpoint \| not repeat pathologically for ns/openshift-etcd
        \| egressFirewall should have no impact outside its namespace
    workflow: openshift-e2e-powervs-heterogeneous-upi
- as: ocp-e2e-aws-ovn-upgrade-multi-x-ax
  cron: 32 9 * * 6
  steps:
    cluster_profile: aws
    workflow: openshift-upgrade-aws-heterogeneous
- as: ocp-e2e-aws-ovn-multi-x-ax
  cron: 08 11 * * 5
  steps:
    cluster_profile: aws-3
    env:
      TEST_SKIPS: deploymentconfigs\| should expose cluster services outside the cluster\|
        FIPS TestFIPS\| Multi-stage image builds should succeed\| Optimized image
        builds should succeed\| build can reference a cluster service\| custom build
        with buildah\| oc new-app should succeed\| prune builds based on settings\|
        s2i build with a root\| verify /run filesystem contents\| oc can run\| oc
        debug\| oc idle\| Pods cannot access\| Image append should create\| Image
        extract should extract\| Image info should display\| Image layer subresource\|
        oc tag should change image\| when installed on the cluster should\| OpenShift
        alerting rules\| The HAProxy router should\| egressrouter cni resources\|
        pod should start\| pod sysctls\| build volumes should mount given secrets
        and configmaps into the build pod
    workflow: openshift-e2e-aws-heterogeneous
- as: ocp-e2e-aws-ovn-multi-day-0-x-a
  cron: 38 8 * * 6
  steps:
    cluster_profile: aws-4
    env:
      COMPUTE_ARCH: amd64
      CONTROL_ARCH: arm64
      TEST_SKIPS: deploymentconfigs\| should expose cluster services outside the cluster\|
        FIPS TestFIPS\| Multi-stage image builds should succeed\| Optimized image
        builds should succeed\| build can reference a cluster service\| custom build
        with buildah\| oc new-app should succeed\| prune builds based on settings\|
        s2i build with a root\| verify /run filesystem contents\| oc can run\| oc
        debug\| oc idle\| Pods cannot access\| Image append should create\| Image
        extract should extract\| Image info should display\| Image layer subresource\|
        oc tag should change image\| when installed on the cluster should\| OpenShift
        alerting rules\| The HAProxy router should\| egressrouter cni resources\|
        pod should start\| pod sysctls\| build volumes should mount given secrets
        and configmaps into the build pod
    workflow: openshift-e2e-aws-heterogeneous-day-0
- as: ocp-e2e-serial-aws-ovn-multi-x-ax
  cron: 18 10 * * 6
  steps:
    cluster_profile: aws-4
    env:
      TEST_SKIPS: EgressIPs can be assigned automatically\| OpenShift alerting rules\|
        pods should have the assigned EgressIPs\| only pods matched by the pod selector
        should have the EgressIPs\| Image signature workflow can push a signed image
        to openshift registry and verify it\| Multi-AZ Clusters should spread the
        pods of a service across zones\| pods should keep the assigned EgressIPs
      TEST_SUITE: openshift/conformance/serial
    workflow: openshift-e2e-aws-heterogeneous
- as: ocp-e2e-upgrade-aws-ovn-arm64
  cron: 38 23 * * 0
  steps:
    cluster_profile: aws
    dependencies:
      OPENSHIFT_INSTALL_RELEASE_IMAGE_OVERRIDE: release:arm64-initial
      OPENSHIFT_UPGRADE_RELEASE_IMAGE_OVERRIDE: release:arm64-latest
    env:
      OCP_ARCH: arm64
      TEST_TYPE: upgrade-conformance
    workflow: openshift-upgrade-aws
- as: ocp-e2e-upgrade-aws-ovn-multi-a-a
  cron: 40 21 * * 6
  steps:
    cluster_profile: aws-2
    env:
      OCP_ARCH: arm64
      TEST_TYPE: upgrade-conformance
    workflow: openshift-upgrade-aws
- as: ocp-installer-e2e-aws-ovn-multi-a-a
  cron: 23 22 * * 0
  steps:
    cluster_profile: aws-4
    env:
      OCP_ARCH: arm64
    workflow: ipi-aws-ovn
- as: ocp-image-ecosystem-aws-ovn-multi-a-a
  cron: 1 19 * * 0
  steps:
    cluster_profile: aws-4
    env:
      OCP_ARCH: arm64
    workflow: openshift-e2e-aws-image-ecosystem
- as: ocp-e2e-ovn-serial-aws-multi-a-a
  cron: 48 20 * * 6
  steps:
    cluster_profile: aws-4
    env:
      OCP_ARCH: arm64
    workflow: openshift-e2e-aws-ovn-serial
- as: ocp-e2e-aws-ovn-arm64
  cron: 50 13 * * 6
  steps:
    cluster_profile: aws-5
    dependencies:
      OPENSHIFT_INSTALL_RELEASE_IMAGE_OVERRIDE: release:arm64-latest
    env:
      OCP_ARCH: arm64
    observers:
      enable:
      - observers-resource-watch
    workflow: openshift-e2e-aws-ovn
- as: ocp-e2e-aws-ovn-multi-a-a
  cron: 16 22 * * 6
  steps:
    cluster_profile: aws-4
    env:
      OCP_ARCH: arm64
    workflow: openshift-e2e-aws-ovn
- as: ocp-e2e-aws-ovn-multi-x-x-to-a-x
  cron: 18 14 * * 0
  steps:
    cluster_profile: aws-2
    env:
      MIGRATION_CP_MACHINE_TYPE: m6g.xlarge
      TEST_SKIPS: deploymentconfigs\| should expose cluster services outside the cluster\|
        FIPS TestFIPS\| Multi-stage image builds should succeed\| Optimized image
        builds should succeed\| build can reference a cluster service\| custom build
        with buildah\| oc new-app should succeed\| prune builds based on settings\|
        s2i build with a root\| verify /run filesystem contents\| oc can run\| oc
        debug\| oc idle\| Pods cannot access\| Image append should create\| Image
        extract should extract\| Image info should display\| Image layer subresource\|
        oc tag should change image\| when installed on the cluster should\| OpenShift
        alerting rules\| The HAProxy router should\| egressrouter cni resources\|
        pod should start\| pod sysctls\| build volumes should mount given secrets
        and configmaps into the build pod\| control plane machine set operator should
        not cause an early rollout
    test:
    - ref: multiarch-migration-machine-type
    - ref: openshift-e2e-test
    workflow: openshift-e2e-aws-ovn
- as: ocp-e2e-aws-ovn-multi-a-a-to-x-a
  cron: 44 11 * * 6
  steps:
    cluster_profile: aws-2
    env:
      MIGRATION_ARCHITECTURE: x86_64
      MIGRATION_CP_MACHINE_TYPE: m6i.xlarge
      OCP_ARCH: arm64
      TEST_SKIPS: deploymentconfigs\| should expose cluster services outside the cluster\|
        FIPS TestFIPS\| Multi-stage image builds should succeed\| Optimized image
        builds should succeed\| build can reference a cluster service\| custom build
        with buildah\| oc new-app should succeed\| prune builds based on settings\|
        s2i build with a root\| verify /run filesystem contents\| oc can run\| oc
        debug\| oc idle\| Pods cannot access\| Image append should create\| Image
        extract should extract\| Image info should display\| Image layer subresource\|
        oc tag should change image\| when installed on the cluster should\| OpenShift
        alerting rules\| The HAProxy router should\| egressrouter cni resources\|
        pod should start\| pod sysctls\| build volumes should mount given secrets
        and configmaps into the build pod\| control plane machine set operator should
        not cause an early rollout
    test:
    - ref: multiarch-migration-machine-type
    - ref: openshift-e2e-test
    workflow: openshift-e2e-aws-ovn
- as: ocp-e2e-aws-upi-ovn-multi-a-a
  cron: 12 20 * * 6
  steps:
    cluster_profile: aws-2
    env:
      BOOTSTRAP_INSTANCE_TYPE: m6g.large
      COMPUTE_NODE_TYPE: m6g.xlarge
      MASTER_INSTANCE_TYPE: m6g.xlarge
      OCP_ARCH: arm64
      WORKER_INSTANCE_TYPE: m6g.xlarge
    workflow: openshift-e2e-aws-upi
- as: ocp-e2e-aws-ovn-sno-multi-a-a
  cron: 23 11 * * 6
  steps:
    cluster_profile: aws-2
    env:
      OCP_ARCH: arm64
    observers:
      enable:
      - observers-resource-watch
    workflow: openshift-e2e-aws-single-node
- as: ocp-e2e-aws-ovn-techpreview-multi-a-a
  cron: 55 15 * * 6
  steps:
    cluster_profile: aws-4
    env:
      COMPUTE_NODE_TYPE: m6g.xlarge
      FEATURE_SET: TechPreviewNoUpgrade
      OCP_ARCH: arm64
    observers:
      enable:
      - observers-resource-watch
    workflow: openshift-e2e-aws
- as: ocp-e2e-aws-ovn-techpreview-serial-multi-a-a
  cron: 53 10 * * 6
  steps:
    cluster_profile: aws-3
    env:
      COMPUTE_NODE_TYPE: m6g.xlarge
      FEATURE_SET: TechPreviewNoUpgrade
      OCP_ARCH: arm64
    observers:
      enable:
      - observers-resource-watch
    workflow: openshift-e2e-aws-serial
- as: ocp-e2e-ibmcloud-ovn-multi-x-px
  cron: 0 1 * 1 SUN
  steps:
    cluster_profile: ibmcloud-multi-ppc64le
    env:
      ADDITIONAL_WORKER_ARCHITECTURE: ppc64le
      BASE_DOMAIN: multi-arch-cicd.cis.ibm.net
      GO_VERSION: 1.20.7
      JQ_VERSION: "1.6"
      LOKI_ENABLED: "false"
      OCP_VERSION: "4.19"
      RESOURCE_GROUP: multi-arch-cicd-resource-group
      SIZE_VARIANT: compact
      TERRAFORM_VERSION: 1.5.5
      TEST_SKIPS: deploymentconfigs\| should expose cluster services outside the cluster\|
        FIPS TestFIPS\| Multi-stage image builds should succeed\| Optimized image
        builds should succeed\| build can reference a cluster service\| custom build
        with buildah\| oc new-app should succeed\| prune builds based on settings\|
        s2i build with a root\| verify /run filesystem contents\| oc can run\| oc
        debug\| oc idle\| Pods cannot access\| Image append should create\| Image
        extract should extract\| Image info should display\| Image layer subresource\|
        oc tag should change image\| when installed on the cluster should\| OpenShift
        alerting rules\| The HAProxy router should\| egressrouter cni resources\|
        pod should start\| pod sysctls\| Managed cluster should have same number of
        Machines and Nodes \| Managed cluster should have machine resources \| should
        not have pod creation failures during install \| DNS should answer queries
        using the local DNS endpoint \| not repeat pathologically for ns/openshift-etcd
        \| egressFirewall should have no impact outside its namespace
      WORKERS: "2"
      YQ_VERSION: 4.30.5
    workflow: openshift-e2e-ibmcloud-heterogeneous-upi
- as: ocp-e2e-azure-ovn-multi-a-a
  cron: 5 12 * * 0
  steps:
    cluster_profile: azure-arm64
    env:
      BASE_DOMAIN: ci.azure.devcluster.openshift.com
      COMPUTE_NODE_TYPE: Standard_D4ps_v5
      OCP_ARCH: arm64
    workflow: openshift-e2e-azure-ovn
- as: ocp-e2e-upgrade-azure-ovn-multi-a-a
  cron: 6 14 * * 6
  steps:
    cluster_profile: azure-arm64
    env:
      BASE_DOMAIN: ci.azure.devcluster.openshift.com
      COMPUTE_NODE_TYPE: Standard_D4ps_v5
      OCP_ARCH: arm64
      TEST_TYPE: upgrade-conformance
    workflow: openshift-upgrade-azure
- as: ocp-e2e-ovn-remote-libvirt-s390x
  capabilities:
  - sshd-bastion
  cron: 0 21 * * 1,3
  steps:
    cluster_profile: libvirt-s390x-2
    dependencies:
      OPENSHIFT_INSTALL_TARGET: release:s390x-latest
    env:
      ARCH: s390x
      BRANCH: "4.19"
      ETCD_DISK_SPEED: slow
      NODE_TUNING: "true"
      TEST_TYPE: conformance-parallel
    workflow: openshift-e2e-libvirt-upi
<<<<<<< HEAD
  timeout: 5h0m0s
- as: ocp-e2e-ovn-vpn-z-z
  cluster: build07
  cron: 0 17 * * 5
  steps:
    cluster_profile: libvirt-s390x-vpn
    dependencies:
      OPENSHIFT_INSTALL_TARGET: release:latest
    env:
      ARCH: s390x
      BRANCH: "4.19"
    workflow: openshift-e2e-libvirt-vpn
=======
>>>>>>> b0eb0611
- as: ocp-e2e-ovn-agent-remote-libvirt-s390x
  capabilities:
  - sshd-bastion
  cron: 0 23 * * 0
  steps:
    cluster_profile: libvirt-s390x-2
    dependencies:
      OPENSHIFT_INSTALL_TARGET: release:s390x-latest
    env:
      ARCH: s390x
      BRANCH: "4.19"
      ETCD_DISK_SPEED: slow
      INSTALLER_TYPE: agent
      TEST_TYPE: conformance-parallel
      USE_RAMFS: "true"
      VOLUME_CAPACITY: 120G
    workflow: openshift-e2e-libvirt-upi
- as: ocp-e2e-ovn-remote-libvirt-multi-z-z
  capabilities:
  - sshd-bastion
  cron: 0 21 * * 2,4
  steps:
    cluster_profile: libvirt-s390x-2
    env:
      ARCH: s390x
      BRANCH: "4.19"
      ETCD_DISK_SPEED: slow
      NODE_TUNING: "true"
      TEST_TYPE: conformance-parallel
    workflow: openshift-e2e-libvirt-upi
- as: ocp-e2e-ovn-agent-remote-libvirt-multi-z-z
  capabilities:
  - sshd-bastion
  cron: 0 23 * * 0
  steps:
    cluster_profile: libvirt-s390x-2
    env:
      ARCH: s390x
      BRANCH: "4.19"
      ETCD_DISK_SPEED: slow
      INSTALLER_TYPE: agent
      NODE_TUNING: "true"
      TEST_TYPE: conformance-parallel
      VOLUME_CAPACITY: 120G
    workflow: openshift-e2e-libvirt-upi
- as: ocp-e2e-ovn-remote-libvirt-multi-z-xz
  capabilities:
  - sshd-bastion
  cron: 16 11 * * 0
  steps:
    cluster_profile: libvirt-s390x-amd64
    env:
      ARCH: s390x
      BRANCH: "4.19"
      TEST_TYPE: conformance-parallel
      USE_RAMFS: "true"
    workflow: openshift-e2e-libvirt-upi-heterogeneous
- as: ocp-heavy-build-ovn-remote-libvirt-multi-s390x
  capabilities:
  - sshd-bastion
  cron: 0 22 * * 1,3
  steps:
    cluster_profile: libvirt-s390x-2
    dependencies:
      OPENSHIFT_INSTALL_TARGET: release:s390x-latest
    env:
      ARCH: s390x
      BRANCH: "4.19"
      ETCD_DISK_SPEED: slow
      NODE_TUNING: "true"
      TEST_TYPE: heavy-build
    workflow: openshift-e2e-libvirt-upi
- as: ocp-heavy-build-ovn-remote-libvirt-multi-z-z
  capabilities:
  - sshd-bastion
  cron: 0 22 * * 2,4
  steps:
    cluster_profile: libvirt-s390x-2
    env:
      ARCH: s390x
      BRANCH: "4.19"
      ETCD_DISK_SPEED: slow
      NODE_TUNING: "true"
      TEST_TYPE: heavy-build
    workflow: openshift-e2e-libvirt-upi
- as: ocp-image-ecosystem-ovn-remote-libvirt-multi-z-z
  capabilities:
  - sshd-bastion
  cron: 0 21 * * 0
  steps:
    cluster_profile: libvirt-s390x-2
    env:
      ARCH: s390x
      BRANCH: "4.19"
      ETCD_DISK_SPEED: slow
      TEST_TYPE: image-ecosystem
    workflow: openshift-e2e-libvirt-upi
- as: ocp-jenkins-e2e-ovn-remote-libvirt-multi-z-z
  capabilities:
  - sshd-bastion
  cron: 0 22 * * 0
  steps:
    cluster_profile: libvirt-s390x-2
    env:
      ARCH: s390x
      BRANCH: "4.19"
      ETCD_DISK_SPEED: slow
      TEST_TYPE: jenkins-e2e-rhel-only
    workflow: openshift-e2e-libvirt-upi
- as: ocp-e2e-serial-ovn-remote-libvirt-multi-z-z
  capabilities:
  - sshd-bastion
  cron: 0 21 * * 6
  steps:
    cluster_profile: libvirt-s390x-2
    env:
      ARCH: s390x
      BRANCH: "4.19"
      ETCD_DISK_SPEED: slow
      TEST_TYPE: conformance-serial
    workflow: openshift-e2e-libvirt-upi
- as: ocp-fips-ovn-remote-libvirt-multi-z-z
  capabilities:
  - sshd-bastion
  cron: 0 22 * * 6
  steps:
    cluster_profile: libvirt-s390x-2
    env:
      ARCH: s390x
      BRANCH: "4.19"
      ETCD_DISK_SPEED: slow
      FIPS_ENABLED: "true"
      NODE_TUNING: "true"
      TEST_TYPE: conformance-parallel
    workflow: openshift-e2e-libvirt-upi-fips
- as: ocp-e2e-compact-ovn-remote-libvirt-multi-z-z
  capabilities:
  - sshd-bastion
  cron: 0 23 * * 6
  steps:
    cluster_profile: libvirt-s390x-2
    env:
      ARCH: s390x
      BRANCH: "4.19"
      COMPUTE_COUNT: "0"
      DOMAIN_MEMORY: "32768"
      TEST_TYPE: conformance-parallel
      VOLUME_CAPACITY: 64GB
    workflow: openshift-e2e-libvirt-upi
- as: ocp-e2e-ovn-remote-s2s-libvirt-ppc64le
  cluster: build10
  cron: 0 21 * * 1,3
  steps:
    cluster_profile: libvirt-ppc64le-s2s
    dependencies:
      OPENSHIFT_INSTALL_TARGET: release:ppc64le-latest
    env:
      ARCH: ppc64le
      BRANCH: "4.19"
      DOMAIN_MEMORY: "34816"
      ETCD_DISK_SPEED: slow
      TEST_TYPE: conformance-parallel
      USE_RAMFS: "true"
    workflow: openshift-e2e-libvirt-upi
- as: ocp-e2e-ovn-remote-s2s-libvirt-multi-p-p
  cluster: build10
  cron: 0 21 * * 2,4
  steps:
    cluster_profile: libvirt-ppc64le-s2s
    env:
      ARCH: ppc64le
      BRANCH: "4.19"
      DOMAIN_MEMORY: "34816"
      ETCD_DISK_SPEED: slow
      TEST_TYPE: conformance-parallel
      USE_RAMFS: "true"
    workflow: openshift-e2e-libvirt-upi
- as: ocp-e2e-ovn-agent-remote-s2s-libvirt-multi-p-p
  cluster: build10
  cron: 0 23 * * 0
  steps:
    cluster_profile: libvirt-ppc64le-s2s
    env:
      ARCH: ppc64le
      BRANCH: "4.19"
      DOMAIN_MEMORY: "34816"
      ETCD_DISK_SPEED: slow
      INSTALLER_TYPE: agent
      TEST_TYPE: conformance-parallel
      USE_RAMFS: "true"
      VOLUME_CAPACITY: 120G
    workflow: openshift-e2e-libvirt-upi
- as: ocp-heavy-build-ovn-remote-s2s-libvirt-ppc64le
  cluster: build10
  cron: 0 22 * * 1,3
  steps:
    cluster_profile: libvirt-ppc64le-s2s
    dependencies:
      OPENSHIFT_INSTALL_TARGET: release:ppc64le-latest
    env:
      ARCH: ppc64le
      BRANCH: "4.19"
      ETCD_DISK_SPEED: slow
      TEST_TYPE: heavy-build
      USE_RAMFS: "true"
    workflow: openshift-e2e-libvirt-upi
- as: ocp-heavy-build-ovn-remote-s2s-libvirt-multi-p-p
  cluster: build10
  cron: 0 22 * * 2,4
  steps:
    cluster_profile: libvirt-ppc64le-s2s
    env:
      ARCH: ppc64le
      BRANCH: "4.19"
      ETCD_DISK_SPEED: slow
      TEST_TYPE: heavy-build
      USE_RAMFS: "true"
    workflow: openshift-e2e-libvirt-upi
- as: ocp-image-ecosystem-ovn-remote-s2s-libvirt-multi-p-p
  cluster: build10
  cron: 0 21 * * 0
  steps:
    cluster_profile: libvirt-ppc64le-s2s
    env:
      ARCH: ppc64le
      BRANCH: "4.19"
      ETCD_DISK_SPEED: slow
      TEST_TYPE: image-ecosystem
    workflow: openshift-e2e-libvirt-upi
- as: ocp-jenkins-e2e-ovn-remote-s2s-libvirt-multi-p-p
  cluster: build10
  cron: 0 22 * * 0
  steps:
    cluster_profile: libvirt-ppc64le-s2s
    env:
      ARCH: ppc64le
      BRANCH: "4.19"
      ETCD_DISK_SPEED: slow
      TEST_TYPE: jenkins-e2e-rhel-only
    workflow: openshift-e2e-libvirt-upi
- as: ocp-e2e-serial-ovn-remote-s2s-libvirt-multi-p-p
  cluster: build10
  cron: 0 21 * * 6
  steps:
    cluster_profile: libvirt-ppc64le-s2s
    env:
      ARCH: ppc64le
      BRANCH: "4.19"
      ETCD_DISK_SPEED: slow
      TEST_TYPE: conformance-serial
    workflow: openshift-e2e-libvirt-upi
- as: ocp-fips-ovn-remote-s2s-libvirt-multi-p-p
  cluster: build10
  cron: 0 22 * * 6
  steps:
    cluster_profile: libvirt-ppc64le-s2s
    env:
      ARCH: ppc64le
      BRANCH: "4.19"
      ETCD_DISK_SPEED: slow
      FIPS_ENABLED: "true"
      TEST_TYPE: conformance-parallel
    workflow: openshift-e2e-libvirt-upi-fips
- as: ocp-e2e-compact-ovn-remote-s2s-libvirt-multi-p-p
  cluster: build10
  cron: 0 23 * * 6
  steps:
    cluster_profile: libvirt-ppc64le-s2s
    env:
      ARCH: ppc64le
      BRANCH: "4.19"
      COMPUTE_COUNT: "0"
      DOMAIN_MEMORY: "32768"
      ETCD_DISK_SPEED: slow
      TEST_TYPE: conformance-parallel
      VOLUME_CAPACITY: 64GB
    workflow: openshift-e2e-libvirt-upi
- as: ocp-e2e-ovn-powervs-capi-multi-p-p
  capabilities:
  - sshd-bastion
  cron: 0 23 * * *
  steps:
    cluster_profile: powervs-7
    env:
      ARCH: ppc64le
      BRANCH: "4.19"
      CLUSTER_NAME_MODIFIER: capi-419
      INSTALLER: powervs
      TEST_TYPE: conformance-parallel
    workflow: openshift-e2e-powervs-ipi
- as: ocp-e2e-azure-ovn-multi-x-ax
  cron: 0 11 * * 0
  steps:
    cluster_profile: azure-arm64
    env:
      ADDITIONAL_WORKER_ARCHITECTURE: aarch64
      ADDITIONAL_WORKER_VM_TYPE: Standard_D4ps_v5
      BASE_DOMAIN: ci.azure.devcluster.openshift.com
      OCP_ARCH: amd64
      TEST_SKIPS: deploymentconfigs\| should expose cluster services outside the cluster\|
        FIPS TestFIPS\| Multi-stage image builds should succeed\| Optimized image
        builds should succeed\| build can reference a cluster service\| custom build
        with buildah\| oc new-app should succeed\| prune builds based on settings\|
        s2i build with a root\| verify /run filesystem contents\| oc can run\| oc
        debug\| oc idle\| Pods cannot access\| Image append should create\| Image
        extract should extract\| Image info should display\| Image layer subresource\|
        oc tag should change image\| when installed on the cluster should\| OpenShift
        alerting rules\| The HAProxy router should\| egressrouter cni resources\|
        pod should start\| pod sysctls\| build volumes should mount given secrets
        and configmaps into the build pod
    test:
    - ref: ipi-install-heterogeneous
    - ref: openshift-e2e-test
    workflow: openshift-e2e-azure
- as: ocp-e2e-upgrade-azure-ovn-multi-x-ax
  cron: 12 14 * * 0
  steps:
    cluster_profile: azure-arm64
    env:
      ADDITIONAL_WORKER_ARCHITECTURE: aarch64
      ADDITIONAL_WORKER_VM_TYPE: Standard_D4ps_v5
      BASE_DOMAIN: ci.azure.devcluster.openshift.com
      OCP_ARCH: amd64
      TEST_SUITE: upgrade-conformance
    workflow: openshift-upgrade-azure-heterogeneous
- as: ocp-e2e-aws-ovn-multi-x-x
  cron: 42 6 * * 0
  steps:
    cluster_profile: aws-2
    workflow: openshift-e2e-aws-ovn
- as: ocp-e2e-upgrade-aws-ovn-multi-x-x
  cron: 26 12 * * 0
  steps:
    cluster_profile: aws-4
    workflow: openshift-upgrade-aws
- as: ocp-e2e-gcp-ovn-multi-a-a
  cron: 0 11 * * 0
  steps:
    cluster_profile: gcp-arm64
    env:
      COMPUTE_NODE_TYPE: t2a-standard-4
      OCP_ARCH: arm64
    workflow: openshift-e2e-gcp-ovn
- as: ocp-e2e-upgrade-gcp-ovn-multi-a-a
  cron: 45 0 * * 0
  steps:
    cluster_profile: gcp-arm64
    env:
      COMPUTE_NODE_TYPE: t2a-standard-4
      OCP_ARCH: arm64
      TEST_TYPE: upgrade-conformance
    workflow: openshift-upgrade-gcp
- as: ocp-e2e-gcp-ovn-multi-x-ax
  cron: 0 11 * * 0
  steps:
    cluster_profile: gcp-arm64
    env:
      ADDITIONAL_WORKER_ARCHITECTURE: aarch64
      ADDITIONAL_WORKER_VM_TYPE: t2a-standard-4
      OCP_ARCH: amd64
      TEST_SKIPS: deploymentconfigs\| should expose cluster services outside the cluster\|
        FIPS TestFIPS\| Multi-stage image builds should succeed\| Optimized image
        builds should succeed\| build can reference a cluster service\| custom build
        with buildah\| oc new-app should succeed\| prune builds based on settings\|
        s2i build with a root\| verify /run filesystem contents\| oc can run\| oc
        debug\| oc idle\| Pods cannot access\| Image append should create\| Image
        extract should extract\| Image info should display\| Image layer subresource\|
        oc tag should change image\| when installed on the cluster should\| OpenShift
        alerting rules\| The HAProxy router should\| egressrouter cni resources\|
        pod should start\| pod sysctls\| build volumes should mount given secrets
        and configmaps into the build pod
    test:
    - ref: ipi-install-heterogeneous
    - ref: openshift-e2e-test
    workflow: openshift-e2e-gcp-ovn
- as: ocp-e2e-gcp-ovn-multi-day-0-x-ax
  cron: 0 11 * * 0
  steps:
    cluster_profile: gcp-arm64
    env:
      COMPUTE_ARCH: amd64
      CONTROL_ARCH: arm64
      OCP_ARCH: multi
      TEST_SKIPS: deploymentconfigs\| should expose cluster services outside the cluster\|
        FIPS TestFIPS\| Multi-stage image builds should succeed\| Optimized image
        builds should succeed\| build can reference a cluster service\| custom build
        with buildah\| oc new-app should succeed\| prune builds based on settings\|
        s2i build with a root\| verify /run filesystem contents\| oc can run\| oc
        debug\| oc idle\| Pods cannot access\| Image append should create\| Image
        extract should extract\| Image info should display\| Image layer subresource\|
        oc tag should change image\| when installed on the cluster should\| OpenShift
        alerting rules\| The HAProxy router should\| egressrouter cni resources\|
        pod should start\| pod sysctls\| build volumes should mount given secrets
        and configmaps into the build pod
    workflow: openshift-e2e-gcp-ovn
- as: ocp-e2e-upgrade-gcp-ovn-multi-x-ax
  cron: 28 22 * * 6
  steps:
    cluster_profile: gcp-arm64
    env:
      ADDITIONAL_WORKER_ARCHITECTURE: aarch64
      ADDITIONAL_WORKER_VM_TYPE: t2a-standard-4
      OCP_ARCH: amd64
      TEST_SUITE: upgrade-conformance
    workflow: openshift-upgrade-gcp-heterogeneous
zz_generated_metadata:
  branch: master
  org: openshift
  repo: multiarch
  variant: nightly-4.19<|MERGE_RESOLUTION|>--- conflicted
+++ resolved
@@ -420,7 +420,6 @@
       NODE_TUNING: "true"
       TEST_TYPE: conformance-parallel
     workflow: openshift-e2e-libvirt-upi
-<<<<<<< HEAD
   timeout: 5h0m0s
 - as: ocp-e2e-ovn-vpn-z-z
   cluster: build07
@@ -433,8 +432,6 @@
       ARCH: s390x
       BRANCH: "4.19"
     workflow: openshift-e2e-libvirt-vpn
-=======
->>>>>>> b0eb0611
 - as: ocp-e2e-ovn-agent-remote-libvirt-s390x
   capabilities:
   - sshd-bastion
