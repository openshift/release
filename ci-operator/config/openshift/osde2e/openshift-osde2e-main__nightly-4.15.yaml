--- conflicted
+++ resolved
@@ -33,8 +33,6 @@
   steps:
     env:
       CONFIGS: rosa,sts,stage,blocking-suite
-<<<<<<< HEAD
-      INSTALL_LATEST_NIGHTLY: "4.15"
       OCP_TEST_SKIP_REGEX: should be scheduled on different nodes\|start all core
         operators\| Netpol NetworkPolicy between server and client should not allow
         access by TCP when a policy specifies only UDP\| OAuth server has the correct
@@ -58,8 +56,6 @@
         audit logs\| should have a valid severity label\| should have a runbook_url
         annotation if the alert is critical\| should have description and summary
         annotations
-=======
->>>>>>> 2492594d
       SECRET_LOCATIONS: /usr/local/osde2e-common,/usr/local/osde2e-trt-credentials
       SKIP_CLUSTER_HEALTH_CHECKS: "true"
       SKIP_DESTROY_CLUSTER: "true"
@@ -89,8 +85,6 @@
   steps:
     env:
       CONFIGS: aws,stage,blocking-suite
-<<<<<<< HEAD
-      INSTALL_LATEST_NIGHTLY: "4.15"
       OCP_TEST_SKIP_REGEX: Managed cluster should have same number of Machines and
         Nodes\|start all core operators\|Services should fail health check node port
         if there are only terminating endpoints\|Services should function for node-Service\|Services
@@ -124,8 +118,6 @@
         and summary annotations\|should have a valid severity label\|should have a
         runbook_url annotation if the alert is critical\|of kube-apiserver and stop
         sending requests before server shutdowns for external clients
-=======
->>>>>>> 2492594d
       SECRET_LOCATIONS: /usr/local/osde2e-common,/usr/local/osde2e-trt-credentials
       SKIP_CLUSTER_HEALTH_CHECKS: "true"
       SKIP_DESTROY_CLUSTER: "true"
