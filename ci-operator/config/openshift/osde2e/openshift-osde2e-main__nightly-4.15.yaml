base_images:
  osde2e:
    name: osde2e
    namespace: ci
    tag: latest
releases:
  latest:
    candidate:
      product: ocp
      stream: nightly
      version: "4.15"
resources:
  '*':
    requests:
      cpu: 100m
      memory: 200Mi
tests:
- as: rosa-classic-sts
  cron: 0 0 1 1 *
  steps:
    env:
      CONFIGS: rosa,sts,stage,e2e-suite
      INSTALL_LATEST_NIGHTLY: "4.15"
      SECRET_LOCATIONS: /usr/local/osde2e-common,/usr/local/osde2e-trt-credentials
      SKIP_DESTROY_CLUSTER: "true"
      SKIP_MUST_GATHER: "true"
    post:
    - chain: gather
    - ref: osde2e-cleanup
    test:
    - ref: osde2e-test
<<<<<<< HEAD
- as: conformance-ocp-rosa-classic-sts
  cron: 0 0 1 1 *
  steps:
    env:
      CLUSTER_ID: 2980vosf7cuqd8tj412tte3tcd8r7l7a
      CONFIGS: rosa,sts,stage,blocking-suite
      INSTALL_LATEST_NIGHTLY: "4.15"
      OCP_SUITE: suite-conformance
=======
- as: conformance-rosa-classic-sts
  cron: 0 0 1 1 *
  steps:
    env:
      CONFIGS: rosa,sts,stage,blocking-suite
      INSTALL_LATEST_NIGHTLY: "4.15"
>>>>>>> e7f7f5d4
      SECRET_LOCATIONS: /usr/local/osde2e-common,/usr/local/osde2e-trt-credentials
      SKIP_CLUSTER_HEALTH_CHECKS: "true"
      SKIP_DESTROY_CLUSTER: "true"
      SKIP_MUST_GATHER: "true"
<<<<<<< HEAD
    test:
    - ref: osde2e-ocp-test
=======
    post:
    - chain: gather
    - ref: osde2e-cleanup
    pre:
    - ref: osde2e-provision
    test:
>>>>>>> e7f7f5d4
    - ref: osde2e-test
- as: osd-aws
  cron: 0 0 1 1 *
  steps:
    env:
      CONFIGS: aws,stage,e2e-suite
      INSTALL_LATEST_NIGHTLY: "4.15"
      SECRET_LOCATIONS: /usr/local/osde2e-common,/usr/local/osde2e-trt-credentials
      SKIP_DESTROY_CLUSTER: "true"
      SKIP_MUST_GATHER: "true"
    post:
    - chain: gather
    - ref: osde2e-cleanup
    test:
    - ref: osde2e-test
- as: osd-gcp
  cron: 0 0 1 1 *
  steps:
    env:
      CONFIGS: gcp,stage,e2e-suite
      INSTALL_LATEST_NIGHTLY: "4.15"
      SECRET_LOCATIONS: /usr/local/osde2e-common,/usr/local/osde2e-trt-credentials
      SKIP_DESTROY_CLUSTER: "true"
      SKIP_MUST_GATHER: "true"
    post:
    - chain: gather
    - ref: osde2e-cleanup
    test:
    - ref: osde2e-test
zz_generated_metadata:
  branch: main
  org: openshift
  repo: osde2e
  variant: nightly-4.15<|MERGE_RESOLUTION|>--- conflicted
+++ resolved
@@ -29,7 +29,6 @@
     - ref: osde2e-cleanup
     test:
     - ref: osde2e-test
-<<<<<<< HEAD
 - as: conformance-ocp-rosa-classic-sts
   cron: 0 0 1 1 *
   steps:
@@ -38,29 +37,29 @@
       CONFIGS: rosa,sts,stage,blocking-suite
       INSTALL_LATEST_NIGHTLY: "4.15"
       OCP_SUITE: suite-conformance
-=======
+      SECRET_LOCATIONS: /usr/local/osde2e-common,/usr/local/ritu-temp
+      SKIP_CLUSTER_HEALTH_CHECKS: "true"
+      SKIP_DESTROY_CLUSTER: "true"
+      SKIP_MUST_GATHER: "true"
+    test:
+    - ref: osde2e-test
+    - ref: osde2e-ocp-test
 - as: conformance-rosa-classic-sts
   cron: 0 0 1 1 *
   steps:
     env:
       CONFIGS: rosa,sts,stage,blocking-suite
       INSTALL_LATEST_NIGHTLY: "4.15"
->>>>>>> e7f7f5d4
       SECRET_LOCATIONS: /usr/local/osde2e-common,/usr/local/osde2e-trt-credentials
       SKIP_CLUSTER_HEALTH_CHECKS: "true"
       SKIP_DESTROY_CLUSTER: "true"
       SKIP_MUST_GATHER: "true"
-<<<<<<< HEAD
-    test:
-    - ref: osde2e-ocp-test
-=======
     post:
     - chain: gather
     - ref: osde2e-cleanup
     pre:
     - ref: osde2e-provision
     test:
->>>>>>> e7f7f5d4
     - ref: osde2e-test
 - as: osd-aws
   cron: 0 0 1 1 *
