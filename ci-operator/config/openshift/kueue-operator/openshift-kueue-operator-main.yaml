--- conflicted
+++ resolved
@@ -127,10 +127,6 @@
     - chain: kueue-operator-post
     test:
     - chain: kueue-operator-test-e2e
-<<<<<<< HEAD
-- always_run: false
-  as: perfscale-payload-kueue-operator-10nodes
-=======
 - as: test-e2e-4-19-hypershift
   minimum_interval: 96h
   steps:
@@ -144,20 +140,14 @@
     workflow: hypershift-hostedcluster-workflow
 - always_run: false
   as: perfscale-payload-kueue-operator-9nodes
->>>>>>> 939abbc1
   optional: true
   steps:
     cluster_profile: aws-perfscale-qe
     env:
       BASE_DOMAIN: qe.devcluster.openshift.com
       BUNDLE_COMPONENT: kueue-bundle-main
-<<<<<<< HEAD
-      COMPUTE_NODE_REPLICAS: "10"
-      OPERAND_COMPONENT: kueue-0-12
-=======
       COMPUTE_NODE_REPLICAS: "9"
       OPERAND_COMPONENT: kueue-operand-main
->>>>>>> 939abbc1
       OPERATOR_COMPONENT: kueue-operator-main
       ZONES_COUNT: "3"
     test:
