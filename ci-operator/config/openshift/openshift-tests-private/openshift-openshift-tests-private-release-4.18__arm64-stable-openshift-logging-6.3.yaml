base_images:
  ansible:
    name: "4.18"
    namespace: ocp
    tag: ansible
  cli:
    name: "4.18"
    namespace: ocp
    tag: cli
  dev-scripts:
    name: test
    namespace: ocp-kni
    tag: dev-scripts
  tests-private:
    name: tests-private
    namespace: ci
    tag: "4.19"
  tests-private-ui:
    name: tests-private-ui
    namespace: ci
    tag: "4.19"
  tools:
    name: "4.18"
    namespace: ocp
    tag: tools
  upi-installer:
    name: "4.18"
    namespace: ocp
    tag: upi-installer
releases:
  arm64-latest:
    release:
      architecture: arm64
      channel: candidate
      version: "4.18"
  latest:
    release:
      architecture: amd64
      channel: candidate
      version: "4.18"
resources:
  '*':
    limits:
      memory: 8Gi
    requests:
      cpu: "1"
      memory: 1Gi
tests:
- as: aws-ipi-fips-arm-f999-logging
<<<<<<< HEAD
  capabilities:
  - intranet
=======
>>>>>>> b178d943
  cron: 5 11 29 2 *
  steps:
    cluster_profile: aws-observability
    dependencies:
      OPENSHIFT_INSTALL_RELEASE_IMAGE_OVERRIDE: release:arm64-latest
    env:
      BASE_DOMAIN: devobscluster.devcluster.openshift.com
      COMPUTE_NODE_TYPE: m6g.xlarge
      CONTROL_PLANE_INSTANCE_TYPE: m6g.xlarge
      FIPS_ENABLED: "true"
      FORCE_SUCCESS_EXIT: "true"
      OCP_ARCH: arm64
      OPERATORS: |
        [
            {"name": "loki-operator", "source": "qe-app-registry", "channel": "stable-6.3", "install_namespace": "openshift-operators-redhat","target_namespaces": "", "operator_group": "openshift-operators-redhat"},
            {"name": "cluster-logging", "source": "qe-app-registry", "channel": "stable-6.3", "install_namespace": "openshift-logging","target_namespaces": "", "operator_group": "openshift-logging"},
            {"name": "cluster-observability-operator", "source": "redhat-operators", "channel": "stable", "install_namespace": "openshift-cluster-observability-operator","target_namespaces": "", "operator_group": "openshift-cluster-observability-operator"},
            {"name": "amq-streams", "source": "redhat-operators", "channel": "stable", "install_namespace": "openshift-operators","target_namespaces": "", "operator_group": ""}
        ]
      TEST_FILTERS: ~Disruptive&;~Longduration&;~AZWIF&;~AZMonitor&;~GCL&
      TEST_PARALLEL: "3"
      TEST_SCENARIOS: sig-openshift-logging
      TEST_TIMEOUT: "35"
    test:
    - ref: openshift-logging-install-konflux-catalogsource
    - ref: install-operators
    - chain: openshift-e2e-test-logging-qe
    workflow: cucushift-installer-rehearse-aws-ipi
zz_generated_metadata:
  branch: release-4.18
  org: openshift
  repo: openshift-tests-private
  variant: arm64-stable-openshift-logging-6.3<|MERGE_RESOLUTION|>--- conflicted
+++ resolved
@@ -47,11 +47,6 @@
       memory: 1Gi
 tests:
 - as: aws-ipi-fips-arm-f999-logging
-<<<<<<< HEAD
-  capabilities:
-  - intranet
-=======
->>>>>>> b178d943
   cron: 5 11 29 2 *
   steps:
     cluster_profile: aws-observability
