--- conflicted
+++ resolved
@@ -861,28 +861,26 @@
     test:
     - chain: openshift-e2e-test-qe
     workflow: cucushift-installer-rehearse-gcp-upi-proxy
-<<<<<<< HEAD
+- as: e2e-gcp-upi-xpn-p2
+  cron: 0 22 */7 * *
+  steps:
+    cluster_profile: gcp-qe
+    env:
+      E2E_RUN_TAGS: '@gcp-upi and @network-ovnkubernetes and not @fips'
+      TAG_VERSION: '@4.12'
+    test:
+    - chain: openshift-e2e-test-qe
+    workflow: cucushift-installer-rehearse-gcp-upi-xpn
 - as: e2e-gcp-ipi-ovn-mtu-migrate-p2
-=======
-- as: e2e-gcp-upi-xpn-p2
->>>>>>> 0a5224db
   cron: 0 22 */7 * *
   steps:
     cluster_profile: gcp-qe
     env:
-<<<<<<< HEAD
       E2E_RUN_TAGS: '@gcp-ipi and @network-ovnkubernetes and not @fips'
       TAG_VERSION: '@4.12'
     test:
     - chain: openshift-e2e-test-qe
-    workflow: cucushift-installer-rehearse-gcp-ipi-ovn-mtu-migrate
-=======
-      E2E_RUN_TAGS: '@gcp-upi and @network-ovnkubernetes and not @fips'
-      TAG_VERSION: '@4.12'
-    test:
-    - chain: openshift-e2e-test-qe
-    workflow: cucushift-installer-rehearse-gcp-upi-xpn
->>>>>>> 0a5224db
+    workflow: cucushift-installer-rehearse-gcp-ipi-ovn-mtu-migrate    
 - as: e2e-vsphere-ipi-p3
   cron: 0 0 10 * *
   steps:
