--- conflicted
+++ resolved
@@ -102,32 +102,8 @@
     test:
     - chain: cucushift-upgrade-paused
     workflow: cucushift-installer-rehearse-azure-upi
-<<<<<<< HEAD
-- as: azure-aro-p2-f7
-  cron: 27 2 19,27,3,10 * *
-  steps:
-    cluster_profile: azure-qe
-    env:
-      UPGRADE_CHECK_RUN_TAGS: '@upgrade-check and @4.10 and @azure-ipi and not @fips'
-      UPGRADE_PRE_RUN_TAGS: '@upgrade-prepare and @4.10 and @azure-ipi and not @fips'
-    test:
-    - ref: cucushift-installer-check
-    - ref: cucushift-upgrade-helper-service-build-info
-    - ref: idp-htpasswd
-    - ref: cucushift-pre
-    - ref: openshift-extended-upgrade-pre
-    - ref: cucushift-upgrade-prepare
-    - ref: cucushift-upgrade-toimage
-    - ref: openshift-extended-upgrade-post
-    - ref: cucushift-upgrade-check
-    - ref: cucushift-upgrade-report
-    workflow: cucushift-installer-rehearse-azure-aro
-- as: gcp-ipi-p2-f7
-  cron: 25 10 29,6,13,20 * *
-=======
 - as: gcp-ipi-p2-f28
   cron: 43 16 25 * *
->>>>>>> d388b418
   steps:
     cluster_profile: gcp-qe
     env:
