base_images:
  ci_rosa-aws-cli_latest:
    name: rosa-aws-cli
    namespace: ci
    tag: latest
  ci_tests-private-base_4.17:
    name: tests-private-base
    namespace: ci
    tag: "4.17"
  ci_tests-private-baseui_4.17:
    name: tests-private-baseui
    namespace: ci
    tag: "4.17"
  ci_tests-private-builder_4.17:
    name: tests-private-builder
    namespace: ci
    tag: "4.17"
  cli:
    name: "4.17"
    namespace: ocp
    tag: cli
  netobserv_network-observability-cli_ci:
    name: network-observability-cli
    namespace: netobserv
    tag: ci
  upi-installer:
    name: "4.17"
    namespace: ocp
    tag: upi-installer
binary_build_commands: make go-mod-tidy;make all
build_root:
  image_stream_tag:
    name: builder
    namespace: ocp
    tag: rhel-9-golang-1.22-openshift-4.17
images:
- dockerfile_path: images/Dockerfile.golang
  from: ci_tests-private-base_4.17
  inputs:
    ci_rosa-aws-cli_latest:
      as:
      - registry.ci.openshift.org/ci/rosa-aws-cli:latest
    ci_tests-private-builder_4.17:
      as:
      - registry.ci.openshift.org/ci/tests-private-builder:4.17
    netobserv_network-observability-cli_ci:
      as:
      - registry.ci.openshift.org/netobserv/network-observability-cli:ci
  to: tests-private
- dockerfile_literal: |
    FROM src AS builder
    FROM registry.ci.openshift.org/ci/tests-private-baseui:4.17
    RUN wget https://dl.google.com/linux/direct/google-chrome-stable_current_x86_64.rpm && \
        yum install -y ./google-chrome-stable_current_*.rpm && \
        mkdir -p /go/src/github.com/openshift
    COPY --from=builder /go/src/github.com/openshift/openshift-tests-private /go/src/github.com/openshift/openshift-tests-private
    WORKDIR /go/src/github.com/openshift/openshift-tests-private
  inputs:
    ci_tests-private-baseui_4.17:
      as:
      - registry.ci.openshift.org/ci/tests-private-baseui:4.17
    src:
      as:
      - src
  to: tests-private-ui
- dockerfile_literal: |
    FROM bin AS builder
    FROM registry.ci.openshift.org/ci/tests-private-base:4.17
    RUN mkdir -p /go/src/github.com/openshift
    COPY --from=builder /go/src/github.com/openshift/openshift-tests-private /go/src/github.com/openshift/openshift-tests-private
    RUN chmod g+w /go/src/github.com/openshift/openshift-tests-private && \
        rm -rf /usr/bin/oc /usr/bin/kubectl
    WORKDIR /go/src/github.com/openshift/openshift-tests-private
  inputs:
    bin:
      as:
      - bin
    ci_tests-private-base_4.17:
      as:
      - registry.ci.openshift.org/ci/tests-private-base:4.17
  to: tests-private-newpr
- dockerfile_literal: |
    FROM bin
    RUN sh -c 'echo -e "[azure-cli]\nname=Azure CLI\nbaseurl=https://packages.microsoft.com/yumrepos/azure-cli\nenabled=1\ngpgcheck=1\ngpgkey=https://packages.microsoft.com/keys/microsoft.asc" >/etc/yum.repos.d/azure-cli.repo' && \
        PACKAGES="azure-cli openssh-clients httpd-tools skopeo java-11-openjdk-headless" && \
        yum update -y && \
        yum install --setopt=tsflags=nodocs -y $PACKAGES && yum clean all && rm -rf /var/cache/yum/* && \
        chmod g+w /etc/passwd
    RUN pip3 install --upgrade setuptools pip && pip3 install dotmap minio pyyaml==5.4.1 requests python-openstackclient
    RUN curl "https://awscli.amazonaws.com/awscli-exe-linux-x86_64.zip" -o "awscliv2.zip" && unzip -q awscliv2.zip && ./aws/install -b /bin && rm -rf ./aws awscliv2.zip
  from: bin
  optional: true
  to: tests-private-pr
promotion:
  to:
  - excluded_images:
    - tests-private
    - tests-private-ui
    - tests-private-pr
    - tests-private-newpr
    name: "4.17"
    namespace: ocp
releases:
  arm64-latest:
    candidate:
      architecture: arm64
      product: ocp
      stream: nightly
      version: "4.17"
  latest:
    candidate:
      product: ocp
      stream: nightly
      version: "4.17"
resources:
  '*':
    limits:
      memory: 8Gi
    requests:
      cpu: "1"
      memory: 4Gi
  bin:
    requests:
      cpu: "2"
      memory: 8Gi
  e2e-aws:
    requests:
      cpu: "4"
      memory: 4Gi
test_binary_build_commands: make test
tests:
- as: title-check
  commands: make name-check
  container:
    from: src
- as: bindata-check
  commands: |
    make update
    ret=0 && git diff --quiet test/extended/testdata/bindata.go || ret=$?
    if [ $ret -ne 0 ]; then
        echo "bindata is not correct updated by your PR, please refer to the following and re-execute \"make update\" on your terminal and then update PR"
        echo "---"
        git diff test/extended/testdata/bindata.go || true
        echo "---"
        exit 1
    fi
  container:
    from: src
- as: code-check
  commands: |
    unset GOFLAGS
    go install github.com/golangci/golangci-lint/cmd/golangci-lint@v1.54.2 2> /dev/null
    which golangci-lint
    make check-code
  container:
    from: src
- as: e2e-aws
  optional: true
  skip_if_only_changed: (frontend/)|(images/)|(pipeline/)|(test/extended/(disaster_recovery|hypershift|kata|psap/hypernto|winc|testdata|cluster_operator/hive|ocm_terraform|rosacli|util)/)|include\.go$
  steps:
    cluster_profile: aws
    test:
    - ref: enable-qe-catalogsource
    - as: pr-test
      cli: latest
      commands: |
        oc version
        export HOME="/tmp/home"
        mkdir -p "${HOME}"

        curl -s -k https://dl.google.com/dl/cloudsdk/channels/rapid/downloads/google-cloud-sdk-318.0.0-linux-x86_64.tar.gz -o gcsl.tar.gz && tar -C ${HOME} -xzf gcsl.tar.gz && rm -fr gcsl.tar.gz
        mkdir -p ${HOME}/gcloudconfig && export CLOUDSDK_CONFIG=${HOME}/gcloudconfig && export PATH=$PATH:${HOME}/google-cloud-sdk/bin

        export MIRROR2URL="https://mirror2.openshift.com/pub/openshift-v4"
        curl -s -L https://github.com/vmware/govmomi/releases/latest/download/govc_Linux_x86_64.tar.gz -o glx.tar.gz && tar -C ${HOME} -xvf glx.tar.gz govc && rm -f glx.tar.gz

        CLIENTURL=${MIRROR2URL}/x86_64/clients/ocp/candidate
        curl -s -k -L ${MIRROR2URL}/x86_64/clients/ocp/ -o ocp.html && curl -s -k -L ${MIRROR2URL}/x86_64/clients/ocp-dev-preview/ -o pre.html
        ecver=$(grep -E "<a href=\"candidate-4\.17" pre.html |cut -d"\"" -f2|cut -d"/" -f1|sort -V|tail -1) && echo "V${ecver}V"
        if [ "V${ecver}V" != "VV"  ]; then CLIENTURL=${MIRROR2URL}/x86_64/clients/ocp-dev-preview/${ecver}; fi
        rcgaver=$(grep -E "<a href=\"4\.17" ocp.html |cut -d"\"" -f2|cut -d"/" -f1|sort -V|tail -1) && echo "V${rcgaver}V"
        if [ "V${rcgaver}V" != "VV"  ]; then CLIENTURL=${MIRROR2URL}/x86_64/clients/ocp/${rcgaver}; fi
        curl -s -k -L ${CLIENTURL}/opm-linux-rhel9.tar.gz -o opm.tar.gz && tar -C ${HOME} -xzvf opm.tar.gz && mv ${HOME}/opm-rhel9 ${HOME}/opm && rm -fr opm.tar.gz
        curl -s -k -L ${CLIENTURL}/oc-mirror.rhel9.tar.gz -o om.tar.gz && tar -C ${HOME} -xzvf om.tar.gz && chmod +x ${HOME}/oc-mirror && rm -f om.tar.gz

        SDKURL=${MIRROR2URL}/x86_64/clients/operator-sdk/pre-release
        curl -s -k -L ${MIRROR2URL}/x86_64/clients/operator-sdk/ -o sdk.html
        optsdkver=$(grep -E "<a href=\"4\.17" sdk.html |cut -d"\"" -f2|cut -d"/" -f1|sort -V|tail -1) && echo ${optsdkver}
        if [ "V${optsdkver}V" != "VV"  ]; then SDKURL=${MIRROR2URL}/x86_64/clients/operator-sdk/${optsdkver}; fi
        curl -s -k -L ${SDKURL}/operator-sdk-linux-x86_64.tar.gz -o opt-sdk.tar.gz
        tar -C ${HOME} -xzvf opt-sdk.tar.gz && mv ${HOME}/x86_64/operator-sdk ${HOME} && rm -fr opt-sdk.tar.gz ${HOME}/x86_64

        oc image extract quay.io/hypershift/hypershift-operator:latest --file=/usr/bin/hypershift && mv hypershift "${HOME}" && chmod 755 "${HOME}"/hypershift
        oc image extract quay.io/openshifttest/openshift4-tools:v2 --file=/tmp/OpenShift4-tools.tar && tar -C "${HOME}" -xf OpenShift4-tools.tar && rm -fr OpenShift4-tools.tar

        export PATH=$PATH:$HOME:/root/.krew/bin:${HOME}/OpenShift4-tools
        opm version

        if ! which kubectl; then
          ln -s "$(which oc)" ${HOME}/kubectl
        fi

        python3 ./hack/pr.py
      from: tests-private-newpr
      resources:
        limits:
          memory: 6Gi
        requests:
          cpu: "1"
          memory: 1Gi
    workflow: ipi-aws
- as: e2e-console
  optional: true
  run_if_changed: frontend/tests/.*.cy.ts
  steps:
    cluster_profile: gcp-openshift-gce-devel-ci-2
    test:
    - ref: enable-qe-catalogsource
    - as: console-test
      cli: latest
      commands: python3 ./frontend/hack/console_pr.py
      from: tests-private-ui
      resources:
        requests:
          cpu: "2"
          memory: 4Gi
      timeout: 2h0m0s
    workflow: ipi-gcp
- as: debug-disasterrecovery-aws-ipi
  optional: true
  run_if_changed: test/extended/disaster_recovery/
  steps:
    cluster_profile: aws-qe
    env:
      BASE_DOMAIN: qe.devcluster.openshift.com
      FORCE_SUCCESS_EXIT: "no"
      TEST_FILTERS: ~ChkUpgrade&;~ConnectedOnly&;~MicroShiftOnly&;DEBUGPHASE&
      TEST_SCENARIOS: DR_Testing
      TEST_TIMEOUT: "50"
    test:
    - ref: openshift-extended-test
    workflow: cucushift-installer-rehearse-aws-ipi-private
- as: debug-disasterrecovery-baremetal-upi
  optional: true
  run_if_changed: test/extended/disaster_recovery/
  steps:
    cluster_profile: equinix-ocp-metal-qe
    dependencies:
      OPENSHIFT_INSTALL_RELEASE_IMAGE_OVERRIDE: release:arm64-latest
    env:
      AUX_HOST: openshift-qe-metal-ci.arm.eng.rdu2.redhat.com
      FORCE_SUCCESS_EXIT: "no"
      TEST_FILTERS: ~ChkUpgrade&;~ConnectedOnly&;~MicroShiftOnly&;DEBUGPHASE&
      TEST_SCENARIOS: DR_Testing
      TEST_TIMEOUT: "50"
      architecture: arm64
    test:
    - ref: openshift-extended-test
    workflow: baremetal-lab-upi
- as: debug-winc-aws-ipi
  optional: true
  run_if_changed: test/extended/winc/
  steps:
    cluster_profile: aws-qe
    env:
      BASE_DOMAIN: qe.devcluster.openshift.com
      FORCE_SUCCESS_EXIT: "no"
      TEST_FILTERS: ~ChkUpgrade&;~ConnectedOnly&;Smokerun&
      TEST_SCENARIOS: Windows_Containers
      TEST_TIMEOUT: "50"
    test:
    - ref: openshift-extended-test
    workflow: cucushift-installer-rehearse-aws-ipi-ovn-winc
- as: debug-winc-gcp-ipi
  optional: true
  run_if_changed: test/extended/winc/
  steps:
    cluster_profile: gcp-qe
    env:
      FORCE_SUCCESS_EXIT: "no"
      TEST_FILTERS: ~ChkUpgrade&;~ConnectedOnly&;Smokerun&
      TEST_SCENARIOS: Windows_Containers
      TEST_TIMEOUT: "50"
    test:
    - ref: openshift-extended-test
    workflow: cucushift-installer-rehearse-gcp-ipi-ovn-winc
- as: debug-winc-azure-ipi
  optional: true
  run_if_changed: test/extended/winc/
  steps:
    cluster_profile: azure-qe
    env:
      BASE_DOMAIN: qe.azure.devcluster.openshift.com
      FORCE_SUCCESS_EXIT: "no"
      TEST_FILTERS: ~ChkUpgrade&;~ConnectedOnly&;Smokerun&
      TEST_SCENARIOS: Windows_Containers
      TEST_TIMEOUT: "50"
    test:
    - ref: openshift-extended-test
    workflow: cucushift-installer-rehearse-azure-ipi-ovn-winc
<<<<<<< HEAD
- as: debug-nutanix-ipi
=======
- as: debug-winc-nutanix-ipi
>>>>>>> f0672cb0
  optional: true
  run_if_changed: test/extended/winc/
  steps:
    cluster_profile: nutanix-qe
    env:
      EXTRACT_MANIFEST_INCLUDED: "true"
<<<<<<< HEAD
    test:
    - chain: openshift-e2e-test-qe-destructive
    workflow: cucushift-installer-rehearse-nutanix-ipi
=======
      TEST_FILTERS: ~ChkUpgrade&;~ConnectedOnly&;Smokerun&
      TEST_SCENARIOS: Windows_Containers
      TEST_TIMEOUT: "50"
    test:
    - ref: openshift-extended-test
    workflow: cucushift-installer-rehearse-nutanix-ipi-ovn-winc
>>>>>>> f0672cb0
zz_generated_metadata:
  branch: release-4.17
  org: openshift
  repo: openshift-tests-private<|MERGE_RESOLUTION|>--- conflicted
+++ resolved
@@ -298,29 +298,19 @@
     test:
     - ref: openshift-extended-test
     workflow: cucushift-installer-rehearse-azure-ipi-ovn-winc
-<<<<<<< HEAD
-- as: debug-nutanix-ipi
-=======
 - as: debug-winc-nutanix-ipi
->>>>>>> f0672cb0
   optional: true
   run_if_changed: test/extended/winc/
   steps:
     cluster_profile: nutanix-qe
     env:
       EXTRACT_MANIFEST_INCLUDED: "true"
-<<<<<<< HEAD
-    test:
-    - chain: openshift-e2e-test-qe-destructive
-    workflow: cucushift-installer-rehearse-nutanix-ipi
-=======
       TEST_FILTERS: ~ChkUpgrade&;~ConnectedOnly&;Smokerun&
       TEST_SCENARIOS: Windows_Containers
       TEST_TIMEOUT: "50"
     test:
     - ref: openshift-extended-test
     workflow: cucushift-installer-rehearse-nutanix-ipi-ovn-winc
->>>>>>> f0672cb0
 zz_generated_metadata:
   branch: release-4.17
   org: openshift
