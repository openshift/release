base_images:
  ci_rosa-aws-cli_latest:
    name: rosa-aws-cli
    namespace: ci
    tag: latest
  ci_tests-private-base_4.16:
    name: tests-private-base
    namespace: ci
    tag: "4.16"
  ci_tests-private-baseui_4.16:
    name: tests-private-baseui
    namespace: ci
    tag: "4.16"
  ci_tests-private-builder_4.16:
    name: tests-private-builder
    namespace: ci
    tag: "4.16"
  cli:
    name: "4.16"
    namespace: ocp
    tag: cli
  netobserv_network-observability-cli_ci:
    name: network-observability-cli
    namespace: netobserv
    tag: ci
  upi-installer:
    name: "4.16"
    namespace: ocp
    tag: upi-installer
binary_build_commands: make go-mod-tidy;make all
build_root:
  image_stream_tag:
    name: builder
    namespace: ocp
    tag: rhel-9-golang-1.21-openshift-4.16
images:
- dockerfile_path: images/Dockerfile.golang
  from: ci_tests-private-base_4.16
  inputs:
    ci_rosa-aws-cli_latest:
      as:
      - registry.ci.openshift.org/ci/rosa-aws-cli:latest
    ci_tests-private-builder_4.16:
      as:
      - registry.ci.openshift.org/ci/tests-private-builder:4.16
    netobserv_network-observability-cli_ci:
      as:
      - registry.ci.openshift.org/netobserv/network-observability-cli:ci
  to: tests-private
- dockerfile_literal: |
    FROM src AS builder
    FROM registry.ci.openshift.org/ci/tests-private-baseui:4.16
    RUN wget https://dl.google.com/linux/direct/google-chrome-stable_current_x86_64.rpm && \
        yum install -y ./google-chrome-stable_current_*.rpm && \
        mkdir -p /go/src/github.com/openshift
    COPY --from=builder /go/src/github.com/openshift/openshift-tests-private /go/src/github.com/openshift/openshift-tests-private
    WORKDIR /go/src/github.com/openshift/openshift-tests-private
  inputs:
    ci_tests-private-baseui_4.16:
      as:
      - registry.ci.openshift.org/ci/tests-private-baseui:4.16
    src:
      as:
      - src
  to: tests-private-ui
- dockerfile_literal: |
    FROM bin AS builder
    RUN mkdir -p /tmp/opmbuild && cd /tmp/opmbuild && pwd && export MIRROR2URL="https://mirror2.openshift.com/pub/openshift-v4" && CLIENTURL=${MIRROR2URL}/x86_64/clients/ocp/candidate && \
        curl -s -k -L ${MIRROR2URL}/x86_64/clients/ocp/ -o ocp.html && curl -s -k -L ${MIRROR2URL}/x86_64/clients/ocp-dev-preview/ -o pre.html  && \
        ecver=$(grep -E "<a href=\"candidate-4\.16" pre.html |cut -d"\"" -f2|cut -d"/" -f1|sort -V|tail -1) && echo "V${ecver}V"  && \
        if [ "V${ecver}V" != "VV"  ]; then CLIENTURL=${MIRROR2URL}/x86_64/clients/ocp-dev-preview/${ecver}; fi  && \
        rcgaver=$(grep -E "<a href=\"4\.16" ocp.html |cut -d"\"" -f2|cut -d"/" -f1|sort -V|tail -1) && echo "V${rcgaver}V"  && \
        if [ "V${rcgaver}V" != "VV"  ]; then CLIENTURL=${MIRROR2URL}/x86_64/clients/ocp/${rcgaver}; fi  && \
        curl -s -k -L ${CLIENTURL}/opm-src.tar.gz -o opm-src.tar.gz  &&  tar -vzxf opm-src.tar.gz && opmdir=$(find ./ -type d -name "operator-framework-olm*") && \
        cd $opmdir && make build/opm && cp ./bin/opm /tmp/opm
    FROM registry.ci.openshift.org/ci/tests-private-base:4.16
    RUN mkdir -p /go/src/github.com/openshift
    COPY --from=builder /go/src/github.com/openshift/openshift-tests-private /go/src/github.com/openshift/openshift-tests-private
    COPY --from=builder /tmp/opm /usr/bin
    RUN chmod g+w /go/src/github.com/openshift/openshift-tests-private && \
        rm -rf /usr/bin/oc /usr/bin/kubectl
    WORKDIR /go/src/github.com/openshift/openshift-tests-private
  inputs:
    bin:
      as:
      - bin
    ci_tests-private-base_4.16:
      as:
      - registry.ci.openshift.org/ci/tests-private-base:4.16
  to: tests-private-newpr
- dockerfile_literal: |
    FROM bin
    RUN sh -c 'echo -e "[azure-cli]\nname=Azure CLI\nbaseurl=https://packages.microsoft.com/yumrepos/azure-cli\nenabled=1\ngpgcheck=1\ngpgkey=https://packages.microsoft.com/keys/microsoft.asc" >/etc/yum.repos.d/azure-cli.repo' && \
        PACKAGES="azure-cli openssh-clients httpd-tools skopeo java-11-openjdk-headless" && \
        yum update -y && \
        yum install --setopt=tsflags=nodocs -y $PACKAGES && yum clean all && rm -rf /var/cache/yum/* && \
        chmod g+w /etc/passwd
    RUN pip3 install --upgrade setuptools pip && pip3 install dotmap minio pyyaml==5.4.1 requests python-openstackclient
    RUN curl "https://awscli.amazonaws.com/awscli-exe-linux-x86_64.zip" -o "awscliv2.zip" && unzip -q awscliv2.zip && ./aws/install -b /bin && rm -rf ./aws awscliv2.zip
  from: bin
  optional: true
  to: tests-private-pr
promotion:
  to:
  - excluded_images:
    - tests-private
    - tests-private-ui
    - tests-private-pr
    - tests-private-newpr
    name: "4.16"
    namespace: ocp
releases:
  arm64-latest:
    candidate:
      architecture: arm64
      product: ocp
      stream: nightly
      version: "4.16"
  latest:
    candidate:
      product: ocp
      stream: nightly
      version: "4.16"
resources:
  '*':
    limits:
      memory: 8Gi
    requests:
      cpu: "1"
      memory: 4Gi
  bin:
    requests:
      cpu: "2"
      memory: 8Gi
  e2e-aws:
    requests:
      cpu: "4"
      memory: 4Gi
test_binary_build_commands: make test
tests:
- as: title-check
  commands: make name-check
  container:
    from: src
- as: bindata-check
  commands: |
    make update
    ret=0 && git diff --quiet test/extended/testdata/bindata.go || ret=$?
    if [ $ret -ne 0 ]; then
        echo "bindata is not correct updated by your PR, please refer to the following and re-execute \"make update\" on your terminal and then update PR"
        echo "---"
        git diff test/extended/testdata/bindata.go || true
        echo "---"
        exit 1
    fi
  container:
    from: src
- as: code-check
  commands: |
    unset GOFLAGS
    go install github.com/golangci/golangci-lint/cmd/golangci-lint@v1.54.2 2> /dev/null
    which golangci-lint
    make check-code
  container:
    from: src
- as: e2e-aws
  optional: true
  skip_if_only_changed: (frontend/)|(images/)|(pipeline/)|(test/extended/(disaster_recovery|hypershift|kata|psap/hypernto|winc|testdata|cluster_operator/hive|ocm_terraform|rosacli|util)/)|include\.go$
  steps:
    cluster_profile: aws
    test:
    - ref: enable-qe-catalogsource
    - as: pr-test
      cli: latest
      commands: |
        oc version
        export HOME="/tmp/home"
        mkdir -p "${HOME}"

        curl -s -k https://dl.google.com/dl/cloudsdk/channels/rapid/downloads/google-cloud-sdk-318.0.0-linux-x86_64.tar.gz -o gcsl.tar.gz && tar -C ${HOME} -xzf gcsl.tar.gz && rm -fr gcsl.tar.gz
        mkdir -p ${HOME}/gcloudconfig && export CLOUDSDK_CONFIG=${HOME}/gcloudconfig && export PATH=$PATH:${HOME}/google-cloud-sdk/bin

        export MIRROR2URL="https://mirror2.openshift.com/pub/openshift-v4"
        curl -s -L https://github.com/vmware/govmomi/releases/latest/download/govc_Linux_x86_64.tar.gz -o glx.tar.gz && tar -C ${HOME} -xvf glx.tar.gz govc && rm -f glx.tar.gz

        CLIENTURL=${MIRROR2URL}/x86_64/clients/ocp/candidate
        curl -s -k -L ${MIRROR2URL}/x86_64/clients/ocp/ -o ocp.html && curl -s -k -L ${MIRROR2URL}/x86_64/clients/ocp-dev-preview/ -o pre.html
        ecver=$(grep -E "<a href=\"candidate-4\.16" pre.html |cut -d"\"" -f2|cut -d"/" -f1|sort -V|tail -1) && echo "V${ecver}V"
        if [ "V${ecver}V" != "VV"  ]; then CLIENTURL=${MIRROR2URL}/x86_64/clients/ocp-dev-preview/${ecver}; fi
        rcgaver=$(grep -E "<a href=\"4\.16" ocp.html |cut -d"\"" -f2|cut -d"/" -f1|sort -V|tail -1) && echo "V${rcgaver}V"
        if [ "V${rcgaver}V" != "VV"  ]; then CLIENTURL=${MIRROR2URL}/x86_64/clients/ocp/${rcgaver}; fi
        # curl -s -k -L ${CLIENTURL}/opm-linux-rhel9.tar.gz -o opm.tar.gz && tar -C ${HOME} -xzvf opm.tar.gz && mv ${HOME}/opm-rhel9 ${HOME}/opm && rm -fr opm.tar.gz
        opm version
        curl -s -k -L ${CLIENTURL}/oc-mirror.rhel9.tar.gz -o om.tar.gz && tar -C ${HOME} -xzvf om.tar.gz && chmod +x ${HOME}/oc-mirror && rm -f om.tar.gz

        SDKURL=${MIRROR2URL}/x86_64/clients/operator-sdk/pre-release
        curl -s -k -L ${MIRROR2URL}/x86_64/clients/operator-sdk/ -o sdk.html
        optsdkver=$(grep -E "<a href=\"4\.16" sdk.html |cut -d"\"" -f2|cut -d"/" -f1|sort -V|tail -1) && echo ${optsdkver}
        if [ "V${optsdkver}V" != "VV"  ]; then SDKURL=${MIRROR2URL}/x86_64/clients/operator-sdk/${optsdkver}; fi
        curl -s -k -L ${SDKURL}/operator-sdk-linux-x86_64.tar.gz -o opt-sdk.tar.gz
        tar -C ${HOME} -xzvf opt-sdk.tar.gz && mv ${HOME}/x86_64/operator-sdk ${HOME} && rm -fr opt-sdk.tar.gz ${HOME}/x86_64

        oc image extract quay.io/hypershift/hypershift-operator:latest --file=/usr/bin/hypershift && mv hypershift "${HOME}" && chmod 755 "${HOME}"/hypershift
        oc image extract quay.io/openshifttest/openshift4-tools:v2 --file=/tmp/OpenShift4-tools.tar && tar -C "${HOME}" -xf OpenShift4-tools.tar && rm -fr OpenShift4-tools.tar

        export PATH=$PATH:$HOME:${HOME}/OpenShift4-tools

        if ! which kubectl; then
          ln -s "$(which oc)" ${HOME}/kubectl
        fi

        python3 ./hack/pr.py
      from: tests-private-newpr
      resources:
        limits:
          memory: 6Gi
        requests:
          cpu: "1"
          memory: 1Gi
    workflow: ipi-aws
- as: e2e-console
  optional: true
  run_if_changed: frontend/tests/.*.cy.ts
  steps:
    cluster_profile: gcp
    test:
    - ref: enable-qe-catalogsource
    - as: console-test
      cli: latest
      commands: python3 ./frontend/hack/console_pr.py
      from: tests-private-ui
      resources:
        requests:
          cpu: "2"
          memory: 4Gi
      timeout: 2h0m0s
    workflow: ipi-gcp
- as: debug-disasterrecovery-aws-ipi
  optional: true
  run_if_changed: test/extended/disaster_recovery/
  steps:
    cluster_profile: aws-qe
    env:
      BASE_DOMAIN: qe.devcluster.openshift.com
      FORCE_SUCCESS_EXIT: "no"
      TEST_FILTERS: ~ChkUpgrade&;~ConnectedOnly&;~MicroShiftOnly&;DEBUGPHASE&
      TEST_SCENARIOS: DR_Testing
      TEST_TIMEOUT: "50"
    test:
    - ref: openshift-extended-test
    workflow: cucushift-installer-rehearse-aws-ipi-private
- as: debug-disasterrecovery-baremetal-upi
  optional: true
  run_if_changed: test/extended/disaster_recovery/
  steps:
    cluster_profile: equinix-ocp-metal-qe
    dependencies:
      OPENSHIFT_INSTALL_RELEASE_IMAGE_OVERRIDE: release:arm64-latest
    env:
      AUX_HOST: openshift-qe-metal-ci.arm.eng.rdu2.redhat.com
      FORCE_SUCCESS_EXIT: "no"
      TEST_FILTERS: ~ChkUpgrade&;~ConnectedOnly&;~MicroShiftOnly&;DEBUGPHASE&
      TEST_SCENARIOS: DR_Testing
      TEST_TIMEOUT: "50"
      architecture: arm64
    test:
    - ref: openshift-extended-test
    workflow: baremetal-lab-upi
- as: debug-winc-aws-ipi
  optional: true
  run_if_changed: test/extended/winc/
  steps:
    cluster_profile: aws-qe
    env:
      BASE_DOMAIN: qe.devcluster.openshift.com
      FORCE_SUCCESS_EXIT: "no"
      TEST_FILTERS: ~ChkUpgrade&;~ConnectedOnly&;Smokerun&
      TEST_SCENARIOS: Windows_Containers
      TEST_TIMEOUT: "50"
    test:
    - ref: openshift-extended-test
    workflow: cucushift-installer-rehearse-aws-ipi-ovn-winc
- as: debug-winc-gcp-ipi
  optional: true
  run_if_changed: test/extended/winc/
  steps:
    cluster_profile: gcp-qe
    env:
      FORCE_SUCCESS_EXIT: "no"
      TEST_FILTERS: ~ChkUpgrade&;~ConnectedOnly&;Smokerun&
      TEST_SCENARIOS: Windows_Containers
      TEST_TIMEOUT: "50"
    test:
    - ref: openshift-extended-test
    workflow: cucushift-installer-rehearse-gcp-ipi-ovn-winc
- as: debug-winc-azure-ipi
  optional: true
  run_if_changed: test/extended/winc/
  steps:
    cluster_profile: azure-qe
    env:
      BASE_DOMAIN: qe.azure.devcluster.openshift.com
      FORCE_SUCCESS_EXIT: "no"
      TEST_FILTERS: ~ChkUpgrade&;~ConnectedOnly&;Smokerun&
      TEST_SCENARIOS: Windows_Containers
      TEST_TIMEOUT: "50"
    test:
    - ref: openshift-extended-test
    workflow: cucushift-installer-rehearse-azure-ipi-ovn-winc
- as: debug-winc-vsphere-ipi
  optional: true
  run_if_changed: test/extended/winc/
  steps:
    cluster_profile: vsphere-connected-2
    env:
      FORCE_SUCCESS_EXIT: "no"
      TEST_FILTERS: ~ChkUpgrade&;~ConnectedOnly&;Smokerun&
      TEST_SCENARIOS: Windows_Containers
      TEST_TIMEOUT: "50"
    test:
    - ref: openshift-extended-test
    workflow: cucushift-installer-rehearse-vsphere-ipi-ovn-winc
- as: debug-winc-nutanix-ipi
  optional: true
  run_if_changed: test/extended/winc/
  steps:
    cluster_profile: nutanix-qe
    env:
      EXTRACT_MANIFEST_INCLUDED: "true"
      TEST_FILTERS: ~ChkUpgrade&;~ConnectedOnly&;Smokerun&
      TEST_SCENARIOS: Windows_Containers
      TEST_TIMEOUT: "50"
    test:
    - ref: openshift-extended-test
    workflow: cucushift-installer-rehearse-nutanix-ipi-ovn-winc
<<<<<<< HEAD
- as: debug-winc-vsphere-ipi-disconnected
  optional: true
  run_if_changed: test/extended/winc/
  steps:
    cluster_profile: vsphere-dis-2
    env:
      FORCE_SUCCESS_EXIT: "no"
      TEST_FILTERS: ~ChkUpgrade&;~ConnectedOnly&;Smokerun&
      TEST_SCENARIOS: Windows_Containers
      TEST_TIMEOUT: "50"
      SUB_SOURCE: "qe-app-registry"
    leases:
    - env: VSPHERE_BASTION_LEASED_RESOURCE
      resource_type: vsphere-connected-2-quota-slice
    test:
    - ref: openshift-extended-test
    workflow: cucushift-installer-rehearse-vsphere-ipi-disconnected-winc
=======
>>>>>>> 6051de0d
zz_generated_metadata:
  branch: release-4.16
  org: openshift
  repo: openshift-tests-private<|MERGE_RESOLUTION|>--- conflicted
+++ resolved
@@ -333,7 +333,6 @@
     test:
     - ref: openshift-extended-test
     workflow: cucushift-installer-rehearse-nutanix-ipi-ovn-winc
-<<<<<<< HEAD
 - as: debug-winc-vsphere-ipi-disconnected
   optional: true
   run_if_changed: test/extended/winc/
@@ -351,8 +350,6 @@
     test:
     - ref: openshift-extended-test
     workflow: cucushift-installer-rehearse-vsphere-ipi-disconnected-winc
-=======
->>>>>>> 6051de0d
 zz_generated_metadata:
   branch: release-4.16
   org: openshift
