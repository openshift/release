--- conflicted
+++ resolved
@@ -1518,11 +1518,6 @@
     - chain: openshift-e2e-test-qe-destructive
     workflow: cucushift-installer-rehearse-aws-usgov-ipi-private-workers-marketplace
 - as: azure-aks-hypershift-arm-nodepool-guest-f7
-<<<<<<< HEAD
-  capabilities:
-  - intranet
-=======
->>>>>>> b178d943
   cron: 55 22 6,13,20,27 * *
   steps:
     cluster_profile: azure-qe
