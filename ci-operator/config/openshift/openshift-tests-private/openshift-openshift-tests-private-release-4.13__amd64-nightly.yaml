--- conflicted
+++ resolved
@@ -2093,11 +2093,7 @@
     env:
       AUX_HOST: openshift-qe-bastion.arm.eng.rdu2.redhat.com
       RESERVE_BOOTSTRAP: "false"
-<<<<<<< HEAD
-      architecture: arm64
-=======
       architecture: amd64
->>>>>>> 439f289b
       masters: "3"
       workers: "0"
     test:
