base_images:
  ansible:
    name: "4.15"
    namespace: ocp
    tag: ansible
  assisted-service-scripts:
    name: ocm-2.10
    namespace: edge-infrastructure
    tag: assisted-service-scripts
  aws-efs-csi-operator-create-efs:
    name: "4.15"
    namespace: ocp
    tag: aws-efs-csi-operator-create-efs
  cli:
    name: "4.15"
    namespace: ocp
    tag: cli
  cli-ocm:
    name: cli-ocm
    namespace: ci
    tag: latest
  cluster-api-actuator-pkg-test:
    name: cluster-api-actuator-pkg-test
    namespace: ci
    tag: "4.15"
  dev-scripts:
    name: test
    namespace: ocp-kni
    tag: dev-scripts
  hypershift-operator:
    name: hypershift-operator
    namespace: hypershift
    tag: latest
  hypershift-tests:
    name: hypershift-tests
    namespace: hypershift
    tag: latest
  openstack-installer:
    name: "4.15"
    namespace: ocp
    tag: openstack-installer
  rosa-aws-cli:
    name: rosa-aws-cli
    namespace: ci
    tag: release
  tests-private:
    name: tests-private
    namespace: ci
    tag: "4.15"
  tests-private-postupg:
    name: tests-private
    namespace: ci
    tag: "4.15"
  tests-private-preupg:
    name: tests-private
    namespace: ci
    tag: "4.15"
  tests-private-ui:
    name: tests-private-ui
    namespace: ci
    tag: "4.15"
  tools:
    name: "4.15"
    namespace: ocp
    tag: tools
  upi-installer:
    name: "4.15"
    namespace: ocp
    tag: upi-installer
  vsphere-ci-python:
    name: vsphere-python
    namespace: ci
    tag: latest
releases:
  latest:
    candidate:
      architecture: amd64
      product: ocp
      stream: nightly
      version: "4.15"
  multi-latest:
    candidate:
      architecture: multi
      product: ocp
      stream: nightly
      version: "4.15"
  n1minor:
    candidate:
      product: ocp
      stream: nightly
      version: "4.14"
  target:
    candidate:
      architecture: multi
      product: ocp
      stream: nightly
      version: "4.15"
resources:
  '*':
    limits:
      memory: 8Gi
    requests:
      cpu: "1"
      memory: 1Gi
tests:
- as: aws-c2s-ipi-disc-priv-fips-f14
  cron: 55 7 2 * *
  steps:
    cluster_profile: aws-c2s-qe
    env:
      BASE_DOMAIN: qe.devcluster.openshift.com
      E2E_RUN_TAGS: '@disconnected'
      EXTRACT_MANIFEST_INCLUDED: "true"
      FIPS_ENABLED: "true"
      TEST_FILTERS: ~ChkUpgrade&;~NonPreRelease&;~Serial&;~Disruptive&;~ConnectedOnly&;~HyperShiftMGMT&;~MicroShiftOnly&
    test:
    - chain: openshift-e2e-test-qe
    workflow: cucushift-installer-rehearse-aws-c2s-ipi-disconnected-private
- as: aws-c2s-ipi-disc-priv-fips-f28-destructive
  cron: 0 12 23 * *
  steps:
    cluster_profile: aws-c2s-qe
    env:
      BASE_DOMAIN: qe.devcluster.openshift.com
      E2E_RUN_TAGS: '@disconnected'
      EXTRACT_MANIFEST_INCLUDED: "true"
      FIPS_ENABLED: "true"
      TEST_FILTERS: ~ChkUpgrade&;~NonPreRelease&;Serial;Disruptive;~ConnectedOnly&;~HyperShiftMGMT&;~MicroShiftOnly&
    test:
    - chain: openshift-e2e-test-qe-destructive
    workflow: cucushift-installer-rehearse-aws-c2s-ipi-disconnected-private
- as: aws-c2s-ipi-disc-priv-fips-f60-longduration-cloud
  cron: 14 2 18 2,4,6,8,10,12 *
  steps:
    cluster_profile: aws-c2s-qe
    env:
      BASE_DOMAIN: qe.devcluster.openshift.com
      E2E_RUN_TAGS: '@disconnected'
      EXTRACT_MANIFEST_INCLUDED: "true"
      FIPS_ENABLED: "true"
      TEST_FILTERS_CLUSTERINFRASTRUCTURE: disruptive&&!autoscaler&&!connected-only
    test:
    - chain: openshift-e2e-test-clusterinfra-qe-longrun
    workflow: cucushift-installer-rehearse-aws-c2s-ipi-disconnected-private
- as: aws-ipi-disc-priv-localzone-fips-f14
  cron: 45 16 25 * *
  steps:
    cluster_profile: aws-1-qe
    env:
      BASE_DOMAIN: qe.devcluster.openshift.com
      E2E_RUN_TAGS: '@disconnected'
      EXTRACT_MANIFEST_INCLUDED: "true"
      FIPS_ENABLED: "true"
      TEST_FILTERS: ~ChkUpgrade&;~NonPreRelease&;~Serial&;~Disruptive&;~ConnectedOnly&;~HyperShiftMGMT&;~MicroShiftOnly&
    test:
    - chain: openshift-e2e-test-qe
    workflow: cucushift-installer-rehearse-aws-ipi-disconnected-private-edge-zone
- as: aws-ipi-disc-priv-localzone-fips-f28-destructive
  cron: 36 12 21 * *
  steps:
    cluster_profile: aws-1-qe
    env:
      BASE_DOMAIN: qe.devcluster.openshift.com
      E2E_RUN_TAGS: '@disconnected'
      EXTRACT_MANIFEST_INCLUDED: "true"
      FIPS_ENABLED: "true"
      TEST_FILTERS: ~ChkUpgrade&;~NonPreRelease&;Serial;Disruptive;~ConnectedOnly&;~HyperShiftMGMT&;~MicroShiftOnly&
    test:
    - chain: openshift-e2e-test-qe-destructive
    workflow: cucushift-installer-rehearse-aws-ipi-disconnected-private-edge-zone
- as: aws-ipi-disc-priv-f28-longrun-ota
  cron: 13 22 1 * *
  steps:
    cluster_profile: aws-qe
    env:
      BASE_DOMAIN: qe.devcluster.openshift.com
      E2E_RUN_TAGS: '@ota'
      EXTRACT_MANIFEST_INCLUDED: "true"
      TEST_FILTERS: DisconnectedOnly&
      TEST_SCENARIOS: OTA
    test:
    - chain: openshift-e2e-test-qe-longrun
    workflow: cucushift-installer-rehearse-aws-ipi-disconnected-private
- as: aws-ipi-disc-priv-sts-ep-fips-f14
  cron: 41 22 25 * *
  steps:
    cluster_profile: aws-qe
    env:
      BASE_DOMAIN: qe.devcluster.openshift.com
      E2E_RUN_TAGS: '@disconnected'
      EXTRACT_MANIFEST_INCLUDED: "true"
      FIPS_ENABLED: "true"
      TEST_FILTERS: ~ChkUpgrade&;~NonPreRelease&;~Serial&;~Disruptive&;~ConnectedOnly&;~HyperShiftMGMT&;~MicroShiftOnly&
    test:
    - chain: openshift-e2e-test-qe
    workflow: cucushift-installer-rehearse-aws-ipi-disconnected-private-cco-manual-security-token-service-private-s3-with-ep-sts-ec2-elb
- as: aws-ipi-disc-priv-sts-ep-fips-f28-destructive
  cron: 44 15 24 * *
  steps:
    cluster_profile: aws-qe
    env:
      BASE_DOMAIN: qe.devcluster.openshift.com
      E2E_RUN_TAGS: '@disconnected'
      EXTRACT_MANIFEST_INCLUDED: "true"
      FIPS_ENABLED: "true"
      TEST_FILTERS: ~ChkUpgrade&;~NonPreRelease&;Serial;Disruptive;~ConnectedOnly&;~HyperShiftMGMT&;~MicroShiftOnly&
    test:
    - chain: openshift-e2e-test-qe-destructive
    workflow: cucushift-installer-rehearse-aws-ipi-disconnected-private-cco-manual-security-token-service-private-s3-with-ep-sts-ec2-elb
- as: aws-ipi-disc-priv-workers-rhcos-rhel8-f14
  cron: 12 18 10 * *
  steps:
    cluster_profile: aws-qe
    env:
      BASE_DOMAIN: qe.devcluster.openshift.com
      E2E_RUN_TAGS: '@disconnected'
      EXTRACT_MANIFEST_INCLUDED: "true"
      TEST_FILTERS: ~ChkUpgrade&;~NonPreRelease&;~Serial&;~Disruptive&;~ConnectedOnly&;~HyperShiftMGMT&;~MicroShiftOnly&
    test:
    - chain: openshift-e2e-test-qe
    workflow: cucushift-installer-rehearse-aws-ipi-disconnected-private-workers-rhcos-rhel8
- as: aws-ipi-disc-priv-workers-rhcos-rhel8-f28-destructive
  cron: 54 4 3 * *
  steps:
    cluster_profile: aws-qe
    env:
      BASE_DOMAIN: qe.devcluster.openshift.com
      E2E_RUN_TAGS: '@disconnected'
      EXTRACT_MANIFEST_INCLUDED: "true"
      TEST_FILTERS: ~ChkUpgrade&;~NonPreRelease&;Serial;Disruptive;~ConnectedOnly&;~HyperShiftMGMT&;~MicroShiftOnly&
    test:
    - chain: openshift-e2e-test-qe-destructive
    workflow: cucushift-installer-rehearse-aws-ipi-disconnected-private-workers-rhcos-rhel8
- as: aws-ipi-efa-pg-f14
  cron: 17 14 24 * *
  steps:
    cluster_profile: aws-1-qe
    env:
      BASE_DOMAIN: qe.devcluster.openshift.com
    test:
    - chain: openshift-e2e-test-qe
    workflow: cucushift-installer-rehearse-aws-ipi-efa-pg
- as: aws-ipi-efa-pg-f28-destructive
  cron: 18 8 3 * *
  steps:
    cluster_profile: aws-1-qe
    env:
      BASE_DOMAIN: qe.devcluster.openshift.com
    test:
    - chain: openshift-e2e-test-qe-destructive
    workflow: cucushift-installer-rehearse-aws-ipi-efa-pg
- as: aws-ipi-f28-longduration-hive-remaining
  cron: 46 7 20 * *
  steps:
    cluster_profile: aws-qe
    env:
      BASE_DOMAIN: qe.devcluster.openshift.com
      FILTERS_ADDITIONAL: ~CPaasrunOnly&;~HiveSDRosa&;~HiveSpec&
      TEST_SCENARIOS: Cluster_Operator
      TEST_TIMEOUT: "90"
    test:
    - ref: openshift-extended-test-longduration
    workflow: cucushift-installer-rehearse-aws-ipi
- as: aws-ipi-f28-longduration-hive-sd-rosa
  cron: 49 3 27 * *
  steps:
    cluster_profile: aws-qe
    env:
      BASE_DOMAIN: qe.devcluster.openshift.com
      FILTERS_ADDITIONAL: ~CPaasrunOnly&;HiveSDRosa&
      TEST_SCENARIOS: Cluster_Operator
      TEST_TIMEOUT: "90"
    test:
    - chain: openshift-e2e-test-qe-longrun
    workflow: cucushift-installer-rehearse-aws-ipi
- as: aws-ipi-f28-longduration-hive-spec
  cron: 34 8 9 * *
  steps:
    cluster_profile: aws-qe
    env:
      BASE_DOMAIN: qe.devcluster.openshift.com
      FILTERS_ADDITIONAL: ~CPaasrunOnly&;~HiveSDRosa&;HiveSpec&
      TEST_SCENARIOS: Cluster_Operator
      TEST_TIMEOUT: "90"
    test:
    - ref: openshift-extended-test-longduration
    workflow: cucushift-installer-rehearse-aws-ipi
- as: aws-ipi-localzone-byo-subnet-ovn-day2-f14
  cron: 47 11 12 * *
  steps:
    cluster_profile: aws-qe
    env:
      BASE_DOMAIN: qe.devcluster.openshift.com
    test:
    - chain: openshift-e2e-test-qe
    workflow: cucushift-installer-rehearse-aws-ipi-edge-zone-byo-subnet-ovn-day2
- as: aws-ipi-localzone-byo-subnet-ovn-day2-f28-destructive
  cron: 32 7 11 * *
  steps:
    cluster_profile: aws-qe
    env:
      BASE_DOMAIN: qe.devcluster.openshift.com
    test:
    - chain: openshift-e2e-test-qe-destructive
    workflow: cucushift-installer-rehearse-aws-ipi-edge-zone-byo-subnet-ovn-day2
- as: aws-ipi-localzone-byo-subnet-ovn-f14
  cron: 39 14 8 * *
  steps:
    cluster_profile: aws-1-qe
    env:
      BASE_DOMAIN: qe.devcluster.openshift.com
    test:
    - chain: openshift-e2e-test-qe
    workflow: cucushift-installer-rehearse-aws-ipi-edge-zone-byo-subnet-ovn
- as: aws-ipi-localzone-byo-subnet-ovn-f28-destructive
  cron: 46 2 3 * *
  steps:
    cluster_profile: aws-1-qe
    env:
      BASE_DOMAIN: qe.devcluster.openshift.com
    test:
    - chain: openshift-e2e-test-qe-destructive
    workflow: cucushift-installer-rehearse-aws-ipi-edge-zone-byo-subnet-ovn
- as: aws-ipi-localzone-fips-f14
  cron: 43 16 21 * *
  steps:
    cluster_profile: aws-1-qe
    env:
      BASE_DOMAIN: qe.devcluster.openshift.com
      FIPS_ENABLED: "true"
    test:
    - chain: openshift-e2e-test-qe
    workflow: cucushift-installer-rehearse-aws-ipi-edge-zone
- as: aws-ipi-localzone-fips-f28-destructive
  cron: 25 4 27 * *
  steps:
    cluster_profile: aws-1-qe
    env:
      BASE_DOMAIN: qe.devcluster.openshift.com
      FIPS_ENABLED: "true"
    test:
    - chain: openshift-e2e-test-qe-destructive
    workflow: cucushift-installer-rehearse-aws-ipi-edge-zone
- as: aws-ipi-ovn-efs-fips-f14-ui
  cron: 37 9 28 * *
  steps:
    cluster_profile: aws-qe
    dependency_overrides:
      OO_INDEX: quay.io/openshift-qe-optional-operators/aosqe-index:v4.15
    env:
      BASE_DOMAIN: qe.devcluster.openshift.com
      FIPS_ENABLED: "true"
    test:
    - chain: openshift-e2e-test-qe-ui
    workflow: cucushift-installer-rehearse-aws-ipi-ovn-efs
- as: aws-ipi-ovn-hypershift-arm-nodepool-guest-efs-f14
  cron: 0 3 22 * *
  steps:
    cluster_profile: aws-qe
    dependencies:
      RELEASE_IMAGE_LATEST: release:multi-latest
    dependency_overrides:
      OO_INDEX: quay.io/openshift-qe-optional-operators/aosqe-index:v4.15
    env:
      BASE_DOMAIN: qe.devcluster.openshift.com
      EXTRA_ARGS: --arch=arm64
      HYPERSHIFT_INSTANCE_TYPE: m6g.xlarge
      TEST_FILTERS: ~ChkUpgrade&;~DisconnectedOnly&;~NonPreRelease&;~HyperShiftMGMT&;~MicroShiftOnly&;~NonHyperShiftHOST&;~Serial&;~Disruptive&
      TEST_TIMEOUT: "30"
    test:
    - chain: openshift-e2e-test-hypershift-qe
    workflow: cucushift-installer-rehearse-aws-ipi-ovn-hypershift-guest-efs
- as: aws-ipi-ovn-hypershift-arm-nodepool-guest-efs-f14-destructive
  cron: 58 3 3 * *
  steps:
    cluster_profile: aws-qe
    dependencies:
      RELEASE_IMAGE_LATEST: release:multi-latest
    dependency_overrides:
      OO_INDEX: quay.io/openshift-qe-optional-operators/aosqe-index:v4.15
    env:
      BASE_DOMAIN: qe.devcluster.openshift.com
      EXTRA_ARGS: --arch=arm64
      HYPERSHIFT_INSTANCE_TYPE: m6g.xlarge
      TEST_FILTERS: ~ChkUpgrade&;~DisconnectedOnly&;~NonPreRelease&;~HyperShiftMGMT&;~MicroShiftOnly&;~NonHyperShiftHOST&;Serial;Disruptive
      TEST_TIMEOUT: "30"
    test:
    - chain: openshift-e2e-test-hypershift-qe-destructive
    workflow: cucushift-installer-rehearse-aws-ipi-ovn-hypershift-guest-efs
- as: aws-ipi-ovn-hypershift-arm-nodepool-mgmt-f14
  cron: 58 13 2 * *
  steps:
    cluster_profile: aws-qe
    dependencies:
      RELEASE_IMAGE_LATEST: release:multi-latest
    env:
      BASE_DOMAIN: qe.devcluster.openshift.com
      EXTRA_ARGS: --arch=arm64
      HYPERSHIFT_INSTANCE_TYPE: m6g.xlarge
    test:
    - chain: openshift-e2e-test-hypershift-qe-mgmt
    workflow: cucushift-installer-rehearse-aws-ipi-ovn-hypershift
- as: aws-ipi-ovn-hypershift-fips-guest-f14
  cron: 50 3 28 * *
  steps:
    cluster_profile: aws-qe
    env:
      BASE_DOMAIN: qe.devcluster.openshift.com
      EXTRA_ARGS: --fips
      FIPS_ENABLED: "true"
      TEST_FILTERS: ~ChkUpgrade&;~DisconnectedOnly&;~NonPreRelease&;~HyperShiftMGMT&;~MicroShiftOnly&;~NonHyperShiftHOST&;~Serial&;~Disruptive&
      TEST_TIMEOUT: "30"
    test:
    - chain: openshift-e2e-test-hypershift-qe
    workflow: cucushift-installer-rehearse-aws-ipi-ovn-hypershift-guest
- as: aws-ipi-ovn-hypershift-fips-guest-f28-destructive
  cron: 35 10 6 * *
  steps:
    cluster_profile: aws-qe
    env:
      BASE_DOMAIN: qe.devcluster.openshift.com
      EXTRA_ARGS: --fips
      FIPS_ENABLED: "true"
      TEST_FILTERS: ~ChkUpgrade&;~DisconnectedOnly&;~NonPreRelease&;~HyperShiftMGMT&;~MicroShiftOnly&;~NonHyperShiftHOST&;Serial;Disruptive
      TEST_TIMEOUT: "30"
    test:
    - chain: openshift-e2e-test-hypershift-qe-destructive
    workflow: cucushift-installer-rehearse-aws-ipi-ovn-hypershift-guest
- as: aws-ipi-ovn-hypershift-fips-mgmt-f14
  cron: 2 20 21 * *
  steps:
    cluster_profile: aws-qe
    env:
      BASE_DOMAIN: qe.devcluster.openshift.com
      EXTRA_ARGS: --fips
      FIPS_ENABLED: "true"
    test:
    - chain: openshift-e2e-test-hypershift-qe-mgmt
    workflow: cucushift-installer-rehearse-aws-ipi-ovn-hypershift
- as: aws-ipi-ovn-hypershift-guest-critical-f28
  cron: 7 4 7 * *
  steps:
    cluster_profile: aws-qe
    env:
      BASE_DOMAIN: qe.devcluster.openshift.com
      E2E_RUN_TAGS: '@critical'
      TEST_FILTERS: ~ChkUpgrade&;~DisconnectedOnly&;~NonPreRelease&;~HyperShiftMGMT&;~MicroShiftOnly&;~NonHyperShiftHOST&;~Serial&;~Disruptive&
      TEST_IMPORTANCE: Critical
    test:
    - chain: openshift-e2e-test-hypershift-qe
    workflow: cucushift-installer-rehearse-aws-ipi-ovn-hypershift-guest
- as: aws-ipi-ovn-hypershift-guest-ext-oidc-f14
  cron: 8 8 8 * *
  steps:
    cluster_profile: aws-qe
    env:
      BASE_DOMAIN: qe.devcluster.openshift.com
      EXT_OIDC_INCLUDE_CLI_CLIENT: "false"
      TEST_FILTERS: ~ChkUpgrade&;~DisconnectedOnly&;~NonPreRelease&;~HyperShiftMGMT&;~MicroShiftOnly&;~NonHyperShiftHOST&;~Serial&;~Disruptive&
    test:
    - ref: openshift-extended-test
    - ref: openshift-e2e-test-qe-report
    workflow: cucushift-hypershift-extended-external-oidc-guest
- as: aws-ipi-ovn-hypershift-install-f28-longduration
  cron: 4 7 28 * *
  steps:
    cluster_profile: aws-qe
    env:
      BASE_DOMAIN: qe.devcluster.openshift.com
      TEST_FILTERS: ~ChkUpgrade&;~DisconnectedOnly&;~MicroShiftOnly&;HyperShiftINSTALL&
      TEST_SCENARIOS: Hypershift
    test:
    - ref: openshift-extended-test-longduration
    workflow: cucushift-installer-rehearse-aws-ipi-ovn
- as: aws-ipi-ovn-hypershift-mgmt-critical-f28
  cron: 17 17 29 * *
  steps:
    cluster_profile: aws-qe
    env:
      BASE_DOMAIN: qe.devcluster.openshift.com
      TEST_IMPORTANCE: Critical
    test:
    - chain: openshift-e2e-test-hypershift-qe-mgmt
    workflow: cucushift-installer-rehearse-aws-ipi-ovn-hypershift
- as: aws-ipi-ovn-hypershift-mce-guest-f14
  cron: 26 8 9 * *
  steps:
    cluster_profile: aws-qe
    env:
      BASE_DOMAIN: qe.devcluster.openshift.com
      MCE_VERSION: "2.5"
      TEST_FILTERS: ~ChkUpgrade&;~DisconnectedOnly&;~NonPreRelease&;~HyperShiftMGMT&;~MicroShiftOnly&;~NonHyperShiftHOST&;~Serial&;~Disruptive&
      TEST_TIMEOUT: "30"
    test:
    - chain: openshift-e2e-test-hypershift-qe
    workflow: cucushift-installer-rehearse-aws-ipi-ovn-hypershift-mce-guest
- as: aws-ipi-ovn-hypershift-mce-guest-f28-destructive
  cron: 32 15 19 * *
  steps:
    cluster_profile: aws-qe
    env:
      BASE_DOMAIN: qe.devcluster.openshift.com
      MCE_VERSION: "2.5"
      TEST_FILTERS: ~ChkUpgrade&;~DisconnectedOnly&;~NonPreRelease&;~HyperShiftMGMT&;~MicroShiftOnly&;~NonHyperShiftHOST&;Serial;Disruptive
      TEST_TIMEOUT: "30"
    test:
    - chain: openshift-e2e-test-hypershift-qe-destructive
    workflow: cucushift-installer-rehearse-aws-ipi-ovn-hypershift-mce-guest
- as: aws-ipi-ovn-hypershift-mce-guest-f28-longduration
  cron: 32 3 12 * *
  steps:
    cluster_profile: aws-qe
    env:
      BASE_DOMAIN: qe.devcluster.openshift.com
      MCE_VERSION: "2.5"
      TEST_FILTERS: ~ChkUpgrade&;NonPreRelease&;~DisconnectedOnly&;~HyperShiftMGMT&;~MicroShiftOnly&;~NonHyperShiftHOST&
      TEST_TIMEOUT: "90"
    test:
    - chain: openshift-e2e-test-hypershift-qe-longrun
    workflow: cucushift-installer-rehearse-aws-ipi-ovn-hypershift-mce-guest
- as: aws-ipi-ovn-hypershift-mce-mgmt-f14
  cron: 56 18 14 * *
  steps:
    cluster_profile: aws-qe
    env:
      BASE_DOMAIN: qe.devcluster.openshift.com
      MCE_VERSION: "2.5"
    test:
    - chain: openshift-e2e-test-hypershift-qe-mgmt
    workflow: cucushift-installer-rehearse-aws-ipi-ovn-hypershift-mce
- as: aws-ipi-ovn-hypershift-mce-mgmt-f28-longduration
  cron: 14 15 22 * *
  steps:
    cluster_profile: aws-qe
    env:
      BASE_DOMAIN: qe.devcluster.openshift.com
      MCE_VERSION: "2.5"
    test:
    - chain: openshift-e2e-test-hypershift-qe-mgmt-longrun
    workflow: cucushift-installer-rehearse-aws-ipi-ovn-hypershift-mce
- as: aws-ipi-ovn-hypershift-mce-ibmz-guest-critical-f14
  cron: 35 17 14 * *
  steps:
    cluster_profile: aws-qe
    env:
      BASE_DOMAIN: qe.devcluster.openshift.com
      E2E_RUN_TAGS: '@critical'
      MCE_VERSION: "2.5"
      TEST_FILTERS: ~ChkUpgrade&;~DisconnectedOnly&;~NonPreRelease&;~HyperShiftMGMT&;~MicroShiftOnly&;~NonHyperShiftHOST&;~Serial&;~Disruptive&
      TEST_IMPORTANCE: Critical
    test:
    - chain: openshift-e2e-test-hypershift-qe
    workflow: cucushift-installer-rehearse-aws-ipi-ovn-hypershift-mce-ibmz-guest
- as: aws-ipi-ovn-hypershift-mce-ibmz-mgmt-critical-f14
  cron: 35 15 14 * *
  steps:
    cluster_profile: aws-qe
    env:
      BASE_DOMAIN: qe.devcluster.openshift.com
      MCE_VERSION: "2.5"
      TEST_IMPORTANCE: Critical
    test:
    - chain: openshift-e2e-test-hypershift-qe-mgmt
    workflow: cucushift-installer-rehearse-aws-ipi-ovn-hypershift-mce-ibmz
- as: aws-ipi-ovn-hypershift-mce-power-guest-critical-f14
  cron: 3 13 5 * *
  steps:
    cluster_profile: aws-qe
    env:
      BASE_DOMAIN: qe.devcluster.openshift.com
      E2E_RUN_TAGS: '@critical'
      MCE_VERSION: "2.5"
      TEST_FILTERS: ~ChkUpgrade&;~DisconnectedOnly&;~NonPreRelease&;~HyperShiftMGMT&;~MicroShiftOnly&;~NonHyperShiftHOST&;~Serial&;~Disruptive&
      TEST_IMPORTANCE: Critical
    test:
    - chain: openshift-e2e-test-hypershift-qe
    workflow: cucushift-installer-rehearse-aws-ipi-ovn-hypershift-mce-power-guest
- as: aws-ipi-ovn-hypershift-mce-power-mgmt-critical-f14
  cron: 22 21 14 * *
  steps:
    cluster_profile: aws-qe
    env:
      BASE_DOMAIN: qe.devcluster.openshift.com
      MCE_VERSION: "2.5"
      TEST_IMPORTANCE: Critical
    test:
    - chain: openshift-e2e-test-hypershift-qe-mgmt
    workflow: cucushift-installer-rehearse-aws-ipi-ovn-hypershift-mce-power
- as: aws-ipi-ovn-hypershift-mce-n1minor-mgmt-f28
  cron: 20 6 4 * *
  steps:
    cluster_profile: aws-qe
    dependencies:
      NODEPOOL_RELEASE_IMAGE_LATEST: release:n1minor
    env:
      BASE_DOMAIN: qe.devcluster.openshift.com
      MCE_VERSION: "2.5"
    test:
    - chain: openshift-e2e-test-hypershift-qe-mgmt
    workflow: cucushift-installer-rehearse-aws-ipi-ovn-hypershift-mce
- as: aws-ipi-ovn-hypershift-mce-n1minor-guest-f28
  cron: 40 23 27 * *
  steps:
    cluster_profile: aws-qe
    dependencies:
      NODEPOOL_RELEASE_IMAGE_LATEST: release:n1minor
    env:
      BASE_DOMAIN: qe.devcluster.openshift.com
      MCE_VERSION: "2.5"
      TEST_FILTERS: ~ChkUpgrade&;~DisconnectedOnly&;~NonPreRelease&;~HyperShiftMGMT&;~MicroShiftOnly&;~NonHyperShiftHOST&;~Serial&;~Disruptive&
      TEST_TIMEOUT: "30"
    test:
    - chain: openshift-e2e-test-hypershift-qe
    workflow: cucushift-installer-rehearse-aws-ipi-ovn-hypershift-mce-guest
- as: aws-ipi-ovn-ipsec-f14-obo
  cron: 5 0 8 * *
  steps:
    cluster_profile: aws-qe
    env:
      BASE_DOMAIN: qe.devcluster.openshift.com
      TEST_FILTERS: ~ChkUpgrade&;~NonPreRelease&;~Serial&;~Disruptive&;ConnectedOnly&;~HyperShiftMGMT&;~MicroShiftOnly&;Observability&
      TEST_SCENARIOS: Cluster_Observability
    test:
    - chain: cucushift-installer-check-cluster-health
    - ref: idp-htpasswd
    - ref: openshift-extended-test
    workflow: cucushift-installer-rehearse-aws-ipi-ovn-ipsec
- as: aws-ipi-ovn-ipsec-to-multiarch-f14
  cron: 11 2 23 * *
  steps:
    cluster_profile: aws-qe
    env:
      ADDITIONAL_WORKERS: "1"
      BASE_DOMAIN: qe.devcluster.openshift.com
      COMPUTE_NODE_REPLICAS: "2"
      UPGRADE_CHECK_RUN_TAGS: '@heterogeneous'
      UPGRADE_PRE_RUN_TAGS: '@heterogeneous'
    test:
    - chain: openshift-upgrade-qe-test-heterogeneous
    workflow: cucushift-installer-rehearse-aws-ipi-ovn-ipsec
- as: aws-ipi-ovn-winc-f14
  cron: 41 23 4 * *
  steps:
    cluster_profile: aws-qe
    env:
      BASE_DOMAIN: qe.devcluster.openshift.com
      FILTERS_ADDITIONAL: ~CPaasrunOnly&;Smokerun&
      TEST_SCENARIOS: Windows_Containers
      TEST_TIMEOUT: "50"
    test:
    - ref: openshift-extended-test
    workflow: cucushift-installer-rehearse-aws-ipi-ovn-winc
- as: aws-ipi-private-fips-sdn-f28-disasterrecovery
  cron: 11 11 20 * *
  steps:
    cluster_profile: aws-qe
    env:
      BASE_DOMAIN: qe.devcluster.openshift.com
      FIPS_ENABLED: "true"
      OVERRIDE_OPENSHIFT_SDN_DEPRECATION: "true"
    test:
    - chain: openshift-e2e-test-qe-disasterrecovery-sanity
    workflow: cucushift-installer-rehearse-aws-ipi-private-sdn
- as: aws-ipi-private-shared-vpc-phz-sts-f14
  cron: 39 8 11 * *
  steps:
    cluster_profile: aws-qe
    env:
      BASE_DOMAIN: qe.devcluster.openshift.com
      EXTRACT_MANIFEST_INCLUDED: "true"
    test:
    - chain: openshift-e2e-test-qe
    workflow: cucushift-installer-rehearse-aws-ipi-private-shared-vpc-phz-sts
- as: aws-ipi-private-shared-vpc-phz-sts-f28-destructive
  cron: 12 16 27 * *
  steps:
    cluster_profile: aws-qe
    env:
      BASE_DOMAIN: qe.devcluster.openshift.com
      EXTRACT_MANIFEST_INCLUDED: "true"
    test:
    - chain: openshift-e2e-test-qe-destructive
    workflow: cucushift-installer-rehearse-aws-ipi-private-shared-vpc-phz-sts
- as: aws-ipi-proxy-workers-rhel8-etcd-encryption-f14
  cron: 18 20 24 * *
  steps:
    cluster_profile: aws-qe
    env:
      BASE_DOMAIN: qe.devcluster.openshift.com
    test:
    - chain: openshift-e2e-test-qe
    workflow: cucushift-installer-rehearse-aws-ipi-proxy-workers-rhel8-etcd-encryption
- as: aws-ipi-proxy-workers-rhel8-etcd-encryptio-f28-destructive
  cron: 48 13 4 * *
  steps:
    cluster_profile: aws-qe
    env:
      BASE_DOMAIN: qe.devcluster.openshift.com
    test:
    - chain: openshift-e2e-test-qe-destructive
    workflow: cucushift-installer-rehearse-aws-ipi-proxy-workers-rhel8-etcd-encryption
- as: aws-ipi-proxy-fips-f999-fips-check
  cron: 8 8 29 2 *
  steps:
    cluster_profile: aws-qe
    env:
      BASE_DOMAIN: qe.devcluster.openshift.com
      FIPS_ENABLED: "true"
    test:
    - ref: fips-check-optional-operator-images-scan
    workflow: cucushift-installer-rehearse-aws-ipi-proxy
- as: aws-ipi-longduration-mco-fips-proxy-all-f14
  cron: 11 6 7 * *
  steps:
    cluster_profile: aws-qe
    env:
      BASE_DOMAIN: qe.devcluster.openshift.com
      COMPUTE_NODE_REPLICAS: "2"
      FIPS_ENABLED: "true"
      TEST_FILTERS: ~ChkUpgrade&;~DisconnectedOnly&;~MicroShiftOnly&
      TEST_SCENARIOS: MCO
      TEST_TIMEOUT: "140"
    test:
    - chain: openshift-e2e-test-mco-qe-longrun
    workflow: cucushift-installer-rehearse-aws-ipi-proxy
- as: aws-ipi-proxy-sdn-workers-rhel8-fips-f14
  cron: 47 3 14 * *
  steps:
    cluster_profile: aws-qe
    env:
      BASE_DOMAIN: qe.devcluster.openshift.com
      OVERRIDE_OPENSHIFT_SDN_DEPRECATION: "true"
    test:
    - chain: openshift-e2e-test-qe
    workflow: cucushift-installer-rehearse-aws-ipi-proxy-sdn-workers-rhel8-fips
- as: aws-ipi-proxy-sdn-workers-rhel8-fips-f28-destructive
  cron: 32 9 22 * *
  steps:
    cluster_profile: aws-qe
    env:
      BASE_DOMAIN: qe.devcluster.openshift.com
      OVERRIDE_OPENSHIFT_SDN_DEPRECATION: "true"
    test:
    - chain: openshift-e2e-test-qe-destructive
    workflow: cucushift-installer-rehearse-aws-ipi-proxy-sdn-workers-rhel8-fips
- as: aws-ipi-sdn-live-migration-ovn-f28
  cron: 52 21 12 * *
  steps:
    cluster_profile: aws-qe
    env:
      BASE_DOMAIN: qe.devcluster.openshift.com
      OVERRIDE_OPENSHIFT_SDN_DEPRECATION: "true"
    test:
    - chain: cucushift-sdn-live-migration-ovn
    workflow: cucushift-installer-rehearse-aws-ipi-proxy-sdn
- as: aws-ipi-shared-vpc-phz-f14
  cron: 47 12 1 * *
  steps:
    cluster_profile: aws-qe
    env:
      BASE_DOMAIN: qe.devcluster.openshift.com
    test:
    - chain: openshift-e2e-test-qe
    workflow: cucushift-installer-rehearse-aws-ipi-shared-vpc-phz
- as: aws-ipi-shared-vpc-phz-f28-destructive
  cron: 13 1 3 * *
  steps:
    cluster_profile: aws-qe
    env:
      BASE_DOMAIN: qe.devcluster.openshift.com
    test:
    - chain: openshift-e2e-test-qe-destructive
    workflow: cucushift-installer-rehearse-aws-ipi-shared-vpc-phz
- as: aws-ipi-shared-vpc-phz-sts-fips-openldap-f14
  cron: 24 17 14 * *
  steps:
    cluster_profile: aws-qe
    env:
      BASE_DOMAIN: qe.devcluster.openshift.com
      EXTRACT_MANIFEST_INCLUDED: "true"
      FIPS_ENABLED: "true"
    test:
    - ref: idp-openldap
    - chain: openshift-e2e-test-qe
    workflow: cucushift-installer-rehearse-aws-ipi-shared-vpc-phz-sts
- as: aws-ipi-shared-vpc-phz-sts-fips-openldap-f28-destructive
  cron: 26 5 16 * *
  steps:
    cluster_profile: aws-qe
    env:
      BASE_DOMAIN: qe.devcluster.openshift.com
      EXTRACT_MANIFEST_INCLUDED: "true"
      FIPS_ENABLED: "true"
    test:
    - ref: idp-openldap
    - chain: openshift-e2e-test-qe-destructive
    workflow: cucushift-installer-rehearse-aws-ipi-shared-vpc-phz-sts
- as: aws-ipi-wavelength-byo-subnet-ovn-day2-f14
  cron: 1 20 3 * *
  steps:
    cluster_profile: aws-qe
    env:
      BASE_DOMAIN: qe.devcluster.openshift.com
      EDGE_ZONE_TYPES: wavelength-zone
    test:
    - chain: openshift-e2e-test-qe
    workflow: cucushift-installer-rehearse-aws-ipi-edge-zone-byo-subnet-ovn-day2
- as: aws-ipi-wavelength-byo-subnet-ovn-day2-f28-destructive
  cron: 43 3 11 * *
  steps:
    cluster_profile: aws-qe
    env:
      BASE_DOMAIN: qe.devcluster.openshift.com
      EDGE_ZONE_TYPES: wavelength-zone
    test:
    - chain: openshift-e2e-test-qe-destructive
    workflow: cucushift-installer-rehearse-aws-ipi-edge-zone-byo-subnet-ovn-day2
- as: aws-ipi-wavelength-byo-subnet-ovn-mtu-day2-f14
  cron: 22 17 13 * *
  steps:
    cluster_profile: aws-qe
    env:
      BASE_DOMAIN: qe.devcluster.openshift.com
      EDGE_ZONE_TYPES: wavelength-zone
    test:
    - chain: openshift-e2e-test-qe
    workflow: cucushift-installer-rehearse-aws-ipi-edge-zone-byo-subnet-ovn-mtu-day2
- as: aws-ipi-wavelength-byo-subnet-ovn-f14
  cron: 29 1 3 * *
  steps:
    cluster_profile: aws-1-qe
    env:
      BASE_DOMAIN: qe.devcluster.openshift.com
      EDGE_ZONE_TYPES: wavelength-zone
    test:
    - chain: openshift-e2e-test-qe
    workflow: cucushift-installer-rehearse-aws-ipi-edge-zone-byo-subnet-ovn
- as: aws-ipi-wavelength-byo-subnet-ovn-f28-destructive
  cron: 5 5 5 * *
  steps:
    cluster_profile: aws-1-qe
    env:
      BASE_DOMAIN: qe.devcluster.openshift.com
      EDGE_ZONE_TYPES: wavelength-zone
    test:
    - chain: openshift-e2e-test-qe-destructive
    workflow: cucushift-installer-rehearse-aws-ipi-edge-zone-byo-subnet-ovn
- as: aws-ipi-wavelength-fips-f14
  cron: 24 8 28 * *
  steps:
    cluster_profile: aws-1-qe
    env:
      BASE_DOMAIN: qe.devcluster.openshift.com
      EDGE_ZONE_TYPES: wavelength-zone
      FIPS_ENABLED: "true"
    test:
    - chain: openshift-e2e-test-qe
    workflow: cucushift-installer-rehearse-aws-ipi-edge-zone
- as: aws-ipi-wavelength-fips-f28-destructive
  cron: 11 11 16 * *
  steps:
    cluster_profile: aws-1-qe
    env:
      BASE_DOMAIN: qe.devcluster.openshift.com
      EDGE_ZONE_TYPES: wavelength-zone
      FIPS_ENABLED: "true"
    test:
    - chain: openshift-e2e-test-qe-destructive
    workflow: cucushift-installer-rehearse-aws-ipi-edge-zone
- as: aws-ipi-workers-marketplace-f14
  cron: 33 0 28 * *
  steps:
    cluster_profile: aws-qe
    env:
      BASE_DOMAIN: qe.devcluster.openshift.com
    test:
    - chain: openshift-e2e-test-qe
    workflow: cucushift-installer-rehearse-aws-ipi-workers-marketplace
- as: aws-ipi-workers-marketplace-f28-destructive
  cron: 8 17 23 * *
  steps:
    cluster_profile: aws-qe
    env:
      BASE_DOMAIN: qe.devcluster.openshift.com
    test:
    - chain: openshift-e2e-test-qe-destructive
    workflow: cucushift-installer-rehearse-aws-ipi-workers-marketplace
- as: aws-rosa-hcp-cilium-stage-full-f14
  cron: 20 7 22 * *
  steps:
    cluster_profile: aws-sd-qe
    env:
      CHANNEL_GROUP: nightly
      E2E_RUN_TAGS: '@rosa'
      OPENSHIFT_VERSION: "4.15"
      TEST_FILTERS: ~ChkUpgrade&;~NonPreRelease&;~Serial&;~Disruptive&;~DisconnectedOnly&;~HyperShiftMGMT&;~MicroShiftOnly&;~NonHyperShiftHOST&;ROSA&
    test:
    - chain: openshift-e2e-test-hypershift-qe
    workflow: rosa-aws-sts-hcp-cilium
- as: aws-rosa-hcp-capi-stage-f14
  cron: 31 11 18 * *
  steps:
    cluster_profile: aws-sd-qe
    env:
      BASE_DOMAIN: qe.devcluster.openshift.com
      OPENSHIFT_VERSION: "4.15"
      REGION: us-west-2
      TEST_FILTERS: ~ChkUpgrade&;~NonPreRelease&;~Serial&;~Disruptive&;~DisconnectedOnly&;~HyperShiftMGMT&;~MicroShiftOnly&;~NonHyperShiftHOST&;ROSA&
    test:
    - ref: openshift-extended-test
    - ref: openshift-e2e-test-qe-report
    workflow: rosa-aws-sts-hcp-capi
- as: aws-rosa-hcp-capi-private-stage-f14
  cron: 44 21 23 * *
  steps:
    cluster_profile: aws-sd-qe
    env:
      BASE_DOMAIN: qe.devcluster.openshift.com
      OPENSHIFT_VERSION: "4.15"
      REGION: us-west-2
      TEST_FILTERS: ~ChkUpgrade&;~NonPreRelease&;~Serial&;~Disruptive&;~DisconnectedOnly&;~HyperShiftMGMT&;~MicroShiftOnly&;~NonHyperShiftHOST&;ROSA&
    test:
    - ref: openshift-extended-test
    - ref: openshift-e2e-test-qe-report
    workflow: rosa-aws-sts-hcp-capi-private
- as: aws-rosa-hcp-int-full-f28
  cron: 15 6 27 * *
  steps:
    cluster_profile: aws-sd-qe
    env:
      CHANNEL_GROUP: nightly
      E2E_RUN_TAGS: '@rosa'
      OCM_LOGIN_ENV: integration
      OPENSHIFT_VERSION: "4.15"
      TEST_FILTERS: ~ChkUpgrade&;~NonPreRelease&;~Serial&;~Disruptive&;~DisconnectedOnly&;~HyperShiftMGMT&;~MicroShiftOnly&;~NonHyperShiftHOST&;ROSA&
    test:
    - chain: openshift-e2e-test-hypershift-qe
    workflow: rosa-aws-sts-hcp
- as: aws-rosa-hcp-stage-full-f28
  cron: 54 10 12 * *
  steps:
    cluster_profile: aws-sd-qe
    env:
      CHANNEL_GROUP: nightly
      E2E_RUN_TAGS: '@rosa'
      OPENSHIFT_VERSION: "4.15"
      TEST_FILTERS: ~ChkUpgrade&;~NonPreRelease&;~Serial&;~Disruptive&;~DisconnectedOnly&;~HyperShiftMGMT&;~MicroShiftOnly&;~NonHyperShiftHOST&;ROSA&
    test:
    - chain: openshift-e2e-test-hypershift-qe
    workflow: rosa-aws-sts-hcp
- as: aws-rosa-hcp-security-group-stage-full-f28
  cron: 53 11 5 * *
  steps:
    cluster_profile: aws-sd-qe
    env:
      CHANNEL_GROUP: nightly
      E2E_RUN_TAGS: '@rosa'
      OPENSHIFT_VERSION: "4.15"
      TEST_FILTERS: ~ChkUpgrade&;~NonPreRelease&;~Serial&;~Disruptive&;~DisconnectedOnly&;~HyperShiftMGMT&;~MicroShiftOnly&;~NonHyperShiftHOST&;ROSA&
    test:
    - chain: openshift-e2e-test-hypershift-qe
    workflow: rosa-aws-sts-hcp-security-group
- as: aws-rosa-hcp-security-group-private-stage-full-f28
  cron: 52 7 19 * *
  steps:
    cluster_profile: aws-sd-qe
    env:
      CHANNEL_GROUP: nightly
      E2E_RUN_TAGS: '@rosa'
      OPENSHIFT_VERSION: "4.15"
      TEST_FILTERS: ~ChkUpgrade&;~NonPreRelease&;~Serial&;~Disruptive&;~DisconnectedOnly&;~HyperShiftMGMT&;~MicroShiftOnly&;~NonHyperShiftHOST&;ROSA&
    test:
    - chain: openshift-e2e-test-hypershift-qe
    workflow: rosa-aws-sts-hcp-security-group-private
- as: aws-rosa-hcp-byo-kms-oidc-auditlog-int-full-f28
  cron: 8 18 13 * *
  steps:
    cluster_profile: aws-sd-qe
    env:
      CHANNEL_GROUP: nightly
      E2E_RUN_TAGS: '@rosa'
      OCM_LOGIN_ENV: integration
      OPENSHIFT_VERSION: "4.15"
      TEST_FILTERS: ~ChkUpgrade&;~NonPreRelease&;~Serial&;~Disruptive&;~DisconnectedOnly&;~HyperShiftMGMT&;~MicroShiftOnly&;~NonHyperShiftHOST&;ROSA&
    test:
    - chain: openshift-e2e-test-hypershift-qe
    workflow: rosa-aws-sts-hcp-byo-kms-oidc-auditlog
- as: aws-rosa-hcp-byo-kms-oidc-auditlog-stage-full-f28
  cron: 25 1 5 * *
  steps:
    cluster_profile: aws-sd-qe
    env:
      CHANNEL_GROUP: nightly
      E2E_RUN_TAGS: '@rosa'
      OPENSHIFT_VERSION: "4.15"
      TEST_FILTERS: ~ChkUpgrade&;~NonPreRelease&;~Serial&;~Disruptive&;~DisconnectedOnly&;~HyperShiftMGMT&;~MicroShiftOnly&;~NonHyperShiftHOST&;ROSA&
    test:
    - chain: openshift-e2e-test-hypershift-qe
    workflow: rosa-aws-sts-hcp-byo-kms-oidc-auditlog
- as: aws-rosa-hcp-private-proxy-int-full-f28
  cron: 34 16 5 * *
  steps:
    cluster_profile: aws-sd-qe
    env:
      CHANNEL_GROUP: nightly
      E2E_RUN_TAGS: '@rosa'
      OCM_LOGIN_ENV: integration
      OPENSHIFT_VERSION: "4.15"
      TEST_FILTERS: ~ChkUpgrade&;~NonPreRelease&;~Serial&;~Disruptive&;~ConnectedOnly&;~HyperShiftMGMT&;~MicroShiftOnly&;~NonHyperShiftHOST&;ROSA&
    test:
    - chain: openshift-e2e-test-hypershift-qe
    workflow: rosa-aws-sts-hcp-private-proxy
- as: aws-rosa-hcp-private-proxy-stage-full-f28
  cron: 40 20 22 * *
  steps:
    cluster_profile: aws-sd-qe
    env:
      CHANNEL_GROUP: nightly
      E2E_RUN_TAGS: '@rosa'
      OPENSHIFT_VERSION: "4.15"
      TEST_FILTERS: ~ChkUpgrade&;~NonPreRelease&;~Serial&;~Disruptive&;~ConnectedOnly&;~HyperShiftMGMT&;~MicroShiftOnly&;~NonHyperShiftHOST&;ROSA&
    test:
    - chain: openshift-e2e-test-hypershift-qe
    workflow: rosa-aws-sts-hcp-private-proxy
- as: aws-sc2s-ipi-disc-priv-fips-f14
  cron: 17 5 19 * *
  steps:
    cluster_profile: aws-sc2s-qe
    env:
      BASE_DOMAIN: qe.devcluster.openshift.com
      E2E_RUN_TAGS: '@disconnected'
      FIPS_ENABLED: "true"
      TEST_FILTERS: ~ChkUpgrade&;~NonPreRelease&;~Serial&;~Disruptive&;~ConnectedOnly&;~HyperShiftMGMT&;~MicroShiftOnly&
    test:
    - chain: openshift-e2e-test-qe
    workflow: cucushift-installer-rehearse-aws-sc2s-ipi-disconnected-private
- as: aws-sc2s-ipi-disc-priv-fips-f28-destructive
  cron: 25 11 16 * *
  steps:
    cluster_profile: aws-sc2s-qe
    env:
      BASE_DOMAIN: qe.devcluster.openshift.com
      E2E_RUN_TAGS: '@disconnected'
      FIPS_ENABLED: "true"
      TEST_FILTERS: ~ChkUpgrade&;~NonPreRelease&;Serial;Disruptive;~ConnectedOnly&;~HyperShiftMGMT&;~MicroShiftOnly&
    test:
    - chain: openshift-e2e-test-qe-destructive
    workflow: cucushift-installer-rehearse-aws-sc2s-ipi-disconnected-private
- as: aws-usgov-ipi-disc-priv-f14
  cron: 15 4 8 * *
  steps:
    cluster_profile: aws-usgov-qe
    env:
      BASE_DOMAIN: qe.devcluster.openshift.com
      E2E_RUN_TAGS: '@disconnected'
      TEST_FILTERS: ~ChkUpgrade&;~NonPreRelease&;~Serial&;~Disruptive&;~ConnectedOnly&;~HyperShiftMGMT&;~MicroShiftOnly&
    test:
    - chain: openshift-e2e-test-qe
    workflow: cucushift-installer-rehearse-aws-usgov-ipi-disconnected-private
- as: aws-usgov-ipi-disc-priv-f28-destructive
  cron: 32 5 27 * *
  steps:
    cluster_profile: aws-usgov-qe
    env:
      BASE_DOMAIN: qe.devcluster.openshift.com
      E2E_RUN_TAGS: '@disconnected'
      TEST_FILTERS: ~ChkUpgrade&;~NonPreRelease&;Serial;Disruptive;~ConnectedOnly&;~HyperShiftMGMT&;~MicroShiftOnly&
    test:
    - chain: openshift-e2e-test-qe-destructive
    workflow: cucushift-installer-rehearse-aws-usgov-ipi-disconnected-private
- as: aws-usgov-ipi-private-f28-longduration-hive
  cron: 24 0 22 * *
  steps:
    cluster_profile: aws-usgov-qe
    env:
      BASE_DOMAIN: qe.devcluster.openshift.com
      FILTERS_ADDITIONAL: ~CPaasrunOnly&;AWSGov&
      TEST_SCENARIOS: Cluster_Operator
      TEST_TIMEOUT: "90"
    test:
    - ref: openshift-extended-test-longduration
    workflow: cucushift-installer-rehearse-aws-usgov-ipi-private
- as: aws-usgov-ipi-private-ep-fips-f14
  cron: 45 19 4 * *
  steps:
    cluster_profile: aws-usgov-qe
    env:
      BASE_DOMAIN: qe.devcluster.openshift.com
      FIPS_ENABLED: "true"
    test:
    - chain: openshift-e2e-test-qe
    workflow: cucushift-installer-rehearse-aws-usgov-ipi-private-with-ep-s3
- as: aws-usgov-ipi-private-ep-fips-f28-destructive
  cron: 12 0 3 * *
  steps:
    cluster_profile: aws-usgov-qe
    env:
      BASE_DOMAIN: qe.devcluster.openshift.com
      FIPS_ENABLED: "true"
    test:
    - chain: openshift-e2e-test-qe-destructive
    workflow: cucushift-installer-rehearse-aws-usgov-ipi-private-with-ep-s3
- as: aws-usgov-ipi-private-sts-f14
  cron: 34 3 14 * *
  steps:
    cluster_profile: aws-usgov-qe
    env:
      BASE_DOMAIN: qe.devcluster.openshift.com
      EXTRACT_MANIFEST_INCLUDED: "true"
    test:
    - chain: openshift-e2e-test-qe
    workflow: cucushift-installer-rehearse-aws-usgov-ipi-private-cco-manual-security-token-service
- as: aws-usgov-ipi-private-sts-f28-destructive
  cron: 5 20 1 * *
  steps:
    cluster_profile: aws-usgov-qe
    env:
      BASE_DOMAIN: qe.devcluster.openshift.com
      EXTRACT_MANIFEST_INCLUDED: "true"
    test:
    - chain: openshift-e2e-test-qe-destructive
    workflow: cucushift-installer-rehearse-aws-usgov-ipi-private-cco-manual-security-token-service
- as: aws-usgov-ipi-private-workers-marketplace-f14
  cron: 27 7 25 * *
  steps:
    cluster_profile: aws-usgov-qe
    env:
      BASE_DOMAIN: qe.devcluster.openshift.com
    test:
    - chain: openshift-e2e-test-qe
    workflow: cucushift-installer-rehearse-aws-usgov-ipi-private-workers-marketplace
- as: aws-usgov-ipi-private-workers-marketplace-f28-destructive
  cron: 5 20 6 * *
  steps:
    cluster_profile: aws-usgov-qe
    env:
      BASE_DOMAIN: qe.devcluster.openshift.com
    test:
    - chain: openshift-e2e-test-qe-destructive
    workflow: cucushift-installer-rehearse-aws-usgov-ipi-private-workers-marketplace
- as: azure-ipi-f28-ota
  cron: 33 1 3 * *
  steps:
    cluster_profile: azure-qe
    env:
      BASE_DOMAIN: qe.azure.devcluster.openshift.com
    test:
    - chain: openshift-e2e-test-ota-qe
    workflow: cucushift-installer-rehearse-azure-ipi
- as: azure-ipi-confidential-trustedlaunch-f14
  cron: 35 6 28 * *
  steps:
    cluster_profile: azure-qe
    env:
      BASE_DOMAIN: qe.azure.devcluster.openshift.com
      ENABLE_CONFIDENTIAL_COMPUTE: "true"
      ENABLE_CONFIDENTIAL_CONTROL_PLANE: "true"
    test:
    - chain: openshift-e2e-test-qe
    workflow: cucushift-installer-rehearse-azure-ipi-confidential-trustedlaunch
- as: azure-ipi-confidential-trustedlaunch-f28-destructive
  cron: 34 1 14 * *
  steps:
    cluster_profile: azure-qe
    env:
      BASE_DOMAIN: qe.azure.devcluster.openshift.com
      ENABLE_CONFIDENTIAL_DEFAULT_MACHINE: "true"
      ENABLE_ENCRYPTIONATHOST_DEFAULT_MACHINE: "false"
    test:
    - chain: openshift-e2e-test-qe-destructive
    workflow: cucushift-installer-rehearse-azure-ipi-confidential-trustedlaunch
- as: azure-ipi-disc-oidc-f28-destructive
  cron: 53 17 28 * *
  steps:
    cluster_profile: azure-qe
    env:
      BASE_DOMAIN: qe.azure.devcluster.openshift.com
      E2E_RUN_TAGS: '@disconnected'
      EXTRACT_MANIFEST_INCLUDED: "true"
      TEST_FILTERS: ~ChkUpgrade&;~NonPreRelease&;Serial;Disruptive;~ConnectedOnly&;~HyperShiftMGMT&;~MicroShiftOnly&
    test:
    - chain: openshift-e2e-test-qe-destructive
    workflow: cucushift-installer-rehearse-azure-ipi-disconnected-cco-manual-workload-identity
- as: azure-ipi-disc-oidc-f14
  cron: 6 3 8 * *
  steps:
    cluster_profile: azure-qe
    env:
      BASE_DOMAIN: qe.azure.devcluster.openshift.com
      E2E_RUN_TAGS: '@disconnected'
      EXTRACT_MANIFEST_INCLUDED: "true"
      TEST_FILTERS: ~ChkUpgrade&;~NonPreRelease&;~Serial&;~Disruptive&;~ConnectedOnly&;~HyperShiftMGMT&;~MicroShiftOnly&
    test:
    - chain: openshift-e2e-test-qe
    workflow: cucushift-installer-rehearse-azure-ipi-disconnected-cco-manual-workload-identity
- as: azure-ipi-f28-longduration-part3-3
  cron: 13 5 6 * *
  steps:
    cluster_profile: azure-qe
    env:
      BASE_DOMAIN: qe.azure.devcluster.openshift.com
      TEST_SCENARIOS: Cluster_Operator
      TEST_TIMEOUT: "100"
    test:
    - chain: openshift-e2e-test-qe-longrun
    workflow: cucushift-installer-rehearse-azure-ipi
- as: azure-ipi-marketplace-mini-perm-f14
  cron: 8 21 26 * *
  steps:
    cluster_profile: azure-qe
    env:
      AZURE_INSTALL_USE_MINIMAL_PERMISSIONS: "yes"
      BASE_DOMAIN: qe.azure.devcluster.openshift.com
      OS_IMAGE_VERSION: 4.15.2024072409
    test:
    - chain: openshift-e2e-test-qe
    workflow: cucushift-installer-rehearse-azure-ipi-marketplace
- as: azure-ipi-marketplace-mini-perm-f60-longduration-cloud
  cron: 37 22 24 1,3,5,7,9,11 *
  steps:
    cluster_profile: azure-qe
    env:
      AZURE_INSTALL_USE_MINIMAL_PERMISSIONS: "yes"
      BASE_DOMAIN: qe.azure.devcluster.openshift.com
      OS_IMAGE_VERSION: 4.15.2024072409
    test:
    - chain: openshift-e2e-test-clusterinfra-qe-longrun
    workflow: cucushift-installer-rehearse-azure-ipi-marketplace
- as: azure-ipi-marketplace-noplan-f28-destructive
  cron: 52 15 24 * *
  steps:
    cluster_profile: azure-qe
    env:
      BASE_DOMAIN: qe.azure.devcluster.openshift.com
      OS_IMAGE_PLAN: NoPurchasePlan
      OS_IMAGE_URN: azureopenshift:aro4:413_v2:413.92.20230614
    test:
    - chain: openshift-e2e-test-qe-destructive
    workflow: cucushift-installer-rehearse-azure-ipi-marketplace
- as: azure-ipi-private-fips-f28-disasterrecovery
  cron: 35 19 25 * *
  steps:
    cluster_profile: azure-qe
    env:
      AZURE_VNET_TAGS: qekey=qevalue
      BASE_DOMAIN: qe.azure.devcluster.openshift.com
      FIPS_ENABLED: "true"
    test:
    - chain: openshift-e2e-test-qe-disasterrecovery-sanity
    workflow: cucushift-installer-rehearse-azure-ipi-private
- as: azure-ipi-proxy-workers-rhcos-rhel8-f14
  cron: 59 23 5 * *
  steps:
    cluster_profile: azure-qe
    env:
      BASE_DOMAIN: qe.azure.devcluster.openshift.com
    test:
    - chain: openshift-e2e-test-qe
    workflow: cucushift-installer-rehearse-azure-ipi-proxy-workers-rhcos-rhel8
- as: azure-ipi-proxy-workers-rhcos-rhel8-f14-ui
  cron: 18 19 12 * *
  steps:
    cluster_profile: azure-qe
    env:
      BASE_DOMAIN: qe.azure.devcluster.openshift.com
    test:
    - chain: openshift-e2e-test-qe-ui
    workflow: cucushift-installer-rehearse-azure-ipi-proxy-workers-rhcos-rhel8
- as: azure-ipi-proxy-workers-rhcos-rhel8-f28-destructive
  cron: 10 14 23 * *
  steps:
    cluster_profile: azure-qe
    env:
      BASE_DOMAIN: qe.azure.devcluster.openshift.com
    test:
    - chain: openshift-e2e-test-qe-destructive
    workflow: cucushift-installer-rehearse-azure-ipi-proxy-workers-rhcos-rhel8
- as: azure-ipi-to-multiarch-f14
  cron: 48 19 7 * *
  steps:
    cluster_profile: azure-qe
    env:
      ADDITIONAL_WORKER_VM_TYPE: Standard_D4ps_v5
      ADDITIONAL_WORKERS: "1"
      BASE_DOMAIN: qe.azure.devcluster.openshift.com
      COMPUTE_NODE_REPLICAS: "2"
      UPGRADE_CHECK_RUN_TAGS: '@heterogeneous'
      UPGRADE_PRE_RUN_TAGS: '@heterogeneous'
    test:
    - chain: openshift-upgrade-qe-test-heterogeneous
    workflow: cucushift-installer-rehearse-azure-ipi
- as: azure-ipi-vmgenv1-f14
  cron: 2 14 9 * *
  steps:
    cluster_profile: azure-qe
    env:
      BASE_DOMAIN: qe.azure.devcluster.openshift.com
      COMPUTE_NODE_TYPE: Standard_NP10s
      CONTROL_PLANE_INSTANCE_TYPE: Standard_NP10s
      CUSTOM_AZURE_REGION: southcentralus
    test:
    - chain: openshift-e2e-test-qe
    workflow: cucushift-installer-rehearse-azure-ipi-generation
- as: azure-ipi-vmgenv1-f28-destructive
  cron: 51 8 24 * *
  steps:
    cluster_profile: azure-qe
    env:
      BASE_DOMAIN: qe.azure.devcluster.openshift.com
      COMPUTE_NODE_TYPE: Standard_NP10s
      CONTROL_PLANE_INSTANCE_TYPE: Standard_NP10s
      CUSTOM_AZURE_REGION: southcentralus
    test:
    - chain: openshift-e2e-test-qe-destructive
    workflow: cucushift-installer-rehearse-azure-ipi-generation
- as: azure-ipi-workers-rhel8-f14
  cron: 10 0 23 * *
  steps:
    cluster_profile: azure-qe
    env:
      BASE_DOMAIN: qe.azure.devcluster.openshift.com
    test:
    - chain: openshift-e2e-test-qe
    workflow: cucushift-installer-rehearse-azure-ipi-workers-rhel8
- as: azure-ipi-workers-rhel8-f28-destructive
  cron: 15 22 23 * *
  steps:
    cluster_profile: azure-qe
    env:
      BASE_DOMAIN: qe.azure.devcluster.openshift.com
    test:
    - chain: openshift-e2e-test-qe-destructive
    workflow: cucushift-installer-rehearse-azure-ipi-workers-rhel8
- as: azure-mag-ipi-f28-longduration-hive
  cron: 37 23 2 * *
  steps:
    cluster_profile: azuremag-qe
    env:
      BASE_DOMAIN: qemag.azure.devcluster.openshift.com
      FILTERS_ADDITIONAL: ~CPaasrunOnly&;Mag&
      TEST_SCENARIOS: Cluster_Operator
      TEST_TIMEOUT: "100"
    test:
    - ref: openshift-extended-test-longduration
    workflow: cucushift-installer-rehearse-azure-mag-ipi
- as: azure-mag-ipi-fips-f14
  cron: 23 16 13 * *
  steps:
    cluster_profile: azuremag-qe
    env:
      BASE_DOMAIN: qemag.azure.devcluster.openshift.com
      FIPS_ENABLED: "true"
    test:
    - chain: openshift-e2e-test-qe
    workflow: cucushift-installer-rehearse-azure-mag-ipi
- as: azure-mag-ipi-fips-f28-destructive
  cron: 6 22 1 * *
  steps:
    cluster_profile: azuremag-qe
    env:
      BASE_DOMAIN: qemag.azure.devcluster.openshift.com
      FIPS_ENABLED: "true"
    test:
    - chain: openshift-e2e-test-qe-destructive
    workflow: cucushift-installer-rehearse-azure-mag-ipi
- as: azure-mag-ipi-fullyprivate-f14
  cron: 40 20 25 * *
  steps:
    cluster_profile: azuremag-qe
    env:
      BASE_DOMAIN: qemag.azure.devcluster.openshift.com
    test:
    - chain: openshift-e2e-test-qe
    workflow: cucushift-installer-rehearse-azure-mag-ipi-fullyprivate
- as: azure-mag-ipi-fullyprivate-f28-destructive
  cron: 34 5 9 * *
  steps:
    cluster_profile: azuremag-qe
    env:
      BASE_DOMAIN: qemag.azure.devcluster.openshift.com
    test:
    - chain: openshift-e2e-test-qe-destructive
    workflow: cucushift-installer-rehearse-azure-mag-ipi-fullyprivate
- as: azure-mag-ipi-fullyprivate-f60-longduration-cloud
  cron: 26 16 27 2,4,6,8,10,12 *
  steps:
    cluster_profile: azuremag-qe
    env:
      BASE_DOMAIN: qemag.azure.devcluster.openshift.com
    test:
    - chain: openshift-e2e-test-clusterinfra-qe-longrun
    workflow: cucushift-installer-rehearse-azure-mag-ipi-fullyprivate
- as: azure-stack-ipi-f28
  cluster: build01
  cron: 1 23 9 * *
  steps:
    cluster_profile: azurestack-qe
    env:
      E2E_RUN_TAGS: not @storage
      EXTRACT_MANIFEST_INCLUDED: "true"
    test:
    - chain: openshift-e2e-test-qe
    workflow: cucushift-installer-rehearse-azure-stack-ipi
- as: azure-stack-ipi-f28-destructive
  cluster: build01
  cron: 24 8 28 * *
  steps:
    cluster_profile: azurestack-qe
    env:
      E2E_RUN_TAGS: not @storage
      EXTRACT_MANIFEST_INCLUDED: "true"
    test:
    - chain: openshift-e2e-test-qe-destructive
    workflow: cucushift-installer-rehearse-azure-stack-ipi
- as: azure-stack-ipi-proxy-fips-f28
  cluster: build01
  cron: 16 23 12 * *
  steps:
    cluster_profile: azurestack-qe
    env:
      E2E_RUN_TAGS: not @storage
      EXTRACT_MANIFEST_INCLUDED: "true"
      FIPS_ENABLED: "true"
    test:
    - chain: openshift-e2e-test-qe
    workflow: cucushift-installer-rehearse-azure-stack-ipi-proxy
- as: azure-stack-ipi-proxy-fips-f28-destructive
  cluster: build01
  cron: 38 9 26 * *
  steps:
    cluster_profile: azurestack-qe
    env:
      E2E_RUN_TAGS: not @storage
      EXTRACT_MANIFEST_INCLUDED: "true"
      FIPS_ENABLED: "true"
    test:
    - chain: openshift-e2e-test-qe-destructive
    workflow: cucushift-installer-rehearse-azure-stack-ipi-proxy
- as: azure-stack-upi-f28
  cluster: build01
  cron: 20 18 5 * *
  steps:
    cluster_profile: azurestack-qe
    env:
      E2E_RUN_TAGS: not @storage
      EXTRACT_MANIFEST_INCLUDED: "true"
    test:
    - chain: openshift-e2e-test-qe
    workflow: cucushift-installer-rehearse-azure-stack-upi
- as: azure-stack-upi-f28-destructive
  cluster: build01
  cron: 1 0 6 * *
  steps:
    cluster_profile: azurestack-qe
    env:
      E2E_RUN_TAGS: not @storage
      EXTRACT_MANIFEST_INCLUDED: "true"
    test:
    - chain: openshift-e2e-test-qe-destructive
    workflow: cucushift-installer-rehearse-azure-stack-upi
- as: baremetalds-hypershift-agent-mce-dualstack-guest-f14
  cluster: build05
  cron: 0 8 15 * *
  steps:
    cluster_profile: equinix-ocp-metal-qe
    env:
      DEVSCRIPTS_CONFIG: |
        IP_STACK=v4v6
        NETWORK_TYPE=OVNKubernetes
        WORKER_MEMORY=14336
        VM_EXTRADISKS=true
        VM_EXTRADISKS_LIST=vda
        VM_EXTRADISKS_SIZE=500G
        NUM_EXTRA_WORKERS=3
      IP_STACK: v4v6
      LVM_OPERATOR_SUB_CHANNEL: stable-4.15
      MCE_VERSION: "2.5"
      TEST_FILTERS: ~ChkUpgrade&;~DisconnectedOnly&;~NonPreRelease&;~HyperShiftMGMT&;~MicroShiftOnly&;~NonHyperShiftHOST&;~Serial&;~Disruptive&
      TEST_TIMEOUT: "30"
    test:
    - chain: openshift-e2e-test-hypershift-qe
    workflow: cucushift-installer-rehearse-baremetalds-assisted-hypershift-agent-mce-guest
- as: baremetalds-hypershift-agent-mce-dualstack-guest-f28-des
  cluster: build05
  cron: 31 14 19 * *
  steps:
    cluster_profile: equinix-ocp-metal-qe
    env:
      DEVSCRIPTS_CONFIG: |
        IP_STACK=v4v6
        NETWORK_TYPE=OVNKubernetes
        WORKER_MEMORY=14336
        VM_EXTRADISKS=true
        VM_EXTRADISKS_LIST=vda
        VM_EXTRADISKS_SIZE=500G
        NUM_EXTRA_WORKERS=3
      IP_STACK: v4v6
      LVM_OPERATOR_SUB_CHANNEL: stable-4.15
      MCE_VERSION: "2.5"
      TEST_FILTERS: ~ChkUpgrade&;~DisconnectedOnly&;~NonPreRelease&;~HyperShiftMGMT&;~MicroShiftOnly&;~NonHyperShiftHOST&;Serial;Disruptive
      TEST_TIMEOUT: "30"
    test:
    - chain: openshift-e2e-test-hypershift-qe-destructive
    workflow: cucushift-installer-rehearse-baremetalds-assisted-hypershift-agent-mce-guest
- as: baremetalds-hypershift-agent-mce-dualstack-mgmt-f14
  cluster: build05
  cron: 39 23 8 * *
  steps:
    cluster_profile: equinix-ocp-metal-qe
    env:
      DEVSCRIPTS_CONFIG: |
        IP_STACK=v4v6
        NETWORK_TYPE=OVNKubernetes
        WORKER_MEMORY=14336
        VM_EXTRADISKS=true
        VM_EXTRADISKS_LIST=vda
        VM_EXTRADISKS_SIZE=500G
        NUM_EXTRA_WORKERS=3
      IP_STACK: v4v6
      LVM_OPERATOR_SUB_CHANNEL: stable-4.15
      MCE_VERSION: "2.5"
    test:
    - chain: openshift-e2e-test-hypershift-qe-mgmt
    workflow: cucushift-installer-rehearse-baremetalds-assisted-hypershift-agent-mce
- as: baremetalds-hypershift-agent-mce-guest-f14
  cluster: build05
  cron: 32 18 4 * *
  steps:
    cluster_profile: equinix-ocp-metal-qe
    env:
      LVM_OPERATOR_SUB_CHANNEL: stable-4.15
      MCE_VERSION: "2.5"
      TEST_FILTERS: ~ChkUpgrade&;~DisconnectedOnly&;~NonPreRelease&;~HyperShiftMGMT&;~MicroShiftOnly&;~NonHyperShiftHOST&;~Serial&;~Disruptive&
      TEST_TIMEOUT: "30"
    test:
    - chain: openshift-e2e-test-hypershift-qe
    workflow: cucushift-installer-rehearse-baremetalds-assisted-hypershift-agent-mce-guest
- as: baremetalds-hypershift-agent-mce-guest-f14-destructive
  cluster: build05
  cron: 56 18 28 * *
  steps:
    cluster_profile: equinix-ocp-metal-qe
    env:
      LVM_OPERATOR_SUB_CHANNEL: stable-4.15
      MCE_VERSION: "2.5"
      TEST_FILTERS: ~ChkUpgrade&;~DisconnectedOnly&;~NonPreRelease&;~HyperShiftMGMT&;~MicroShiftOnly&;~NonHyperShiftHOST&;Serial;Disruptive
      TEST_TIMEOUT: "30"
    test:
    - chain: openshift-e2e-test-hypershift-qe-destructive
    workflow: cucushift-installer-rehearse-baremetalds-assisted-hypershift-agent-mce-guest
- as: baremetalds-hypershift-agent-mce-mgmt-f14
  cluster: build05
  cron: 11 14 3 * *
  steps:
    cluster_profile: equinix-ocp-metal-qe
    env:
      LVM_OPERATOR_SUB_CHANNEL: stable-4.15
      MCE_VERSION: "2.5"
    test:
    - chain: openshift-e2e-test-hypershift-qe-mgmt
    workflow: cucushift-installer-rehearse-baremetalds-assisted-hypershift-agent-mce
- as: baremetalds-hypershift-agent-mce-disconnected-guest-f14
  cluster: build05
  cron: 53 21 3 * *
  steps:
    cluster_profile: equinix-ocp-metal-qe
    env:
      E2E_RUN_TAGS: '@disconnected'
      LVM_OPERATOR_SUB_CHANNEL: stable-4.15
      MCE_VERSION: "2.5"
      TEST_FILTERS: ~ChkUpgrade&;~ConnectedOnly&;~NonPreRelease&;~HyperShiftMGMT&;~MicroShiftOnly&;~NonHyperShiftHOST&;~Serial&;~Disruptive&
      TEST_TIMEOUT: "30"
    test:
    - chain: openshift-e2e-test-hypershift-qe
    workflow: cucushift-installer-rehearse-baremetalds-assisted-hypershift-agent-mce-disconnected-guest
- as: baremetalds-hypershift-agent-mce-disconnected-guest-f28-des
  cluster: build05
  cron: 37 13 13 * *
  steps:
    cluster_profile: equinix-ocp-metal-qe
    env:
      LVM_OPERATOR_SUB_CHANNEL: stable-4.15
      MCE_VERSION: "2.5"
      TEST_FILTERS: ~ChkUpgrade&;~ConnectedOnly&;~NonPreRelease&;~HyperShiftMGMT&;~MicroShiftOnly&;~NonHyperShiftHOST&;Serial;Disruptive
      TEST_TIMEOUT: "30"
    test:
    - chain: openshift-e2e-test-hypershift-qe-destructive
    workflow: cucushift-installer-rehearse-baremetalds-assisted-hypershift-agent-mce-disconnected-guest
- as: baremetalds-hypershift-agent-mce-disconnected-mgmt-f14
  cluster: build05
  cron: 45 3 3 * *
  steps:
    cluster_profile: equinix-ocp-metal-qe
    env:
      LVM_OPERATOR_SUB_CHANNEL: stable-4.15
      MCE_VERSION: "2.5"
      TEST_FILTERS: ~ChkUpgrade&;~ConnectedOnly&;~MicroShiftOnly&;HyperShiftMGMT&
    test:
    - chain: openshift-e2e-test-hypershift-qe-mgmt
    workflow: cucushift-installer-rehearse-baremetalds-assisted-hypershift-agent-mce-disconnected
- as: baremetalds-ipi-ovn-ipv4-fips-f14
  cluster: build05
  cron: 57 17 8 * *
  steps:
    cluster_profile: equinix-ocp-metal-qe
    env:
      DEVSCRIPTS_CONFIG: |
        FIPS_MODE=true
        IP_STACK=v4
        NETWORK_TYPE=OVNKubernetes
    test:
    - chain: openshift-e2e-test-qe
    workflow: cucushift-installer-rehearse-baremetalds-ipi-ovn
- as: baremetalds-ipi-ovn-ipv4-fips-f14-ui
  cluster: build05
  cron: 55 14 11 * *
  steps:
    cluster_profile: equinix-ocp-metal-qe
    env:
      DEVSCRIPTS_CONFIG: |
        FIPS_MODE=true
        IP_STACK=v4
        NETWORK_TYPE=OVNKubernetes
    test:
    - chain: openshift-e2e-test-qe-ui
    workflow: cucushift-installer-rehearse-baremetalds-ipi-ovn
- as: baremetalds-ipi-ovn-ipv4-fips-f14-wrs
  cluster: build05
  cron: 11 18 6 * *
  steps:
    cluster_profile: equinix-ocp-metal-qe
    env:
      DEVSCRIPTS_CONFIG: |
        FIPS_MODE=true
        IP_STACK=v4
        NETWORK_TYPE=OVNKubernetes
      E2E_RUN_TAGS: '@wrs'
      FILTERS_ADDITIONAL: ""
      TEST_FILTERS: ~ChkUpgrade&;~MicroShiftOnly&
      TEST_SCENARIOS: WRS
      TEST_TIMEOUT: "90"
    test:
    - chain: openshift-e2e-test-qe-automated-release
    workflow: cucushift-installer-rehearse-baremetalds-ipi-ovn
- as: baremetalds-ipi-ovn-ipv4-fips-f28-destructive
  cluster: build05
  cron: 36 3 3 * *
  steps:
    cluster_profile: equinix-ocp-metal-qe
    env:
      DEVSCRIPTS_CONFIG: |
        FIPS_MODE=true
        IP_STACK=v4
        NETWORK_TYPE=OVNKubernetes
    test:
    - chain: openshift-e2e-test-qe-destructive
    workflow: cucushift-installer-rehearse-baremetalds-ipi-ovn
- as: baremetalds-ipi-ovn-ipv6-fips-f14
  cluster: build05
  cron: 59 19 23 * *
  steps:
    cluster_profile: equinix-ocp-metal-qe
    env:
      DEVSCRIPTS_CONFIG: |
        FIPS_MODE=true
        IP_STACK=v6
        MIRROR_IMAGES=true
        INSTALLER_PROXY=true
        NETWORK_TYPE=OVNKubernetes
    test:
    - chain: openshift-e2e-test-qe
    workflow: cucushift-installer-rehearse-baremetalds-ipi-ovn
- as: baremetalds-ipi-ovn-ipv6-fips-f28-destructive
  cluster: build05
  cron: 26 22 24 * *
  steps:
    cluster_profile: equinix-ocp-metal-qe
    env:
      DEVSCRIPTS_CONFIG: |
        FIPS_MODE=true
        IP_STACK=v6
        MIRROR_IMAGES=true
        INSTALLER_PROXY=true
        NETWORK_TYPE=OVNKubernetes
    test:
    - chain: openshift-e2e-test-qe-destructive
    workflow: cucushift-installer-rehearse-baremetalds-ipi-ovn
- as: baremetalds-ipi-ovn-dualstack-primaryv6-f14
  cluster: build05
  cron: 7 3 11 * *
  steps:
    cluster_profile: equinix-ocp-metal-qe
    env:
      DEVSCRIPTS_CONFIG: |
        IP_STACK=v6v4
        MIRROR_IMAGES=true
        INSTALLER_PROXY=true
        NETWORK_TYPE=OVNKubernetes
    test:
    - chain: openshift-e2e-test-qe
    workflow: cucushift-installer-rehearse-baremetalds-ipi-ovn
- as: baremetalds-ipi-ovn-dualstack-primaryv6-f28-destructive
  cluster: build05
  cron: 14 13 7 * *
  steps:
    cluster_profile: equinix-ocp-metal-qe
    env:
      DEVSCRIPTS_CONFIG: |
        IP_STACK=v6v4
        MIRROR_IMAGES=true
        INSTALLER_PROXY=true
        NETWORK_TYPE=OVNKubernetes
    test:
    - chain: openshift-e2e-test-qe-destructive
    workflow: cucushift-installer-rehearse-baremetalds-ipi-ovn
- as: baremetalds-ipi-ovn-lvms-f14
  cluster: build05
  cron: 13 6 6 * *
  steps:
    cluster_profile: equinix-ocp-metal-qe
    env:
      LVM_OPERATOR_SUB_CHANNEL: stable-4.15
      LVM_OPERATOR_SUB_SOURCE: qe-app-registry
      TEST_FILTERS: ~ChkUpgrade&;~DisconnectedOnly&;~HyperShiftMGMT&;~MicroShiftOnly&;~StagerunOnly;~LSO&;STORAGE&
      TEST_SCENARIOS: \[LVMS\]
    test:
    - ref: openshift-extended-test
    workflow: cucushift-installer-rehearse-baremetalds-ipi-ovn-lvms
- as: baremetalds-ipi-ovn-kubevirt-hypershift-mce-guest-f14
  cluster: build05
  cron: 50 22 16 * *
  steps:
    cluster_profile: equinix-ocp-metal-qe
    env:
      LVM_OPERATOR_SUB_CHANNEL: stable-4.15
      MCE_VERSION: "2.5"
      ODF_OPERATOR_SUB_CHANNEL: stable-4.15
      TEST_FILTERS: ~ChkUpgrade&;~DisconnectedOnly&;~NonPreRelease&;~HyperShiftMGMT&;~MicroShiftOnly&;~NonHyperShiftHOST&;~Serial&;~Disruptive&
      TEST_TIMEOUT: "30"
    test:
    - chain: openshift-e2e-test-hypershift-qe
    workflow: cucushift-installer-rehearse-baremetalds-ipi-ovn-ipv4-kubevirt-hypershift-mce-guest
- as: baremetalds-ipi-ovn-kubevirt-hypershift-mce-guest-f14-des
  cluster: build05
  cron: 47 8 19 * *
  steps:
    cluster_profile: equinix-ocp-metal-qe
    env:
      LVM_OPERATOR_SUB_CHANNEL: stable-4.15
      MCE_VERSION: "2.5"
      ODF_OPERATOR_SUB_CHANNEL: stable-4.15
      TEST_FILTERS: ~ChkUpgrade&;~DisconnectedOnly&;~NonPreRelease&;~HyperShiftMGMT&;~MicroShiftOnly&;~NonHyperShiftHOST&;Serial;Disruptive
      TEST_TIMEOUT: "30"
    test:
    - chain: openshift-e2e-test-hypershift-qe-destructive
    workflow: cucushift-installer-rehearse-baremetalds-ipi-ovn-ipv4-kubevirt-hypershift-mce-guest
- as: baremetalds-ipi-ovn-kubevirt-hypershift-mce-mgmt-f14
  cluster: build05
  cron: 32 17 22 * *
  steps:
    cluster_profile: equinix-ocp-metal-qe
    env:
      LVM_OPERATOR_SUB_CHANNEL: stable-4.15
      MCE_VERSION: "2.5"
      ODF_OPERATOR_SUB_CHANNEL: stable-4.15
    test:
    - chain: openshift-e2e-test-hypershift-qe-mgmt
    workflow: cucushift-installer-rehearse-baremetalds-ipi-ovn-ipv4-kubevirt-hypershift-mce
- as: baremetalds-ipi-ovn-kubevirt-hypershift-mce-n1minor-mgmt-f28
  cluster: build05
  cron: 39 12 15 * *
  steps:
    cluster_profile: equinix-ocp-metal-qe
    dependencies:
      NODEPOOL_RELEASE_IMAGE_LATEST: release:n1minor
    env:
      LVM_OPERATOR_SUB_CHANNEL: stable-4.15
      MCE_VERSION: "2.5"
      ODF_OPERATOR_SUB_CHANNEL: stable-4.15
    test:
    - chain: openshift-e2e-test-hypershift-qe-mgmt
    workflow: cucushift-installer-rehearse-baremetalds-ipi-ovn-ipv4-kubevirt-hypershift-mce
- as: baremetalds-ipi-ovn-kubevirt-hypershift-mce-n1minor-guest-f28
  cluster: build05
  cron: 2 23 25 * *
  steps:
    cluster_profile: equinix-ocp-metal-qe
    dependencies:
      NODEPOOL_RELEASE_IMAGE_LATEST: release:n1minor
    env:
      LVM_OPERATOR_SUB_CHANNEL: stable-4.15
      MCE_VERSION: "2.5"
      ODF_OPERATOR_SUB_CHANNEL: stable-4.15
      TEST_FILTERS: ~ChkUpgrade&;~DisconnectedOnly&;~NonPreRelease&;~HyperShiftMGMT&;~MicroShiftOnly&;~NonHyperShiftHOST&;~Serial&;~Disruptive&
      TEST_TIMEOUT: "30"
    test:
    - chain: openshift-e2e-test-hypershift-qe
    workflow: cucushift-installer-rehearse-baremetalds-ipi-ovn-ipv4-kubevirt-hypershift-mce-guest
- as: baremetalds-ipi-sdn-live-migration-ovn-fips-f28
  cluster: build05
  cron: 26 23 24 * *
  steps:
    cluster_profile: equinix-ocp-metal-qe
    env:
      DEVSCRIPTS_CONFIG: |
        FIPS_MODE=true
        IP_STACK=v4
        NETWORK_TYPE=OpenShiftSDN
    test:
    - chain: cucushift-sdn-live-migration-ovn
    workflow: cucushift-installer-rehearse-baremetalds-ipi-ovn
- as: baremetal-3-plus-1-agent-ipv4-static-f14
  capabilities:
  - intranet
  cron: 17 7 21 * *
  steps:
    cluster_profile: equinix-ocp-metal-qe
    env:
      AUX_HOST: openshift-qe-metal-ci.arm.eng.rdu2.redhat.com
      RESERVE_BOOTSTRAP: "false"
      architecture: amd64
    test:
    - chain: openshift-e2e-test-qe
    workflow: baremetal-lab-agent-install-network-static-3-plus-1
- as: baremetal-compact-agent-bmc-ipv4-static-f14
  capabilities:
  - intranet
  cron: 21 5 12 * *
  steps:
    cluster_profile: equinix-ocp-metal-qe
    env:
      AGENT_BM_HOSTS_IN_INSTALL_CONFIG: "true"
      AUX_HOST: openshift-qe-metal-ci.arm.eng.rdu2.redhat.com
      DISCONNECTED: "false"
      RESERVE_BOOTSTRAP: "false"
      VENDOR: dell
      architecture: amd64
      ipv4_enabled: "true"
      ipv6_enabled: "false"
      masters: "3"
      workers: "0"
    workflow: baremetal-lab-agent-install-network-static
- as: baremetal-compact-agent-platform-none-ipv4-static-f14
  capabilities:
  - intranet
  cron: 21 14 13 * *
  steps:
    cluster_profile: equinix-ocp-metal-qe
    env:
      AGENT_PLATFORM_TYPE: none
      AUX_HOST: openshift-qe-metal-ci.arm.eng.rdu2.redhat.com
      DISCONNECTED: "false"
      RESERVE_BOOTSTRAP: "false"
      architecture: amd64
      ipv4_enabled: "true"
      ipv6_enabled: "false"
      masters: "3"
      workers: "0"
    workflow: baremetal-lab-agent-install-network-static
- as: baremetal-ha-agent-ipv4-static-disc-fips-f14
  capabilities:
  - intranet
  cron: 51 2 14 * *
  steps:
    cluster_profile: equinix-ocp-metal-qe
    env:
      AUX_HOST: openshift-qe-metal-ci.arm.eng.rdu2.redhat.com
      E2E_RUN_TAGS: '@disconnected'
      FIPS_ENABLED: "true"
      RESERVE_BOOTSTRAP: "false"
      TEST_FILTERS: ~ChkUpgrade&;~NonPreRelease&;~Serial&;~Disruptive&;~ConnectedOnly&;~HyperShiftMGMT&;~MicroShiftOnly&
      architecture: amd64
      ipv4_enabled: "true"
      ipv6_enabled: "false"
      masters: "3"
      workers: "2"
    test:
    - chain: openshift-e2e-test-qe
    workflow: baremetal-lab-agent-install-network-static-disconnected
- as: baremetal-ha-agent-platform-none-ipv4-static-f14
  capabilities:
  - intranet
  cron: 56 21 22 * *
  steps:
    cluster_profile: equinix-ocp-metal-qe
    env:
      AGENT_PLATFORM_TYPE: none
      AUX_HOST: openshift-qe-metal-ci.arm.eng.rdu2.redhat.com
      DISCONNECTED: "false"
      RESERVE_BOOTSTRAP: "false"
      architecture: amd64
      ipv4_enabled: "true"
      ipv6_enabled: "false"
      masters: "3"
      workers: "2"
    workflow: baremetal-lab-agent-install-network-static
- as: baremetal-pxe-compact-agent-ipv4-static-connected-f14
  capabilities:
  - intranet
  cron: 4 4 25 * *
  steps:
    cluster_profile: equinix-ocp-metal-qe
    env:
      AUX_HOST: openshift-qe-metal-ci.arm.eng.rdu2.redhat.com
      RESERVE_BOOTSTRAP: "false"
      architecture: amd64
      ipv4_enabled: "true"
      ipv6_enabled: "false"
      masters: "3"
      workers: "0"
    test:
    - chain: openshift-e2e-test-qe
    workflow: baremetal-lab-agent-install-pxe
- as: baremetal-pxe-ha-agent-ipv4-static-connected-f14
  capabilities:
  - intranet
  cron: 29 2 23 * *
  steps:
    cluster_profile: equinix-ocp-metal-qe
    env:
      AUX_HOST: openshift-qe-metal-ci.arm.eng.rdu2.redhat.com
      RESERVE_BOOTSTRAP: "false"
      architecture: amd64
      ipv4_enabled: "true"
      ipv6_enabled: "false"
      masters: "3"
      workers: "2"
    test:
    - chain: openshift-e2e-test-qe
    workflow: baremetal-lab-agent-install-pxe
- as: baremetal-pxe-sno-agent-ipv4-static-connected-f14
  capabilities:
  - intranet
  cron: 42 10 25 * *
  steps:
    cluster_profile: equinix-ocp-metal-qe
    env:
      AGENT_PLATFORM_TYPE: none
      AUX_HOST: openshift-qe-metal-ci.arm.eng.rdu2.redhat.com
      RESERVE_BOOTSTRAP: "false"
      architecture: amd64
      ipv4_enabled: "true"
      ipv6_enabled: "false"
      masters: "1"
      workers: "0"
    test:
    - chain: openshift-e2e-test-qe
    workflow: baremetal-lab-agent-install-pxe
- as: baremetal-sno-agent-ipv4-static-connected-fips-f14
  capabilities:
  - intranet
  cron: 41 9 22 * *
  steps:
    cluster_profile: equinix-ocp-metal-qe
    env:
      AGENT_PLATFORM_TYPE: none
      AUX_HOST: openshift-qe-metal-ci.arm.eng.rdu2.redhat.com
      FIPS_ENABLED: "true"
      RESERVE_BOOTSTRAP: "false"
      architecture: amd64
      ipv4_enabled: "true"
      ipv6_enabled: "false"
      masters: "1"
      workers: "0"
    test:
    - chain: openshift-e2e-test-qe
    workflow: baremetal-lab-agent-install-network-static
- as: baremetal-upi-ovn-ipv4-f14
  capabilities:
  - intranet
  cron: 28 18 24 * *
  steps:
    cluster_profile: equinix-ocp-metal-qe
    env:
      AUX_HOST: openshift-qe-metal-ci.arm.eng.rdu2.redhat.com
      architecture: amd64
      masters: "3"
      workers: "2"
    test:
    - chain: openshift-e2e-test-qe
    workflow: baremetal-lab-upi
- as: gcp-ipi-confidential-fips-mini-perm-f28-destructive
  cron: 35 16 24 * *
  steps:
    cluster_profile: gcp-qe
    env:
      FIPS_ENABLED: "true"
      GCP_INSTALL_USE_MINIMAL_PERMISSIONS: "yes"
    test:
    - chain: openshift-e2e-test-qe-destructive
    workflow: cucushift-installer-rehearse-gcp-ipi-confidential-computing
- as: gcp-ipi-confidential-secureboot-mini-perm-f14
<<<<<<< HEAD
  capabilities:
  - intranet
=======
>>>>>>> b178d943
  cron: 32 22 2 * *
  steps:
    cluster_profile: gcp-qe
    env:
      GCP_INSTALL_USE_MINIMAL_PERMISSIONS: "yes"
    test:
    - chain: openshift-e2e-test-qe
    workflow: cucushift-installer-rehearse-gcp-ipi-secureboot-confidential-computing
- as: gcp-ipi-disc-priv-oidc-fips-mini-perm-f28
  cron: 32 15 12 * *
  steps:
    cluster_profile: gcp-qe
    env:
      E2E_RUN_TAGS: '@disconnected'
      ENABLE_MIN_PERMISSION_FOR_STS: "true"
      EXTRACT_MANIFEST_INCLUDED: "true"
      FIPS_ENABLED: "true"
      GCP_INSTALL_USE_MINIMAL_PERMISSIONS: "yes"
      TEST_FILTERS: ~ChkUpgrade&;~NonPreRelease&;~Serial&;~Disruptive&;~ConnectedOnly&;~HyperShiftMGMT&;~MicroShiftOnly&
    test:
    - chain: openshift-e2e-test-qe
    workflow: cucushift-installer-rehearse-gcp-ipi-disconnected-private-cco-manual-workload-identity
- as: gcp-ipi-disc-priv-oidc-fips-mini-perm-f28-destructive
  cron: 32 20 23 * *
  steps:
    cluster_profile: gcp-qe
    env:
      E2E_RUN_TAGS: '@disconnected'
      ENABLE_MIN_PERMISSION_FOR_STS: "true"
      EXTRACT_MANIFEST_INCLUDED: "true"
      FIPS_ENABLED: "true"
      GCP_INSTALL_USE_MINIMAL_PERMISSIONS: "yes"
      TEST_FILTERS: ~ChkUpgrade&;~NonPreRelease&;~Serial&;~Disruptive&;~ConnectedOnly&;~HyperShiftMGMT&;~MicroShiftOnly&
    test:
    - chain: openshift-e2e-test-qe-destructive
    workflow: cucushift-installer-rehearse-gcp-ipi-disconnected-private-cco-manual-workload-identity
- as: gcp-ipi-disc-workers-rhel8-f14
  cron: 1 7 17 * *
  steps:
    cluster_profile: gcp-qe
    env:
      E2E_RUN_TAGS: '@disconnected'
      TEST_FILTERS: ~ChkUpgrade&;~NonPreRelease&;~Serial&;~Disruptive&;~ConnectedOnly&;~HyperShiftMGMT&;~MicroShiftOnly&
    test:
    - chain: openshift-e2e-test-qe
    workflow: cucushift-installer-rehearse-gcp-ipi-disconnected-workers-rhel8
- as: gcp-ipi-disc-workers-rhel8-f28-destructive
  cron: 23 22 9 * *
  steps:
    cluster_profile: gcp-qe
    env:
      E2E_RUN_TAGS: '@disconnected'
      TEST_FILTERS: ~ChkUpgrade&;~NonPreRelease&;Serial;Disruptive;~ConnectedOnly&;~HyperShiftMGMT&;~MicroShiftOnly&
    test:
    - chain: openshift-e2e-test-qe-destructive
    workflow: cucushift-installer-rehearse-gcp-ipi-disconnected-workers-rhel8
- as: gcp-ipi-filestore-csi-f28-longduration-part3-3
  cron: 13 6 13 * *
  steps:
    cluster_profile: gcp-qe
    dependency_overrides:
      OO_INDEX: quay.io/openshift-qe-optional-operators/aosqe-index:v4.15
    env:
      TEST_SCENARIOS: Cluster_Operator|OTA|GCP-Filestore-CSI
      TEST_TIMEOUT: "100"
    test:
    - chain: openshift-e2e-test-qe-longrun
    workflow: cucushift-installer-rehearse-gcp-ipi-filestore-csi
- as: gcp-ipi-marketplace-mini-perm-f28
  cron: 9 1 2 * *
  steps:
    cluster_profile: gcp-qe
    env:
      COMPUTE_OSIMAGE: projects/redhat-marketplace-public/global/images/redhat-coreos-ocp-413-x86-64-202305021736
      CONTROL_PLANE_OSIMAGE: projects/redhat-marketplace-public/global/images/redhat-coreos-ocp-413-x86-64-202305021736
      GCP_INSTALL_USE_MINIMAL_PERMISSIONS: "yes"
    test:
    - chain: openshift-e2e-test-qe
    workflow: cucushift-installer-rehearse-gcp-ipi
- as: gcp-ipi-marketplace-mini-perm-f28-destructive
  cron: 35 8 1 * *
  steps:
    cluster_profile: gcp-qe
    env:
      COMPUTE_OSIMAGE: projects/redhat-marketplace-public/global/images/redhat-coreos-ocp-413-x86-64-202305021736
      CONTROL_PLANE_OSIMAGE: projects/redhat-marketplace-public/global/images/redhat-coreos-ocp-413-x86-64-202305021736
      GCP_INSTALL_USE_MINIMAL_PERMISSIONS: "yes"
    test:
    - chain: openshift-e2e-test-qe-destructive
    workflow: cucushift-installer-rehearse-gcp-ipi
- as: gcp-ipi-mini-perm-custom-type-f28
  cron: 46 6 22 * *
  steps:
    cluster_profile: gcp-qe
    env:
      COMPUTE_NODE_TYPE: custom-4-16384
      CONTROL_PLANE_NODE_TYPE: custom-4-16384
      GCP_INSTALL_USE_MINIMAL_PERMISSIONS: "yes"
    test:
    - chain: openshift-e2e-test-qe
    workflow: cucushift-installer-rehearse-gcp-ipi
- as: gcp-ipi-ovn-ipsec-f28-destructive-ota
  cron: 12 0 5 * *
  steps:
    cluster_profile: gcp-qe
    env:
      E2E_RUN_TAGS: '@ota'
      TEST_FILTERS: ~DisconnectedOnly&;Disruptive&
      TEST_SCENARIOS: OTA
      TEST_TIMEOUT: "75"
    test:
    - chain: openshift-e2e-test-qe-destructive
    workflow: cucushift-installer-rehearse-gcp-ipi-ovn-ipsec
- as: gcp-ipi-ovn-winc-f14
  cron: 25 7 8 * *
  steps:
    cluster_profile: gcp-qe
    env:
      FILTERS_ADDITIONAL: ~CPaasrunOnly&;Smokerun&
      TEST_SCENARIOS: Windows_Containers
      TEST_TIMEOUT: "50"
    test:
    - ref: openshift-extended-test
    workflow: cucushift-installer-rehearse-gcp-ipi-ovn-winc
- as: gcp-ipi-disc-priv-fips-mini-perm-f28-disasterrecovery
  cron: 53 17 12 * *
  steps:
    cluster_profile: gcp-qe
    env:
      FIPS_ENABLED: "true"
      GCP_INSTALL_USE_MINIMAL_PERMISSIONS: "yes"
      TEST_FILTERS_DISASTERRECOVERY: ~ChkUpgrade&;NonPreRelease&;~ConnectedOnly&;~HyperShiftMGMT&;~MicroShiftOnly&
    test:
    - chain: openshift-e2e-test-qe-disasterrecovery-sanity
    workflow: cucushift-installer-rehearse-gcp-ipi-disconnected-private
- as: gcp-ipi-to-multiarch-mini-perm-f14
  cron: 34 12 3 * *
  steps:
    cluster_profile: gcp-qe
    env:
      ADDITIONAL_WORKER_VM_TYPE: t2a-standard-4
      ADDITIONAL_WORKERS: "1"
      COMPUTE_NODE_REPLICAS: "2"
      GCP_INSTALL_USE_MINIMAL_PERMISSIONS: "yes"
      UPGRADE_CHECK_RUN_TAGS: '@heterogeneous'
      UPGRADE_PRE_RUN_TAGS: '@heterogeneous'
    test:
    - chain: openshift-upgrade-qe-test-heterogeneous
    workflow: cucushift-installer-rehearse-gcp-ipi
- as: gcp-ipi-workers-rhel8-fips-f14
  cron: 25 10 4 * *
  steps:
    cluster_profile: gcp-qe
    test:
    - chain: openshift-e2e-test-qe
    workflow: cucushift-installer-rehearse-gcp-ipi-workers-rhel8-fips
- as: gcp-ipi-workers-rhel8-fips-f28-destructive
  cron: 43 8 26 * *
  steps:
    cluster_profile: gcp-qe
    test:
    - chain: openshift-e2e-test-qe-destructive
    workflow: cucushift-installer-rehearse-gcp-ipi-workers-rhel8-fips
- as: ibmcloud-ipi-private-byo-kms-f28
  cron: 54 14 1 * *
  steps:
    cluster_profile: ibmcloud-qe
    env:
      IBMCLOUD_COMPUTE_ENCRYPTION_KEY: "true"
      IBMCLOUD_CONTROL_PLANE_ENCRYPTION_KEY: "true"
      IBMCLOUD_DEFAULT_MACHINE_ENCRYPTION_KEY: "false"
    test:
    - chain: openshift-e2e-test-qe
    workflow: cucushift-installer-rehearse-ibmcloud-ipi-private-byo-kms
- as: ibmcloud-ipi-private-byo-kms-f28-destructive
  cron: 36 6 1 * *
  steps:
    cluster_profile: ibmcloud-qe
    test:
    - chain: openshift-e2e-test-qe-destructive
    workflow: cucushift-installer-rehearse-ibmcloud-ipi-private-byo-kms
- as: ibmcloud-ipi-private-custom-cos-endpoint-fips-f28
  cron: 14 15 14 * *
  steps:
    cluster_profile: ibmcloud-qe
    env:
      FIPS_ENABLED: "true"
    test:
    - chain: openshift-e2e-test-qe
    workflow: cucushift-installer-rehearse-ibmcloud-ipi-private-with-ep-cos
- as: ibmcloud-ipi-private-custom-cos-endpoint-fips-f28-destructive
  cron: 47 19 6 * *
  steps:
    cluster_profile: ibmcloud-qe
    env:
      FIPS_ENABLED: "true"
    test:
    - chain: openshift-e2e-test-qe-destructive
    workflow: cucushift-installer-rehearse-ibmcloud-ipi-private-with-ep-cos
- as: ibmcloud-ipi-dedicatedhost-dynamic-f28
  cron: 36 1 7 * *
  steps:
    cluster_profile: ibmcloud-qe
    test:
    - chain: openshift-e2e-test-qe
    workflow: cucushift-installer-rehearse-ibmcloud-ipi-dedicatedhost-dynamic
- as: ibmcloud-ipi-dedicatedhost-static-f28-destructive
  cron: 26 4 6 * *
  steps:
    cluster_profile: ibmcloud-qe
    test:
    - chain: openshift-e2e-test-qe-destructive
    workflow: cucushift-installer-rehearse-ibmcloud-ipi-dedicatedhost-static
- as: ibmcloud-ipi-disc-priv-f28
  cron: 4 11 25 * *
  steps:
    cluster_profile: ibmcloud-qe-2
    env:
      E2E_RUN_TAGS: '@disconnected'
      TEST_FILTERS: ~ChkUpgrade&;~NonPreRelease&;~Serial&;~Disruptive&;~ConnectedOnly&;~HyperShiftMGMT&;~MicroShiftOnly&
    test:
    - chain: openshift-e2e-test-qe
    workflow: cucushift-installer-rehearse-ibmcloud-ipi-disconnected-private
- as: ibmcloud-ipi-disc-priv-f28-destructive
  cron: 7 0 27 * *
  steps:
    cluster_profile: ibmcloud-qe-2
    env:
      E2E_RUN_TAGS: '@disconnected'
      TEST_FILTERS: ~ChkUpgrade&;~NonPreRelease&;~Serial&;~Disruptive&;~ConnectedOnly&;~HyperShiftMGMT&;~MicroShiftOnly&
    test:
    - chain: openshift-e2e-test-qe-destructive
    workflow: cucushift-installer-rehearse-ibmcloud-ipi-disconnected-private
- as: ibmcloud-ipi-mini-perm-f28
  cron: 53 7 5 * *
  steps:
    cluster_profile: ibmcloud-qe
    test:
    - chain: openshift-e2e-test-qe
    workflow: cucushift-installer-rehearse-ibmcloud-ipi-minimal-permission
- as: ibmcloud-ipi-mini-perm-f28-destructive
  cron: 22 9 12 * *
  steps:
    cluster_profile: ibmcloud-qe
    test:
    - chain: openshift-e2e-test-qe-destructive
    workflow: cucushift-installer-rehearse-ibmcloud-ipi-minimal-permission
- as: ibmcloud-ipi-ovn-ipsec-f28
  cron: 34 23 24 * *
  steps:
    cluster_profile: ibmcloud-qe
    test:
    - chain: openshift-e2e-test-qe
    workflow: cucushift-installer-rehearse-ibmcloud-ipi-ovn-ipsec
- as: ibmcloud-ipi-ovn-ipsec-f28-destructive
  cron: 41 4 8 * *
  steps:
    cluster_profile: ibmcloud-qe
    test:
    - chain: openshift-e2e-test-qe-destructive
    workflow: cucushift-installer-rehearse-ibmcloud-ipi-ovn-ipsec
- as: ibmcloud-ipi-ovn-mtu-migrate-f28
  cron: 35 18 3 * *
  steps:
    cluster_profile: ibmcloud-qe
    test:
    - ref: cucushift-installer-check-cluster-health
    workflow: cucushift-installer-rehearse-ibmcloud-ipi-ovn-mtu-migrate
- as: ibmcloud-ipi-private-fips-f28
  cron: 19 17 12 * *
  steps:
    cluster_profile: ibmcloud-qe
    env:
      FIPS_ENABLED: "true"
    test:
    - chain: openshift-e2e-test-qe
    workflow: cucushift-installer-rehearse-ibmcloud-ipi-private
- as: ibmcloud-ipi-private-fips-f28-destructive
  cron: 28 12 4 * *
  steps:
    cluster_profile: ibmcloud-qe
    env:
      FIPS_ENABLED: "true"
    test:
    - chain: openshift-e2e-test-qe-destructive
    workflow: cucushift-installer-rehearse-ibmcloud-ipi-private
- as: ibmcloud-ipi-proxy-private-rt-f14
  cron: 3 11 28 * *
  steps:
    cluster_profile: ibmcloud-qe
    env:
      RT_ENABLED: "true"
    test:
    - chain: openshift-e2e-test-qe
    workflow: cucushift-installer-rehearse-ibmcloud-ipi-proxy-private
- as: ibmcloud-ipi-proxy-private-rt-f28-destructive
  cron: 3 1 26 * *
  steps:
    cluster_profile: ibmcloud-qe
    env:
      RT_ENABLED: "true"
    test:
    - chain: openshift-e2e-test-qe-destructive
    workflow: cucushift-installer-rehearse-ibmcloud-ipi-proxy-private
- as: ibmcloud-ipi-proxy-private-rt-f60-longduration-cloud
  cron: 33 10 26 1,3,5,7,9,11 *
  steps:
    cluster_profile: ibmcloud-qe
    env:
      RT_ENABLED: "true"
    test:
    - chain: openshift-e2e-test-clusterinfra-qe-longrun
    workflow: cucushift-installer-rehearse-ibmcloud-ipi-proxy-private
- as: ibmcloud-ipi-tp-f28
  cron: 15 19 24 * *
  steps:
    cluster_profile: ibmcloud-qe
    env:
      FEATURE_SET: TechPreviewNoUpgrade
    test:
    - chain: openshift-e2e-test-qe
    workflow: cucushift-installer-rehearse-ibmcloud-ipi
- as: ibmcloud-ipi-tp-f28-destructive
  cron: 59 21 24 * *
  steps:
    cluster_profile: ibmcloud-qe
    env:
      FEATURE_SET: TechPreviewNoUpgrade
    test:
    - chain: openshift-e2e-test-qe-destructive
    workflow: cucushift-installer-rehearse-ibmcloud-ipi
- as: ibmcloud-ipi-workers-rhel8-f28
  cron: 34 5 4 * *
  steps:
    cluster_profile: ibmcloud-qe
    test:
    - chain: openshift-e2e-test-qe
    workflow: cucushift-installer-rehearse-ibmcloud-ipi-workers-rhel8
- as: ibmcloud-ipi-workers-rhel8-f14-ui
  cron: 12 20 18 * *
  steps:
    cluster_profile: ibmcloud-qe
    test:
    - chain: openshift-e2e-test-qe-ui
    workflow: cucushift-installer-rehearse-ibmcloud-ipi-workers-rhel8
- as: nutanix-ipi-boot-categories-project-rt-f28
  cluster: build01
  cron: 41 18 27 * *
  steps:
    cluster_profile: nutanix-qe
    env:
      EXTRACT_MANIFEST_INCLUDED: "true"
      RT_ENABLED: "true"
    test:
    - chain: openshift-e2e-test-qe
    workflow: cucushift-installer-rehearse-nutanix-ipi-boot-categories-project
- as: nutanix-ipi-boot-categories-project-rt-f60-destructive
  cluster: build01
  cron: 32 3 23 2,4,6,8,10,12 *
  steps:
    cluster_profile: nutanix-qe
    env:
      EXTRACT_MANIFEST_INCLUDED: "true"
      RT_ENABLED: "true"
    test:
    - chain: openshift-e2e-test-qe-destructive
    workflow: cucushift-installer-rehearse-nutanix-ipi-boot-categories-project
- as: nutanix-ipi-boot-categories-project-rt-f60-longduration-cloud
  cluster: build01
  cron: 35 15 10 1,3,5,7,9,11 *
  steps:
    cluster_profile: nutanix-qe
    env:
      EXTRACT_MANIFEST_INCLUDED: "true"
      RT_ENABLED: "true"
    test:
    - chain: openshift-e2e-test-clusterinfra-qe-longrun
    workflow: cucushift-installer-rehearse-nutanix-ipi-boot-categories-project
- as: nutanix-ipi-compact-image-registry-s3-f28
  cluster: build01
  cron: 59 3 24 * *
  steps:
    cluster_profile: nutanix-qe
    env:
      EXTRACT_MANIFEST_INCLUDED: "true"
      SIZE_VARIANT: compact
    test:
    - chain: openshift-e2e-test-qe
    workflow: cucushift-installer-rehearse-nutanix-ipi-image-registry-s3
- as: nutanix-ipi-compact-image-registry-s3-f60-destructive
  cluster: build01
  cron: 24 10 22 2,4,6,8,10,12 *
  steps:
    cluster_profile: nutanix-qe
    env:
      EXTRACT_MANIFEST_INCLUDED: "true"
      SIZE_VARIANT: compact
    test:
    - chain: openshift-e2e-test-qe-destructive
    workflow: cucushift-installer-rehearse-nutanix-ipi-image-registry-s3
- as: nutanix-ipi-disc-rt-f28
  cluster: build01
  cron: 14 23 26 * *
  steps:
    cluster_profile: nutanix-qe-dis
    env:
      E2E_RUN_TAGS: '@disconnected'
      EXTRACT_MANIFEST_INCLUDED: "true"
      RT_ENABLED: "true"
      TEST_FILTERS: ~ChkUpgrade&;~NonPreRelease&;~Serial&;~Disruptive&;~ConnectedOnly&;~HyperShiftMGMT&;~MicroShiftOnly&
    test:
    - chain: openshift-e2e-test-qe
    workflow: cucushift-installer-rehearse-nutanix-ipi-disconnected
- as: nutanix-ipi-disc-rt-f60-destructive
  cluster: build01
  cron: 33 0 20 1,3,5,7,9,11 *
  steps:
    cluster_profile: nutanix-qe-dis
    env:
      E2E_RUN_TAGS: '@disconnected'
      EXTRACT_MANIFEST_INCLUDED: "true"
      RT_ENABLED: "true"
      TEST_FILTERS: ~ChkUpgrade&;~NonPreRelease&;Serial&;Disruptive&;~ConnectedOnly&;~HyperShiftMGMT&;~MicroShiftOnly&
    test:
    - chain: openshift-e2e-test-qe-destructive
    workflow: cucushift-installer-rehearse-nutanix-ipi-disconnected
- as: nutanix-ipi-proxy-fips-mini-perm-f28
  cluster: build01
  cron: 52 6 7 * *
  steps:
    cluster_profile: nutanix-qe-dis
    env:
      EXTRACT_MANIFEST_INCLUDED: "true"
      FIPS_ENABLED: "true"
    test:
    - chain: openshift-e2e-test-qe
    workflow: cucushift-installer-rehearse-nutanix-ipi-proxy-minimal-permission
- as: nutanix-ipi-proxy-fips-mini-perm-f60-destructive
  cluster: build01
  cron: 1 10 28 2,4,6,8,10,12 *
  steps:
    cluster_profile: nutanix-qe-dis
    env:
      EXTRACT_MANIFEST_INCLUDED: "true"
      FIPS_ENABLED: "true"
    test:
    - chain: openshift-e2e-test-qe-destructive
    workflow: cucushift-installer-rehearse-nutanix-ipi-proxy-minimal-permission
- as: nutanix-ipi-sdn-live-migration-ovn-fips-f28
  cluster: build01
  cron: 5 19 6 * *
  steps:
    cluster_profile: nutanix-qe-dis
    env:
      EXTRACT_MANIFEST_INCLUDED: "true"
      FIPS_ENABLED: "true"
      OVERRIDE_OPENSHIFT_SDN_DEPRECATION: "true"
    test:
    - chain: cucushift-sdn-live-migration-ovn
    workflow: openshift-e2e-nutanix-sdn
- as: nutanix-ipi-tp-f28
  cluster: build01
  cron: 35 11 8 * *
  steps:
    cluster_profile: nutanix-qe
    env:
      EXTRACT_MANIFEST_INCLUDED: "true"
      FEATURE_SET: TechPreviewNoUpgrade
    test:
    - chain: openshift-e2e-test-qe
    workflow: cucushift-installer-rehearse-nutanix-ipi
- as: nutanix-ipi-tp-f60-destructive
  cluster: build01
  cron: 12 8 8 1,3,5,7,9,11 *
  steps:
    cluster_profile: nutanix-qe
    env:
      EXTRACT_MANIFEST_INCLUDED: "true"
      FEATURE_SET: TechPreviewNoUpgrade
    test:
    - chain: openshift-e2e-test-qe-destructive
    workflow: cucushift-installer-rehearse-nutanix-ipi
- as: nutanix-ipi-zones-f28
  cluster: build01
  cron: 32 17 3 * *
  steps:
    cluster_profile: nutanix-qe-zone
    env:
      COMPUTE_ZONE: failure-domain-1 failure-domain-2
      CONTROL_PLANE_ZONE: failure-domain-2 failure-domain-3
      EXTRACT_MANIFEST_INCLUDED: "true"
    test:
    - chain: openshift-e2e-test-qe
    workflow: cucushift-installer-rehearse-nutanix-ipi-zones
- as: nutanix-ipi-zones-f60-destructive
  cluster: build01
  cron: 4 12 18 1,3,5,7,9,11 *
  steps:
    cluster_profile: nutanix-qe-zone
    env:
      EXTRACT_MANIFEST_INCLUDED: "true"
    test:
    - chain: openshift-e2e-test-qe-destructive
    workflow: cucushift-installer-rehearse-nutanix-ipi-zones
- as: vsphere-agent-compact-fips-f14
  cron: 12 5 21 * *
  steps:
    cluster_profile: vsphere-elastic
    env:
      FIPS_ENABLED: "true"
    test:
    - chain: openshift-e2e-test-qe-automated-release
    workflow: cucushift-agent-vsphere-install-compact
- as: vsphere-agent-disc-compact-f14
  cron: 23 4 9 * *
  steps:
    cluster_profile: vsphere-dis-2
    env:
      E2E_RUN_TAGS: '@disconnected'
      TEST_FILTERS: ~ChkUpgrade&;~NonPreRelease&;~Serial&;~Disruptive&;~ConnectedOnly&;~HyperShiftMGMT&;~MicroShiftOnly&
    leases:
    - env: VSPHERE_BASTION_LEASED_RESOURCE
      resource_type: vsphere-connected-2-quota-slice
    test:
    - chain: openshift-e2e-test-qe-automated-release
    workflow: cucushift-agent-vsphere-disconnected-install-compact
- as: vsphere-agent-disc-ha-f14
  cron: 42 20 17 * *
  steps:
    cluster_profile: vsphere-dis-2
    env:
      E2E_RUN_TAGS: '@disconnected'
      TEST_FILTERS: ~ChkUpgrade&;~NonPreRelease&;~Serial&;~Disruptive&;~ConnectedOnly&;~HyperShiftMGMT&;~MicroShiftOnly&
    leases:
    - env: VSPHERE_BASTION_LEASED_RESOURCE
      resource_type: vsphere-connected-2-quota-slice
    test:
    - chain: openshift-e2e-test-qe-automated-release
    workflow: cucushift-agent-vsphere-disconnected-install-ha
- as: vsphere-agent-disc-sno-f14
  cron: 41 20 28 * *
  steps:
    cluster_profile: vsphere-dis-2
    env:
      E2E_RUN_TAGS: '@disconnected'
      TEST_FILTERS: ~ChkUpgrade&;~NonPreRelease&;~Serial&;~Disruptive&;~ConnectedOnly&;~HyperShiftMGMT&;~MicroShiftOnly&
    leases:
    - env: VSPHERE_BASTION_LEASED_RESOURCE
      resource_type: vsphere-connected-2-quota-slice
    test:
    - chain: openshift-e2e-test-qe-automated-release
    workflow: cucushift-agent-vsphere-disconnected-install-sno
- as: vsphere-agent-ha-f14
  cron: 41 21 13 * *
  steps:
    cluster_profile: vsphere-elastic
    test:
    - chain: openshift-e2e-test-qe-automated-release
    workflow: cucushift-agent-vsphere-install-ha
- as: vsphere-agent-sno-f14
  cron: 37 22 1 * *
  steps:
    cluster_profile: vsphere-elastic
    test:
    - chain: openshift-e2e-test-qe-automated-release
    workflow: cucushift-agent-vsphere-install-sno
- as: vsphere-agent-dualstack-sno-f14
  cron: 20 19 10 * *
  steps:
    cluster_profile: vsphere-elastic
    env:
      IP_FAMILIES: DualStack
    test:
    - chain: openshift-e2e-test-qe-automated-release
    workflow: cucushift-agent-vsphere-dualstack-install-sno
- as: vsphere-agent-dualstack-compact-f14
  cron: 47 19 26 * *
  steps:
    cluster_profile: vsphere-elastic
    env:
      IP_FAMILIES: DualStack
    test:
    - chain: openshift-e2e-test-qe-automated-release
    workflow: cucushift-agent-vsphere-dualstack-install-compact
- as: vsphere-agent-dualstack-ha-f14
  cron: 45 5 19 * *
  steps:
    cluster_profile: vsphere-elastic
    env:
      IP_FAMILIES: DualStack
    test:
    - chain: openshift-e2e-test-qe-automated-release
    workflow: cucushift-agent-vsphere-dualstack-install-ha
- as: vsphere-ipi-compact-etcd-encryption-f28
  cron: 7 11 9 * *
  steps:
    cluster_profile: vsphere-connected-2
    env:
      SIZE_VARIANT: compact
    test:
    - chain: openshift-e2e-test-qe-automated-release
    workflow: cucushift-installer-rehearse-vsphere-ipi-etcd-encryption
- as: vsphere-ipi-compact-etcd-encryption-f28-destructive
  cron: 46 10 14 * *
  steps:
    cluster_profile: vsphere-connected-2
    env:
      SIZE_VARIANT: compact
    test:
    - chain: openshift-e2e-test-qe-destructive
    workflow: cucushift-installer-rehearse-vsphere-ipi-etcd-encryption
- as: vsphere-ipi-disc-f28
  cron: 52 17 23 * *
  steps:
    cluster_profile: vsphere-dis-2
    env:
      E2E_RUN_TAGS: '@disconnected'
      TEST_FILTERS: ~ChkUpgrade&;~NonPreRelease&;~Serial&;~Disruptive&;~ConnectedOnly&;~HyperShiftMGMT&;~MicroShiftOnly&
    leases:
    - env: VSPHERE_BASTION_LEASED_RESOURCE
      resource_type: vsphere-connected-2-quota-slice
    test:
    - chain: openshift-e2e-test-qe-automated-release
    workflow: cucushift-installer-rehearse-vsphere-ipi-disconnected
- as: vsphere-ipi-disc-f28-destructive
  cron: 15 16 2 * *
  steps:
    cluster_profile: vsphere-dis-2
    env:
      E2E_RUN_TAGS: '@disconnected'
      TEST_FILTERS: ~ChkUpgrade&;~NonPreRelease&;Serial&;Disruptive&;~ConnectedOnly&;~HyperShiftMGMT&;~MicroShiftOnly&
    leases:
    - env: VSPHERE_BASTION_LEASED_RESOURCE
      resource_type: vsphere-connected-2-quota-slice
    test:
    - chain: openshift-e2e-test-qe-destructive
    workflow: cucushift-installer-rehearse-vsphere-ipi-disconnected
- as: vsphere-ipi-disk-encryption-tang-fips-f28
  cron: 48 17 10 * *
  steps:
    cluster_profile: vsphere-elastic
    env:
      FIPS_ENABLED: "true"
    test:
    - chain: cucushift-installer-check-cluster-health
    - ref: idp-htpasswd
    - ref: fips-check-fips-or-die
    - ref: cucushift-pre
    - ref: openshift-extended-test
    - ref: cucushift-e2e
    - ref: openshift-extended-test-supplementary
    - ref: openshift-e2e-test-qe-report
    workflow: cucushift-installer-rehearse-vsphere-ipi-disk-encryption-tang
- as: vsphere-ipi-disk-encryption-tang-fips-f28-destructive
  cron: 37 15 28 * *
  steps:
    cluster_profile: vsphere-elastic
    env:
      FIPS_ENABLED: "true"
    test:
    - chain: openshift-e2e-test-qe-destructive
    workflow: cucushift-installer-rehearse-vsphere-ipi-disk-encryption-tang
- as: vsphere-ipi-external-lb-post-f28
  cron: 39 0 19 * *
  steps:
    cluster_profile: vsphere-connected-2
    test:
    - chain: openshift-e2e-test-qe-automated-release
    workflow: cucushift-installer-rehearse-vsphere-ipi-external-lb-post
- as: vsphere-ipi-f28-longduration-hive
  cron: 22 11 5 * *
  steps:
    cluster_profile: vsphere-elastic
    env:
      TEST_SCENARIOS: Cluster_Operator
      TEST_TIMEOUT: "90"
    test:
    - ref: openshift-extended-test-longduration
    workflow: cucushift-installer-rehearse-vsphere-ipi
- as: vsphere-ipi-f28-sanity-reliability-test
  cron: 43 13 2 * *
  steps:
    cluster_profile: vsphere-elastic
    env:
      TEST_SCENARIOS_DISASTERRECOVERY: "67718"
      TEST_TIMEOUT_DISASTERRECOVERY: "900"
    test:
    - chain: openshift-e2e-test-qe-disasterrecovery-sanity
    workflow: cucushift-installer-rehearse-vsphere-ipi
- as: vsphere-ipi-ovn-dualstack-f28
  cron: 28 21 15 * *
  steps:
    cluster_profile: vsphere-elastic
    test:
    - chain: openshift-e2e-test-qe-automated-release
    workflow: cucushift-installer-rehearse-vsphere-ipi-ovn-dualstack
- as: vsphere-ipi-ovn-dualstack-f28-destructive
  cron: 32 0 12 * *
  steps:
    cluster_profile: vsphere-elastic
    test:
    - chain: openshift-e2e-test-qe-destructive
    workflow: cucushift-installer-rehearse-vsphere-ipi-ovn-dualstack
- as: vsphere-ipi-ovn-dualstack-privmaryv6-f28-compliance
  cron: 39 1 30 * *
  steps:
    cluster_profile: vsphere-elastic
    env:
      FILTERS_ADDITIONAL: ""
      IP_FAMILIES: DualStackIPv6Primary
      TEST_FILTERS: ~HyperShiftMGMT&;~DEPRECATED&;~Disruptive&
      TEST_PARALLEL: "3"
      TEST_SCENARIOS: Compliance_Operator
      TEST_TIMEOUT: "20"
    test:
    - ref: etcd-encryption
    - ref: openshift-extended-test
    - ref: openshift-e2e-test-qe-report
    workflow: cucushift-installer-rehearse-vsphere-ipi-ovn-dualstack
- as: vsphere-ipi-ovn-dualstack-privmaryv6-f28-co-destructive
  cron: 25 14 7 * *
  steps:
    cluster_profile: vsphere-elastic
    env:
      FILTERS_ADDITIONAL: ""
      IP_FAMILIES: DualStackIPv6Primary
      TEST_FILTERS: ~HyperShiftMGMT&;~DEPRECATED&;Disruptive&
      TEST_SCENARIOS: Compliance_Operator
      TEST_TIMEOUT: "55"
    test:
    - ref: etcd-encryption
    - ref: openshift-extended-test-disruptive
    - ref: openshift-e2e-test-qe-report
    workflow: cucushift-installer-rehearse-vsphere-ipi-ovn-dualstack
- as: vsphere-ipi-ovn-dualstack-privmaryv6-f999-file-integrity
  cron: 8 8 29 2 *
  steps:
    cluster_profile: vsphere-elastic
    env:
      FILTERS_ADDITIONAL: ""
      INDEX_IMAGE: quay.io/redhat-user-workloads/ocp-isc-tenant/file-integrity-operator-fbc-4-15:latest
      IP_FAMILIES: DualStackIPv6Primary
      TEST_FILTERS: ~HyperShiftMGMT&;~DEPRECATED&
      TEST_PARALLEL: "3"
      TEST_SCENARIOS: File_Integrity_Operator
      TEST_TIMEOUT: "30"
    test:
    - ref: file-integrity-konflux-catalogsource
    - ref: openshift-extended-test
    - ref: openshift-e2e-test-qe-report
    workflow: cucushift-installer-rehearse-vsphere-ipi-ovn-dualstack
- as: vsphere-ipi-ovn-dualstack-privmaryv6-f28-security-profiles
  cron: 51 16 8 * *
  steps:
    cluster_profile: vsphere-elastic
    env:
      FILTERS_ADDITIONAL: ""
      IP_FAMILIES: DualStackIPv6Primary
      TEST_FILTERS: ~HyperShiftMGMT&;~DEPRECATED&
      TEST_PARALLEL: "3"
      TEST_SCENARIOS: Security_Profiles_Operator
    test:
    - ref: openshift-extended-test
    - ref: openshift-e2e-test-qe-report
    workflow: cucushift-installer-rehearse-vsphere-ipi-ovn-dualstack
- as: vsphere-ipi-ovn-dualstack-privmaryv6-f28
  cron: 33 5 8 * *
  steps:
    cluster_profile: vsphere-elastic
    env:
      IP_FAMILIES: DualStackIPv6Primary
    test:
    - chain: openshift-e2e-test-qe-automated-release
    workflow: cucushift-installer-rehearse-vsphere-ipi-ovn-dualstack
- as: vsphere-ipi-ovn-dualstack-privmaryv6-f28-destructive
  cron: 26 0 4 * *
  steps:
    cluster_profile: vsphere-elastic
    env:
      IP_FAMILIES: DualStackIPv6Primary
    test:
    - chain: openshift-e2e-test-qe-destructive
    workflow: cucushift-installer-rehearse-vsphere-ipi-ovn-dualstack
- as: vsphere-ipi-ovn-ipsec-mininal-permission-f28
  cron: 38 1 3 * *
  steps:
    cluster_profile: vsphere-connected-2
    test:
    - chain: openshift-e2e-test-qe-automated-release
    workflow: cucushift-installer-rehearse-vsphere-ipi-ovn-ipsec-minimal-permission
- as: vsphere-ipi-ovn-ipsec-mininal-perm-f60-longduration-cloud
  cron: 17 11 22 1,3,5,7,9,11 *
  steps:
    cluster_profile: vsphere-connected-2
    test:
    - chain: openshift-e2e-test-clusterinfra-qe-longrun
    workflow: cucushift-installer-rehearse-vsphere-ipi-ovn-ipsec-minimal-permission
- as: vsphere-ipi-ovn-ipsec-mininal-permission-f28-destructive
  cron: 30 13 5 * *
  steps:
    cluster_profile: vsphere-connected-2
    test:
    - chain: openshift-e2e-test-qe-destructive
    workflow: cucushift-installer-rehearse-vsphere-ipi-ovn-ipsec-minimal-permission
- as: vsphere-ipi-ovn-local-to-shared-gateway-mode-migration-f14
  cron: 1 18 2 * *
  steps:
    cluster_profile: vsphere-elastic
    test:
    - ref: cucushift-installer-check-cluster-health
    workflow: cucushift-installer-rehearse-vsphere-ipi-ovn-local-to-shared-gateway-mode-migration
- as: vsphere-ipi-ovn-shared-to-local-gw-migration-f28
  cron: 1 11 5 * *
  steps:
    cluster_profile: vsphere-elastic
    test:
    - chain: openshift-e2e-test-qe-automated-release
    workflow: cucushift-installer-rehearse-vsphere-ipi-ovn-shared-to-local-gateway-mode-migration
- as: vsphere-ipi-ovn-shared-to-local-gw-migration-f28-destructive
  cron: 56 21 14 * *
  steps:
    cluster_profile: vsphere-elastic
    test:
    - chain: openshift-e2e-test-qe-destructive
    workflow: cucushift-installer-rehearse-vsphere-ipi-ovn-shared-to-local-gateway-mode-migration
- as: vsphere-ipi-proxy-fips-f28
  cron: 3 1 3 * *
  steps:
    cluster_profile: vsphere-dis-2
    env:
      FIPS_ENABLED: "true"
    leases:
    - env: VSPHERE_BASTION_LEASED_RESOURCE
      resource_type: vsphere-connected-2-quota-slice
    test:
    - chain: openshift-e2e-test-qe-automated-release
    workflow: cucushift-installer-rehearse-vsphere-ipi-proxy
- as: vsphere-ipi-proxy-fips-f28-destructive
  cron: 13 10 2 * *
  steps:
    cluster_profile: vsphere-dis-2
    env:
      FIPS_ENABLED: "true"
    leases:
    - env: VSPHERE_BASTION_LEASED_RESOURCE
      resource_type: vsphere-connected-2-quota-slice
    test:
    - chain: openshift-e2e-test-qe-destructive
    workflow: cucushift-installer-rehearse-vsphere-ipi-proxy
- as: vsphere-ipi-proxy-tp-f28
  cron: 21 1 12 * *
  steps:
    cluster_profile: vsphere-dis-2
    env:
      FEATURE_SET: TechPreviewNoUpgrade
    leases:
    - env: VSPHERE_BASTION_LEASED_RESOURCE
      resource_type: vsphere-connected-2-quota-slice
    test:
    - chain: openshift-e2e-test-qe-automated-release
    workflow: cucushift-installer-rehearse-vsphere-ipi-proxy
- as: vsphere-ipi-proxy-tp-f28-destructive
  cron: 34 11 9 * *
  steps:
    cluster_profile: vsphere-dis-2
    env:
      FEATURE_SET: TechPreviewNoUpgrade
    leases:
    - env: VSPHERE_BASTION_LEASED_RESOURCE
      resource_type: vsphere-connected-2-quota-slice
    test:
    - chain: openshift-e2e-test-qe-destructive
    workflow: cucushift-installer-rehearse-vsphere-ipi-proxy
- as: vsphere-ipi-proxy-workers-rhel8-f28
  cron: 38 8 16 * *
  steps:
    cluster_profile: vsphere-dis-2
    leases:
    - env: VSPHERE_BASTION_LEASED_RESOURCE
      resource_type: vsphere-connected-2-quota-slice
    test:
    - chain: openshift-e2e-test-qe-automated-release
    workflow: cucushift-installer-rehearse-vsphere-ipi-proxy-workers-rhel8
- as: vsphere-ipi-proxy-workers-rhel8-f28-destructive
  cron: 22 21 15 * *
  steps:
    cluster_profile: vsphere-dis-2
    leases:
    - env: VSPHERE_BASTION_LEASED_RESOURCE
      resource_type: vsphere-connected-2-quota-slice
    test:
    - chain: openshift-e2e-test-qe-destructive
    workflow: cucushift-installer-rehearse-vsphere-ipi-proxy-workers-rhel8
- as: vsphere-ipi-remote-worker-f28
  cron: 38 21 29 * *
  steps:
    cluster_profile: vsphere-connected-2
    leases:
    - env: VSPHERE_EXTRA_LEASED_RESOURCE
      resource_type: vsphere-connected-2-quota-slice
    test:
    - chain: openshift-e2e-test-qe-automated-release
    workflow: cucushift-installer-rehearse-vsphere-ipi-remote-worker
- as: vsphere-ipi-remote-worker-f28-destructive
  cron: 43 5 23 * *
  steps:
    cluster_profile: vsphere-connected-2
    leases:
    - env: VSPHERE_EXTRA_LEASED_RESOURCE
      resource_type: vsphere-connected-2-quota-slice
    test:
    - chain: openshift-e2e-test-qe-destructive
    workflow: cucushift-installer-rehearse-vsphere-ipi-remote-worker
- as: vsphere-ipi-sdn-live-migration-ovn-f28
  cron: 11 18 16 * *
  steps:
    cluster_profile: vsphere-elastic
    env:
      OVERRIDE_OPENSHIFT_SDN_DEPRECATION: "true"
    test:
    - chain: cucushift-sdn-live-migration-ovn
    workflow: cucushift-installer-rehearse-vsphere-ipi-sdn-bond
- as: vsphere-ipi-sdn-migration-ovn-f14
  cron: 17 7 5 * *
  steps:
    cluster_profile: vsphere-elastic
    env:
      OVERRIDE_OPENSHIFT_SDN_DEPRECATION: "true"
    test:
    - chain: cucushift-sdn-migration-ovn
    workflow: cucushift-installer-rehearse-vsphere-ipi-sdn-bond
- as: vsphere-ipi-static-ip-tp-f28
  cron: 26 11 21 * *
  steps:
    cluster_profile: vsphere-connected-2
    env:
      FEATURE_SET: TechPreviewNoUpgrade
    test:
    - chain: openshift-e2e-test-qe-automated-release
    workflow: cucushift-installer-rehearse-vsphere-ipi-static-ip
- as: vsphere-ipi-static-ip-tp-f28-destructive
  cron: 44 12 4 * *
  steps:
    cluster_profile: vsphere-connected-2
    env:
      FEATURE_SET: TechPreviewNoUpgrade
    test:
    - chain: openshift-e2e-test-qe-destructive
    workflow: cucushift-installer-rehearse-vsphere-ipi-static-ip
- as: vsphere-ipi-template-f28
  cron: 15 13 24 * *
  steps:
    cluster_profile: vsphere-connected-2
    test:
    - chain: openshift-e2e-test-qe-automated-release
    workflow: cucushift-installer-rehearse-vsphere-ipi-template
- as: vsphere-ipi-template-f28-destructive
  cron: 25 10 5 * *
  steps:
    cluster_profile: vsphere-connected-2
    test:
    - chain: openshift-e2e-test-qe-destructive
    workflow: cucushift-installer-rehearse-vsphere-ipi-template
- as: vsphere-ipi-zones-f28
  cron: 24 2 11 * *
  steps:
    cluster_profile: vsphere-elastic
    test:
    - chain: openshift-e2e-test-qe-automated-release
    workflow: cucushift-installer-rehearse-vsphere-ipi-zones
- as: vsphere-ipi-zones-f28-destructive
  cron: 36 17 11 * *
  steps:
    cluster_profile: vsphere-elastic
    test:
    - chain: openshift-e2e-test-qe-destructive
    workflow: cucushift-installer-rehearse-vsphere-ipi-zones
- as: vsphere-ipi-zones-multisubnets-external-lb-f28
  cron: 59 11 20 * *
  steps:
    cluster_profile: vsphere-elastic
    env:
      VSPHERE_MULTI_NETWORKS: "true"
    test:
    - chain: openshift-e2e-test-qe-automated-release
    workflow: cucushift-installer-rehearse-vsphere-ipi-zones-multisubnets-external-lb
- as: vsphere-ipi-zones-multisubnets-external-lb-f28-destructive
  cron: 0 17 3 * *
  steps:
    cluster_profile: vsphere-elastic
    env:
      VSPHERE_MULTI_NETWORKS: "true"
    test:
    - chain: openshift-e2e-test-qe-destructive
    workflow: cucushift-installer-rehearse-vsphere-ipi-zones-multisubnets-external-lb
- as: vsphere-ipi-zones-tp-f28
  cron: 33 12 4 * *
  steps:
    cluster_profile: vsphere-elastic
    env:
      FEATURE_SET: TechPreviewNoUpgrade
    test:
    - chain: openshift-e2e-test-qe-automated-release
    workflow: cucushift-installer-rehearse-vsphere-ipi-zones
- as: vsphere-ipi-zones-tp-f28-destructive
  cron: 36 9 5 * *
  steps:
    cluster_profile: vsphere-elastic
    env:
      FEATURE_SET: TechPreviewNoUpgrade
    test:
    - chain: openshift-e2e-test-qe-destructive
    workflow: cucushift-installer-rehearse-vsphere-ipi-zones
- as: vsphere-upi-disc-rhcos-rhel8-f28
  cron: 52 2 11 * *
  steps:
    cluster_profile: vsphere-dis-2
    env:
      E2E_RUN_TAGS: '@disconnected'
      TEST_FILTERS: ~ChkUpgrade&;~NonPreRelease&;~Serial&;~Disruptive&;~ConnectedOnly&;~HyperShiftMGMT&;~MicroShiftOnly&
    leases:
    - env: VSPHERE_BASTION_LEASED_RESOURCE
      resource_type: vsphere-connected-2-quota-slice
    test:
    - chain: openshift-e2e-test-qe-automated-release
    workflow: cucushift-installer-rehearse-vsphere-upi-disconnected-workers-rhcos-rhel8
- as: vsphere-upi-disc-rhcos-rhel8-f28-destructive
  cron: 21 6 1 * *
  steps:
    cluster_profile: vsphere-dis-2
    env:
      E2E_RUN_TAGS: '@disconnected'
      TEST_FILTERS: ~ChkUpgrade&;~NonPreRelease&;Serial&;Disruptive&;~ConnectedOnly&;~HyperShiftMGMT&;~MicroShiftOnly&
    leases:
    - env: VSPHERE_BASTION_LEASED_RESOURCE
      resource_type: vsphere-connected-2-quota-slice
    test:
    - chain: openshift-e2e-test-qe-destructive
    workflow: cucushift-installer-rehearse-vsphere-upi-disconnected-workers-rhcos-rhel8
- as: vsphere-upi-disc-secureboot-fips-f28
  cron: 35 0 12 * *
  steps:
    cluster_profile: vsphere-dis-2
    env:
      E2E_RUN_TAGS: '@disconnected'
      FIPS_ENABLED: "true"
      TEST_FILTERS: ~ChkUpgrade&;~NonPreRelease&;~Serial&;~Disruptive&;~ConnectedOnly&;~HyperShiftMGMT&;~MicroShiftOnly&
    leases:
    - env: VSPHERE_BASTION_LEASED_RESOURCE
      resource_type: vsphere-connected-2-quota-slice
    test:
    - chain: openshift-e2e-test-qe-automated-release
    workflow: cucushift-installer-rehearse-vsphere-upi-disconnected-secureboot
- as: vsphere-upi-disc-secureboot-fips-f28-destructive
  cron: 25 19 4 * *
  steps:
    cluster_profile: vsphere-dis-2
    env:
      E2E_RUN_TAGS: '@disconnected'
      FIPS_ENABLED: "true"
      TEST_FILTERS: ~ChkUpgrade&;~NonPreRelease&;Serial&;Disruptive&;~ConnectedOnly&;~HyperShiftMGMT&;~MicroShiftOnly&
    leases:
    - env: VSPHERE_BASTION_LEASED_RESOURCE
      resource_type: vsphere-connected-2-quota-slice
    test:
    - chain: openshift-e2e-test-qe-destructive
    workflow: cucushift-installer-rehearse-vsphere-upi-disconnected-secureboot
- as: vsphere-upi-disconnecting-network-f28
  cron: 23 16 26 * *
  steps:
    cluster_profile: vsphere-connected-2
    env:
      E2E_RUN_TAGS: '@disconnected'
      TEST_FILTERS: ~ChkUpgrade&;~NonPreRelease&;~Serial&;~Disruptive&;~ConnectedOnly&;~HyperShiftMGMT&;~MicroShiftOnly&
    test:
    - chain: openshift-e2e-test-qe-automated-release
    workflow: cucushift-installer-rehearse-vsphere-upi-disconnecting-network
- as: vsphere-upi-disconnecting-network-f28-destructive
  cron: 22 16 27 * *
  steps:
    cluster_profile: vsphere-connected-2
    env:
      E2E_RUN_TAGS: '@disconnected'
      TEST_FILTERS: ~ChkUpgrade&;~NonPreRelease&;Serial&;Disruptive&;~ConnectedOnly&;~HyperShiftMGMT&;~MicroShiftOnly&
    test:
    - chain: openshift-e2e-test-qe-destructive
    workflow: cucushift-installer-rehearse-vsphere-upi-disconnecting-network
- as: vsphere-upi-encrypt-f28
  cron: 14 13 8 * *
  steps:
    cluster_profile: vsphere-connected-2
    test:
    - chain: openshift-e2e-test-qe-automated-release
    workflow: cucushift-installer-rehearse-vsphere-upi-encrypt
- as: vsphere-upi-encrypt-f28-destructive
  cron: 41 1 2 * *
  steps:
    cluster_profile: vsphere-connected-2
    test:
    - chain: openshift-e2e-test-qe-destructive
    workflow: cucushift-installer-rehearse-vsphere-upi-encrypt
- as: vsphere-upi-platform-external-f28
  cron: 34 20 2 * *
  steps:
    cluster_profile: vsphere-elastic
    env:
      PLATFORM_NAME: vsphere
    test:
    - chain: openshift-e2e-test-qe-automated-release
    workflow: cucushift-installer-rehearse-vsphere-upi-platform-external
- as: vsphere-upi-platform-external-f28-destructive
  cron: 38 3 7 * *
  steps:
    cluster_profile: vsphere-elastic
    env:
      PLATFORM_NAME: vsphere
    test:
    - chain: openshift-e2e-test-qe-destructive
    workflow: cucushift-installer-rehearse-vsphere-upi-platform-external
- as: vsphere-upi-platform-none-f28
  cron: 23 5 2 * *
  steps:
    cluster_profile: vsphere-elastic
    test:
    - chain: openshift-e2e-test-qe-automated-release
    workflow: cucushift-installer-rehearse-vsphere-upi-platform-external
- as: vsphere-upi-platform-none-f28-destructive
  cron: 11 9 14 * *
  steps:
    cluster_profile: vsphere-elastic
    test:
    - chain: openshift-e2e-test-qe-destructive
    workflow: cucushift-installer-rehearse-vsphere-upi-platform-external
- as: vsphere-upi-zones-f28
  cron: 8 8 9 * *
  steps:
    cluster_profile: vsphere-elastic
    test:
    - chain: openshift-e2e-test-qe-automated-release
    workflow: cucushift-installer-rehearse-vsphere-upi-zones
- as: vsphere-upi-zones-f28-destructive
  cron: 34 11 8 * *
  steps:
    cluster_profile: vsphere-elastic
    test:
    - chain: openshift-e2e-test-qe-destructive
    workflow: cucushift-installer-rehearse-vsphere-upi-zones
- as: vsphere-ipi-ovn-winc-f14
  cron: 17 2 22 * *
  steps:
    cluster_profile: vsphere-connected-2
    env:
      FILTERS_ADDITIONAL: ~CPaasrunOnly&;Smokerun&
      TEST_SCENARIOS: Windows_Containers
      TEST_TIMEOUT: "50"
    test:
    - ref: openshift-extended-test
    workflow: cucushift-installer-rehearse-vsphere-ipi-ovn-winc
- as: nutanix-ipi-ovn-winc-f14
  cron: 58 13 9 * *
  steps:
    cluster_profile: nutanix-qe
    env:
      EXTRACT_MANIFEST_INCLUDED: "true"
      TEST_FILTERS: ~ChkUpgrade&;~ConnectedOnly&;Smokerun&
      TEST_SCENARIOS: Windows_Containers
      TEST_TIMEOUT: "50"
    test:
    - ref: openshift-extended-test
    workflow: cucushift-installer-rehearse-nutanix-ipi-ovn-winc
- as: openstack-ipi-f28-disasterrecovery
  cron: 11 1 14 * *
  steps:
    cluster_profile: openstack-vexxhost
    env:
      ROTATE_CLOUD_CREDENTIALS: "true"
      USE_RAMFS: "false"
    test:
    - chain: openshift-e2e-test-qe-disasterrecovery-sanity
    workflow: openshift-e2e-openstack-ipi
- as: baremetal-ipi-ovn-vmedia-disk-encryption-f28
  capabilities:
  - intranet
  cron: 43 3 22 * *
  steps:
    cluster_profile: equinix-ocp-metal-qe
    env:
      AUX_HOST: openshift-qe-metal-ci.arm.eng.rdu2.redhat.com
      ENABLE_DISK_ENCRYPTION: "true"
      RESERVE_BOOTSTRAP: "false"
      architecture: amd64
      masters: "3"
      workers: "2"
    test:
    - chain: openshift-e2e-test-qe
    workflow: baremetal-lab-ipi-virtual-media
- as: baremetal-upi-ovn-dual-stack-realtime-kernel-f28
  capabilities:
  - intranet
  cron: 57 16 14 * *
  steps:
    cluster_profile: equinix-ocp-metal-qe
    env:
      AUX_HOST: openshift-qe-metal-ci.arm.eng.rdu2.redhat.com
      RT_ENABLED: "true"
      architecture: amd64
      masters: "3"
      workers: "2"
    test:
    - ref: cucushift-installer-check-realtime
    - chain: openshift-e2e-test-qe
    workflow: baremetal-lab-upi-dual-stack
- as: baremetal-sno-ipv4-etcd-encryption-rt-kernel-kdump-f28
  capabilities:
  - intranet
  cron: 43 18 13 * *
  steps:
    cluster_profile: equinix-ocp-metal-qe
    env:
      AUX_HOST: openshift-qe-metal-ci.arm.eng.rdu2.redhat.com
      ENABLE_ETCD_ENCRYPTION: "true"
      ENABLE_KDUMP: "true"
      RESERVE_BOOTSTRAP: "false"
      RT_ENABLED: "true"
      architecture: amd64
      masters: "1"
      workers: "0"
    test:
    - chain: openshift-e2e-test-qe
    workflow: baremetal-lab-sno
- as: baremetal-sno-ipv4-etcd-encryption-rt-kernel-basecap-f28
  capabilities:
  - intranet
  cron: 59 18 2 * *
  steps:
    cluster_profile: equinix-ocp-metal-qe
    env:
      ADDITIONAL_ENABLED_CAPABILITIES: baremetal MachineAPI Ingress
      AUX_HOST: openshift-qe-metal-ci.arm.eng.rdu2.redhat.com
      BASELINE_CAPABILITY_SET: None
      ENABLE_ETCD_ENCRYPTION: "true"
      RESERVE_BOOTSTRAP: "false"
      RT_ENABLED: "true"
      architecture: amd64
      masters: "1"
      workers: "0"
    test:
    - ref: cucushift-installer-check-capability
    - chain: openshift-e2e-test-qe
    workflow: baremetal-lab-sno
- as: baremetal-upi-ovn-ipv6-static-realtime-kernel-f28
  capabilities:
  - intranet
  cron: 54 21 2 * *
  steps:
    cluster_profile: equinix-ocp-metal-qe
    env:
      AUX_HOST: openshift-qe-metal-ci.arm.eng.rdu2.redhat.com
      RT_ENABLED: "true"
      architecture: amd64
      masters: "3"
      workers: "2"
    test:
    - ref: cucushift-installer-check-realtime
    - chain: openshift-e2e-test-qe
    workflow: baremetal-lab-upi-ipv6-static
zz_generated_metadata:
  branch: release-4.15
  org: openshift
  repo: openshift-tests-private
  variant: amd64-nightly<|MERGE_RESOLUTION|>--- conflicted
+++ resolved
@@ -1990,11 +1990,6 @@
     - chain: openshift-e2e-test-qe-destructive
     workflow: cucushift-installer-rehearse-gcp-ipi-confidential-computing
 - as: gcp-ipi-confidential-secureboot-mini-perm-f14
-<<<<<<< HEAD
-  capabilities:
-  - intranet
-=======
->>>>>>> b178d943
   cron: 32 22 2 * *
   steps:
     cluster_profile: gcp-qe
