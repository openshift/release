--- conflicted
+++ resolved
@@ -17,12 +17,6 @@
     from: src
 - as: test
   commands: make test
-  container:
-    from: src
-<<<<<<< HEAD
-=======
-- as: build
-  commands: make build
   container:
     from: src
 - as: coverage
@@ -48,7 +42,6 @@
   commands: make lint
   container:
     from: src
->>>>>>> 381ae08a
 zz_generated_metadata:
   branch: main
   org: openshift
