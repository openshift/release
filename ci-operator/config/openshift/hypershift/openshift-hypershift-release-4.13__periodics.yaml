--- conflicted
+++ resolved
@@ -129,18 +129,6 @@
     dependencies:
       INDEX_IMAGE: assisted-service-index
     workflow: hypershift-agent-conformance
-<<<<<<< HEAD
-- as: e2e-kubevirt-conformance
-  cron: 0 4 * * *
-  steps:
-    cluster_profile: aws
-    env:
-      CNV_PRERELEASE_VERSION: "4.13"
-      MCE_VERSION: "2.3"
-      TEST_SUITE: openshift/conformance/parallel/minimal
-    workflow: hypershift-kubevirt-conformance
-=======
->>>>>>> 6c723d81
 - as: e2e-kubevirt-mce-conformance
   cron: 0 4 * * *
   steps:
@@ -150,16 +138,6 @@
       MCE_VERSION: "2.3"
       TEST_SUITE: openshift/conformance/parallel/minimal
     workflow: hypershift-mce-kubevirt-conformance
-<<<<<<< HEAD
-- as: e2e-kubevirt-baremetalds-conformance
-  cron: 0 8 * * *
-  steps:
-    cluster_profile: equinix-ocp-metal
-    env:
-      CNV_PRERELEASE_VERSION: "4.13"
-    workflow: hypershift-kubevirt-baremetalds-conformance
-=======
->>>>>>> 6c723d81
 - as: e2e-kubevirt-mce-baremetalds-conformance
   cron: 0 4 * * *
   steps:
