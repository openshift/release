--- conflicted
+++ resolved
@@ -148,9 +148,9 @@
   container:
     from: src
 - as: e2e-aws
-  steps:
-    cluster_profile: aws
-    workflow: origin-e2e-aws
+  commands: TEST_SUITE=openshift/conformance/parallel run-tests
+  openshift_installer:
+    cluster_profile: aws
 - as: e2e-gcp
   commands: TEST_SUITE=openshift/conformance/parallel run-tests
   openshift_installer:
@@ -194,19 +194,20 @@
   commands: TEST_SUITE=openshift/conformance/parallel run-tests
   openshift_installer_upi:
     cluster_profile: vsphere
+- as: e2e-aws-steps
+  steps:
+    cluster_profile: aws
+    workflow: origin-e2e-aws
 - as: e2e-metal-ipi
   steps:
     cluster_profile: packet
     workflow: baremetalds-e2e
-<<<<<<< HEAD
 - as: e2e-metal-ipi-nightly
   steps:
     cluster_profile: packet
     workflow: baremetalds-e2e
   cron: "0 */2 * * *"
-=======
 - as: e2e-vsphere-steps
   steps:
     cluster_profile: vsphere
-    workflow: origin-e2e-vsphere
->>>>>>> 35fbcf6a738e52e16acc4e9936af22e6ed0ca60d+    workflow: origin-e2e-vsphere