base_images:
  tests-private:
    name: tests-private
    namespace: ci
    tag: "4.21"
  upi-installer:
    name: "4.19"
    namespace: ocp
    tag: upi-installer
releases:
  latest:
    release:
      architecture: amd64
      channel: fast
      version: "4.19"
resources:
  '*':
    requests:
      cpu: 100m
      memory: 200Mi
tests:
- as: azure-ipi-kata
  cron: 0 0 31 2 1
  steps:
    cluster_profile: azure-qe
    env:
      BASE_DOMAIN: qe.azure.devcluster.openshift.com
      CATALOG_SOURCE_IMAGE: quay.io/redhat-user-workloads/ose-osc-tenant/osc-test-fbc:1.11.0-1764856725
      CATALOG_SOURCE_NAME: brew-catalog
      CUSTOM_AZURE_REGION: eastus
      ENABLE_MUST_GATHER: "true"
      EXPECTED_OPERATOR_VERSION: 1.11.0
      INITDATA: ""
<<<<<<< HEAD
      INSTALL_KATA_RPM: "false"
=======
      INSTALL_KATA_RPM: "true"
>>>>>>> ccb53b24
      KATA_RPM_VERSION: 3.21.0-3.rhaos4.19.el9
      MUST_GATHER_IMAGE: registry.redhat.io/openshift-sandboxed-containers/osc-must-gather-rhel9:latest
      MUST_GATHER_ON_FAILURE_ONLY: "true"
      SLEEP_DURATION: 0h
      TEST_FILTERS: ~DisconnectedOnly&;~Disruptive&
      TEST_RELEASE_TYPE: Pre-GA
      TEST_SCENARIOS: sig-kata.*Kata Author
      TEST_TIMEOUT: "90"
      TRUSTEE_CATALOG_SOURCE_IMAGE: quay.io/redhat-user-workloads/ose-osc-tenant/trustee-fbc-4-19:trustee-fbc-4-19-on-push-5zh9p-build-image-index
      TRUSTEE_CATALOG_SOURCE_NAME: trustee-catalog
      TRUSTEE_URL: ""
    workflow: sandboxed-containers-operator-e2e-azure
  timeout: 24h0m0s
- as: azure-ipi-peerpods
  cron: 0 0 31 2 1
  steps:
    cluster_profile: azure-qe
    env:
      BASE_DOMAIN: qe.azure.devcluster.openshift.com
      CATALOG_SOURCE_IMAGE: quay.io/redhat-user-workloads/ose-osc-tenant/osc-test-fbc:1.11.0-1764856725
      CATALOG_SOURCE_NAME: brew-catalog
      CUSTOM_AZURE_REGION: eastus
      ENABLE_MUST_GATHER: "true"
      ENABLEPEERPODS: "true"
      EXPECTED_OPERATOR_VERSION: 1.11.0
      INITDATA: ""
<<<<<<< HEAD
      INSTALL_KATA_RPM: "false"
=======
      INSTALL_KATA_RPM: "true"
>>>>>>> ccb53b24
      KATA_RPM_VERSION: 3.21.0-3.rhaos4.19.el9
      MUST_GATHER_IMAGE: registry.redhat.io/openshift-sandboxed-containers/osc-must-gather-rhel9:latest
      MUST_GATHER_ON_FAILURE_ONLY: "true"
      RUNTIMECLASS: kata-remote
      SLEEP_DURATION: 0h
      TEST_FILTERS: ~DisconnectedOnly&;~Disruptive&
      TEST_RELEASE_TYPE: Pre-GA
      TEST_SCENARIOS: sig-kata.*Kata Author
      TEST_TIMEOUT: "90"
      TRUSTEE_CATALOG_SOURCE_IMAGE: quay.io/redhat-user-workloads/ose-osc-tenant/trustee-fbc-4-19:trustee-fbc-4-19-on-push-5zh9p-build-image-index
      TRUSTEE_CATALOG_SOURCE_NAME: trustee-catalog
      TRUSTEE_URL: ""
      WORKLOAD_TO_TEST: peer-pods
    workflow: sandboxed-containers-operator-e2e-azure
  timeout: 24h0m0s
- as: azure-ipi-coco
  cron: 0 0 31 2 1
  steps:
    cluster_profile: azure-qe
    env:
      BASE_DOMAIN: qe.azure.devcluster.openshift.com
      CATALOG_SOURCE_IMAGE: quay.io/redhat-user-workloads/ose-osc-tenant/osc-test-fbc:1.11.0-1764856725
      CATALOG_SOURCE_NAME: brew-catalog
      CUSTOM_AZURE_REGION: eastus
      ENABLE_MUST_GATHER: "true"
      ENABLEPEERPODS: "true"
      EXPECTED_OPERATOR_VERSION: 1.11.0
      INITDATA: ""
<<<<<<< HEAD
      INSTALL_KATA_RPM: "false"
=======
      INSTALL_KATA_RPM: "true"
>>>>>>> ccb53b24
      KATA_RPM_VERSION: 3.21.0-3.rhaos4.19.el9
      MUST_GATHER_IMAGE: registry.redhat.io/openshift-sandboxed-containers/osc-must-gather-rhel9:latest
      MUST_GATHER_ON_FAILURE_ONLY: "true"
      RUNTIMECLASS: kata-remote
      SLEEP_DURATION: 0h
      TEST_FILTERS: ~DisconnectedOnly&;~Disruptive&
      TEST_RELEASE_TYPE: Pre-GA
      TEST_SCENARIOS: sig-kata.*Kata Author
      TEST_TIMEOUT: "90"
      TRUSTEE_CATALOG_SOURCE_IMAGE: quay.io/redhat-user-workloads/ose-osc-tenant/trustee-fbc-4-19:trustee-fbc-4-19-on-push-5zh9p-build-image-index
      TRUSTEE_CATALOG_SOURCE_NAME: trustee-catalog
      TRUSTEE_URL: ""
      WORKLOAD_TO_TEST: coco
    workflow: sandboxed-containers-operator-e2e-azure
  timeout: 24h0m0s
- as: aro-ipi-peerpods
  cron: 0 0 31 2 1
  steps:
    cluster_profile: azure-qe
    env:
      ARO_CLUSTER_VERSION: "4.17"
      CATALOG_SOURCE_IMAGE: quay.io/redhat-user-workloads/ose-osc-tenant/osc-test-fbc:1.11.0-1763029586
      CATALOG_SOURCE_NAME: brew-catalog
      ENABLE_MUST_GATHER: "true"
      ENABLEPEERPODS: "true"
      EXPECTED_OPERATOR_VERSION: 1.11.0
      HYPERSHIFT_AZURE_LOCATION: eastus
      INITDATA: ""
      INSTALL_KATA_RPM: "true"
      KATA_RPM_VERSION: 3.21.0-3.rhaos4.17.el9
      LOCATION: eastus
      MUST_GATHER_IMAGE: registry.redhat.io/openshift-sandboxed-containers/osc-must-gather-rhel9:latest
      MUST_GATHER_ON_FAILURE_ONLY: "true"
      RUNTIMECLASS: kata-remote
      SLEEP_DURATION: 0h
      TEST_FILTERS: ~DisconnectedOnly&;~Disruptive&
      TEST_RELEASE_TYPE: Pre-GA
      TEST_SCENARIOS: sig-kata.*Kata Author
      TEST_TIMEOUT: "90"
      TRUSTEE_CATALOG_SOURCE_IMAGE: quay.io/redhat-user-workloads/ose-osc-tenant/trustee-fbc-4-19:trustee-fbc-4-19-on-push-5l82n-build-image-index
      TRUSTEE_CATALOG_SOURCE_NAME: trustee-catalog
      TRUSTEE_URL: ""
      WORKLOAD_TO_TEST: peer-pods
    workflow: sandboxed-containers-operator-e2e-aro
  timeout: 24h0m0s
- as: aro-ipi-coco
  cron: 0 0 31 2 1
  steps:
    cluster_profile: azure-qe
    env:
      ARO_CLUSTER_VERSION: "4.17"
      CATALOG_SOURCE_IMAGE: quay.io/redhat-user-workloads/ose-osc-tenant/osc-test-fbc:1.11.0-1763029586
      CATALOG_SOURCE_NAME: brew-catalog
      ENABLE_MUST_GATHER: "true"
      ENABLEPEERPODS: "true"
      EXPECTED_OPERATOR_VERSION: 1.11.0
      HYPERSHIFT_AZURE_LOCATION: eastus
      INITDATA: ""
      INSTALL_KATA_RPM: "true"
      KATA_RPM_VERSION: 3.21.0-3.rhaos4.17.el9
      LOCATION: eastus
      MUST_GATHER_IMAGE: registry.redhat.io/openshift-sandboxed-containers/osc-must-gather-rhel9:latest
      MUST_GATHER_ON_FAILURE_ONLY: "true"
      RUNTIMECLASS: kata-remote
      SLEEP_DURATION: 0h
      TEST_FILTERS: ~DisconnectedOnly&;~Disruptive&
      TEST_RELEASE_TYPE: Pre-GA
      TEST_SCENARIOS: sig-kata.*Kata Author
      TEST_TIMEOUT: "90"
      TRUSTEE_CATALOG_SOURCE_IMAGE: quay.io/redhat-user-workloads/ose-osc-tenant/trustee-fbc-4-19:trustee-fbc-4-19-on-push-5l82n-build-image-index
      TRUSTEE_CATALOG_SOURCE_NAME: trustee-catalog
      TRUSTEE_URL: ""
      WORKLOAD_TO_TEST: coco
    workflow: sandboxed-containers-operator-e2e-aro
  timeout: 24h0m0s
- as: aws-ipi-peerpods
  cron: 0 0 31 2 1
  steps:
    cluster_profile: aws-sandboxed-containers-operator
    env:
      AWS_REGION_OVERRIDE: us-east-2
      CATALOG_SOURCE_IMAGE: quay.io/redhat-user-workloads/ose-osc-tenant/osc-test-fbc:1.11.0-1764856725
      CATALOG_SOURCE_NAME: brew-catalog
      ENABLE_MUST_GATHER: "true"
      ENABLEPEERPODS: "true"
      EXPECTED_OPERATOR_VERSION: 1.11.0
      INITDATA: ""
<<<<<<< HEAD
      INSTALL_KATA_RPM: "false"
=======
      INSTALL_KATA_RPM: "true"
>>>>>>> ccb53b24
      KATA_RPM_VERSION: 3.21.0-3.rhaos4.19.el9
      MUST_GATHER_IMAGE: registry.redhat.io/openshift-sandboxed-containers/osc-must-gather-rhel9:latest
      MUST_GATHER_ON_FAILURE_ONLY: "true"
      RUNTIMECLASS: kata-remote
      SLEEP_DURATION: 0h
      TEST_FILTERS: ~DisconnectedOnly&;~Disruptive&
      TEST_RELEASE_TYPE: Pre-GA
      TEST_SCENARIOS: sig-kata.*Kata Author
      TEST_TIMEOUT: "90"
      TRUSTEE_CATALOG_SOURCE_IMAGE: quay.io/redhat-user-workloads/ose-osc-tenant/trustee-fbc-4-19:trustee-fbc-4-19-on-push-5zh9p-build-image-index
      TRUSTEE_CATALOG_SOURCE_NAME: trustee-catalog
      TRUSTEE_URL: ""
      WORKLOAD_TO_TEST: peer-pods
    workflow: sandboxed-containers-operator-e2e-aws
  timeout: 24h0m0s
- as: aws-ipi-coco
  cron: 0 0 31 2 1
  steps:
    cluster_profile: aws-sandboxed-containers-operator
    env:
      AWS_REGION_OVERRIDE: us-east-2
      CATALOG_SOURCE_IMAGE: quay.io/redhat-user-workloads/ose-osc-tenant/osc-test-fbc:1.11.0-1764856725
      CATALOG_SOURCE_NAME: brew-catalog
      ENABLE_MUST_GATHER: "true"
      ENABLEPEERPODS: "true"
      EXPECTED_OPERATOR_VERSION: 1.11.0
      INITDATA: ""
<<<<<<< HEAD
      INSTALL_KATA_RPM: "false"
=======
      INSTALL_KATA_RPM: "true"
>>>>>>> ccb53b24
      KATA_RPM_VERSION: 3.21.0-3.rhaos4.19.el9
      MUST_GATHER_IMAGE: registry.redhat.io/openshift-sandboxed-containers/osc-must-gather-rhel9:latest
      MUST_GATHER_ON_FAILURE_ONLY: "true"
      RUNTIMECLASS: kata-remote
      SLEEP_DURATION: 0h
      TEST_FILTERS: ~DisconnectedOnly&;~Disruptive&
      TEST_RELEASE_TYPE: Pre-GA
      TEST_SCENARIOS: sig-kata.*Kata Author
      TEST_TIMEOUT: "90"
      TRUSTEE_CATALOG_SOURCE_IMAGE: quay.io/redhat-user-workloads/ose-osc-tenant/trustee-fbc-4-19:trustee-fbc-4-19-on-push-5zh9p-build-image-index
      TRUSTEE_CATALOG_SOURCE_NAME: trustee-catalog
      TRUSTEE_URL: ""
      WORKLOAD_TO_TEST: coco
    workflow: sandboxed-containers-operator-e2e-aws
  timeout: 24h0m0s
zz_generated_metadata:
  branch: devel
  org: openshift
  repo: sandboxed-containers-operator
  variant: downstream-candidate<|MERGE_RESOLUTION|>--- conflicted
+++ resolved
@@ -31,11 +31,7 @@
       ENABLE_MUST_GATHER: "true"
       EXPECTED_OPERATOR_VERSION: 1.11.0
       INITDATA: ""
-<<<<<<< HEAD
-      INSTALL_KATA_RPM: "false"
-=======
-      INSTALL_KATA_RPM: "true"
->>>>>>> ccb53b24
+      INSTALL_KATA_RPM: "false"
       KATA_RPM_VERSION: 3.21.0-3.rhaos4.19.el9
       MUST_GATHER_IMAGE: registry.redhat.io/openshift-sandboxed-containers/osc-must-gather-rhel9:latest
       MUST_GATHER_ON_FAILURE_ONLY: "true"
@@ -62,11 +58,7 @@
       ENABLEPEERPODS: "true"
       EXPECTED_OPERATOR_VERSION: 1.11.0
       INITDATA: ""
-<<<<<<< HEAD
-      INSTALL_KATA_RPM: "false"
-=======
-      INSTALL_KATA_RPM: "true"
->>>>>>> ccb53b24
+      INSTALL_KATA_RPM: "false"
       KATA_RPM_VERSION: 3.21.0-3.rhaos4.19.el9
       MUST_GATHER_IMAGE: registry.redhat.io/openshift-sandboxed-containers/osc-must-gather-rhel9:latest
       MUST_GATHER_ON_FAILURE_ONLY: "true"
@@ -95,11 +87,7 @@
       ENABLEPEERPODS: "true"
       EXPECTED_OPERATOR_VERSION: 1.11.0
       INITDATA: ""
-<<<<<<< HEAD
-      INSTALL_KATA_RPM: "false"
-=======
-      INSTALL_KATA_RPM: "true"
->>>>>>> ccb53b24
+      INSTALL_KATA_RPM: "false"
       KATA_RPM_VERSION: 3.21.0-3.rhaos4.19.el9
       MUST_GATHER_IMAGE: registry.redhat.io/openshift-sandboxed-containers/osc-must-gather-rhel9:latest
       MUST_GATHER_ON_FAILURE_ONLY: "true"
@@ -187,11 +175,7 @@
       ENABLEPEERPODS: "true"
       EXPECTED_OPERATOR_VERSION: 1.11.0
       INITDATA: ""
-<<<<<<< HEAD
-      INSTALL_KATA_RPM: "false"
-=======
-      INSTALL_KATA_RPM: "true"
->>>>>>> ccb53b24
+      INSTALL_KATA_RPM: "false"
       KATA_RPM_VERSION: 3.21.0-3.rhaos4.19.el9
       MUST_GATHER_IMAGE: registry.redhat.io/openshift-sandboxed-containers/osc-must-gather-rhel9:latest
       MUST_GATHER_ON_FAILURE_ONLY: "true"
@@ -219,11 +203,7 @@
       ENABLEPEERPODS: "true"
       EXPECTED_OPERATOR_VERSION: 1.11.0
       INITDATA: ""
-<<<<<<< HEAD
-      INSTALL_KATA_RPM: "false"
-=======
-      INSTALL_KATA_RPM: "true"
->>>>>>> ccb53b24
+      INSTALL_KATA_RPM: "false"
       KATA_RPM_VERSION: 3.21.0-3.rhaos4.19.el9
       MUST_GATHER_IMAGE: registry.redhat.io/openshift-sandboxed-containers/osc-must-gather-rhel9:latest
       MUST_GATHER_ON_FAILURE_ONLY: "true"
