--- conflicted
+++ resolved
@@ -29,47 +29,16 @@
       CATALOG_SOURCE_NAME: brew-catalog
       EXPECTED_OPERATOR_VERSION: 1.10.0
       INSTALL_KATA_RPM: "true"
-<<<<<<< HEAD
       KATA_RPM_BUILD_MD5SUM: 65fe515fce039a1ce98aa51dc73655fb
       KATA_RPM_VERSION: 3.17.0-2.rhaos4.19.el9
       OPERATOR_INDEX_IMAGE: quay.io/redhat-user-workloads/ose-osc-tenant/osc-test-fbc
       OPERATOR_INDEX_VERSION: osc-test-fbc-on-push-gzdsc-build-image-index
       SLEEP_DURATION: 4h
-=======
-      KATA_RPM_BUILD_MD5SUM: 1d108ef4451ce8754eeea08cf12aea0a
-      KATA_RPM_BUILD_TASK: "67952818"
-      KATA_RPM_VERSION: 3.17.0-1.rhaos4.18.el9_6
-      SLEEP_DURATION: "0"
->>>>>>> 4cec53af
       TEST_FILTERS: ~DisconnectedOnly&;~Disruptive&
       TEST_RELEASE_TYPE: Pre-GA
       TEST_SCENARIOS: sig-kata.*Kata Author
       TEST_TIMEOUT: "75"
     workflow: sandboxed-containers-operator-e2e-azure
-<<<<<<< HEAD
-=======
-- as: aws-ipi-peerpods
-  cron: 0 0 31 2 1
-  steps:
-    cluster_profile: aws
-    env:
-      CATALOG_SOURCE_IMAGE: quay.io/redhat-user-workloads/ose-osc-tenant/osc-test-fbc:osc-test-fbc-on-push-ndd8k-build-image-index
-      CATALOG_SOURCE_NAME: brew-catalog
-      ENABLEPEERPODS: "true"
-      EXPECTED_OPERATOR_VERSION: 1.10.0
-      INSTALL_KATA_RPM: "true"
-      KATA_RPM_BUILD_MD5SUM: 1d108ef4451ce8754eeea08cf12aea0a
-      KATA_RPM_BUILD_TASK: "67952818"
-      KATA_RPM_VERSION: 3.17.0-1.rhaos4.18.el9_6
-      RUNTIMECLASS: kata-remote
-      SLEEP_DURATION: "0"
-      TEST_FILTERS: ~DisconnectedOnly&;~Disruptive&
-      TEST_RELEASE_TYPE: Pre-GA
-      TEST_SCENARIOS: sig-kata.*Kata Author
-      TEST_TIMEOUT: "75"
-      WORKLOAD_TO_TEST: peer-pods
-    workflow: sandboxed-containers-operator-e2e-aws
->>>>>>> 4cec53af
 zz_generated_metadata:
   branch: devel
   org: openshift
