base_images:
  base:
    name: "4.15"
    namespace: ocp
    tag: base
  dev-scripts:
    name: test
    namespace: ocp-kni
    tag: dev-scripts
  golangci-lint:
    name: golangci-lint
    namespace: ci
    tag: v1.53.1
  hypershift-operator:
    name: "4.15"
    namespace: ocp
    tag: hypershift-operator
  hypershift-tests:
    name: "4.15"
    namespace: ocp
    tag: hypershift-tests
  ocp_builder_rhel-8-golang-1.20-openshift-4.14:
    name: builder
    namespace: ocp
    tag: rhel-8-golang-1.20-openshift-4.14
binary_build_commands: hack/build-go.sh
build_root:
  from_repository: true
images:
- dockerfile_path: Dockerfile
  from: base
  inputs:
    ocp_builder_rhel-8-golang-1.20-openshift-4.14:
      as:
      - registry.ci.openshift.org/ocp/builder:rhel-8-golang-1.20-openshift-4.14
  to: cluster-network-operator
promotion:
  disabled: true
  name: "4.15"
  namespace: ocp
releases:
  initial:
    integration:
      name: "4.15"
      namespace: ocp
  latest:
    integration:
      include_built_images: true
      name: "4.15"
      namespace: ocp
resources:
  '*':
    requests:
      cpu: 100m
      memory: 200Mi
tests:
- as: unit
  commands: hack/test-go.sh
  container:
    from: src
- as: verify
  commands: hack/verify-style.sh
  container:
    from: src
- as: e2e-gcp-sdn
  steps:
    cluster_profile: gcp
    workflow: openshift-e2e-gcp-sdn
- as: e2e-gcp-ovn-upgrade
  optional: true
  steps:
    cluster_profile: gcp
    workflow: openshift-upgrade-gcp-ovn
- as: e2e-aws-sdn-upgrade
  optional: true
  steps:
    cluster_profile: aws
    workflow: openshift-upgrade-aws-sdn
- as: e2e-aws-sdn-multi
  steps:
    cluster_profile: aws
    workflow: openshift-e2e-aws-sdn-multi
- as: e2e-ovn-step-registry
  optional: true
  steps:
    cluster_profile: aws
    workflow: openshift-e2e-aws-ovn
- as: e2e-ovn-hybrid-step-registry
  optional: true
  steps:
    cluster_profile: aws
    workflow: openshift-e2e-aws-ovn-hybrid
- as: e2e-ovn-ipsec-step-registry
  optional: true
  steps:
    cluster_profile: aws
    workflow: openshift-e2e-aws-ovn-ipsec
- as: e2e-aws-ovn-serial
  optional: true
  steps:
    cluster_profile: aws
    workflow: openshift-e2e-aws-ovn-serial
- as: e2e-metal-ipi-ovn-ipv6
  cluster: build05
  steps:
    cluster_profile: equinix-ocp-metal
    env:
      DEVSCRIPTS_CONFIG: |
        IP_STACK=v6
        NETWORK_TYPE=OVNKubernetes
    workflow: baremetalds-e2e
- as: e2e-metal-ipi-ovn-ipv6-ipsec
  cluster: build05
  optional: true
  steps:
    cluster_profile: equinix-ocp-metal
    env:
      DEVSCRIPTS_CONFIG: |
        IP_STACK=v6
        NETWORK_TYPE=OVNKubernetes
    workflow: baremetalds-e2e-ovn-ipsec
- as: e2e-aws-ovn-windows
  steps:
    cluster_profile: aws
    env:
      WINDOWS_SERVER_VERSION: "2019"
    test:
    - ref: windows-e2e-operator-test
    workflow: ipi-aws-ovn-hybrid
- as: e2e-vsphere-ovn
  optional: true
  steps:
    cluster_profile: vsphere
    workflow: openshift-e2e-vsphere-ovn
- as: e2e-vsphere-ovn-dualstack
  optional: true
  steps:
    cluster_profile: vsphere
    env:
      TEST_SKIPS: Services Secondary IP Family \[LinuxOnly\] should function for pod-Service\|
        Services Secondary IP Family \[LinuxOnly\] should function for node-Service\|
        Services Secondary IP Family \[LinuxOnly\] should function for endpoint-Service\|
        Services Secondary IP Family \[LinuxOnly\] should function for service endpoints
        using hostNetwork\| should have ipv4 and ipv6 internal node ip
    workflow: openshift-e2e-vsphere-ovn-dualstack
- as: e2e-azure-ovn
  optional: true
  steps:
    cluster_profile: azure4
    workflow: openshift-e2e-azure-ovn
- as: e2e-azure-ovn-dualstack
  optional: true
  steps:
    cluster_profile: azure4
    workflow: openshift-e2e-azure-ovn-dualstack
- always_run: false
  as: e2e-azure-ovn-manual-oidc
  optional: true
  steps:
    cluster_profile: azure4
    workflow: openshift-e2e-azure-manual-oidc-workload-identity
- as: e2e-gcp-ovn
  steps:
    cluster_profile: gcp
    workflow: openshift-e2e-gcp-ovn
- as: e2e-vsphere-ovn-windows
  steps:
    cluster_profile: vsphere
    test:
    - ref: windows-e2e-operator-test-with-custom-vxlan-port
    workflow: ipi-vsphere-ovn-hybrid-custom-vxlan-port
- as: e2e-openstack-kuryr
  optional: true
  steps:
    cluster_profile: openstack-kuryr
    env:
      BASE_DOMAIN: shiftstack.devcluster.openshift.com
      CONFIG_TYPE: minimal
      NETWORK_TYPE: Kuryr
      TEST_SKIPS: NodePort \| session affinity \| Services should be able to change
        the type from ExternalName to ClusterIP \| Pods should delete a collection
        of pods \| Kubectl client Guestbook application should create and stop a working
        application \| Services should serve multiport endpoints from pods \| Services
        should serve a basic endpoint from pods
      TEST_SUITE: kubernetes/conformance
    workflow: openshift-e2e-openstack-ipi
- as: e2e-openstack-sdn
  optional: true
  steps:
    cluster_profile: openstack-vexxhost
    env:
      BASE_DOMAIN: shiftstack.devcluster.openshift.com
      CONFIG_TYPE: minimal
      NETWORK_TYPE: OpenShiftSDN
      TEST_SUITE: openshift/conformance/parallel
    workflow: openshift-e2e-openstack-ipi
- as: e2e-openstack-ovn
  optional: true
  steps:
    cluster_profile: openstack-vexxhost
    env:
      BASE_DOMAIN: shiftstack.devcluster.openshift.com
      CONFIG_TYPE: minimal
      NETWORK_TYPE: OVNKubernetes
      TEST_SUITE: openshift/conformance/parallel
    workflow: openshift-e2e-openstack-ipi
- as: e2e-aws-ovn-network-migration
  steps:
    cluster_profile: aws
    test:
    - ref: ovn-sdn-migration-feature-migration-config-egress-firewall
    - ref: ovn-sdn-migration-feature-migration-config-egress-ip
    - ref: ovn-sdn-migration-feature-migration-config-multicast
    - ref: ovn-sdn-migration
    - ref: ovn-sdn-migration-feature-migration-validate-egress-firewall
    - ref: ovn-sdn-migration-feature-migration-validate-egress-ip
    - ref: ovn-sdn-migration-feature-migration-validate-multicast
    - ref: openshift-e2e-test
    workflow: openshift-e2e-aws-sdn
- as: e2e-aws-sdn-network-migration-rollback
  steps:
    cluster_profile: aws
    test:
    - ref: ovn-sdn-migration-feature-migration-config-egress-firewall
    - ref: ovn-sdn-migration-feature-migration-config-egress-ip
    - ref: ovn-sdn-migration-feature-migration-config-multicast
    - ref: ovn-sdn-migration
    - ref: ovn-sdn-migration-rollback
    - ref: ovn-sdn-migration-feature-migration-validate-egress-firewall
    - ref: ovn-sdn-migration-feature-migration-validate-egress-ip
    - ref: ovn-sdn-migration-feature-migration-validate-multicast
    - ref: openshift-e2e-test
    workflow: openshift-e2e-aws-sdn
- as: e2e-aws-sdn-network-reverse-migration
  steps:
    cluster_profile: aws
    env:
      TEST_SKIPS: Alerts shouldn't report any unexpected alerts in firing or pending
        state\| Prometheus \[apigroup:image.openshift.io\] when installed on the cluster
        shouldn't report any alerts in firing state apart from Watchdog and AlertmanagerReceiversNotConfigured
    test:
    - ref: ovn-sdn-migration-feature-migration-config-egress-firewall
    - ref: ovn-sdn-migration-feature-migration-config-egress-ip
    - ref: ovn-sdn-migration-feature-migration-config-multicast
    - ref: ovn-sdn-migration-rollback
    - ref: ovn-sdn-migration-feature-migration-validate-egress-firewall
    - ref: ovn-sdn-migration-feature-migration-validate-egress-ip
    - ref: ovn-sdn-migration-feature-migration-validate-multicast
    - ref: openshift-e2e-test
    workflow: openshift-e2e-aws
- as: e2e-aws-ovn-single-node
  optional: true
  steps:
    cluster_profile: aws
    workflow: openshift-e2e-aws-single-node
- as: e2e-hypershift-ovn
  steps:
    cluster_profile: hypershift
    workflow: hypershift-aws-e2e-external
- as: lint
  commands: |
    export GOCACHE=/tmp/
    export GOLANGCI_LINT_CACHE=/tmp/.cache
    export GOPROXY=https://proxy.golang.org
    golangci-lint run --verbose --print-resources-usage --modules-download-mode=vendor --timeout=5m0s
  container:
    clone: true
    from: golangci-lint
- as: e2e-network-mtu-migration-ovn-ipv4
  optional: true
  steps:
    cluster_profile: gcp
    env:
      MTU_DECREASE: "400"
      MTU_INCREASE: "200"
    test:
    - chain: network-mtu-migration-decrease
    - chain: network-mtu-migration-increase
    - ref: openshift-e2e-test
    workflow: openshift-e2e-gcp-ovn
  timeout: 5h0m0s
- as: e2e-network-mtu-migration-ovn-ipv6
  cluster: build05
  optional: true
  steps:
    cluster_profile: equinix-ocp-metal
    env:
      MTU_DECREASE: "100"
      MTU_INCREASE: "50"
    test:
    - chain: network-mtu-migration-decrease
    - chain: network-mtu-migration-increase
    - chain: baremetalds-ipi-test
    workflow: baremetalds-e2e-ovn-ipv6
  timeout: 5h0m0s
- as: e2e-network-mtu-migration-sdn-ipv4
  optional: true
  steps:
    cluster_profile: gcp
    env:
      MTU_DECREASE: "400"
      MTU_INCREASE: "200"
    test:
    - chain: network-mtu-migration-decrease
    - chain: network-mtu-migration-increase
    - ref: openshift-e2e-test
    workflow: openshift-e2e-gcp-sdn
  timeout: 5h0m0s
- as: e2e-aws-ovn-shared-to-local-gateway-mode-migration-periodic
  optional: true
  steps:
    cluster_profile: aws
    workflow: openshift-e2e-aws-ovn-shared-to-local-gateway-mode-migration
- as: e2e-aws-ovn-local-to-shared-gateway-mode-migration
  optional: true
  steps:
    cluster_profile: aws
    env:
      GATEWAY_MODE: local
    workflow: openshift-e2e-aws-ovn-local-to-shared-gateway-mode-migration
- as: e2e-aws-hypershift-ovn-kubevirt
  optional: true
  steps:
    cluster_profile: aws
    workflow: hypershift-kubevirt-conformance
- always_run: false
  as: qe-perfscale-aws-ovn-medium-cluster-density
  optional: true
  steps:
    cluster_profile: aws-perfscale
    env:
      BASE_DOMAIN: perfscale.devcluster.openshift.com
      COMPUTE_NODE_REPLICAS: "120"
      COMPUTE_NODE_TYPE: m5.xlarge
      SIZE_VARIANT: large
    post:
    - chain: ipi-aws-post
    pre:
    - chain: ipi-aws-pre
    - chain: create-infra-move-ingress-monitoring-registry
<<<<<<< HEAD
    workflow: openshift-qe-control-plane
=======
    workflow: openshift-qe-cluster-density-v2
  timeout: 5h0m0s
- always_run: false
  as: qe-perfscale-aws-ovn-small-cluster-density
  optional: true
  steps:
    cluster_profile: aws-perfscale-qe
    env:
      BASE_DOMAIN: qe.devcluster.openshift.com
      COMPUTE_NODE_REPLICAS: "24"
      COMPUTE_NODE_TYPE: m5.xlarge
    post:
    - chain: ipi-aws-post
    pre:
    - chain: ipi-aws-pre
    - chain: create-infra-move-ingress-monitoring-registry
    workflow: openshift-qe-cluster-density-v2
  timeout: 5h0m0s
- always_run: false
  as: qe-perfscale-aws-ovn-medium-node-density-cni
  optional: true
  steps:
    cluster_profile: aws-perfscale
    env:
      BASE_DOMAIN: perfscale.devcluster.openshift.com
      COMPUTE_NODE_REPLICAS: "120"
      COMPUTE_NODE_TYPE: m5.xlarge
      SIZE_VARIANT: large
    post:
    - chain: ipi-aws-post
    pre:
    - chain: ipi-aws-pre
    - chain: create-infra-move-ingress-monitoring-registry
    workflow: openshift-qe-cluster-density-v2
  timeout: 5h0m0s
- always_run: false
  as: qe-perfscale-aws-ovn-small-node-density-cni
  optional: true
  steps:
    cluster_profile: aws-perfscale-qe
    env:
      BASE_DOMAIN: qe.devcluster.openshift.com
      COMPUTE_NODE_REPLICAS: "24"
      COMPUTE_NODE_TYPE: m5.xlarge
    post:
    - chain: ipi-aws-post
    pre:
    - chain: ipi-aws-pre
    - chain: create-infra-move-ingress-monitoring-registry
    workflow: openshift-qe-node-density-cni
>>>>>>> 2519f760
  timeout: 5h0m0s
zz_generated_metadata:
  branch: release-4.15
  org: openshift
  repo: cluster-network-operator<|MERGE_RESOLUTION|>--- conflicted
+++ resolved
@@ -338,60 +338,7 @@
     pre:
     - chain: ipi-aws-pre
     - chain: create-infra-move-ingress-monitoring-registry
-<<<<<<< HEAD
     workflow: openshift-qe-control-plane
-=======
-    workflow: openshift-qe-cluster-density-v2
-  timeout: 5h0m0s
-- always_run: false
-  as: qe-perfscale-aws-ovn-small-cluster-density
-  optional: true
-  steps:
-    cluster_profile: aws-perfscale-qe
-    env:
-      BASE_DOMAIN: qe.devcluster.openshift.com
-      COMPUTE_NODE_REPLICAS: "24"
-      COMPUTE_NODE_TYPE: m5.xlarge
-    post:
-    - chain: ipi-aws-post
-    pre:
-    - chain: ipi-aws-pre
-    - chain: create-infra-move-ingress-monitoring-registry
-    workflow: openshift-qe-cluster-density-v2
-  timeout: 5h0m0s
-- always_run: false
-  as: qe-perfscale-aws-ovn-medium-node-density-cni
-  optional: true
-  steps:
-    cluster_profile: aws-perfscale
-    env:
-      BASE_DOMAIN: perfscale.devcluster.openshift.com
-      COMPUTE_NODE_REPLICAS: "120"
-      COMPUTE_NODE_TYPE: m5.xlarge
-      SIZE_VARIANT: large
-    post:
-    - chain: ipi-aws-post
-    pre:
-    - chain: ipi-aws-pre
-    - chain: create-infra-move-ingress-monitoring-registry
-    workflow: openshift-qe-cluster-density-v2
-  timeout: 5h0m0s
-- always_run: false
-  as: qe-perfscale-aws-ovn-small-node-density-cni
-  optional: true
-  steps:
-    cluster_profile: aws-perfscale-qe
-    env:
-      BASE_DOMAIN: qe.devcluster.openshift.com
-      COMPUTE_NODE_REPLICAS: "24"
-      COMPUTE_NODE_TYPE: m5.xlarge
-    post:
-    - chain: ipi-aws-post
-    pre:
-    - chain: ipi-aws-pre
-    - chain: create-infra-move-ingress-monitoring-registry
-    workflow: openshift-qe-node-density-cni
->>>>>>> 2519f760
   timeout: 5h0m0s
 zz_generated_metadata:
   branch: release-4.15
