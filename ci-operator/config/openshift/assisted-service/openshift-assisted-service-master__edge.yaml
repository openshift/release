base_images:
  assisted-image-service:
    name: ocm-2.14
    namespace: edge-infrastructure
    tag: assisted-image-service
  assisted-installer:
    name: ocm-2.14
    namespace: edge-infrastructure
    tag: assisted-installer
  assisted-installer-agent:
    name: ocm-2.14
    namespace: edge-infrastructure
    tag: assisted-installer-agent
  assisted-installer-controller:
    name: ocm-2.14
    namespace: edge-infrastructure
    tag: assisted-installer-controller
  assisted-test-infra:
    name: ocm-2.14
    namespace: edge-infrastructure
    tag: assisted-test-infra
  assisted-test-infra-internal:
    name: ocm-2.14
    namespace: edge-infrastructure
    tag: assisted-test-infra-internal
  cluster-api-provider-agent:
    name: ocm-2.14
    namespace: edge-infrastructure
    tag: cluster-api-provider-agent
  dev-scripts:
    name: test
    namespace: ocp-kni
    tag: dev-scripts
  hypershift-operator:
    name: hypershift-operator
    namespace: hypershift
    tag: latest
  postgresql-12-c8s:
    name: postgresql
    namespace: ci
    tag: postgresql-12-c8s
  tests:
    name: "4.18"
    namespace: ocp
    tag: tests
  tests-4.14:
    name: "4.14"
    namespace: ocp
    tag: tests
  tests-4.15:
    name: "4.15"
    namespace: ocp
    tag: tests
  tests-4.16:
    name: "4.16"
    namespace: ocp
    tag: tests
  tests-4.17:
    name: "4.17"
    namespace: ocp
    tag: tests
  upi-installer:
    name: "4.18"
    namespace: ocp
    tag: upi-installer
  vsphere-ci-python:
    name: vsphere-python
    namespace: ci
    tag: latest
build_root:
  from_repository: true
images:
- dockerfile_path: ci-images/Dockerfile.base
  to: assisted-service-base
- dockerfile_path: ci-images/Dockerfile.unit-tests
  from: assisted-service-base
  to: assisted-service-unit-test
- dockerfile_path: ci-images/Dockerfile.lint
  from: assisted-service-base
  to: assisted-service-lint
- dockerfile_path: ci-images/Dockerfile.subsystem
  from: assisted-service-base
  to: assisted-service-subsystem
- dockerfile_path: ci-images/Dockerfile.code-generation
  from: assisted-service-base
  to: assisted-service-generate
- dockerfile_path: Dockerfile.assisted-service-build
  to: assisted-service-build-base
- dockerfile_literal: |
    FROM base-build
    COPY . .
  inputs:
    assisted-service-build-base:
      as:
      - base-build
    src:
      paths:
      - destination_dir: ./
        source_path: /go/src/github.com/openshift/assisted-service/.
  to: assisted-service-build
- dockerfile_path: Dockerfile.assisted-service
  to: assisted-service
- build_args:
  - name: RHEL_VERSION
    value: "8"
  dockerfile_path: Dockerfile.assisted-service
  to: assisted-service-el8
- dockerfile_path: Dockerfile.assisted-service-debug
  to: assisted-service-debug
- dockerfile_literal: |
    FROM quay.io/multi-arch/yq:4.30.5 as yq4
    FROM coreos/stream9:9
    COPY --from=yq4 /usr/bin/yq /usr/bin/yq
    COPY . .
  from: src
  to: assisted-service-scripts
- dockerfile_literal: |
    FROM coreos/stream9:9
    RUN dnf install -y --skip-broken skopeo pip
  from: src
  to: assisted-service-publish-index
operator:
  bundles:
  - dockerfile_path: deploy/olm-catalog/bundle.Dockerfile
  substitutions:
  - pullspec: quay.io/edge-infrastructure/assisted-service:latest
    with: assisted-service
  - pullspec: quay.io/edge-infrastructure/assisted-service-el8:latest
    with: assisted-service-el8
  - pullspec: quay.io/edge-infrastructure/assisted-installer:latest
    with: assisted-installer
  - pullspec: quay.io/edge-infrastructure/assisted-installer-agent:latest
    with: assisted-installer-agent
  - pullspec: quay.io/edge-infrastructure/assisted-installer-controller:latest
    with: assisted-installer-controller
  - pullspec: quay.io/edge-infrastructure/assisted-image-service:latest
    with: assisted-image-service
  - pullspec: quay.io/sclorg/postgresql-12-c8s:latest
    with: postgresql-12-c8s
promotion:
  to:
  - name: ocm-2.14
    namespace: edge-infrastructure
releases:
  latest:
    candidate:
      product: ocp
      stream: nightly
      version: "4.18"
  latest-multi:
    candidate:
      architecture: multi
      product: ocp
      stream: nightly
      version: "4.18"
resources:
  '*':
    requests:
      cpu: 100m
      memory: 200Mi
tests:
- as: publish-python-client
  postsubmit: true
  steps:
    test:
    - ref: assisted-publish-python-client
- as: mirror-nightly-image
  cron: '@daily'
  steps:
    dependencies:
      SOURCE_IMAGE_REF: assisted-service
    test:
    - ref: assisted-baremetal-images-publish
- as: mirror-nightly-image-el8
  cron: '@daily'
  steps:
    dependencies:
      SOURCE_IMAGE_REF: assisted-service-el8
    env:
      IMAGE_REPO: assisted-service-el8
    test:
    - ref: assisted-baremetal-images-publish
- as: mirror-vcsref-image
  postsubmit: true
  steps:
    dependencies:
      SOURCE_IMAGE_REF: assisted-service
    test:
    - ref: assisted-baremetal-images-publish
- as: mirror-vcsref-image-el8
  postsubmit: true
  steps:
    dependencies:
      SOURCE_IMAGE_REF: assisted-service-el8
    env:
      IMAGE_REPO: assisted-service-el8
    test:
    - ref: assisted-baremetal-images-publish
- as: operator-publish
  postsubmit: true
  steps:
    test:
    - ref: assisted-baremetal-operator-publish
- as: assisted-operator-catalog-publish
  postsubmit: true
  steps:
    test:
    - ref: assisted-baremetal-operator-catalog-publish
- always_run: false
  as: operator-publish-verify
  steps:
    test:
    - ref: assisted-baremetal-operator-publish
- as: assisted-operator-catalog-publish-verify
  run_if_changed: ^(deploy/olm-catalog/.*)$
  steps:
    env:
      REGISTRY_BUNDLE_REPOSITORY_NAME: assisted-service-operator-bundle-test
      REGISTRY_CATALOG_REPOSITORY_NAME: assisted-service-index-test
    test:
    - ref: assisted-baremetal-operator-catalog-publish
- as: lint
  commands: |
    export GOCACHE=/tmp/
    export GOLANGCI_LINT_CACHE=/tmp/.cache
    export GOPROXY=https://proxy.golang.org
    make lint
  container:
    from: assisted-service-lint
  skip_if_only_changed: ^dashboards/|^\.tekton/|^openshift/|^docs/|^sites/|\.md$|^(LICENSE|OWNERS|OWNERS_ALIASES)$
- as: verify-generated-code
  skip_if_only_changed: ^dashboards/|^\.tekton/|^openshift/|^docs/|^sites/|\.md$|^(LICENSE|OWNERS|OWNERS_ALIASES)$
  steps:
    test:
    - ref: assisted-verify-generated-code
- as: unit-test
  commands: |
    export REPORTS=/tmp/reports
    export CODECOV_TOKEN=$(cat /tmp/secret/codecov-token)
    export GINKGO_REPORTFILE=${ARTIFACT_DIR}/junit_unit_test.xml
    make ci-unit-test
  container:
    from: assisted-service-unit-test
  secret:
    mount_path: /tmp/secret
    name: assisted-service-codecov-token
  skip_if_only_changed: ^dashboards/|^\.tekton/|^openshift/|^docs/|^sites/|\.md$|^(LICENSE|OWNERS|OWNERS_ALIASES)$
- as: unit-test-postsubmit
  commands: |
    export REPORTS=/tmp/reports
    export CODECOV_TOKEN=$(cat /tmp/secret/codecov-token)
    export GINKGO_REPORTFILE=${ARTIFACT_DIR}/junit_unit_test.xml
    make ci-unit-test
  container:
    from: assisted-service-unit-test
  postsubmit: true
  secret:
    mount_path: /tmp/secret
    name: assisted-service-codecov-token
- as: subsystem-aws
  cluster_claim:
    architecture: amd64
    cloud: aws
    owner: openshift-ci
    product: ocp
    timeout: 1h0m0s
    version: "4.17"
  run_if_changed: ^(cmd/.*|deploy/.*|hack/.*|internal/.*|pkg/.*|tools/.*|subsystem/.*|Dockerfile\..*|Makefile|go\.mod|go\.sum|swagger.yaml)$
  steps:
    allow_best_effort_post_steps: true
    test:
    - as: subsystem-deploy-and-run
      cli: latest
      commands: |
        export BUILD_TYPE=CI
        export REPORTS=${ARTIFACT_DIR}
        export TARGET=oc
        export PERSISTENT_STORAGE="False"
        export GENERATE_CRD='false'
        unset GOFLAGS
        make ci-deploy-for-subsystem
        oc get pods
        make test
      dependencies:
      - env: SERVICE
        name: assisted-service
      - env: IMAGE_SERVICE
        name: assisted-image-service
      from: assisted-service-subsystem
      resources:
        requests:
          cpu: 100m
          memory: 200Mi
    workflow: generic-claim
- as: subsystem-aws-periodic
  cluster_claim:
    architecture: amd64
    cloud: aws
    owner: openshift-ci
    product: ocp
    timeout: 1h0m0s
    version: "4.17"
  cron: 00 00 * * 0-5
  steps:
    allow_best_effort_post_steps: true
    test:
    - as: subsystem-deploy-and-run
      cli: latest
      commands: |
        export BUILD_TYPE=CI
        export REPORTS=${ARTIFACT_DIR}
        export TARGET=oc
        export PERSISTENT_STORAGE="False"
        export GENERATE_CRD='false'
        unset GOFLAGS
        make ci-deploy-for-subsystem
        oc get pods
        make test
      dependencies:
      - env: SERVICE
        name: assisted-service
      - env: IMAGE_SERVICE
        name: assisted-image-service
      from: assisted-service-subsystem
      resources:
        requests:
          cpu: 100m
          memory: 200Mi
    workflow: generic-claim
- as: subsystem-kubeapi-aws
  cluster_claim:
    architecture: amd64
    cloud: aws
    owner: openshift-ci
    product: ocp
    timeout: 1h0m0s
    version: "4.17"
  run_if_changed: ^(cmd/.*|deploy/.*|hack/.*|internal/.*|pkg/.*|tools/.*|subsystem/.*|Dockerfile\..*|Makefile|go\.mod|go\.sum|swagger.yaml)$
  steps:
    allow_best_effort_post_steps: true
    test:
    - as: subsystem-deploy-and-run
      cli: latest
      commands: |
        export BUILD_TYPE=CI
        export REPORTS=${ARTIFACT_DIR}
        export TARGET=oc
        export PERSISTENT_STORAGE="False"
        export GENERATE_CRD='false'
        unset GOFLAGS
        make ci-deploy-for-subsystem
        oc get pods
        make enable-kube-api-for-subsystem
        make subsystem-test-kube-api
      dependencies:
      - env: SERVICE
        name: assisted-service
      - env: IMAGE_SERVICE
        name: assisted-image-service
      from: assisted-service-subsystem
      resources:
        requests:
          cpu: 100m
          memory: 200Mi
    workflow: generic-claim
- as: subsystem-kubeapi-aws-periodic
  cluster_claim:
    architecture: amd64
    cloud: aws
    owner: openshift-ci
    product: ocp
    timeout: 1h0m0s
    version: "4.17"
  cron: 00 01 * * 0-5
  steps:
    allow_best_effort_post_steps: true
    test:
    - as: subsystem-deploy-and-run
      cli: latest
      commands: |
        export BUILD_TYPE=CI
        export REPORTS=${ARTIFACT_DIR}
        export TARGET=oc
        export PERSISTENT_STORAGE="False"
        export GENERATE_CRD='false'
        unset GOFLAGS
        make ci-deploy-for-subsystem
        oc get pods
        make enable-kube-api-for-subsystem
        make subsystem-test-kube-api
      dependencies:
      - env: SERVICE
        name: assisted-service
      - env: IMAGE_SERVICE
        name: assisted-image-service
      from: assisted-service-subsystem
      resources:
        requests:
          cpu: 100m
          memory: 200Mi
    workflow: generic-claim
- as: e2e-ai-operator-ztp
  run_if_changed: ^(cmd/.*|deploy/operator/.*|hack/.*|internal/.*|pkg/.*|tools/.*|Dockerfile\..*|Makefile|go\.mod|go\.sum|swagger.yaml)$
  steps:
    cluster_profile: packet-assisted
    dependencies:
      ASSISTED_OPENSHIFT_INSTALL_RELEASE_IMAGE: release:latest
      OPENSHIFT_INSTALL_RELEASE_IMAGE: release:latest
    env:
      PACKET_PLAN: c3.medium.x86
    workflow: assisted-baremetal-operator-ztp
  timeout: 6h0m0s
- as: e2e-ai-operator-ztp-periodic
  cluster: build05
  cron: 00 01 * * 2,4,6
  steps:
    cluster_profile: packet-assisted
    dependencies:
      ASSISTED_OPENSHIFT_INSTALL_RELEASE_IMAGE: release:latest
      OPENSHIFT_INSTALL_RELEASE_IMAGE: release:latest
    env:
      CLUSTERTYPE: assisted_medium_el9
    workflow: assisted-ofcir-baremetal-operator-ztp
  timeout: 6h0m0s
- always_run: false
  as: e2e-ai-operator-ztp-3masters
  steps:
    cluster_profile: packet-assisted
    dependencies:
      ASSISTED_OPENSHIFT_INSTALL_RELEASE_IMAGE: release:latest
      OPENSHIFT_INSTALL_RELEASE_IMAGE: release:latest
    env:
      ASSISTED_ZTP_CONFIG: |
        SPOKE_CONTROLPLANE_AGENTS=3
      NUM_EXTRA_WORKERS: "3"
    workflow: assisted-baremetal-operator-ztp
  timeout: 6h0m0s
- always_run: false
  as: e2e-ai-operator-ztp-4masters
  optional: true
  steps:
    cluster_profile: packet-assisted
    dependencies:
      ASSISTED_OPENSHIFT_INSTALL_RELEASE_IMAGE: release:latest
      OPENSHIFT_INSTALL_RELEASE_IMAGE: release:latest
    env:
      ASSISTED_ZTP_CONFIG: |
        SPOKE_CONTROLPLANE_AGENTS=4
        SPOKE_WORKER_AGENTS=0
      NUM_EXTRA_WORKERS: "4"
    workflow: assisted-baremetal-operator-ztp
  timeout: 6h0m0s
- as: e2e-ai-operator-ztp-4masters-periodic
  cluster: build05
  cron: 00 01 * * 2,4,6
  steps:
    cluster_profile: packet-assisted
    dependencies:
      ASSISTED_OPENSHIFT_INSTALL_RELEASE_IMAGE: release:latest
      OPENSHIFT_INSTALL_RELEASE_IMAGE: release:latest
    env:
      ASSISTED_ZTP_CONFIG: |
        SPOKE_CONTROLPLANE_AGENTS=4
        SPOKE_WORKER_AGENTS=0
      CLUSTERTYPE: assisted_large_el9
      NUM_EXTRA_WORKERS: "4"
    workflow: assisted-ofcir-baremetal-operator-ztp
  timeout: 6h0m0s
- always_run: false
  as: e2e-ai-operator-ztp-5masters
  optional: true
  steps:
    cluster_profile: packet-assisted
    dependencies:
      ASSISTED_OPENSHIFT_INSTALL_RELEASE_IMAGE: release:latest
      OPENSHIFT_INSTALL_RELEASE_IMAGE: release:latest
    env:
      ASSISTED_ZTP_CONFIG: |
        SPOKE_CONTROLPLANE_AGENTS=5
        SPOKE_WORKER_AGENTS=0
      NUM_EXTRA_WORKERS: "5"
    workflow: assisted-baremetal-operator-ztp
  timeout: 6h0m0s
- as: e2e-ai-operator-ztp-3masters-periodic
  cluster: build05
  cron: 00 01 * * 2,4,6
  steps:
    cluster_profile: packet-assisted
    dependencies:
      ASSISTED_OPENSHIFT_INSTALL_RELEASE_IMAGE: release:latest
      OPENSHIFT_INSTALL_RELEASE_IMAGE: release:latest
    env:
      ASSISTED_ZTP_CONFIG: |
        SPOKE_CONTROLPLANE_AGENTS=3
      CLUSTERTYPE: assisted_large_el9
      NUM_EXTRA_WORKERS: "3"
    workflow: assisted-ofcir-baremetal-operator-ztp
  timeout: 6h0m0s
- as: e2e-ai-operator-ztp-disconnected
  run_if_changed: ^(deploy/operator/.*)$
  steps:
    cluster_profile: packet-assisted
    dependencies:
      ASSISTED_OPENSHIFT_INSTALL_RELEASE_IMAGE: release:latest
      OPENSHIFT_INSTALL_RELEASE_IMAGE: release:latest
    env:
      DISCONNECTED: "true"
      IP_STACK: v6
    workflow: assisted-baremetal-operator-ztp
  timeout: 6h0m0s
- as: e2e-ai-operator-ztp-disconnected-periodic
  cluster: build05
  cron: 00 03 * * 2,4,6
  steps:
    cluster_profile: packet-assisted
    dependencies:
      ASSISTED_OPENSHIFT_INSTALL_RELEASE_IMAGE: release:latest
      OPENSHIFT_INSTALL_RELEASE_IMAGE: release:latest
    env:
      CLUSTERTYPE: assisted_medium_el9
      DISCONNECTED: "true"
      IP_STACK: v6
    workflow: assisted-ofcir-baremetal-operator-ztp
  timeout: 6h0m0s
- always_run: false
  as: e2e-ai-operator-ztp-compact-day2-workers
  optional: true
  steps:
    cluster_profile: packet-assisted
    dependencies:
      ASSISTED_OPENSHIFT_INSTALL_RELEASE_IMAGE: release:latest
      OPENSHIFT_INSTALL_RELEASE_IMAGE: release:latest
    env:
      ASSISTED_ZTP_CONFIG: |
        SPOKE_CONTROLPLANE_AGENTS=3
        NUMBER_OF_DAY2_HOSTS=2
      NUM_EXTRA_WORKERS: "5"
    workflow: assisted-baremetal-operator-ztp
  timeout: 6h0m0s
- always_run: false
  as: e2e-ai-operator-ztp-compact-day2-masters
  optional: true
  steps:
    cluster_profile: packet-assisted
    dependencies:
      ASSISTED_OPENSHIFT_INSTALL_RELEASE_IMAGE: release:latest
      OPENSHIFT_INSTALL_RELEASE_IMAGE: release:latest
    env:
      ASSISTED_ZTP_CONFIG: |
        SPOKE_CONTROLPLANE_AGENTS=3
        NUMBER_OF_DAY2_HOSTS=1
        DAY2_MASTERS=True
      NUM_EXTRA_WORKERS: "4"
    workflow: assisted-baremetal-operator-ztp
  timeout: 6h0m0s
- always_run: false
  as: e2e-ai-operator-ztp-sno-day2-workers
  optional: true
  steps:
    cluster_profile: packet-assisted
    dependencies:
      ASSISTED_OPENSHIFT_INSTALL_RELEASE_IMAGE: release:latest
      OPENSHIFT_INSTALL_RELEASE_IMAGE: release:latest
    env:
      ASSISTED_ZTP_CONFIG: |
        SPOKE_CONTROLPLANE_AGENTS=1
        NUMBER_OF_DAY2_HOSTS=1
      NUM_EXTRA_WORKERS: "2"
    workflow: assisted-baremetal-operator-ztp
  timeout: 6h0m0s
- as: e2e-ai-operator-ztp-sno-day2-workers-periodic
  cluster: build05
  cron: 00 03 * * 2,4,6
  steps:
    cluster_profile: packet-assisted
    dependencies:
      ASSISTED_OPENSHIFT_INSTALL_RELEASE_IMAGE: release:latest
      OPENSHIFT_INSTALL_RELEASE_IMAGE: release:latest
    env:
      ASSISTED_ZTP_CONFIG: |
        SPOKE_CONTROLPLANE_AGENTS=1
        NUMBER_OF_DAY2_HOSTS=1
      CLUSTERTYPE: assisted_large_el9
      NUM_EXTRA_WORKERS: "2"
    workflow: assisted-ofcir-baremetal-operator-ztp
  timeout: 6h0m0s
- as: e2e-ai-operator-ztp-node-labels-periodic
  cluster: build05
  cron: 00 05 * * 1,4
  steps:
    cluster_profile: packet-assisted
    dependencies:
      ASSISTED_OPENSHIFT_INSTALL_RELEASE_IMAGE: release:latest
      OPENSHIFT_INSTALL_RELEASE_IMAGE: release:latest
    env:
      ASSISTED_ZTP_CONFIG: |
        SPOKE_CONTROLPLANE_AGENTS=3
        SPOKE_WORKER_AGENTS=2
        NUMBER_OF_DAY2_HOSTS=1
        MANIFEST_FILES='{"mcp.yaml":"machine_config_pool.yaml", "mc.yaml":"machine_config.yaml"}'
        NODE_LABELS='{"ostest-extraworker-3":{"node-role.kubernetes.io/infra":""}, "ostest-extraworker-5":{"node-role.kubernetes.io/infra":""}}'
        MACHINE_CONFIG_POOLS='{"ostest-extraworker-5":"infra","ostest-extraworker-3":"infra"}'
        TEST_TO_RUN='node-labels'
      CLUSTERTYPE: assisted_large_el9
      NUM_EXTRA_WORKERS: "6"
    workflow: assisted-ofcir-baremetal-operator-ztp
  timeout: 6h0m0s
- always_run: false
  as: e2e-ai-operator-ztp-node-labels
  optional: true
  steps:
    cluster_profile: packet-assisted
    dependencies:
      ASSISTED_OPENSHIFT_INSTALL_RELEASE_IMAGE: release:latest
      OPENSHIFT_INSTALL_RELEASE_IMAGE: release:latest
    env:
      ASSISTED_ZTP_CONFIG: |
        SPOKE_CONTROLPLANE_AGENTS=3
        SPOKE_WORKER_AGENTS=2
        NUMBER_OF_DAY2_HOSTS=1
        MANIFEST_FILES='{"mcp.yaml":"machine_config_pool.yaml", "mc.yaml":"machine_config.yaml"}'
        NODE_LABELS='{"ostest-extraworker-3":{"node-role.kubernetes.io/infra":""}, "ostest-extraworker-5":{"node-role.kubernetes.io/infra":""}}'
        MACHINE_CONFIG_POOLS='{"ostest-extraworker-5":"infra","ostest-extraworker-3":"infra"}'
        TEST_TO_RUN='node-labels'
      NUM_EXTRA_WORKERS: "6"
    workflow: assisted-baremetal-operator-ztp
  timeout: 6h0m0s
- always_run: false
  as: e2e-ai-operator-ztp-sno-day2-workers-late-binding
  optional: true
  steps:
    cluster_profile: packet-assisted
    dependencies:
      ASSISTED_OPENSHIFT_INSTALL_RELEASE_IMAGE: release:latest
      OPENSHIFT_INSTALL_RELEASE_IMAGE: release:latest
    env:
      ASSISTED_ZTP_CONFIG: |
        SPOKE_CONTROLPLANE_AGENTS=1
        NUMBER_OF_DAY2_HOSTS=1
        DAY2_LATE_BINDING=True
      NUM_EXTRA_WORKERS: "2"
    workflow: assisted-baremetal-operator-ztp
  timeout: 6h0m0s
- as: e2e-ai-operator-ztp-sno-day2-workers-late-binding-periodic
  cluster: build05
  cron: 00 05 * * 2,4,6
  steps:
    cluster_profile: packet-assisted
    dependencies:
      ASSISTED_OPENSHIFT_INSTALL_RELEASE_IMAGE: release:latest
      OPENSHIFT_INSTALL_RELEASE_IMAGE: release:latest
    env:
      ASSISTED_ZTP_CONFIG: |
        SPOKE_CONTROLPLANE_AGENTS=1
        NUMBER_OF_DAY2_HOSTS=1
        DAY2_LATE_BINDING=True
      CLUSTERTYPE: assisted_large_el9
      NUM_EXTRA_WORKERS: "2"
    workflow: assisted-ofcir-baremetal-operator-ztp
  timeout: 6h0m0s
- always_run: false
  as: e2e-ai-operator-ztp-sno-day2-workers-ignitionoverride
  optional: true
  steps:
    cluster_profile: packet-assisted
    dependencies:
      ASSISTED_OPENSHIFT_INSTALL_RELEASE_IMAGE: release:latest
      OPENSHIFT_INSTALL_RELEASE_IMAGE: release:latest
    env:
      ASSISTED_ZTP_CONFIG: |
        SPOKE_CONTROLPLANE_AGENTS=1
        NUMBER_OF_DAY2_HOSTS=1
        BAREMETALHOSTS_IGNITION_OVERRIDE='{"ignition":{"version":"3.2.0"},"storage":{"disks":[{"device":"/dev/sda","partitions":[{"label":"root","number":4,"resize":true,"sizeMiB":61440},{"label":"lso_1G_1","sizeMiB":1024},{"label":"lso_1G_2","sizeMiB":1024},{"label":"lso_1G_3","sizeMiB":1024}],"wipeTable":false}]}}'
      NUM_EXTRA_WORKERS: "2"
    workflow: assisted-baremetal-operator-ztp
  timeout: 6h0m0s
- always_run: false
  as: e2e-ai-operator-ztp-sno-day2-masters
  optional: true
  steps:
    cluster_profile: packet-assisted
    dependencies:
      ASSISTED_OPENSHIFT_INSTALL_RELEASE_IMAGE: release:latest
      OPENSHIFT_INSTALL_RELEASE_IMAGE: release:latest
    env:
      ASSISTED_ZTP_CONFIG: |
        SPOKE_CONTROLPLANE_AGENTS=1
        NUMBER_OF_DAY2_HOSTS=1
        DAY2_MASTERS=True
      NUM_EXTRA_WORKERS: "2"
    workflow: assisted-baremetal-operator-ztp
  timeout: 6h0m0s
- as: e2e-ai-operator-ztp-capi
  run_if_changed: ^(deploy/operator/.*|api/.*|internal/controller/controllers/.*)$
  steps:
    cluster_profile: packet-assisted
    dependencies:
      ASSISTED_OPENSHIFT_INSTALL_RELEASE_IMAGE: release:latest
      HYPERSHIFT_IMAGE: hypershift-operator
      OPENSHIFT_INSTALL_RELEASE_IMAGE: release:latest
      PROVIDER_IMAGE: cluster-api-provider-agent
    env:
      ASSISTED_ZTP_CONFIG: |
        EXTRA_HYPERSHIFT_INSTALL_FLAGS="--enable-defaulting-webhook true"
    workflow: assisted-baremetal-operator-capi
  timeout: 6h0m0s
- as: e2e-ai-operator-ztp-capi-periodic
  cluster: build05
  cron: 00 05 * * 2,4,6
  steps:
    cluster_profile: packet-assisted
    dependencies:
      ASSISTED_OPENSHIFT_INSTALL_RELEASE_IMAGE: release:latest
      HYPERSHIFT_IMAGE: hypershift-operator
      OPENSHIFT_INSTALL_RELEASE_IMAGE: release:latest
      PROVIDER_IMAGE: cluster-api-provider-agent
    env:
      ASSISTED_ZTP_CONFIG: |
        EXTRA_HYPERSHIFT_INSTALL_FLAGS="--enable-defaulting-webhook true"
      CLUSTERTYPE: assisted_large_el9
    workflow: assisted-ofcir-baremetal-operator-capi
  timeout: 6h0m0s
- as: e2e-ai-operator-disconnected-capi
  run_if_changed: ^(deploy/operator/.*|api/.*|internal/controller/controllers/.*)$
  steps:
    cluster_profile: packet-assisted
    dependencies:
      ASSISTED_OPENSHIFT_INSTALL_RELEASE_IMAGE: release:latest
      HYPERSHIFT_IMAGE: hypershift-operator
      OPENSHIFT_INSTALL_RELEASE_IMAGE: release:latest
      PROVIDER_IMAGE: cluster-api-provider-agent
    env:
      ASSISTED_ZTP_CONFIG: |
        IP_STACK=v6
        EXTRA_HYPERSHIFT_INSTALL_FLAGS="--enable-defaulting-webhook true"
      DISCONNECTED: "true"
      IP_STACK: v6
    workflow: assisted-baremetal-operator-capi
  timeout: 6h0m0s
- as: e2e-ai-operator-disconnected-capi-periodic
  cluster: build05
  cron: 00 07 * * 2,4,6
  steps:
    cluster_profile: packet-assisted
    dependencies:
      ASSISTED_OPENSHIFT_INSTALL_RELEASE_IMAGE: release:latest
      HYPERSHIFT_IMAGE: hypershift-operator
      OPENSHIFT_INSTALL_RELEASE_IMAGE: release:latest
      PROVIDER_IMAGE: cluster-api-provider-agent
    env:
      ASSISTED_ZTP_CONFIG: |
        IP_STACK=v6
        EXTRA_HYPERSHIFT_INSTALL_FLAGS="--enable-defaulting-webhook true"
      CLUSTERTYPE: assisted_large_el9
      DISCONNECTED: "true"
      IP_STACK: v6
    workflow: assisted-ofcir-baremetal-operator-capi
  timeout: 6h0m0s
- always_run: false
  as: e2e-ai-operator-ztp-multiarch-3masters-ocp
  optional: true
  steps:
    cluster_profile: packet-assisted
    dependencies:
      ASSISTED_OPENSHIFT_INSTALL_RELEASE_IMAGE: release:latest-multi
      OPENSHIFT_INSTALL_RELEASE_IMAGE: release:latest
    env:
      ASSISTED_ZTP_CONFIG: |
        SPOKE_CONTROLPLANE_AGENTS=3
      NUM_EXTRA_WORKERS: "3"
    workflow: assisted-baremetal-operator-ztp
  timeout: 6h0m0s
- always_run: false
  as: e2e-ai-operator-ztp-multiarch-sno-ocp
  optional: true
  steps:
    cluster_profile: packet-assisted
    dependencies:
      ASSISTED_OPENSHIFT_INSTALL_RELEASE_IMAGE: release:latest-multi
      OPENSHIFT_INSTALL_RELEASE_IMAGE: release:latest
    env:
      ASSISTED_ZTP_CONFIG: |
        SPOKE_CONTROLPLANE_AGENTS=1
      NUM_EXTRA_WORKERS: "1"
    workflow: assisted-baremetal-operator-ztp
  timeout: 6h0m0s
- always_run: false
  as: e2e-ai-operator-ztp-hypershift-zero-nodes
  optional: true
  steps:
    cluster_profile: packet-assisted
    dependencies:
      ASSISTED_OPENSHIFT_INSTALL_RELEASE_IMAGE: release:latest
      HYPERSHIFT_IMAGE: hypershift-operator
      OPENSHIFT_INSTALL_RELEASE_IMAGE: release:latest
    env:
      ASSISTED_ZTP_CONFIG: |
        EXTRA_HYPERSHIFT_INSTALL_FLAGS="--enable-defaulting-webhook true"
    workflow: assisted-baremetal-operator-hypershift
  timeout: 6h0m0s
- as: e2e-ai-operator-ztp-remove-node-periodic
  cluster: build05
  cron: 00 07 * * 2,4,6
  steps:
    cluster_profile: packet-assisted
    dependencies:
      ASSISTED_OPENSHIFT_INSTALL_RELEASE_IMAGE: release:latest
      OPENSHIFT_INSTALL_RELEASE_IMAGE: release:latest
    env:
      ASSISTED_ZTP_CONFIG: |
        SPOKE_CONTROLPLANE_AGENTS=3
        SPOKE_WORKER_AGENTS=2
        REMOVE_SPOKE_NODE=true
      CLUSTERTYPE: assisted_large_el9
      DEVSCRIPTS_CONFIG: |
        REDFISH_EMULATOR_IGNORE_BOOT_DEVICE=False
      NUM_EXTRA_WORKERS: "5"
    workflow: assisted-ofcir-baremetal-operator-ztp
  timeout: 6h0m0s
- always_run: false
  as: e2e-ai-operator-ztp-remove-node
  optional: true
  steps:
    cluster_profile: packet-assisted
    dependencies:
      ASSISTED_OPENSHIFT_INSTALL_RELEASE_IMAGE: release:latest
      OPENSHIFT_INSTALL_RELEASE_IMAGE: release:latest
    env:
      ASSISTED_ZTP_CONFIG: |
        SPOKE_CONTROLPLANE_AGENTS=3
        SPOKE_WORKER_AGENTS=2
        REMOVE_SPOKE_NODE=true
      DEVSCRIPTS_CONFIG: |
        REDFISH_EMULATOR_IGNORE_BOOT_DEVICE=False
      NUM_EXTRA_WORKERS: "5"
    workflow: assisted-baremetal-operator-ztp
  timeout: 6h0m0s
- always_run: false
  as: e2e-metal-assisted-tpmv2-4-18
  optional: true
  steps:
    cluster_profile: packet-assisted
    env:
      ASSISTED_CONFIG: |
        DISK_ENCRYPTION_ROLES=all
        DISK_ENCRYPTION_MODE=tpmv2
        OPENSHIFT_VERSION=4.18
    workflow: assisted-baremetal
- always_run: false
  as: e2e-metal-assisted-tang-4-18
  optional: true
  steps:
    cluster_profile: packet-assisted
    env:
      ASSISTED_CONFIG: |
        DISK_ENCRYPTION_ROLES=all
        DISK_ENCRYPTION_MODE=tang
        OPENSHIFT_VERSION=4.18
    workflow: assisted-baremetal
- always_run: false
  as: e2e-metal-assisted-ipv6-4-18
  optional: true
  steps:
    cluster_profile: packet-assisted
    env:
      ASSISTED_CONFIG: |
        IPv6=yes
        IPv4=no
        OPENSHIFT_VERSION=4.18
    workflow: assisted-baremetal
- always_run: false
  as: e2e-metal-assisted-ipv4v6-4-18
  optional: true
  steps:
    cluster_profile: packet-assisted
    env:
      ASSISTED_CONFIG: |
        IPv6=yes
        IPv4=yes
        OPENSHIFT_VERSION=4.18
    workflow: assisted-baremetal
- as: e2e-metal-assisted-none-4-18
  run_if_changed: ^(internal/provider/[^/]+\.go|internal/provider/none/.*|internal/provider/registry/.*)$
  steps:
    cluster_profile: packet-assisted
    env:
      ASSISTED_CONFIG: |
        PLATFORM=none
        OPENSHIFT_VERSION=4.18
    workflow: assisted-baremetal
- always_run: false
  as: e2e-metal-assisted-sno-4-18
  optional: true
  steps:
    cluster_profile: packet-assisted
    env:
      ASSISTED_CONFIG: |
        NUM_MASTERS=1
        OPENSHIFT_VERSION=4.18
    workflow: assisted-baremetal
- always_run: false
  as: e2e-metal-assisted-static-ip-suite-4-18
  optional: true
  steps:
    cluster_profile: packet-assisted
    env:
      ASSISTED_CONFIG: |
        STATIC_IPS=true
        OPENSHIFT_VERSION=4.18
    workflow: assisted-baremetal
- always_run: false
  as: e2e-metal-assisted-bond-4-18
  optional: true
  steps:
    cluster_profile: packet-assisted
    env:
      ASSISTED_CONFIG: |
        IS_BONDED=true
        OPENSHIFT_VERSION=4.18
    workflow: assisted-baremetal
- always_run: false
  as: e2e-metal-assisted-kube-api-net-suite-4-18
  optional: true
  steps:
    cluster_profile: packet-assisted
    env:
      ASSISTED_CONFIG: |
        KUBE_API=true
        ENABLE_KUBE_API=true
        NUM_MASTERS=1
        ISO_IMAGE_TYPE=minimal-iso
        STATIC_IPS=true
        TEST_FUNC=test_kubeapi
        MAKEFILE_TARGET="test_kube_api_parallel"
        WORKER_DISK=40000000000
        OPENSHIFT_VERSION=4.18
    workflow: assisted-baremetal
- as: e2e-metal-assisted-4-18
  run_if_changed: ^(cmd/.*|data/.*|deploy/.*|hack/.*|internal/.*|pkg/.*|tools/.*|Dockerfile\..*|Makefile|go\.mod|go\.sum|swagger.yaml)$
  steps:
    cluster_profile: packet-assisted
    env:
      ASSISTED_CONFIG: |
        OPENSHIFT_VERSION=4.18
    workflow: assisted-baremetal
- always_run: false
  as: e2e-metal-assisted-onprem-4-18
  optional: true
  steps:
    cluster_profile: packet-assisted
    env:
      ASSISTED_CONFIG: |
        DEPLOY_TARGET=onprem
        OPENSHIFT_VERSION=4.18
    workflow: assisted-baremetal
- always_run: false
  as: e2e-metal-assisted-static-ip-suite-4-14
  optional: true
  steps:
    cluster_profile: packet-assisted
    dependencies:
      OPENSHIFT_TESTS_IMAGE: tests-4.14
    env:
      ASSISTED_CONFIG: |
        STATIC_IPS=true
        TEST_FUNC=test_networking
        OPENSHIFT_VERSION=4.14
      PACKET_PLAN: m3.large.x86
    workflow: assisted-baremetal
- always_run: false
  as: e2e-metal-assisted-bond-4-14
  optional: true
  steps:
    cluster_profile: packet-assisted
    dependencies:
      OPENSHIFT_TESTS_IMAGE: tests-4.14
    env:
      ASSISTED_CONFIG: |
        IS_BONDED=true
        TEST_FUNC=test_networking
        OPENSHIFT_VERSION=4.14
      PACKET_PLAN: m3.large.x86
    workflow: assisted-baremetal
- always_run: false
  as: e2e-metal-assisted-4-14
  steps:
    cluster_profile: packet-assisted
    dependencies:
      OPENSHIFT_TESTS_IMAGE: tests-4.14
    env:
      ASSISTED_CONFIG: |
        OPENSHIFT_VERSION=4.14
    workflow: assisted-baremetal
- always_run: false
  as: e2e-metal-assisted-4-15
  steps:
    cluster_profile: packet-assisted
    dependencies:
      OPENSHIFT_TESTS_IMAGE: tests-4.15
    env:
      ASSISTED_CONFIG: |
        OPENSHIFT_VERSION=4.15
    workflow: assisted-baremetal
- always_run: false
  as: e2e-metal-assisted-4-16
  steps:
    cluster_profile: packet-assisted
    dependencies:
      OPENSHIFT_TESTS_IMAGE: tests-4.16
    env:
      ASSISTED_CONFIG: |
        OPENSHIFT_VERSION=4.16
    workflow: assisted-baremetal
- always_run: false
  as: e2e-metal-assisted-4-17
  steps:
    cluster_profile: packet-assisted
    dependencies:
      OPENSHIFT_TESTS_IMAGE: tests-4.17
    env:
      ASSISTED_CONFIG: |
        OPENSHIFT_VERSION=4.17
    workflow: assisted-baremetal
- as: e2e-metal-assisted-cnv-4-18
  run_if_changed: ^(internal/operators/[^/]+\.go|internal/operators/cnv/.*|internal/operators/api/.*|internal/operators/handler/.*)$
  steps:
    cluster_profile: packet-assisted
    dependencies:
      OPENSHIFT_TESTS_IMAGE: tests
    env:
      ASSISTED_CONFIG: |
        OLM_OPERATORS=cnv
        OPENSHIFT_VERSION=4.18
        MASTER_MEMORY=18700
        MASTER_CPU=9
        WORKER_MEMORY=9216
        MASTER_DISK_COUNT=2
        WORKER_DISK_COUNT=2
        WORKER_CPU=5
    workflow: assisted-baremetal
- as: e2e-metal-assisted-mtv-4-18
  run_if_changed: ^(internal/operators/[^/]+\.go|internal/operators/mtv/.*|internal/operators/api/.*|internal/operators/handler/.*)$
  steps:
    cluster_profile: packet-assisted
    dependencies:
      OPENSHIFT_TESTS_IMAGE: tests
    env:
      ASSISTED_CONFIG: |
        OLM_OPERATORS=mtv
        OPENSHIFT_VERSION=4.18
        MASTER_MEMORY=19724
        MASTER_CPU=10
        WORKER_MEMORY=10240
        MASTER_DISK_COUNT=2
        WORKER_DISK_COUNT=2
        WORKER_CPU=6
    workflow: assisted-baremetal
- as: e2e-metal-assisted-lvm-4-18
  run_if_changed: ^(internal/operators/[^/]+\.go|internal/operators/lvm/.*|internal/operators/api/.*|internal/operators/handler/.*)$
  steps:
    cluster_profile: packet-assisted
    env:
      ASSISTED_CONFIG: |
        OLM_OPERATORS=lvm
        NUM_MASTERS=3
        NUM_WORKERS=0
        MASTER_MEMORY=25600
        MASTER_CPU=9
        MASTER_DISK_COUNT=2
        OPENSHIFT_VERSION=4.18
    workflow: assisted-baremetal
- as: e2e-metal-assisted-odf-4-18
  run_if_changed: ^(internal/operators/[^/]+\.go|internal/operators/odf/.*|internal/operators/api/.*|internal/operators/handler/.*)$
  steps:
    cluster_profile: packet-assisted
    dependencies:
      OPENSHIFT_TESTS_IMAGE: tests
    env:
      ASSISTED_CONFIG: |
        OLM_OPERATORS=odf
        OPENSHIFT_VERSION=4.18
      PACKET_PLAN: m3.large.x86
    workflow: assisted-baremetal
- always_run: false
  as: e2e-metal-assisted-osc-sno-4-18
  optional: true
  steps:
    cluster_profile: packet-assisted
    dependencies:
      OPENSHIFT_TESTS_IMAGE: tests
    env:
      ASSISTED_CONFIG: |
        OLM_OPERATORS=osc
        NUM_MASTERS=1
        NUM_WORKERS=0
        MASTER_MEMORY=18432
        MASTER_CPU=10
        OPENSHIFT_VERSION=4.18
    workflow: assisted-baremetal
- as: e2e-metal-assisted-osc-4-18
  run_if_changed: ^(internal/operators/[^/]+\.go|internal/operators/osc/.*|internal/operators/api/.*|internal/operators/handler/.*)$
  steps:
    cluster_profile: packet-assisted
    dependencies:
      OPENSHIFT_TESTS_IMAGE: tests
    env:
      ASSISTED_CONFIG: |
        OLM_OPERATORS=osc
        NUM_MASTERS=3
        NUM_WORKERS=2
        MASTER_MEMORY=18432
        MASTER_CPU=5
        WORKER_MEMORY=10240
        WORKER_CPU=3
        OPENSHIFT_VERSION=4.18
    workflow: assisted-baremetal
- always_run: false
  as: e2e-metal-assisted-k8s-nmstate-4-18
  optional: true
  steps:
    cluster_profile: packet-assisted
    dependencies:
      OPENSHIFT_TESTS_IMAGE: tests
    env:
      ASSISTED_CONFIG: |
        OLM_OPERATORS=nmstate
        NUM_MASTERS=3
        NUM_WORKERS=1
        OPENSHIFT_VERSION=4.18
    workflow: assisted-baremetal
- always_run: false
  as: e2e-metal-assisted-day2-4-18
  optional: true
  steps:
    cluster_profile: packet-assisted
    env:
      ASSISTED_CONFIG: |
        TEST_FUNC=test_deploy_day2_nodes_cloud
        OPENSHIFT_VERSION=4.18
    workflow: assisted-baremetal
- always_run: false
  as: e2e-metal-assisted-day2-sno-4-18
  optional: true
  steps:
    cluster_profile: packet-assisted
    env:
      ASSISTED_CONFIG: |
        NUM_MASTERS=1
        NUM_WORKERS=0
        TEST_FUNC=test_deploy_day2_nodes_cloud
        OPENSHIFT_VERSION=4.18
    workflow: assisted-baremetal
- always_run: false
  as: e2e-metal-assisted-kube-api-late-binding-sno-4-18
  optional: true
  steps:
    cluster_profile: packet-assisted
    dependencies:
      OPENSHIFT_INSTALL_RELEASE_IMAGE: release:latest
    env:
      ASSISTED_CONFIG: |
        WORKER_DISK=40000000000
        WORKER_CPU=3
        WORKER_MEMORY=10240
        OPENSHIFT_VERSION=4.18
      PACKET_PLAN: m3.large.x86
      POST_INSTALL_COMMANDS: |
        export TEST_FUNC=test_late_binding_kube_api_sno
        export KUBECONFIG=$(find ${KUBECONFIG} -type f)
        export MASTER_CPU=5
        export MASTER_MEMORY=18432
        make deploy_assisted_operator test_kube_api_parallel
    workflow: assisted-baremetal
- always_run: false
  as: e2e-metal-assisted-kube-api-late-unbinding-sno-4-18
  optional: true
  steps:
    cluster_profile: packet-assisted
    env:
      ASSISTED_CONFIG: |
        WORKER_DISK=40000000000
        WORKER_CPU=3
        WORKER_MEMORY=10240
        OPENSHIFT_VERSION=4.18
      POST_INSTALL_COMMANDS: |
        export TEST_FUNC=test_late_binding_kube_api_sno
        export HOLD_INSTALLATION=true
        export KUBECONFIG=$(find ${KUBECONFIG} -type f)
        make deploy_assisted_operator test_kube_api_parallel
    workflow: assisted-baremetal
- always_run: false
  as: e2e-metal-assisted-upgrade-agent-4-18
  optional: true
  steps:
    cluster_profile: packet-assisted
    env:
      ASSISTED_CONFIG: |
        TEST=./src/tests/test_upgrade_agent.py
        TEST_FUNC=test_upgrade_agent
        OPENSHIFT_VERSION=4.18
    workflow: assisted-baremetal
- always_run: false
  as: e2e-metal-assisted-day2-arm-workers-4-18
  optional: true
  steps:
    cluster_profile: packet-assisted
    env:
      ANSIBLE_PLAYBOOK_CREATE_INFRA: equinix_heterogeneous_create_infra_playbook.yml
      ASSISTED_CONFIG: |
        TEST_FUNC=test_deploy_day2_nodes_cloud
        AGENT_DOCKER_IMAGE=quay.io/edge-infrastructure/assisted-installer-agent-multi:latest
        CONTROLLER_IMAGE=quay.io/edge-infrastructure/assisted-installer-controller-multi:latest
        INSTALLER_IMAGE=quay.io/edge-infrastructure/assisted-installer-multi:latest
        DAY2_CPU_ARCHITECTURE=arm64
        OPENSHIFT_VERSION=4.18-multi
    workflow: assisted-equinix
- as: e2e-vsphere-assisted-4-18
  run_if_changed: ^(internal/provider/[^/]+\.go|internal/provider/vsphere/.*|internal/provider/registry/.*)$
  steps:
    cluster_profile: vsphere-elastic
    env:
      ASSISTED_CONFIG: |
        NUM_WORKERS=0
        MAKEFILE_TARGET=test
        OPENSHIFT_VERSION=4.18
      PLATFORM: vsphere
    workflow: assisted-vsphere
- always_run: false
  as: e2e-vsphere-assisted-umn-4-18
  optional: true
  steps:
    cluster_profile: vsphere-elastic
    env:
      ASSISTED_CONFIG: |
        NUM_WORKERS=0
        USER_MANAGED_NETWORKING=true
        MAKEFILE_TARGET=test
        OPENSHIFT_VERSION=4.18
      PLATFORM: vsphere
    workflow: assisted-vsphere
- as: e2e-nutanix-assisted-4-18
  cluster: build01
  run_if_changed: ^(internal/provider/[^/]+\.go|internal/provider/nutanix/.*|internal/provider/registry/.*)$
  steps:
    cluster_profile: nutanix
    env:
      ASSISTED_CONFIG: |
        NUM_WORKERS=0
        MAKEFILE_TARGET=test
        DISABLED_HOST_VALIDATIONS=belongs-to-majority-group
        ISO_IMAGE_TYPE=minimal-iso
        OPENSHIFT_VERSION=4.18
      PLATFORM: nutanix
    workflow: assisted-nutanix
- always_run: false
  as: e2e-nutanix-assisted-2workers-4-18
  cluster: build01
  steps:
    cluster_profile: nutanix
    env:
      ASSISTED_CONFIG: |
        NUM_WORKERS=2
        MAKEFILE_TARGET=test
        DISABLED_HOST_VALIDATIONS=belongs-to-majority-group
        ISO_IMAGE_TYPE=minimal-iso
        OPENSHIFT_VERSION=4.18
      PLATFORM: nutanix
    workflow: assisted-nutanix
- always_run: false
  as: e2e-oci-assisted-4-18
  optional: true
  steps:
    cluster_profile: oci-assisted
    env:
      ASSISTED_CONFIG: |
        OPENSHIFT_VERSION=4.18
    workflow: assisted-oci
- always_run: false
  as: e2e-oci-assisted-bm-iscsi-4-18
  optional: true
  steps:
    cluster_profile: oci-assisted
    env:
      ASSISTED_CONFIG: |
        OPENSHIFT_VERSION=4.18
        OCI_COMPUTE_SHAPE="BM.Standard3.64"
        OCI_CONTROL_PLANE_SHAPE="BM.Standard3.64"
    workflow: assisted-oci
- as: e2e-metal-assisted-external-4-18
  run_if_changed: ^(internal/provider/[^/]+\.go|internal/provider/external/.*|internal/provider/registry/.*)$
  steps:
    cluster_profile: packet-assisted
    env:
      ASSISTED_CONFIG: |
        PLATFORM=external
        OPENSHIFT_VERSION=4.18
    workflow: assisted-baremetal
- always_run: false
  as: e2e-metal-assisted-5-control-planes-4-18
  steps:
    cluster_profile: packet-assisted
    env:
      ASSISTED_CONFIG: |
        NUM_MASTERS=5
        NUM_WORKERS=0
        OPENSHIFT_VERSION=4.18
    workflow: assisted-baremetal
- always_run: false
  as: e2e-metal-assisted-4-control-planes-4-18
  optional: true
  steps:
    cluster_profile: packet-assisted
    env:
      ASSISTED_CONFIG: |
        NUM_MASTERS=4
        NUM_WORKERS=1
        OPENSHIFT_VERSION=4.18
    workflow: assisted-baremetal
- always_run: false
  as: e2e-metal-assisted-4-masters-none-4-18
  optional: true
  steps:
    cluster_profile: packet-assisted
    env:
      ASSISTED_CONFIG: |
        PLATFORM=none
        NUM_MASTERS=4
        OPENSHIFT_VERSION=4.18
    workflow: assisted-baremetal
- always_run: false
  as: e2e-metal-assisted-umlb-4-18
  optional: true
  steps:
    cluster_profile: packet-assisted
    env:
      ASSISTED_CONFIG: |
        LOAD_BALANCER_TYPE=user-managed
        OPENSHIFT_VERSION=4.18
    workflow: assisted-baremetal
- always_run: false
  as: e2e-metal-assisted-kube-api-umlb-4-18
  optional: true
  steps:
    cluster_profile: packet-assisted
    env:
      ASSISTED_CONFIG: |
        TEST_FUNC=test_kubeapi
        MAKEFILE_TARGET="test_kube_api_parallel"
        ENABLE_KUBE_API=true
        LOAD_BALANCER_TYPE=user-managed
        IPv4=true
        OPENSHIFT_VERSION=4.18
    workflow: assisted-baremetal
- always_run: false
  as: e2e-vsphere-assisted-umlb-4-18
  optional: true
  steps:
    cluster_profile: vsphere-elastic
    env:
      ASSISTED_CONFIG: |
        NUM_WORKERS=0
        MAKEFILE_TARGET=test
        OPENSHIFT_VERSION=4.18
        LOAD_BALANCER_TYPE=user-managed
      PLATFORM: vsphere
    workflow: assisted-vsphere-external-lb
- as: e2e-metal-assisted-nho-snr-far-4-18
  run_if_changed: ^(internal/operators/[^/]+\.go|internal/operators/nodehealthcheck/.*|internal/operators/selfnoderemediation/.*|internal/operators/fenceagentsremediation/.*|internal/operators/api/.*|internal/operators/handler/.*)$
  steps:
    cluster_profile: packet-assisted
    dependencies:
      OPENSHIFT_TESTS_IMAGE: tests
    env:
      ASSISTED_CONFIG: |
        OLM_OPERATORS=node-healthcheck,self-node-remediation,fence-agents-remediation
        OPENSHIFT_VERSION=4.18
    workflow: assisted-baremetal
- as: e2e-metal-assisted-nmo-4-18
  run_if_changed: ^(internal/operators/[^/]+\.go|internal/operators/nodemaintenance/.*|internal/operators/api/.*|internal/operators/handler/.*)$
  steps:
    cluster_profile: packet-assisted
    dependencies:
      OPENSHIFT_TESTS_IMAGE: tests
    env:
      ASSISTED_CONFIG: |
        OLM_OPERATORS=node-maintenance
        OPENSHIFT_VERSION=4.18
    workflow: assisted-baremetal
<<<<<<< HEAD
- as: e2e-vsphere-assisted-4-19
  run_if_changed: ^(internal/provider/[^/]+\.go|internal/provider/vsphere/.*|internal/provider/registry/.*)$
  steps:
    cluster_profile: vsphere-elastic
    env:
      ASSISTED_CONFIG: |
        NUM_WORKERS=0
        MAKEFILE_TARGET=test
        OPENSHIFT_VERSION=4.19
      PLATFORM: vsphere
    workflow: assisted-vsphere
- always_run: false
=======
- as: e2e-metal-assisted-kdo-4-18
  run_if_changed: ^(internal/operators/[^/]+\.go|internal/operators/kubedescheduler/.*|internal/operators/api/.*|internal/operators/handler/.*)$
  steps:
    cluster_profile: packet-assisted
    dependencies:
      OPENSHIFT_TESTS_IMAGE: tests
    env:
      ASSISTED_CONFIG: |
        OLM_OPERATORS=kube-descheduler
        OPENSHIFT_VERSION=4.18
    workflow: assisted-baremetal
>>>>>>> e195fafb
zz_generated_metadata:
  branch: master
  org: openshift
  repo: assisted-service
  variant: edge<|MERGE_RESOLUTION|>--- conflicted
+++ resolved
@@ -1386,7 +1386,17 @@
         OLM_OPERATORS=node-maintenance
         OPENSHIFT_VERSION=4.18
     workflow: assisted-baremetal
-<<<<<<< HEAD
+- as: e2e-metal-assisted-kdo-4-18
+  run_if_changed: ^(internal/operators/[^/]+\.go|internal/operators/kubedescheduler/.*|internal/operators/api/.*|internal/operators/handler/.*)$
+  steps:
+    cluster_profile: packet-assisted
+    dependencies:
+      OPENSHIFT_TESTS_IMAGE: tests
+    env:
+      ASSISTED_CONFIG: |
+        OLM_OPERATORS=kube-descheduler
+        OPENSHIFT_VERSION=4.18
+    workflow: assisted-baremetal
 - as: e2e-vsphere-assisted-4-19
   run_if_changed: ^(internal/provider/[^/]+\.go|internal/provider/vsphere/.*|internal/provider/registry/.*)$
   steps:
@@ -1399,19 +1409,6 @@
       PLATFORM: vsphere
     workflow: assisted-vsphere
 - always_run: false
-=======
-- as: e2e-metal-assisted-kdo-4-18
-  run_if_changed: ^(internal/operators/[^/]+\.go|internal/operators/kubedescheduler/.*|internal/operators/api/.*|internal/operators/handler/.*)$
-  steps:
-    cluster_profile: packet-assisted
-    dependencies:
-      OPENSHIFT_TESTS_IMAGE: tests
-    env:
-      ASSISTED_CONFIG: |
-        OLM_OPERATORS=kube-descheduler
-        OPENSHIFT_VERSION=4.18
-    workflow: assisted-baremetal
->>>>>>> e195fafb
 zz_generated_metadata:
   branch: master
   org: openshift
