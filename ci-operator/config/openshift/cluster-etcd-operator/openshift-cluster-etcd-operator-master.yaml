--- conflicted
+++ resolved
@@ -140,12 +140,11 @@
     cluster_profile: packet
     workflow: baremetalds-assisted
 - artifact_dir: /tmp/artifacts
-<<<<<<< HEAD
   as: e2e-ovirt
   steps:
     cluster_profile: ovirt
     workflow: openshift-e2e-ovirt-minimal
-=======
+- artifact_dir: /tmp/artifacts
   as: e2e-aws-single-node
   steps:
     cluster_profile: aws
@@ -155,7 +154,6 @@
   steps:
     cluster_profile: packet
     workflow: baremetalds-sno
->>>>>>> 37172883
 zz_generated_metadata:
   branch: master
   org: openshift
