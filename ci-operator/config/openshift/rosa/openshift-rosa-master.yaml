base_images:
  base:
    name: ubi
    namespace: ocp
    tag: "8"
  cli:
    name: "4.12"
    namespace: origin
    tag: cli
build_root:
  image_stream_tag:
    name: release
    namespace: openshift
    tag: golang-1.19
images:
- dockerfile_literal: |
    FROM registry.ci.openshift.org/origin/4.12:cli

    RUN wget -q https://github.com/openshift-online/ocm-cli/releases/download/v0.1.66/ocm-linux-amd64 -O /usr/local/bin/ocm &&\
        chmod +x /usr/local/bin/ocm &&\
        ocm version

    RUN curl -s https://rpm.releases.hashicorp.com/RHEL/hashicorp.repo -o /etc/yum.repos.d/hashicorp.repo &&\
        yum install -y terraform &&\
        terraform version

    RUN yum -y install --setopt=skip_missing_names_on_install=False \
        openssl jq unzip which make
    RUN yum clean all

    RUN git config --global http.sslVerify false &&\
        git clone https://github.com/terraform-redhat/terraform-provider-ocm.git --branch main

    RUN curl -Ls https://go.dev/dl/go1.20.4.linux-amd64.tar.gz |tar -C /usr/local -xzf -

    ENV PATH="/usr/local/go/bin:${PATH}"
    ENV GOPATH=/usr/local/go
    RUN cd terraform-provider-ocm && go mod tidy && go mod vendor && make install
  to: ocm-tf-cli
releases:
  latest:
    candidate:
      product: ocp
      stream: nightly
      version: "4.12"
resources:
  '*':
    requests:
      cpu: 100m
      memory: 200Mi
tests:
- as: terraform-rehearse-debug
  cron: '@yearly'
  steps:
    cluster_profile: aws-qe
    workflow: rosa-aws-terraform
<<<<<<< HEAD
=======
- as: terraform-rehearse-e2e
  cron: '@yearly'
  steps:
    cluster_profile: aws-qe
    workflow: rosa-aws-terraform
>>>>>>> c0f8f97a
zz_generated_metadata:
  branch: master
  org: openshift
  repo: rosa<|MERGE_RESOLUTION|>--- conflicted
+++ resolved
@@ -54,14 +54,11 @@
   steps:
     cluster_profile: aws-qe
     workflow: rosa-aws-terraform
-<<<<<<< HEAD
-=======
 - as: terraform-rehearse-e2e
   cron: '@yearly'
   steps:
     cluster_profile: aws-qe
     workflow: rosa-aws-terraform
->>>>>>> c0f8f97a
 zz_generated_metadata:
   branch: master
   org: openshift
