base_images:
  base:
    name: "4.14"
    namespace: ocp
    tag: base
  golang:
    name: builder
    namespace: ocp
    tag: rhel-8-golang-1.20-openshift-4.14
  ocp_builder_rhel-8-golang-1.20-openshift-4.14:
    name: builder
    namespace: ocp
    tag: rhel-8-golang-1.20-openshift-4.14
  tests-private:
    name: tests-private
    namespace: ci
    tag: "4.14"
binary_build_commands: make
build_root:
  from_repository: true
canonical_go_repository: github.com/kubernetes-sigs/aws-ebs-csi-driver
images:
- dockerfile_path: Dockerfile.openshift.rhel7
  from: base
  inputs:
    ocp_builder_rhel-8-golang-1.20-openshift-4.14:
      as:
      - registry.ci.openshift.org/ocp/builder:rhel-8-golang-1.20-openshift-4.14
  to: aws-ebs-csi-driver
- dockerfile_literal: |-
    FROM registry.ci.openshift.org/ocp/builder:rhel-8-golang-1.20-openshift-4.14 AS builder
    WORKDIR /go/src/github.com/openshift/build-machinery-go
    RUN git clone -b add-commitchecker https://github.com/jsafrane/build-machinery-go.git .
    RUN make -C commitchecker

    FROM registry.ci.openshift.org/ocp/builder:rhel-8-golang-1.20-openshift-4.14
    COPY --from=builder /go/src/github.com/openshift/build-machinery-go/commitchecker/commitchecker /usr/bin/
    ENTRYPOINT ["/usr/bin/commitchecker"]
<<<<<<< HEAD
  from: base
  inputs:
    ocp_builder_rhel-8-golang-1.20-openshift-4.14:
=======
  from: golang
  inputs:
    golang:
>>>>>>> 3fedb4ca
      as:
      - registry.ci.openshift.org/ocp/builder:rhel-8-golang-1.20-openshift-4.14
  to: commitchecker
promotion:
  disabled: true
  excluded_images:
  - commitchecker
  name: "4.14"
  namespace: ocp
releases:
  initial:
    integration:
      name: "4.14"
      namespace: ocp
  latest:
    integration:
      include_built_images: true
      name: "4.14"
      namespace: ocp
resources:
  '*':
    requests:
      cpu: 100m
      memory: 200Mi
tests:
- as: verify-commits
  commands: |
    commitchecker --start ${PULL_BASE_SHA:-master}
  container:
    clone: true
    from: commitchecker
- as: verify
  commands: |
    # Set $HOME for golangci-lint cache
    HOME=/tmp make verify
  container:
    from: src
- as: verify-deps
  steps:
    test:
    - ref: go-verify-deps
- as: unit
  commands: |
    make test
  container:
    from: src
- as: e2e-aws-ovn-upgrade
  steps:
    cluster_profile: aws
    workflow: openshift-upgrade-aws
- as: e2e-aws-csi
  steps:
    cluster_profile: aws
    workflow: openshift-e2e-aws-csi
- as: e2e-aws-csi-extended
  optional: true
  steps:
    cluster_profile: aws-qe
    workflow: openshift-e2e-aws-csi-extended
zz_generated_metadata:
  branch: release-4.14
  org: openshift
  repo: aws-ebs-csi-driver<|MERGE_RESOLUTION|>--- conflicted
+++ resolved
@@ -36,15 +36,9 @@
     FROM registry.ci.openshift.org/ocp/builder:rhel-8-golang-1.20-openshift-4.14
     COPY --from=builder /go/src/github.com/openshift/build-machinery-go/commitchecker/commitchecker /usr/bin/
     ENTRYPOINT ["/usr/bin/commitchecker"]
-<<<<<<< HEAD
-  from: base
-  inputs:
-    ocp_builder_rhel-8-golang-1.20-openshift-4.14:
-=======
   from: golang
   inputs:
     golang:
->>>>>>> 3fedb4ca
       as:
       - registry.ci.openshift.org/ocp/builder:rhel-8-golang-1.20-openshift-4.14
   to: commitchecker
