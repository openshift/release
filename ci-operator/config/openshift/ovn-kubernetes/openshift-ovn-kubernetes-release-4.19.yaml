--- conflicted
+++ resolved
@@ -498,7 +498,6 @@
       COMPUTE_NODE_TYPE: c5n.metal
       FEATURE_SET: TechPreviewNoUpgrade
     workflow: openshift-e2e-aws-ovn-virt
-<<<<<<< HEAD
 - always_run: false
   as: perfscale-aws-ovn-small-cluster-density-v2
   optional: true
@@ -683,9 +682,6 @@
     - chain: workers-scale
     - chain: openshift-qe-node-density-cni
   timeout: 8h0m0s
-=======
-  timeout: 6h0m0s
->>>>>>> 2a127f1e
 zz_generated_metadata:
   branch: release-4.19
   org: openshift
