--- conflicted
+++ resolved
@@ -259,8 +259,6 @@
       ALL_PROJECTS: "true"
       PROJECT_NAME: ovn-kubernetes
     workflow: openshift-ci-security
-<<<<<<< HEAD
-=======
 - always_run: false
   as: qe-perfscale-aws-ovn-medium-cluster-density
   optional: true
@@ -366,7 +364,6 @@
     - chain: openshift-qe-installer-featuregate
     workflow: openshift-qe-udn-density-l2-pods
   timeout: 8h0m0s
->>>>>>> bd58430e
 - as: e2e-aws-ovn-techpreview
   optional: true
   steps:
