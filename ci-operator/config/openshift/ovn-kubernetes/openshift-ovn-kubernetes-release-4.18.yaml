base_images:
  dev-scripts:
    name: test
    namespace: ocp-kni
    tag: dev-scripts
  hypershift-operator:
    name: hypershift-operator
    namespace: hypershift
    tag: latest
  ocp_4.17_base-rhel9:
    name: "4.18"
    namespace: ocp
    tag: base-rhel9
  ocp_builder_rhel-8-golang-1.22-openshift-4.17:
    name: builder
    namespace: ocp
    tag: rhel-8-golang-1.22-openshift-4.17
  ocp_builder_rhel-9-golang-1.22-openshift-4.17:
    name: builder
    namespace: ocp
    tag: rhel-9-golang-1.22-openshift-4.17
  tests-private:
    name: tests-private
    namespace: ci
    tag: latest
build_root:
  image_stream_tag:
    name: release
    namespace: openshift
    tag: golang-1.22
images:
- dockerfile_path: Dockerfile.base
  inputs:
    ocp_4.17_base-rhel9:
      as:
      - registry.ci.openshift.org/ocp/4.17:base-rhel9
  to: ovn-kubernetes-base
- dockerfile_path: Dockerfile
  from: ovn-kubernetes-base
  inputs:
    ocp_builder_rhel-8-golang-1.22-openshift-4.17:
      as:
      - registry.ci.openshift.org/ocp/builder:rhel-8-golang-1.22-openshift-4.17
    ocp_builder_rhel-9-golang-1.22-openshift-4.17:
      as:
      - registry.ci.openshift.org/ocp/builder:rhel-9-golang-1.22-openshift-4.17
  to: ovn-kubernetes
- dockerfile_path: Dockerfile.microshift
  from: ovn-kubernetes-base
  inputs:
    ocp_builder_rhel-9-golang-1.22-openshift-4.17:
      as:
      - registry.ci.openshift.org/ocp/builder:rhel-9-golang-1.22-openshift-4.17
  to: ovn-kubernetes-microshift
promotion:
  to:
  - name: "4.18"
    namespace: ocp
releases:
  initial:
    integration:
      name: "4.18"
      namespace: ocp
  latest:
    integration:
      include_built_images: true
      name: "4.18"
      namespace: ocp
resources:
  '*':
    requests:
      cpu: 100m
      memory: 200Mi
tests:
- as: e2e-aws-ovn-clusternetwork-cidr-expansion
  optional: true
  steps:
    cluster_profile: aws
    workflow: openshift-e2e-aws-cidr-expansion
  timeout: 6h0m0s
- always_run: false
  as: e2e-agent-compact-ipv4
  cluster: build05
  optional: true
  steps:
    cluster_profile: equinix-ocp-metal
    workflow: agent-e2e-compact-ipv4
  timeout: 6h0m0s
- as: e2e-aws-ovn-local-gateway
  steps:
    cluster_profile: aws-2
    env:
      BASE_DOMAIN: aws-2.ci.openshift.org
      GATEWAY_MODE: local
    workflow: openshift-e2e-aws-ovn
  timeout: 6h0m0s
- as: e2e-metal-ipi-ovn-ipv4
  cluster: build05
  optional: true
  steps:
    cluster_profile: equinix-ocp-metal
    workflow: baremetalds-e2e-ovn-ipv4
  timeout: 6h0m0s
- as: e2e-metal-ipi-ovn-ipv6
  cluster: build05
  steps:
    cluster_profile: equinix-ocp-metal
    workflow: baremetalds-e2e-ovn-ipv6
  timeout: 6h0m0s
- as: e2e-metal-ipi-ovn-dualstack
  cluster: build05
  steps:
    cluster_profile: equinix-ocp-metal
    workflow: baremetalds-e2e-ovn-dualstack
  timeout: 6h0m0s
- as: e2e-ovn-hybrid-step-registry
  optional: true
  steps:
    cluster_profile: aws
    workflow: openshift-e2e-aws-ovn-hybrid
  timeout: 6h0m0s
- as: e2e-aws-ovn
  steps:
    cluster_profile: aws
    workflow: openshift-e2e-aws-ovn
  timeout: 6h0m0s
- always_run: false
  as: e2e-aws-ovn-fdp-qe
  optional: true
  steps:
    cluster_profile: aws
    env:
      PARALLEL: "1"
    test:
    - chain: openshift-e2e-test-network-qe
    workflow: openshift-e2e-aws-ovn
  timeout: 6h0m0s
- as: e2e-aws-ovn-windows
  steps:
    cluster_profile: aws
    env:
      CUSTOM_VXLAN_PORT: "true"
    test:
    - ref: windows-e2e-operator-test
    workflow: ipi-aws-ovn-hybrid-toggle
  timeout: 6h0m0s
- as: e2e-vsphere-ovn
  optional: true
  steps:
    cluster_profile: vsphere-elastic
    workflow: openshift-e2e-vsphere-ovn
  timeout: 6h0m0s
- as: e2e-azure-ovn
  optional: true
  steps:
    cluster_profile: azure4
    workflow: openshift-e2e-azure-ovn
  timeout: 6h0m0s
- as: e2e-aws-ovn-upgrade
  steps:
    cluster_profile: aws
    env:
      TEST_TYPE: upgrade-conformance
    workflow: openshift-upgrade-aws-ovn
  timeout: 5h30m0s
- as: e2e-aws-ovn-upgrade-local-gateway
  steps:
    cluster_profile: aws
    env:
      GATEWAY_MODE: local
      TEST_TYPE: upgrade-conformance
    workflow: openshift-upgrade-aws-ovn
  timeout: 6h0m0s
- as: e2e-azure-ovn-upgrade
  steps:
    cluster_profile: azure-2
    env:
      BASE_DOMAIN: ci2.azure.devcluster.openshift.com
      FAIL_ON_CORE_DUMP: "true"
      TEST_TYPE: upgrade-conformance
    observers:
      enable:
      - observers-resource-watch
    workflow: openshift-upgrade-azure-ovn
  timeout: 5h30m0s
- as: e2e-gcp-ovn
  steps:
    cluster_profile: gcp-openshift-gce-devel-ci-2
    workflow: openshift-e2e-gcp-ovn
  timeout: 6h0m0s
- always_run: false
  as: e2e-vsphere-windows
  optional: true
  steps:
    cluster_profile: vsphere-elastic
    test:
    - ref: windows-e2e-operator-test
    workflow: ipi-vsphere-ovn-hybrid-custom-vxlan-port
  timeout: 6h0m0s
- as: e2e-openstack-ovn
  optional: true
  steps:
    cluster_profile: openstack-vexxhost
    env:
      BASE_DOMAIN: shiftstack.devcluster.openshift.com
      CONFIG_TYPE: minimal
      NETWORK_TYPE: OVNKubernetes
      TEST_SUITE: openshift/conformance/parallel
    workflow: openshift-e2e-openstack-ipi
- as: e2e-ibmcloud-ipi-ovn-periodic
  cron: 0 0 * * *
  steps:
    cluster_profile: ibmcloud
    workflow: openshift-e2e-ibmcloud-ovn
  timeout: 6h0m0s
- as: e2e-aws-ovn-shared-to-local-gateway-mode-migration
  steps:
    cluster_profile: aws
    workflow: openshift-e2e-aws-ovn-shared-to-local-gateway-mode-migration
  timeout: 6h0m0s
- as: e2e-aws-ovn-shared-to-local-gateway-mode-migration-periodic
  cron: 0 0 */2 * *
  steps:
    cluster_profile: aws
    workflow: openshift-e2e-aws-ovn-shared-to-local-gateway-mode-migration
  timeout: 6h0m0s
- as: e2e-aws-ovn-local-to-shared-gateway-mode-migration
  steps:
    cluster_profile: aws
    env:
      GATEWAY_MODE: local
    workflow: openshift-e2e-aws-ovn-local-to-shared-gateway-mode-migration
  timeout: 6h0m0s
- as: e2e-aws-ovn-local-to-shared-gateway-mode-migration-periodic
  cron: 0 0 */2 * *
  steps:
    cluster_profile: aws
    env:
      GATEWAY_MODE: local
    workflow: openshift-e2e-aws-ovn-local-to-shared-gateway-mode-migration
  timeout: 6h0m0s
- as: e2e-metal-ipi-ovn-dualstack-local-gateway
  cluster: build05
  optional: true
  steps:
    cluster_profile: equinix-ocp-metal
    env:
      DEVSCRIPTS_CONFIG: |
        IP_STACK=v4v6
        NETWORK_TYPE=OVNKubernetes
        OVN_LOCAL_GATEWAY_MODE=true
    observers:
      enable:
      - observers-resource-watch
    workflow: baremetalds-e2e
  timeout: 6h0m0s
- as: e2e-aws-ovn-hypershift
  steps:
    cluster_profile: hypershift
    workflow: hypershift-aws-conformance
  timeout: 6h0m0s
- as: unit
  commands: |
    cd go-controller
    PKGS=$(go list -mod vendor -f '{{if len .TestGoFiles}} {{.ImportPath}} {{end}}' ${PKGS:-./cmd/... ./pkg/... ./hybrid-overlay/...} | xargs)
    # these packages need running as a container for TestNewClientset
    PKGS=${PKGS//"github.com/ovn-org/ovn-kubernetes/go-controller/pkg/util/batching"/ }
    PKGS=${PKGS//"github.com/ovn-org/ovn-kubernetes/go-controller/pkg/util"/ }
    PKGS=$PKGS make test NOROOT=TRUE
  container:
    from: src
- as: lint
  commands: |
    cd go-controller
    make lint
  container:
    from: src
- as: gofmt
  commands: |
    cd go-controller
    make gofmt
  container:
    from: src
- as: e2e-aws-ovn-serial
  steps:
    cluster_profile: aws
    workflow: openshift-e2e-aws-ovn-serial
  timeout: 6h0m0s
- as: e2e-aws-ovn-kubevirt
  optional: true
  steps:
    cluster_profile: aws
    workflow: hypershift-kubevirt-conformance
  timeout: 6h0m0s
- as: security
  optional: true
  steps:
    env:
      ALL_PROJECTS: "true"
      PROJECT_NAME: ovn-kubernetes
    workflow: openshift-ci-security
- always_run: false
  as: qe-perfscale-aws-ovn-medium-cluster-density
  optional: true
  steps:
    cluster_profile: aws-perfscale
    env:
      BASE_DOMAIN: perfscale.devcluster.openshift.com
      COMPUTE_NODE_REPLICAS: "120"
      COMPUTE_NODE_TYPE: m5.xlarge
      SIZE_VARIANT: large
    post:
    - chain: ipi-aws-post
    pre:
    - chain: ipi-aws-pre
    - chain: create-infra-move-ingress-monitoring-registry
    workflow: openshift-qe-cluster-density-v2
  timeout: 5h0m0s
- always_run: false
  as: qe-perfscale-aws-ovn-small-cluster-density
  optional: true
  steps:
    cluster_profile: aws-perfscale-qe
    env:
      BASE_DOMAIN: qe.devcluster.openshift.com
      COMPUTE_NODE_REPLICAS: "24"
      COMPUTE_NODE_TYPE: m5.xlarge
    post:
    - chain: ipi-aws-post
    pre:
    - chain: ipi-aws-pre
    - chain: create-infra-move-ingress-monitoring-registry
    workflow: openshift-qe-cluster-density-v2
  timeout: 5h0m0s
- always_run: false
  as: qe-perfscale-aws-ovn-medium-node-density-cni
  optional: true
  steps:
    cluster_profile: aws-perfscale
    env:
      BASE_DOMAIN: perfscale.devcluster.openshift.com
      COMPUTE_NODE_REPLICAS: "120"
      COMPUTE_NODE_TYPE: m5.xlarge
      SIZE_VARIANT: large
    post:
    - chain: ipi-aws-post
    pre:
    - chain: ipi-aws-pre
    - chain: create-infra-move-ingress-monitoring-registry
    workflow: openshift-qe-node-density-cni
  timeout: 5h0m0s
- always_run: false
  as: qe-perfscale-aws-ovn-small-node-density-cni
  optional: true
  steps:
    cluster_profile: aws-perfscale-qe
    env:
      BASE_DOMAIN: qe.devcluster.openshift.com
      COMPUTE_NODE_REPLICAS: "24"
      COMPUTE_NODE_TYPE: m5.xlarge
    post:
    - chain: ipi-aws-post
    pre:
    - chain: ipi-aws-pre
    - chain: create-infra-move-ingress-monitoring-registry
    workflow: openshift-qe-node-density-cni
  timeout: 5h0m0s
- always_run: false
  as: qe-perfscale-aws-ovn-small-udn-density-l3
  optional: true
  steps:
    cluster_profile: aws-perfscale-qe
    env:
      BASE_DOMAIN: qe.devcluster.openshift.com
      COMPUTE_NODE_REPLICAS: "24"
      COMPUTE_NODE_TYPE: m5.xlarge
      FEATURE: NetworkSegmentation
      ITERATION_MULTIPLIER_ENV: "3"
    post:
    - chain: ipi-aws-post
    pre:
    - chain: ipi-aws-pre
    - chain: create-infra-move-ingress-monitoring-registry
    - chain: openshift-qe-installer-featuregate
    workflow: openshift-qe-udn-density-l3-pods
  timeout: 8h0m0s
- always_run: false
  as: qe-perfscale-aws-ovn-small-udn-density-l2
  optional: true
  steps:
    cluster_profile: aws-perfscale-qe
    env:
      BASE_DOMAIN: qe.devcluster.openshift.com
      COMPUTE_NODE_REPLICAS: "24"
      COMPUTE_NODE_TYPE: m5.xlarge
      FEATURE: NetworkSegmentation
      ITERATION_MULTIPLIER_ENV: "3"
      KUBE_BURNER_VERSION: 1.5.0
    post:
    - chain: ipi-aws-post
    pre:
    - chain: ipi-aws-pre
    - chain: create-infra-move-ingress-monitoring-registry
    - chain: openshift-qe-installer-featuregate
    workflow: openshift-qe-udn-density-l2-pods
  timeout: 8h0m0s
- as: e2e-aws-ovn-techpreview
  optional: true
  steps:
    cluster_profile: aws
    env:
      FEATURE_SET: TechPreviewNoUpgrade
    workflow: openshift-e2e-aws
  timeout: 6h0m0s
- as: e2e-aws-ovn-single-node-techpreview
  optional: true
  steps:
    cluster_profile: aws
    env:
      FEATURE_SET: TechPreviewNoUpgrade
    workflow: openshift-e2e-aws-single-node
  timeout: 6h0m0s
- as: e2e-aws-ovn-hypershift-conformance-techpreview
  optional: true
  steps:
    cluster_profile: hypershift
    env:
      FEATURE_SET: TechPreviewNoUpgrade
    workflow: hypershift-aws-conformance
  timeout: 6h0m0s
- as: e2e-azure-ovn-techpreview
  optional: true
  steps:
    cluster_profile: azure4
    env:
      FEATURE_SET: TechPreviewNoUpgrade
    workflow: openshift-e2e-azure
  timeout: 6h0m0s
- always_run: true
  as: e2e-gcp-ovn-techpreview
  steps:
    cluster_profile: gcp
    env:
      FEATURE_SET: TechPreviewNoUpgrade
    workflow: openshift-e2e-gcp-ovn
  timeout: 6h0m0s
- as: openshift-e2e-gcp-ovn-techpreview-upgrade
  optional: true
  steps:
    cluster_profile: gcp
    env:
      FEATURE_SET: TechPreviewNoUpgrade
    workflow: openshift-e2e-gcp-upgrade
  timeout: 6h0m0s
- as: e2e-metal-ipi-ovn-techpreview
  cluster: build05
  optional: true
  steps:
    cluster_profile: equinix-ocp-metal
    env:
      DEVSCRIPTS_CONFIG: |
        FEATURE_SET=TechPreviewNoUpgrade
    workflow: baremetalds-e2e-ovn-ipv4
  timeout: 6h0m0s
- as: e2e-metal-ipi-ovn-ipv6-techpreview
  cluster: build05
  optional: true
  steps:
    cluster_profile: equinix-ocp-metal
    env:
      DEVSCRIPTS_CONFIG: |
        IP_STACK=v6
        FEATURE_SET=TechPreviewNoUpgrade
    workflow: baremetalds-e2e-ovn-ipv6
  timeout: 6h0m0s
- as: e2e-metal-ipi-ovn-dualstack-techpreview
  cluster: build05
  optional: true
  steps:
    cluster_profile: equinix-ocp-metal
    env:
      DEVSCRIPTS_CONFIG: |
        IP_STACK=v4v6
        FEATURE_SET=TechPreviewNoUpgrade
    workflow: baremetalds-e2e-ovn-dualstack
  timeout: 6h0m0s
- as: e2e-metal-ipi-ovn-dualstack-local-gateway-techpreview
  cluster: build05
  optional: true
  steps:
    cluster_profile: equinix-ocp-metal
    env:
      DEVSCRIPTS_CONFIG: |
        IP_STACK=v4v6
        NETWORK_TYPE=OVNKubernetes
        OVN_LOCAL_GATEWAY_MODE=true
        FEATURE_SET=TechPreviewNoUpgrade
    workflow: baremetalds-e2e
  timeout: 6h0m0s
- as: e2e-vsphere-ovn-techpreview
  optional: true
  steps:
    cluster_profile: vsphere-elastic
    env:
      FEATURE_SET: TechPreviewNoUpgrade
    workflow: openshift-e2e-vsphere
  timeout: 6h0m0s
- always_run: false
  as: e2e-aws-ovn-virt-techpreview
  optional: true
  steps:
    cluster_profile: aws
    env:
      CNV_PRERELEASE_LATEST_CHANNEL: "true"
      COMPUTE_NODE_REPLICAS: "2"
      COMPUTE_NODE_TYPE: c5n.metal
      FEATURE_SET: TechPreviewNoUpgrade
    workflow: openshift-e2e-aws-ovn-virt
<<<<<<< HEAD
- always_run: false
  as: perfscale-aws-ovn-small-cluster-density-v2
  optional: true
  steps:
    allow_skip_on_success: true
    cluster_profile: aws-perfscale
    env:
      BASE_DOMAIN: perfscale.devcluster.openshift.com
      COMPUTE_NODE_REPLICAS: "24"
      COMPUTE_NODE_TYPE: m5.xlarge
      EXTRA_FLAGS: --churn-duration=20m --service-latency
      OPENSHIFT_INFRA_NODE_INSTANCE_TYPE: r5.xlarge
      PROFILE_TYPE: both
      SET_ENV_BY_PLATFORM: custom
      ZONES_COUNT: "3"
    test:
    - chain: openshift-qe-cluster-density-v2
    workflow: openshift-qe-installer-aws
  timeout: 5h0m0s
- always_run: false
  as: perfscale-aws-ovn-small-node-density-cni
  optional: true
  steps:
    allow_skip_on_success: true
    cluster_profile: aws-perfscale
    env:
      BASE_DOMAIN: perfscale.devcluster.openshift.com
      COMPUTE_NODE_REPLICAS: "24"
      COMPUTE_NODE_TYPE: m5.xlarge
      OPENSHIFT_INFRA_NODE_INSTANCE_TYPE: r5.xlarge
      PROFILE_TYPE: both
      ZONES_COUNT: "3"
    test:
    - chain: openshift-qe-node-density-cni
    workflow: openshift-qe-installer-aws
  timeout: 5h0m0s
- always_run: false
  as: perfscale-aws-ovn-medium-cluster-density-v2
  optional: true
  steps:
    allow_skip_on_success: true
    cluster_profile: aws-perfscale
    env:
      BASE_DOMAIN: perfscale.devcluster.openshift.com
      COMPUTE_NODE_TYPE: m5.xlarge
      CONTROL_PLANE_INSTANCE_TYPE: m5.8xlarge
      EXTRA_FLAGS: --churn-duration=20m --service-latency
      PROFILE_TYPE: both
      WORKER_REPLICA_COUNT: "120"
      ZONES_COUNT: "3"
    post:
    - chain: ipi-aws-post
    pre:
    - chain: ipi-aws-pre
    - chain: workers-scale
    - chain: create-infra-move-ingress-monitoring-registry
    - ref: openshift-qe-cluster-density-v2
  timeout: 8h0m0s
- always_run: false
  as: perfscale-aws-ovn-medium-node-density-cni
  optional: true
  steps:
    allow_skip_on_success: true
    cluster_profile: aws-perfscale
    env:
      BASE_DOMAIN: perfscale.devcluster.openshift.com
      COMPUTE_NODE_TYPE: m5.xlarge
      CONTROL_PLANE_INSTANCE_TYPE: m5.8xlarge
      EXTRA_FLAGS: --churn-duration=20m --service-latency
      PROFILE_TYPE: both
      WORKER_REPLICA_COUNT: "120"
      ZONES_COUNT: "3"
    post:
    - chain: ipi-aws-post
    pre:
    - chain: ipi-aws-pre
    - chain: workers-scale
    - chain: create-infra-move-ingress-monitoring-registry
    - ref: openshift-qe-node-density-cni
  timeout: 8h0m0s
- always_run: false
  as: ovncore-perfscale-aws-ovn-large-cluster-density-v2
  optional: true
  steps:
    allow_skip_on_success: true
    cluster_profile: aws-ovn-perfscale
    env:
      BASE_DOMAIN: core.ovn.devcluster.openshift.com
      COMPUTE_NODE_TYPE: m5.2xlarge
      CONTROL_PLANE_INSTANCE_TYPE: r5.8xlarge
      EXTRA_FLAGS: --churn-duration=20m --service-latency  --check-health=false --gc=false
      ITERATION_MULTIPLIER_ENV: "6"
      OPENSHIFT_INFRA_NODE_INSTANCE_TYPE: r5.8xlarge
      PROFILE_TYPE: both
      SET_ENV_BY_PLATFORM: custom
      WORKER_REPLICA_COUNT: "501"
      ZONES_COUNT: "3"
    post:
    - chain: ipi-aws-post
    pre:
    - chain: ipi-aws-pre
    - chain: workers-scale
    - chain: create-infra-move-ingress-monitoring-registry
    - ref: openshift-qe-cluster-density-v2
  timeout: 8h0m0s
- always_run: false
  as: ovncore-perfscale-aws-ovn-large-node-density-cni
  optional: true
  steps:
    allow_skip_on_success: true
    cluster_profile: aws-ovn-perfscale
    env:
      BASE_DOMAIN: core.ovn.devcluster.openshift.com
      COMPUTE_NODE_TYPE: m5.2xlarge
      CONTROL_PLANE_INSTANCE_TYPE: r5.8xlarge
      EXTRA_FLAGS: --churn-duration=20m --service-latency  --check-health=false --gc=false
      OPENSHIFT_INFRA_NODE_INSTANCE_TYPE: r5.8xlarge
      PROFILE_TYPE: both
      SET_ENV_BY_PLATFORM: custom
      WORKER_REPLICA_COUNT: "501"
      ZONES_COUNT: "3"
    post:
    - chain: ipi-aws-post
    pre:
    - chain: ipi-aws-pre
    - chain: workers-scale
    - chain: create-infra-move-ingress-monitoring-registry
    - chain: openshift-qe-node-density-cni
  timeout: 8h0m0s
- always_run: false
  as: ovncore-perfscale-aws-ovn-xlarge-cluster-density-v2
  optional: true
  steps:
    allow_skip_on_success: true
    cluster_profile: aws-ovn-perfscale
    env:
      BASE_DOMAIN: core.ovn.devcluster.openshift.com
      CLUSTER_NETWORK_CIDR: 20.0.0.0/8
      COMPUTE_NODE_TYPE: m5.2xlarge
      CONTROL_PLANE_INSTANCE_TYPE: r5.12xlarge
      EXTRA_FLAGS: --churn-duration=20m --service-latency --check-health=false --gc=false  --timeout=8h
      ITERATION_MULTIPLIER_ENV: "6"
      OPENSHIFT_INFRA_NODE_INSTANCE_TYPE: r5.12xlarge
      PROFILE_TYPE: both
      SET_ENV_BY_PLATFORM: custom
      WORKER_REPLICA_COUNT: "750"
      ZONES_COUNT: "6"
    post:
    - chain: ipi-aws-post
    pre:
    - chain: ipi-conf-aws
    - ref: ovn-conf-custom-cidr
    - chain: ipi-install
    - chain: create-infra-move-ingress-monitoring-registry
    test:
    - chain: workers-scale
    - ref: openshift-qe-cluster-density-v2
  timeout: 8h0m0s
- always_run: false
  as: ovncore-perfscale-aws-ovn-xlarge-node-density-cni
  optional: true
  steps:
    allow_skip_on_success: true
    cluster_profile: aws-ovn-perfscale
    env:
      BASE_DOMAIN: core.ovn.devcluster.openshift.com
      CLUSTER_NETWORK_CIDR: 20.0.0.0/8
      COMPUTE_NODE_TYPE: m5.2xlarge
      CONTROL_PLANE_INSTANCE_TYPE: r5.12xlarge
      EXTRA_FLAGS: --churn-duration=20m --service-latency --check-health=false --gc=false
      OPENSHIFT_INFRA_NODE_INSTANCE_TYPE: r5.12xlarge
      PROFILE_TYPE: both
      SET_ENV_BY_PLATFORM: custom
      WORKER_REPLICA_COUNT: "750"
      ZONES_COUNT: "6"
    post:
    - chain: ipi-aws-post
    pre:
    - chain: ipi-conf-aws
    - ref: ovn-conf-custom-cidr
    - chain: ipi-install
    - chain: workers-scale
    - chain: create-infra-move-ingress-monitoring-registry
    - chain: openshift-qe-node-density-cni
  timeout: 8h0m0s
=======
  timeout: 6h0m0s
>>>>>>> 2a127f1e
zz_generated_metadata:
  branch: release-4.18
  org: openshift
  repo: ovn-kubernetes<|MERGE_RESOLUTION|>--- conflicted
+++ resolved
@@ -516,7 +516,6 @@
       COMPUTE_NODE_TYPE: c5n.metal
       FEATURE_SET: TechPreviewNoUpgrade
     workflow: openshift-e2e-aws-ovn-virt
-<<<<<<< HEAD
 - always_run: false
   as: perfscale-aws-ovn-small-cluster-density-v2
   optional: true
@@ -702,9 +701,6 @@
     - chain: create-infra-move-ingress-monitoring-registry
     - chain: openshift-qe-node-density-cni
   timeout: 8h0m0s
-=======
-  timeout: 6h0m0s
->>>>>>> 2a127f1e
 zz_generated_metadata:
   branch: release-4.18
   org: openshift
