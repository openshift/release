--- conflicted
+++ resolved
@@ -258,74 +258,6 @@
       ALL_PROJECTS: "true"
       PROJECT_NAME: ovn-kubernetes
     workflow: openshift-ci-security
-<<<<<<< HEAD
-=======
-- always_run: false
-  as: qe-perfscale-aws-ovn-medium-cluster-density
-  optional: true
-  steps:
-    cluster_profile: aws-perfscale
-    env:
-      BASE_DOMAIN: perfscale.devcluster.openshift.com
-      COMPUTE_NODE_REPLICAS: "120"
-      COMPUTE_NODE_TYPE: m5.xlarge
-      SIZE_VARIANT: large
-    post:
-    - chain: ipi-aws-post
-    pre:
-    - chain: ipi-aws-pre
-    - chain: create-infra-move-ingress-monitoring-registry
-    workflow: openshift-qe-cluster-density-v2
-  timeout: 5h0m0s
-- always_run: false
-  as: qe-perfscale-aws-ovn-small-cluster-density
-  optional: true
-  steps:
-    cluster_profile: aws-perfscale-qe
-    env:
-      BASE_DOMAIN: qe.devcluster.openshift.com
-      COMPUTE_NODE_REPLICAS: "24"
-      COMPUTE_NODE_TYPE: m5.xlarge
-    post:
-    - chain: ipi-aws-post
-    pre:
-    - chain: ipi-aws-pre
-    - chain: create-infra-move-ingress-monitoring-registry
-    workflow: openshift-qe-cluster-density-v2
-  timeout: 5h0m0s
-- always_run: false
-  as: qe-perfscale-aws-ovn-medium-node-density-cni
-  optional: true
-  steps:
-    cluster_profile: aws-perfscale
-    env:
-      BASE_DOMAIN: perfscale.devcluster.openshift.com
-      COMPUTE_NODE_REPLICAS: "120"
-      COMPUTE_NODE_TYPE: m5.xlarge
-      SIZE_VARIANT: large
-    post:
-    - chain: ipi-aws-post
-    pre:
-    - chain: ipi-aws-pre
-    - chain: create-infra-move-ingress-monitoring-registry
-    workflow: openshift-qe-node-density-cni
-  timeout: 5h0m0s
-- always_run: false
-  as: qe-perfscale-aws-ovn-small-node-density-cni
-  optional: true
-  steps:
-    cluster_profile: aws-perfscale-qe
-    env:
-      BASE_DOMAIN: qe.devcluster.openshift.com
-      COMPUTE_NODE_REPLICAS: "24"
-      COMPUTE_NODE_TYPE: m5.xlarge
-    post:
-    - chain: ipi-aws-post
-    pre:
-    - chain: ipi-aws-pre
-    - chain: create-infra-move-ingress-monitoring-registry
-    workflow: openshift-qe-node-density-cni
-  timeout: 5h0m0s
 - always_run: false
   as: qe-perfscale-aws-ovnobserv-ovn-small-node-density-cni
   optional: true
@@ -383,7 +315,6 @@
     - chain: openshift-qe-data-path-tests
     workflow: openshift-qe-installer-aws
   timeout: 8h0m0s
->>>>>>> 69d3bd77
 - as: e2e-aws-ovn-techpreview
   optional: true
   steps:
