base_images:
  dev-scripts:
    name: test
    namespace: ocp-kni
    tag: dev-scripts
  hypershift-operator:
    name: hypershift-operator
    namespace: hypershift
    tag: latest
  ocp_4.17_base-rhel9:
    name: "4.17"
    namespace: ocp
    tag: base-rhel9
  ocp_builder_rhel-8-golang-1.22-openshift-4.17:
    name: builder
    namespace: ocp
    tag: rhel-8-golang-1.22-openshift-4.17
  ocp_builder_rhel-9-golang-1.22-openshift-4.17:
    name: builder
    namespace: ocp
    tag: rhel-9-golang-1.22-openshift-4.17
  tests-private:
    name: tests-private
    namespace: ci
    tag: "4.17"
build_root:
  image_stream_tag:
    name: release
    namespace: openshift
    tag: golang-1.22
images:
- dockerfile_path: Dockerfile.base
  inputs:
    ocp_4.17_base-rhel9:
      as:
      - registry.ci.openshift.org/ocp/4.17:base-rhel9
  to: ovn-kubernetes-base
- dockerfile_path: Dockerfile
  from: ovn-kubernetes-base
  inputs:
    ocp_builder_rhel-8-golang-1.22-openshift-4.17:
      as:
      - registry.ci.openshift.org/ocp/builder:rhel-8-golang-1.22-openshift-4.17
    ocp_builder_rhel-9-golang-1.22-openshift-4.17:
      as:
      - registry.ci.openshift.org/ocp/builder:rhel-9-golang-1.22-openshift-4.17
  to: ovn-kubernetes
- dockerfile_path: Dockerfile.microshift
  from: ovn-kubernetes-base
  inputs:
    ocp_builder_rhel-9-golang-1.22-openshift-4.17:
      as:
      - registry.ci.openshift.org/ocp/builder:rhel-9-golang-1.22-openshift-4.17
  to: ovn-kubernetes-microshift
promotion:
  to:
  - name: "4.17"
    namespace: ocp
releases:
  initial:
    integration:
      name: "4.17"
      namespace: ocp
  latest:
    integration:
      include_built_images: true
      name: "4.17"
      namespace: ocp
resources:
  '*':
    requests:
      cpu: 100m
      memory: 200Mi
tests:
- always_run: false
  as: e2e-aws-ovn-clusternetwork-cidr-expansion
  optional: true
  steps:
    cluster_profile: aws-2
    workflow: openshift-e2e-aws-cidr-expansion
- always_run: false
  as: e2e-agent-compact-ipv4
  capabilities:
  - intranet
  optional: true
  steps:
    cluster_profile: equinix-ocp-metal
    workflow: agent-e2e-compact-ipv4
- as: e2e-aws-ovn-local-gateway
  steps:
    cluster_profile: aws-3
    env:
      GATEWAY_MODE: local
    workflow: openshift-e2e-aws-ovn
- always_run: false
  as: e2e-metal-ipi-ovn-ipv4
  capabilities:
  - intranet
  optional: true
  steps:
    cluster_profile: equinix-ocp-metal
    workflow: baremetalds-e2e-ovn-ipv4
- as: e2e-metal-ipi-ovn-ipv6
  capabilities:
  - intranet
  steps:
    cluster_profile: equinix-ocp-metal
    workflow: baremetalds-e2e-ovn-ipv6
- as: e2e-metal-ipi-ovn-dualstack
  capabilities:
  - intranet
  steps:
    cluster_profile: equinix-ocp-metal
    workflow: baremetalds-e2e-ovn-dualstack
- always_run: false
  as: e2e-ovn-hybrid-step-registry
  optional: true
  steps:
    cluster_profile: aws
    workflow: openshift-e2e-aws-ovn-hybrid
- as: e2e-aws-ovn
  steps:
    cluster_profile: aws-3
    workflow: openshift-e2e-aws-ovn
<<<<<<< HEAD
  timeout: 6h0m0s
- always_run: true
=======
- always_run: false
>>>>>>> b71e6987
  as: e2e-aws-ovn-fdp-qe
  steps:
    cluster_profile: aws
    env:
      PARALLEL: "1"
      TEST_TIMEOUT: "60"
    test:
    - chain: openshift-e2e-test-network-qe
    workflow: openshift-e2e-aws-ovn
- always_run: false
  as: e2e-metal-ovn-fdp-qe-ipv6
  optional: true
  steps:
    cluster_profile: equinix-ocp-metal
    env:
      DEVSCRIPTS_CONFIG: |
        IP_STACK=v6
        MIRROR_IMAGES=true
        INSTALLER_PROXY=true
      EXTRA_MG_ARGS: --host-network
      PARALLEL: "1"
      TEST_TIMEOUT: "60"
    test:
    - chain: openshift-e2e-test-network-qe
    workflow: baremetalds-e2e-ovn-ipv6
  timeout: 6h0m0s
- as: e2e-aws-ovn-windows
  steps:
    cluster_profile: aws-3
    env:
      CUSTOM_VXLAN_PORT: "true"
    test:
    - ref: windows-e2e-operator-test
    workflow: ipi-aws-ovn-hybrid-toggle
- always_run: false
  as: e2e-vsphere-ovn
  optional: true
  steps:
    cluster_profile: vsphere-elastic
    workflow: openshift-e2e-vsphere-ovn
- always_run: false
  as: e2e-azure-ovn
  optional: true
  steps:
    cluster_profile: azure4
    workflow: openshift-e2e-azure-ovn
- as: e2e-aws-ovn-upgrade
  steps:
    cluster_profile: aws-3
    env:
      TEST_TYPE: upgrade-conformance
    workflow: openshift-upgrade-aws-ovn
- as: e2e-aws-ovn-upgrade-local-gateway
  steps:
    cluster_profile: aws-2
    env:
      GATEWAY_MODE: local
      TEST_TYPE: upgrade-conformance
    workflow: openshift-upgrade-aws-ovn
- as: e2e-azure-ovn-upgrade
  steps:
    cluster_profile: azure-2
    env:
      FAIL_ON_CORE_DUMP: "true"
      TEST_TYPE: upgrade-conformance
    observers:
      enable:
      - observers-resource-watch
    workflow: openshift-upgrade-azure-ovn
- as: e2e-gcp-ovn
  steps:
    cluster_profile: gcp-openshift-gce-devel-ci-2
    workflow: openshift-e2e-gcp-ovn
- always_run: false
  as: e2e-vsphere-windows
  optional: true
  steps:
    cluster_profile: vsphere-elastic
    test:
    - ref: windows-e2e-operator-test
    workflow: ipi-vsphere-ovn-hybrid-custom-vxlan-port
- always_run: false
  as: e2e-openstack-ovn
  optional: true
  steps:
    cluster_profile: openstack-vexxhost
    env:
      BASE_DOMAIN: shiftstack.devcluster.openshift.com
      CONFIG_TYPE: minimal
      NETWORK_TYPE: OVNKubernetes
      TEST_SUITE: openshift/conformance/parallel
    workflow: openshift-e2e-openstack-ipi
- as: e2e-ibmcloud-ipi-ovn-periodic
  cron: 23 7 10 3 *
  steps:
    cluster_profile: ibmcloud
    workflow: openshift-e2e-ibmcloud-ovn
- as: e2e-aws-ovn-shared-to-local-gateway-mode-migration
  steps:
    cluster_profile: aws
    workflow: openshift-e2e-aws-ovn-shared-to-local-gateway-mode-migration
- as: e2e-aws-ovn-shared-to-local-gateway-mode-migration-periodic
  cron: 9 22 18 10 *
  steps:
    cluster_profile: aws
    workflow: openshift-e2e-aws-ovn-shared-to-local-gateway-mode-migration
- as: e2e-aws-ovn-local-to-shared-gateway-mode-migration
  steps:
    cluster_profile: aws-3
    env:
      GATEWAY_MODE: local
    workflow: openshift-e2e-aws-ovn-local-to-shared-gateway-mode-migration
- as: e2e-aws-ovn-local-to-shared-gateway-mode-migration-periodic
  cron: 6 22 23 7 *
  steps:
    cluster_profile: aws-2
    env:
      GATEWAY_MODE: local
    workflow: openshift-e2e-aws-ovn-local-to-shared-gateway-mode-migration
- always_run: false
  as: e2e-metal-ipi-ovn-dualstack-local-gateway
  capabilities:
  - intranet
  optional: true
  steps:
    cluster_profile: equinix-ocp-metal
    env:
      DEVSCRIPTS_CONFIG: |
        IP_STACK=v4v6
        NETWORK_TYPE=OVNKubernetes
        OVN_LOCAL_GATEWAY_MODE=true
    observers:
      enable:
      - observers-resource-watch
    workflow: baremetalds-e2e
- as: e2e-aws-ovn-hypershift
  steps:
    cluster_profile: hypershift
    workflow: hypershift-aws-conformance
- as: unit
  commands: |
    cd go-controller
    PKGS=$(go list -mod vendor -f '{{if len .TestGoFiles}} {{.ImportPath}} {{end}}' ${PKGS:-./cmd/... ./pkg/... ./hybrid-overlay/...} | xargs)
    # these packages need running as a container for TestNewClientset
    PKGS=${PKGS//"github.com/ovn-org/ovn-kubernetes/go-controller/pkg/util/batching"/ }
    PKGS=${PKGS//"github.com/ovn-org/ovn-kubernetes/go-controller/pkg/util"/ }
    PKGS=$PKGS make test NOROOT=TRUE
  container:
    from: src
- as: lint
  commands: |
    cd go-controller
    make lint
  container:
    from: src
- as: gofmt
  commands: |
    cd go-controller
    make gofmt
  container:
    from: src
- as: e2e-aws-ovn-serial
  steps:
    cluster_profile: aws
    workflow: openshift-e2e-aws-ovn-serial
- always_run: false
  as: e2e-aws-ovn-hypershift-kubevirt
  optional: true
  steps:
    cluster_profile: aws
    workflow: hypershift-kubevirt-conformance
- as: security
  optional: true
  steps:
    env:
      ALL_PROJECTS: "true"
      PROJECT_NAME: ovn-kubernetes
    workflow: openshift-ci-security
- always_run: false
  as: e2e-aws-ovn-techpreview
  optional: true
  steps:
    cluster_profile: aws-3
    env:
      FEATURE_SET: TechPreviewNoUpgrade
    workflow: openshift-e2e-aws
- always_run: false
  as: e2e-aws-ovn-hypershift-conformance-techpreview
  optional: true
  steps:
    cluster_profile: hypershift
    env:
      GUEST_FEATURE_SET: TechPreviewNoUpgrade
    workflow: hypershift-aws-conformance
- always_run: false
  as: e2e-azure-ovn-techpreview
  optional: true
  steps:
    cluster_profile: azure4
    env:
      FEATURE_SET: TechPreviewNoUpgrade
    workflow: openshift-e2e-azure
- always_run: true
  as: e2e-gcp-ovn-techpreview
  steps:
    cluster_profile: gcp
    env:
      FEATURE_SET: TechPreviewNoUpgrade
    workflow: openshift-e2e-gcp-ovn
- always_run: false
  as: openshift-e2e-gcp-ovn-techpreview-upgrade
  optional: true
  steps:
    cluster_profile: gcp
    env:
      FEATURE_SET: TechPreviewNoUpgrade
    workflow: openshift-e2e-gcp-upgrade
- always_run: false
  as: e2e-metal-ipi-ovn-techpreview
  capabilities:
  - intranet
  optional: true
  steps:
    cluster_profile: equinix-ocp-metal
    env:
      DEVSCRIPTS_CONFIG: |
        IP_STACK=v4
        FEATURE_SET=TechPreviewNoUpgrade
    workflow: baremetalds-e2e-ovn-ipv4
- always_run: false
  as: e2e-metal-ipi-ovn-ipv6-techpreview
  capabilities:
  - intranet
  optional: true
  steps:
    cluster_profile: equinix-ocp-metal
    env:
      DEVSCRIPTS_CONFIG: |
        IP_STACK=v6
        FEATURE_SET=TechPreviewNoUpgrade
    workflow: baremetalds-e2e-ovn-ipv6
- always_run: false
  as: e2e-metal-ipi-ovn-dualstack-techpreview
  capabilities:
  - intranet
  optional: true
  steps:
    cluster_profile: equinix-ocp-metal
    env:
      DEVSCRIPTS_CONFIG: |
        IP_STACK=v4v6
        FEATURE_SET=TechPreviewNoUpgrade
    workflow: baremetalds-e2e-ovn-dualstack
- always_run: false
  as: e2e-vsphere-ovn-techpreview
  optional: true
  steps:
    cluster_profile: vsphere-elastic
    env:
      FEATURE_SET: TechPreviewNoUpgrade
    workflow: openshift-e2e-vsphere
- always_run: false
  as: perfscale-aws-ovn-small-cluster-density-v2
  optional: true
  steps:
    allow_skip_on_success: true
    cluster_profile: aws-perfscale
    env:
      BASE_DOMAIN: perfscale.devcluster.openshift.com
      COMPUTE_NODE_REPLICAS: "24"
      COMPUTE_NODE_TYPE: m5.xlarge
      EXTRA_FLAGS: --churn-duration=20m --service-latency
      OPENSHIFT_INFRA_NODE_INSTANCE_TYPE: r5.xlarge
      PROFILE_TYPE: both
      SET_ENV_BY_PLATFORM: custom
      ZONES_COUNT: "3"
    test:
    - chain: openshift-qe-cluster-density-v2
    workflow: openshift-qe-installer-aws
- always_run: false
  as: perfscale-aws-ovn-small-node-density-cni
  optional: true
  steps:
    allow_skip_on_success: true
    cluster_profile: aws-perfscale
    env:
      BASE_DOMAIN: perfscale.devcluster.openshift.com
      COMPUTE_NODE_REPLICAS: "24"
      COMPUTE_NODE_TYPE: m5.xlarge
      OPENSHIFT_INFRA_NODE_INSTANCE_TYPE: r5.xlarge
      PROFILE_TYPE: both
      ZONES_COUNT: "3"
    test:
    - chain: openshift-qe-node-density-cni
    workflow: openshift-qe-installer-aws
- always_run: false
  as: perfscale-aws-ovn-medium-cluster-density-v2
  optional: true
  steps:
    allow_skip_on_success: true
    cluster_profile: aws-perfscale
    env:
      BASE_DOMAIN: perfscale.devcluster.openshift.com
      COMPUTE_NODE_TYPE: m5.xlarge
      CONTROL_PLANE_INSTANCE_TYPE: m5.8xlarge
      EXTRA_FLAGS: --churn-duration=20m --service-latency --check-health=false
      PROFILE_TYPE: both
      WORKER_REPLICA_COUNT: "120"
      ZONES_COUNT: "3"
    post:
    - chain: ipi-aws-post
    pre:
    - chain: ipi-aws-pre
    - chain: workers-scale
    - chain: create-infra-move-ingress-monitoring-registry
    - ref: openshift-qe-cluster-density-v2
- always_run: false
  as: perfscale-aws-ovn-medium-node-density-cni
  optional: true
  steps:
    allow_skip_on_success: true
    cluster_profile: aws-perfscale
    env:
      BASE_DOMAIN: perfscale.devcluster.openshift.com
      COMPUTE_NODE_TYPE: m5.xlarge
      CONTROL_PLANE_INSTANCE_TYPE: m5.8xlarge
      EXTRA_FLAGS: --churn-duration=20m --service-latency
      PROFILE_TYPE: both
      WORKER_REPLICA_COUNT: "120"
      ZONES_COUNT: "3"
    post:
    - chain: ipi-aws-post
    pre:
    - chain: ipi-aws-pre
    - chain: workers-scale
    - chain: create-infra-move-ingress-monitoring-registry
    - ref: openshift-qe-node-density-cni
- always_run: false
  as: ovncore-perfscale-aws-ovn-large-cluster-density-v2
  optional: true
  steps:
    allow_skip_on_success: true
    cluster_profile: aws-ovn-perfscale
    env:
      BASE_DOMAIN: core.ovn.devcluster.openshift.com
      COMPUTE_NODE_TYPE: m5.2xlarge
      CONTROL_PLANE_INSTANCE_TYPE: r5.8xlarge
      EXTRA_FLAGS: --churn-duration=20m --service-latency --check-health=false
      ITERATION_MULTIPLIER_ENV: "6"
      OPENSHIFT_INFRA_NODE_INSTANCE_TYPE: r5.8xlarge
      PROFILE_TYPE: both
      SET_ENV_BY_PLATFORM: custom
      WORKER_REPLICA_COUNT: "501"
      ZONES_COUNT: "3"
    post:
    - chain: ipi-aws-post
    pre:
    - chain: ipi-aws-pre
    - chain: workers-scale
    - chain: create-infra-move-ingress-monitoring-registry
    - ref: openshift-qe-cluster-density-v2
- always_run: false
  as: ovncore-perfscale-aws-ovn-large-node-density-cni
  optional: true
  steps:
    allow_skip_on_success: true
    cluster_profile: aws-ovn-perfscale
    env:
      BASE_DOMAIN: core.ovn.devcluster.openshift.com
      COMPUTE_NODE_TYPE: m5.2xlarge
      CONTROL_PLANE_INSTANCE_TYPE: r5.8xlarge
      EXTRA_FLAGS: --churn-duration=20m --service-latency --check-health=false
      OPENSHIFT_INFRA_NODE_INSTANCE_TYPE: r5.8xlarge
      PROFILE_TYPE: both
      SET_ENV_BY_PLATFORM: custom
      WORKER_REPLICA_COUNT: "501"
      ZONES_COUNT: "3"
    post:
    - chain: ipi-aws-post
    pre:
    - chain: ipi-aws-pre
    - chain: workers-scale
    - chain: create-infra-move-ingress-monitoring-registry
    - chain: openshift-qe-node-density-cni
- always_run: false
  as: ovncore-perfscale-aws-ovn-xlarge-cluster-density-v2
  optional: true
  steps:
    allow_skip_on_success: true
    cluster_profile: aws-ovn-perfscale
    env:
      BASE_DOMAIN: core.ovn.devcluster.openshift.com
      CLUSTER_NETWORK_CIDR: 20.0.0.0/8
      COMPUTE_NODE_TYPE: m5.2xlarge
      CONTROL_PLANE_INSTANCE_TYPE: r5.12xlarge
      EXTRA_FLAGS: --churn-duration=20m --service-latency --check-health=false --gc=false  --timeout=8h
      ITERATION_MULTIPLIER_ENV: "6"
      OPENSHIFT_INFRA_NODE_INSTANCE_TYPE: r5.12xlarge
      PROFILE_TYPE: both
      SET_ENV_BY_PLATFORM: custom
      WORKER_REPLICA_COUNT: "750"
      ZONES_COUNT: "6"
    post:
    - chain: ipi-aws-post
    pre:
    - chain: ipi-conf-aws
    - ref: ovn-conf-custom-cidr
    - chain: ipi-install
    - chain: create-infra-move-ingress-monitoring-registry
    test:
    - chain: workers-scale
    - ref: openshift-qe-cluster-density-v2
- always_run: false
  as: ovncore-perfscale-aws-ovn-xlarge-node-density-cni
  optional: true
  steps:
    allow_skip_on_success: true
    cluster_profile: aws-ovn-perfscale
    env:
      BASE_DOMAIN: core.ovn.devcluster.openshift.com
      CLUSTER_NETWORK_CIDR: 20.0.0.0/8
      COMPUTE_NODE_TYPE: m5.2xlarge
      CONTROL_PLANE_INSTANCE_TYPE: r5.12xlarge
      EXTRA_FLAGS: --churn-duration=20m --service-latency --check-health=false --gc=false
      OPENSHIFT_INFRA_NODE_INSTANCE_TYPE: r5.12xlarge
      PROFILE_TYPE: both
      SET_ENV_BY_PLATFORM: custom
      WORKER_REPLICA_COUNT: "750"
      ZONES_COUNT: "6"
    post:
    - chain: ipi-aws-post
    pre:
    - chain: ipi-conf-aws
    - ref: ovn-conf-custom-cidr
    - chain: ipi-install
    - chain: create-infra-move-ingress-monitoring-registry
    test:
    - chain: workers-scale
    - ref: openshift-qe-node-density-cni
- always_run: false
  as: e2e-aws-ovn-virt-techpreview
  optional: true
  steps:
    cluster_profile: aws
    env:
      CNV_PRERELEASE_LATEST_CHANNEL: "true"
      COMPUTE_NODE_REPLICAS: "2"
      COMPUTE_NODE_TYPE: c5n.metal
      FEATURE_SET: TechPreviewNoUpgrade
    workflow: openshift-e2e-aws-ovn-virt
zz_generated_metadata:
  branch: release-4.17
  org: openshift
  repo: ovn-kubernetes<|MERGE_RESOLUTION|>--- conflicted
+++ resolved
@@ -122,12 +122,8 @@
   steps:
     cluster_profile: aws-3
     workflow: openshift-e2e-aws-ovn
-<<<<<<< HEAD
   timeout: 6h0m0s
 - always_run: true
-=======
-- always_run: false
->>>>>>> b71e6987
   as: e2e-aws-ovn-fdp-qe
   steps:
     cluster_profile: aws
