base_images:
  dev-scripts:
    name: test
    namespace: ocp-kni
    tag: dev-scripts
  hypershift-operator:
    name: hypershift-operator
    namespace: hypershift
    tag: latest
  ocp_4.17_base-rhel9:
    name: "4.17"
    namespace: ocp
    tag: base-rhel9
  ocp_builder_rhel-8-golang-1.22-openshift-4.17:
    name: builder
    namespace: ocp
    tag: rhel-8-golang-1.22-openshift-4.17
  ocp_builder_rhel-9-golang-1.22-openshift-4.17:
    name: builder
    namespace: ocp
    tag: rhel-9-golang-1.22-openshift-4.17
  tests-private:
    name: tests-private
    namespace: ci
    tag: latest
build_root:
  image_stream_tag:
    name: release
    namespace: openshift
    tag: golang-1.22
images:
- dockerfile_path: Dockerfile.base
  inputs:
    ocp_4.17_base-rhel9:
      as:
      - registry.ci.openshift.org/ocp/4.17:base-rhel9
  to: ovn-kubernetes-base
- dockerfile_path: Dockerfile
  from: ovn-kubernetes-base
  inputs:
    ocp_builder_rhel-8-golang-1.22-openshift-4.17:
      as:
      - registry.ci.openshift.org/ocp/builder:rhel-8-golang-1.22-openshift-4.17
    ocp_builder_rhel-9-golang-1.22-openshift-4.17:
      as:
      - registry.ci.openshift.org/ocp/builder:rhel-9-golang-1.22-openshift-4.17
  to: ovn-kubernetes
- dockerfile_path: Dockerfile.microshift
  from: ovn-kubernetes-base
  inputs:
    ocp_builder_rhel-9-golang-1.22-openshift-4.17:
      as:
      - registry.ci.openshift.org/ocp/builder:rhel-9-golang-1.22-openshift-4.17
  to: ovn-kubernetes-microshift
promotion:
  to:
  - name: "4.17"
    namespace: ocp
releases:
  initial:
    integration:
      name: "4.17"
      namespace: ocp
  latest:
    integration:
      include_built_images: true
      name: "4.17"
      namespace: ocp
resources:
  '*':
    requests:
      cpu: 100m
      memory: 200Mi
tests:
- as: e2e-aws-ovn-clusternetwork-cidr-expansion
  optional: true
  steps:
    cluster_profile: aws
    workflow: openshift-e2e-aws-cidr-expansion
- always_run: false
  as: e2e-agent-compact-ipv4
  cluster: build05
  optional: true
  steps:
    cluster_profile: equinix-ocp-metal
    workflow: agent-e2e-compact-ipv4
  timeout: 6h0m0s
- as: e2e-aws-ovn-local-gateway
  steps:
    cluster_profile: aws-2
    env:
      BASE_DOMAIN: aws-2.ci.openshift.org
      GATEWAY_MODE: local
    workflow: openshift-e2e-aws-ovn
- as: e2e-metal-ipi-ovn-ipv4
  cluster: build05
  optional: true
  steps:
    cluster_profile: equinix-ocp-metal
    workflow: baremetalds-e2e-ovn-ipv4
- as: e2e-metal-ipi-ovn-ipv6
  cluster: build05
  steps:
    cluster_profile: equinix-ocp-metal
    workflow: baremetalds-e2e-ovn-ipv6
- as: e2e-metal-ipi-ovn-dualstack
  cluster: build05
  steps:
    cluster_profile: equinix-ocp-metal
    workflow: baremetalds-e2e-ovn-dualstack
- as: e2e-ovn-hybrid-step-registry
  optional: true
  steps:
    cluster_profile: aws
    workflow: openshift-e2e-aws-ovn-hybrid
- as: e2e-aws-ovn
  steps:
    cluster_profile: aws
    workflow: openshift-e2e-aws-ovn
- always_run: false
  as: e2e-aws-ovn-fdp-qe
  optional: true
  steps:
    cluster_profile: aws
    env:
      PARALLEL: "1"
    test:
    - chain: openshift-e2e-test-network-qe
    workflow: openshift-e2e-aws-ovn
- as: e2e-aws-ovn-windows
  steps:
    cluster_profile: aws
    env:
      CUSTOM_VXLAN_PORT: "true"
    test:
    - ref: windows-e2e-operator-test
    workflow: ipi-aws-ovn-hybrid-toggle
- as: e2e-vsphere-ovn
  optional: true
  steps:
    cluster_profile: vsphere-elastic
    workflow: openshift-e2e-vsphere-ovn
- as: e2e-azure-ovn
  optional: true
  steps:
    cluster_profile: azure4
    workflow: openshift-e2e-azure-ovn
- as: e2e-aws-ovn-upgrade
  steps:
    cluster_profile: aws
    env:
      TEST_TYPE: upgrade-conformance
    workflow: openshift-upgrade-aws-ovn
- as: e2e-aws-ovn-upgrade-local-gateway
  steps:
    cluster_profile: aws
    env:
      GATEWAY_MODE: local
      TEST_TYPE: upgrade-conformance
    workflow: openshift-upgrade-aws-ovn
- as: e2e-azure-ovn-upgrade
  steps:
    cluster_profile: azure-2
    env:
      BASE_DOMAIN: ci2.azure.devcluster.openshift.com
      FAIL_ON_CORE_DUMP: "true"
      TEST_TYPE: upgrade-conformance
    observers:
      enable:
      - observers-resource-watch
    workflow: openshift-upgrade-azure-ovn
- as: e2e-gcp-ovn
  steps:
    cluster_profile: gcp-openshift-gce-devel-ci-2
    workflow: openshift-e2e-gcp-ovn
- always_run: false
  as: e2e-vsphere-windows
  optional: true
  steps:
    cluster_profile: vsphere-elastic
    test:
    - ref: windows-e2e-operator-test
    workflow: ipi-vsphere-ovn-hybrid-custom-vxlan-port
- as: e2e-openstack-ovn
  optional: true
  steps:
    cluster_profile: openstack-vexxhost
    env:
      BASE_DOMAIN: shiftstack.devcluster.openshift.com
      CONFIG_TYPE: minimal
      NETWORK_TYPE: OVNKubernetes
      TEST_SUITE: openshift/conformance/parallel
    workflow: openshift-e2e-openstack-ipi
- as: e2e-ibmcloud-ipi-ovn-periodic
  cron: 0 0 * * *
  steps:
    cluster_profile: ibmcloud
    workflow: openshift-e2e-ibmcloud-ovn
- as: e2e-aws-ovn-shared-to-local-gateway-mode-migration
  steps:
    cluster_profile: aws
    workflow: openshift-e2e-aws-ovn-shared-to-local-gateway-mode-migration
- as: e2e-aws-ovn-shared-to-local-gateway-mode-migration-periodic
  cron: 0 0 */2 * *
  steps:
    cluster_profile: aws
    workflow: openshift-e2e-aws-ovn-shared-to-local-gateway-mode-migration
- as: e2e-aws-ovn-local-to-shared-gateway-mode-migration
  steps:
    cluster_profile: aws
    env:
      GATEWAY_MODE: local
    workflow: openshift-e2e-aws-ovn-local-to-shared-gateway-mode-migration
- as: e2e-aws-ovn-local-to-shared-gateway-mode-migration-periodic
  cron: 0 0 */2 * *
  steps:
    cluster_profile: aws
    env:
      GATEWAY_MODE: local
    workflow: openshift-e2e-aws-ovn-local-to-shared-gateway-mode-migration
- as: e2e-metal-ipi-ovn-dualstack-local-gateway
  cluster: build05
  optional: true
  steps:
    cluster_profile: equinix-ocp-metal
    env:
      DEVSCRIPTS_CONFIG: |
        IP_STACK=v4v6
        NETWORK_TYPE=OVNKubernetes
        OVN_LOCAL_GATEWAY_MODE=true
    observers:
      enable:
      - observers-resource-watch
    workflow: baremetalds-e2e
- as: e2e-aws-ovn-hypershift
  steps:
    cluster_profile: hypershift
    workflow: hypershift-aws-conformance
- as: unit
  commands: |
    cd go-controller
    PKGS=$(go list -mod vendor -f '{{if len .TestGoFiles}} {{.ImportPath}} {{end}}' ${PKGS:-./cmd/... ./pkg/... ./hybrid-overlay/...} | xargs)
    # these packages need running as a container for TestNewClientset
    PKGS=${PKGS//"github.com/ovn-org/ovn-kubernetes/go-controller/pkg/util/batching"/ }
    PKGS=${PKGS//"github.com/ovn-org/ovn-kubernetes/go-controller/pkg/util"/ }
    PKGS=$PKGS make test NOROOT=TRUE
  container:
    from: src
- as: lint
  commands: |
    cd go-controller
    make lint
  container:
    from: src
- as: gofmt
  commands: |
    cd go-controller
    make gofmt
  container:
    from: src
- as: e2e-aws-ovn-serial
  steps:
    cluster_profile: aws
    workflow: openshift-e2e-aws-ovn-serial
- as: e2e-aws-ovn-kubevirt
  optional: true
  steps:
    cluster_profile: aws
    workflow: hypershift-kubevirt-conformance
- as: security
  optional: true
  steps:
    env:
      ALL_PROJECTS: "true"
      PROJECT_NAME: ovn-kubernetes
    workflow: openshift-ci-security
- always_run: false
  as: qe-perfscale-aws-ovn-medium-cluster-density
  optional: true
  steps:
    cluster_profile: aws-perfscale
    env:
      BASE_DOMAIN: perfscale.devcluster.openshift.com
      COMPUTE_NODE_REPLICAS: "120"
      COMPUTE_NODE_TYPE: m5.xlarge
      SIZE_VARIANT: large
    post:
    - chain: ipi-aws-post
    pre:
    - chain: ipi-aws-pre
    - chain: create-infra-move-ingress-monitoring-registry
    workflow: openshift-qe-cluster-density-v2
  timeout: 5h0m0s
- always_run: false
  as: qe-perfscale-aws-ovn-small-cluster-density
  optional: true
  steps:
    cluster_profile: aws-perfscale-qe
    env:
      BASE_DOMAIN: qe.devcluster.openshift.com
      COMPUTE_NODE_REPLICAS: "24"
      COMPUTE_NODE_TYPE: m5.xlarge
    post:
    - chain: ipi-aws-post
    pre:
    - chain: ipi-aws-pre
    - chain: create-infra-move-ingress-monitoring-registry
    workflow: openshift-qe-cluster-density-v2
  timeout: 5h0m0s
- always_run: false
  as: qe-perfscale-aws-ovn-medium-node-density-cni
  optional: true
  steps:
    cluster_profile: aws-perfscale
    env:
      BASE_DOMAIN: perfscale.devcluster.openshift.com
      COMPUTE_NODE_REPLICAS: "120"
      COMPUTE_NODE_TYPE: m5.xlarge
      SIZE_VARIANT: large
    post:
    - chain: ipi-aws-post
    pre:
    - chain: ipi-aws-pre
    - chain: create-infra-move-ingress-monitoring-registry
    workflow: openshift-qe-node-density-cni
  timeout: 5h0m0s
- always_run: false
  as: qe-perfscale-aws-ovn-small-node-density-cni
  optional: true
  steps:
    cluster_profile: aws-perfscale-qe
    env:
      BASE_DOMAIN: qe.devcluster.openshift.com
      COMPUTE_NODE_REPLICAS: "24"
      COMPUTE_NODE_TYPE: m5.xlarge
    post:
    - chain: ipi-aws-post
    pre:
    - chain: ipi-aws-pre
    - chain: create-infra-move-ingress-monitoring-registry
    workflow: openshift-qe-node-density-cni
  timeout: 5h0m0s
- as: e2e-aws-ovn-techpreview
  optional: true
  steps:
    cluster_profile: aws
    env:
      FEATURE_SET: TechPreviewNoUpgrade
    workflow: openshift-e2e-aws
- as: e2e-azure-ovn-techpreview
  optional: true
  steps:
    cluster_profile: azure4
    env:
      FEATURE_SET: TechPreviewNoUpgrade
    workflow: openshift-e2e-azure
- always_run: true
  as: e2e-gcp-ovn-techpreview
  steps:
    cluster_profile: gcp
    env:
      FEATURE_SET: TechPreviewNoUpgrade
    workflow: openshift-e2e-gcp-ovn
- as: openshift-e2e-gcp-ovn-techpreview-upgrade
  optional: true
  steps:
    cluster_profile: gcp
    env:
      FEATURE_SET: TechPreviewNoUpgrade
    workflow: openshift-e2e-gcp-upgrade
- as: e2e-metal-ipi-ovn-techpreview
  cluster: build05
  optional: true
  steps:
    cluster_profile: equinix-ocp-metal
    env:
      DEVSCRIPTS_CONFIG: |
        FEATURE_SET=TechPreviewNoUpgrade
    workflow: baremetalds-e2e-ovn-ipv4
- as: e2e-metal-ipi-ovn-ipv6-techpreview
  cluster: build05
  optional: true
  steps:
    cluster_profile: equinix-ocp-metal
    env:
      DEVSCRIPTS_CONFIG: |
        IP_STACK=v6
        FEATURE_SET=TechPreviewNoUpgrade
    workflow: baremetalds-e2e-ovn-ipv6
- as: e2e-metal-ipi-ovn-dualstack-techpreview
  cluster: build05
  optional: true
  steps:
    cluster_profile: equinix-ocp-metal
    env:
      DEVSCRIPTS_CONFIG: |
        IP_STACK=v4v6
        FEATURE_SET=TechPreviewNoUpgrade
    workflow: baremetalds-e2e-ovn-dualstack
- as: e2e-vsphere-ovn-techpreview
  optional: true
  steps:
    cluster_profile: vsphere-elastic
    env:
      FEATURE_SET: TechPreviewNoUpgrade
    workflow: openshift-e2e-vsphere
<<<<<<< HEAD
- as: ovncore-perfscale-aws-ovn-small-cluster-density-v2
  steps:
    allow_skip_on_success: true
    cluster_profile: aws-ovn-perfscale
    env:
      BASE_DOMAIN: core.ovn.devcluster.openshift.com
      COMPUTE_NODE_REPLICAS: "24"
      COMPUTE_NODE_TYPE: m5.xlarge
      EXTRA_FLAGS: --churn-duration=20m --service-latency
      OPENSHIFT_INFRA_NODE_INSTANCE_TYPE: r5.xlarge
      PROFILE_TYPE: reporting
      SET_ENV_BY_PLATFORM: custom
      ZONES_COUNT: "3"
    test:
    - chain: openshift-qe-cluster-density-v2
    workflow: openshift-qe-installer-aws
  timeout: 5h0m0s
- as: ovncore-perfscale-aws-ovn-small-node-density-cni
  steps:
    allow_skip_on_success: true
    cluster_profile: aws-ovn-perfscale
    env:
      BASE_DOMAIN: core.ovn.devcluster.openshift.com
      COMPUTE_NODE_REPLICAS: "24"
      COMPUTE_NODE_TYPE: m5.xlarge
      OPENSHIFT_INFRA_NODE_INSTANCE_TYPE: r5.xlarge
      PROFILE_TYPE: reporting
      ZONES_COUNT: "3"
    test:
    - chain: openshift-qe-node-density-cni
    workflow: openshift-qe-installer-aws
  timeout: 5h0m0s
- as: ovncore-perfscale-aws-ovn-medium-cluster-density-v2
  steps:
    allow_skip_on_success: true
    cluster_profile: aws-ovn-perfscale
    env:
      BASE_DOMAIN: core.ovn.devcluster.openshift.com
      COMPUTE_NODE_REPLICAS: "180"
      COMPUTE_NODE_TYPE: m5.xlarge
      EXTRA_FLAGS: --churn-duration=20m --service-latency
      OPENSHIFT_INFRA_NODE_INSTANCE_TYPE: r5.4xlarge
      PROFILE_TYPE: reporting
      SET_ENV_BY_PLATFORM: custom
      SIZE_VARIANT: large
      ZONES_COUNT: "3"
    test:
    - chain: openshift-qe-cluster-density-v2
    workflow: openshift-qe-installer-aws
  timeout: 8h0m0s
- as: ovncore-perfscale-aws-ovn-medium-node-density-cni
  steps:
    allow_skip_on_success: true
    cluster_profile: aws-ovn-perfscale
    env:
      BASE_DOMAIN: core.ovn.devcluster.openshift.com
      COMPUTE_NODE_REPLICAS: "180"
      COMPUTE_NODE_TYPE: m5.xlarge
      OPENSHIFT_INFRA_NODE_INSTANCE_TYPE: r5.4xlarge
      PROFILE_TYPE: reporting
      SET_ENV_BY_PLATFORM: custom
      SIZE_VARIANT: large
      ZONES_COUNT: "3"
    test:
    - chain: openshift-qe-node-density-cni
    workflow: openshift-qe-installer-aws
  timeout: 8h0m0s
- as: ovncore-perfscale-aws-ovn-large-cluster-density-v2
  steps:
    allow_skip_on_success: true
    cluster_profile: aws-ovn-perfscale
    env:
      BASE_DOMAIN: core.ovn.devcluster.openshift.com
      COMPUTE_NODE_REPLICAS: "501"
      COMPUTE_NODE_TYPE: m5.xlarge
      EXTRA_FLAGS: --churn-duration=20m --service-latency
      OPENSHIFT_INFRA_NODE_INSTANCE_TYPE: r5.4xlarge
      PROFILE_TYPE: reporting
      SET_ENV_BY_PLATFORM: custom
      SIZE_VARIANT: xlarge
      ZONES_COUNT: "3"
    test:
    - chain: openshift-qe-cluster-density-v2
    workflow: openshift-qe-installer-aws
  timeout: 8h0m0s
- as: ovncore-perfscale-aws-ovn-large-node-density-cni
  steps:
    allow_skip_on_success: true
    cluster_profile: aws-ovn-perfscale
    env:
      BASE_DOMAIN: core.ovn.devcluster.openshift.com
      COMPUTE_NODE_REPLICAS: "501"
      COMPUTE_NODE_TYPE: m5.xlarge
      OPENSHIFT_INFRA_NODE_INSTANCE_TYPE: r5.4xlarge
      PROFILE_TYPE: reporting
      SET_ENV_BY_PLATFORM: custom
      SIZE_VARIANT: xlarge
      ZONES_COUNT: "3"
    test:
    - chain: openshift-qe-node-density-cni
    workflow: openshift-qe-installer-aws
  timeout: 8h0m0s
- as: ovncore-perfscale-aws-ovn-xlarge-cluster-density-v2
  steps:
    allow_skip_on_success: true
    cluster_profile: aws-ovn-perfscale
    env:
      BASE_DOMAIN: core.ovn.devcluster.openshift.com
      COMPUTE_NODE_REPLICAS: "750"
      COMPUTE_NODE_TYPE: m5.xlarge
      EXTRA_FLAGS: --churn-duration=20m --service-latency
      OPENSHIFT_INFRA_NODE_INSTANCE_TYPE: r5.4xlarge
      PROFILE_TYPE: reporting
      SET_ENV_BY_PLATFORM: custom
      SIZE_VARIANT: xlarge
      ZONES_COUNT: "3"
    test:
    - chain: openshift-qe-cluster-density-v2
    workflow: openshift-qe-installer-aws
  timeout: 8h0m0s
- as: ovncore-perfscale-aws-ovn-xlarge-node-density-cni
  steps:
    allow_skip_on_success: true
    cluster_profile: aws-ovn-perfscale
    env:
      BASE_DOMAIN: core.ovn.devcluster.openshift.com
      COMPUTE_NODE_REPLICAS: "750"
      COMPUTE_NODE_TYPE: m5.xlarge
      OPENSHIFT_INFRA_NODE_INSTANCE_TYPE: r5.4xlarge
      PROFILE_TYPE: reporting
      SET_ENV_BY_PLATFORM: custom
      SIZE_VARIANT: xlarge
      ZONES_COUNT: "3"
    test:
    - chain: openshift-qe-node-density-cni
    workflow: openshift-qe-installer-aws
  timeout: 8h0m0s
=======
- always_run: false
  as: e2e-aws-ovn-virt-techpreview
  optional: true
  steps:
    cluster_profile: aws
    env:
      CNV_PRERELEASE_LATEST_CHANNEL: "true"
      COMPUTE_NODE_REPLICAS: "2"
      COMPUTE_NODE_TYPE: c5n.metal
      FEATURE_SET: TechPreviewNoUpgrade
    workflow: openshift-e2e-aws-ovn-virt
>>>>>>> 4d375cd4
zz_generated_metadata:
  branch: release-4.17
  org: openshift
  repo: ovn-kubernetes<|MERGE_RESOLUTION|>--- conflicted
+++ resolved
@@ -404,7 +404,6 @@
     env:
       FEATURE_SET: TechPreviewNoUpgrade
     workflow: openshift-e2e-vsphere
-<<<<<<< HEAD
 - as: ovncore-perfscale-aws-ovn-small-cluster-density-v2
   steps:
     allow_skip_on_success: true
@@ -542,7 +541,6 @@
     - chain: openshift-qe-node-density-cni
     workflow: openshift-qe-installer-aws
   timeout: 8h0m0s
-=======
 - always_run: false
   as: e2e-aws-ovn-virt-techpreview
   optional: true
@@ -554,7 +552,6 @@
       COMPUTE_NODE_TYPE: c5n.metal
       FEATURE_SET: TechPreviewNoUpgrade
     workflow: openshift-e2e-aws-ovn-virt
->>>>>>> 4d375cd4
 zz_generated_metadata:
   branch: release-4.17
   org: openshift
