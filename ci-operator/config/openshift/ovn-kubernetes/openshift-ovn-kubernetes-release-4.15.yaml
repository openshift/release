--- conflicted
+++ resolved
@@ -362,12 +362,8 @@
     - ref: ovn-sdn-migration-feature-migration-validate-egress-firewall
     - ref: ovn-sdn-migration-feature-migration-validate-multicast
     workflow: openshift-e2e-aws-sdn
-<<<<<<< HEAD
   timeout: 4h0m0s
 - always_run: true
-=======
-- always_run: false
->>>>>>> b71e6987
   as: e2e-aws-ovn-fdp-qe
   steps:
     cluster_profile: aws
