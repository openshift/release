base_images:
  dev-scripts:
    name: test
    namespace: ocp-kni
    tag: dev-scripts
  hypershift-operator:
    name: hypershift-operator
    namespace: hypershift
    tag: latest
  ocp_4.14_base-rhel9:
    name: "4.14"
    namespace: ocp
    tag: base-rhel9
  ocp_builder_rhel-8-golang-1.20-openshift-4.14:
    name: builder
    namespace: ocp
    tag: rhel-8-golang-1.20-openshift-4.14
  ocp_builder_rhel-9-golang-1.20-openshift-4.14:
    name: builder
    namespace: ocp
    tag: rhel-9-golang-1.20-openshift-4.14
  tests-private:
    name: tests-private
    namespace: ci
    tag: "4.14"
build_root:
  image_stream_tag:
    name: release
    namespace: openshift
    tag: golang-1.19
images:
- dockerfile_path: Dockerfile.base
  inputs:
    ocp_4.14_base-rhel9:
      as:
      - registry.ci.openshift.org/ocp/4.14:base-rhel9
  to: ovn-kubernetes-base
- dockerfile_path: Dockerfile
  from: ovn-kubernetes-base
  inputs:
    ocp_builder_rhel-8-golang-1.20-openshift-4.14:
      as:
      - registry.ci.openshift.org/ocp/builder:rhel-8-golang-1.20-openshift-4.14
    ocp_builder_rhel-9-golang-1.20-openshift-4.14:
      as:
      - registry.ci.openshift.org/ocp/builder:rhel-9-golang-1.20-openshift-4.14
  to: ovn-kubernetes
- dockerfile_path: Dockerfile.microshift
  from: ovn-kubernetes-base
  inputs:
    ocp_builder_rhel-9-golang-1.20-openshift-4.14:
      as:
      - registry.ci.openshift.org/ocp/builder:rhel-9-golang-1.20-openshift-4.14
  to: ovn-kubernetes-microshift
promotion:
  to:
  - name: "4.14"
    namespace: ocp
releases:
  initial:
    integration:
      name: "4.14"
      namespace: ocp
  latest:
    integration:
      include_built_images: true
      name: "4.14"
      namespace: ocp
resources:
  '*':
    requests:
      cpu: 100m
      memory: 200Mi
tests:
- as: e2e-aws-ovn-local-gateway
  steps:
    cluster_profile: aws-2
    env:
      GATEWAY_MODE: local
    workflow: openshift-e2e-aws-ovn
- always_run: false
  as: e2e-metal-ipi-ovn-ipv4
  cluster: build05
  optional: true
  steps:
    cluster_profile: equinix-ocp-metal
    workflow: baremetalds-e2e-ovn-ipv4
- as: e2e-metal-ipi-ovn-ipv6
  cluster: build05
  steps:
    cluster_profile: equinix-ocp-metal
    workflow: baremetalds-e2e-ovn-ipv6
- as: e2e-metal-ipi-ovn-dualstack
  cluster: build05
  steps:
    cluster_profile: equinix-ocp-metal
    workflow: baremetalds-e2e-ovn-dualstack
- always_run: false
  as: e2e-ovn-hybrid-step-registry
  optional: true
  steps:
    cluster_profile: aws
    workflow: openshift-e2e-aws-ovn-hybrid
- as: e2e-aws-ovn
  steps:
    cluster_profile: aws-2
    workflow: openshift-e2e-aws-ovn
- as: e2e-aws-ovn-windows
  steps:
    cluster_profile: aws-2
    env:
      CUSTOM_VXLAN_PORT: "true"
    test:
    - ref: windows-e2e-operator-test
    workflow: ipi-aws-ovn-hybrid-toggle
- always_run: false
  as: e2e-vsphere-ovn
  optional: true
  steps:
    cluster_profile: vsphere-elastic
    workflow: openshift-e2e-vsphere-ovn
- always_run: false
  as: e2e-azure-ovn
  optional: true
  steps:
    cluster_profile: azure4
    workflow: openshift-e2e-azure-ovn
- as: e2e-aws-ovn-upgrade
  steps:
    cluster_profile: aws-3
    env:
      TEST_TYPE: upgrade-conformance
    workflow: openshift-upgrade-aws-ovn
- as: e2e-aws-ovn-upgrade-local-gateway
  steps:
    cluster_profile: aws-2
    env:
      GATEWAY_MODE: local
      TEST_TYPE: upgrade-conformance
    workflow: openshift-upgrade-aws-ovn
- as: e2e-gcp-ovn
  steps:
    cluster_profile: gcp-openshift-gce-devel-ci-2
    workflow: openshift-e2e-gcp-ovn
- always_run: false
  as: e2e-vsphere-windows
  optional: true
  steps:
    cluster_profile: vsphere-elastic
    test:
    - ref: windows-e2e-operator-test
    workflow: ipi-vsphere-ovn-hybrid-custom-vxlan-port
- always_run: false
  as: e2e-openstack-ovn
  optional: true
  steps:
    cluster_profile: openstack-vexxhost
    env:
      BASE_DOMAIN: shiftstack.devcluster.openshift.com
      CONFIG_TYPE: minimal
      NETWORK_TYPE: OVNKubernetes
      TEST_SUITE: openshift/conformance/parallel
    workflow: openshift-e2e-openstack-ipi
- as: e2e-ibmcloud-ipi-ovn-periodic
  cron: 26 12 6 9 *
  steps:
    cluster_profile: ibmcloud
    workflow: openshift-e2e-ibmcloud-ovn
- as: e2e-aws-ovn-shared-to-local-gateway-mode-migration
  steps:
    cluster_profile: aws-3
    workflow: openshift-e2e-aws-ovn-shared-to-local-gateway-mode-migration
- as: e2e-aws-ovn-shared-to-local-gateway-mode-migration-periodic
  cron: 49 1 17 6 *
  steps:
    cluster_profile: aws-3
    workflow: openshift-e2e-aws-ovn-shared-to-local-gateway-mode-migration
- as: e2e-aws-ovn-local-to-shared-gateway-mode-migration
  steps:
    cluster_profile: aws
    env:
      GATEWAY_MODE: local
    workflow: openshift-e2e-aws-ovn-local-to-shared-gateway-mode-migration
- as: e2e-aws-ovn-local-to-shared-gateway-mode-migration-periodic
  cron: 42 1 19 11 *
  steps:
    cluster_profile: aws-2
    env:
      GATEWAY_MODE: local
    workflow: openshift-e2e-aws-ovn-local-to-shared-gateway-mode-migration
- as: e2e-aws-ovn-hypershift
  steps:
    cluster_profile: hypershift
    workflow: hypershift-aws-conformance
- as: unit
  commands: |
    cd go-controller
    PKGS=$(go list -mod vendor -f '{{if len .TestGoFiles}} {{.ImportPath}} {{end}}' ${PKGS:-./cmd/... ./pkg/... ./hybrid-overlay/...} | xargs)
    # these packages need running as a container for TestNewClientset
    PKGS=${PKGS//"github.com/ovn-org/ovn-kubernetes/go-controller/pkg/util/batching"/ }
    PKGS=${PKGS//"github.com/ovn-org/ovn-kubernetes/go-controller/pkg/util"/ }
    PKGS=$PKGS make test NOROOT=TRUE
  container:
    from: src
- as: lint
  commands: |
    cd go-controller
    make lint
  container:
    from: src
- as: gofmt
  commands: |
    cd go-controller
    make gofmt
  container:
    from: src
- always_run: false
  as: e2e-aws-ovn-clusternetwork-cidr-expansion
  optional: true
  steps:
    cluster_profile: aws
    workflow: openshift-e2e-aws-cidr-expansion
- as: e2e-aws-ovn-serial
  steps:
    cluster_profile: aws
    workflow: openshift-e2e-aws-ovn-serial
- always_run: false
  as: e2e-aws-ovn-hypershift-kubevirt
  optional: true
  steps:
    cluster_profile: aws
    workflow: hypershift-kubevirt-conformance
- always_run: false
  as: qe-perfscale-aws-ovn-medium-cluster-density
  optional: true
  steps:
    cluster_profile: aws-perfscale
    env:
      BASE_DOMAIN: perfscale.devcluster.openshift.com
      COMPUTE_NODE_REPLICAS: "120"
      COMPUTE_NODE_TYPE: m5.xlarge
      SIZE_VARIANT: large
    post:
    - chain: ipi-aws-post
    pre:
    - chain: ipi-aws-pre
    - chain: create-infra-move-ingress-monitoring-registry
    workflow: openshift-qe-cluster-density-v2
  timeout: 5h0m0s
- always_run: false
  as: qe-perfscale-aws-ovn-small-cluster-density
  optional: true
  steps:
    cluster_profile: aws-perfscale-qe
    env:
      BASE_DOMAIN: qe.devcluster.openshift.com
      COMPUTE_NODE_REPLICAS: "24"
      COMPUTE_NODE_TYPE: m5.xlarge
    post:
    - chain: ipi-aws-post
    pre:
    - chain: ipi-aws-pre
    - chain: create-infra-move-ingress-monitoring-registry
    workflow: openshift-qe-cluster-density-v2
  timeout: 5h0m0s
- always_run: false
  as: qe-perfscale-aws-ovn-medium-node-density-cni
  optional: true
  steps:
    cluster_profile: aws-perfscale
    env:
      BASE_DOMAIN: perfscale.devcluster.openshift.com
      COMPUTE_NODE_REPLICAS: "120"
      COMPUTE_NODE_TYPE: m5.xlarge
      SIZE_VARIANT: large
    post:
    - chain: ipi-aws-post
    pre:
    - chain: ipi-aws-pre
    - chain: create-infra-move-ingress-monitoring-registry
    workflow: openshift-qe-node-density-cni
  timeout: 5h0m0s
- always_run: false
  as: qe-perfscale-aws-ovn-small-node-density-cni
  optional: true
  steps:
    cluster_profile: aws-perfscale-qe
    env:
      BASE_DOMAIN: qe.devcluster.openshift.com
      COMPUTE_NODE_REPLICAS: "24"
      COMPUTE_NODE_TYPE: m5.xlarge
    post:
    - chain: ipi-aws-post
    pre:
    - chain: ipi-aws-pre
    - chain: create-infra-move-ingress-monitoring-registry
    workflow: openshift-qe-node-density-cni
  timeout: 5h0m0s
- as: security
  optional: true
  steps:
    env:
      ALL_PROJECTS: "true"
      PROJECT_NAME: ovn-kubernetes
    workflow: openshift-ci-security
<<<<<<< HEAD
- always_run: true
  as: e2e-aws-ovn-fdp-qe
=======
- always_run: false
  as: e2e-aws-ovn-fdp-qe
  optional: true
>>>>>>> db1525ed
  steps:
    cluster_profile: aws
    env:
      PARALLEL: "1"
      TEST_TIMEOUT: "60"
    test:
    - chain: openshift-e2e-test-network-qe
    workflow: openshift-e2e-aws-ovn
zz_generated_metadata:
  branch: release-4.14
  org: openshift
  repo: ovn-kubernetes<|MERGE_RESOLUTION|>--- conflicted
+++ resolved
@@ -303,14 +303,8 @@
       ALL_PROJECTS: "true"
       PROJECT_NAME: ovn-kubernetes
     workflow: openshift-ci-security
-<<<<<<< HEAD
 - always_run: true
   as: e2e-aws-ovn-fdp-qe
-=======
-- always_run: false
-  as: e2e-aws-ovn-fdp-qe
-  optional: true
->>>>>>> db1525ed
   steps:
     cluster_profile: aws
     env:
