base_images:
<<<<<<< HEAD
  ocp_builder_rhel-8-golang-1.21-openshift-4.16:
    name: builder
    namespace: ocp
    tag: rhel-8-golang-1.21-openshift-4.16
=======
>>>>>>> 25b3b76e
  ocp_builder_rhel-9-golang-1.21-openshift-4.16:
    name: builder
    namespace: ocp
    tag: rhel-9-golang-1.21-openshift-4.16
  origin_scos-4.16_base-stream9:
    name: scos-4.16
    namespace: origin
    tag: base-stream9
build_root:
  image_stream_tag:
    name: builder
    namespace: ocp
    tag: rhel-9-golang-1.21-openshift-4.16
images:
- build_args:
  - name: TAGS
    value: scos
  dockerfile_path: images/cli/Dockerfile.rhel
  from: origin_scos-4.16_base-stream9
  inputs:
    ocp_builder_rhel-9-golang-1.21-openshift-4.16:
      as:
      - builder
      - registry.ci.openshift.org/ocp/builder:rhel-9-golang-1.21-openshift-4.16
  to: cli
- build_args:
  - name: TAGS
    value: scos
  dockerfile_path: images/tools/Dockerfile
  from: origin_scos-4.16_base-stream9
  inputs:
    ocp_builder_rhel-9-golang-1.21-openshift-4.16:
      as:
      - builder
      - registry.ci.openshift.org/ocp/builder:rhel-9-golang-1.21-openshift-4.16
  to: tools
- build_args:
  - name: TAGS
    value: scos
  dockerfile_path: images/deployer/Dockerfile.rhel
  from: cli
  to: deployer
- build_args:
  - name: TAGS
    value: scos
  dockerfile_path: images/cli-artifacts/Dockerfile.rhel
  from: cli
  inputs:
<<<<<<< HEAD
    ocp_builder_rhel-8-golang-1.21-openshift-4.16:
      as:
      - builder
      - registry.ci.openshift.org/ocp/builder:rhel-8-golang-1.21-openshift-4.16
=======
>>>>>>> 25b3b76e
    ocp_builder_rhel-9-golang-1.21-openshift-4.16:
      as:
      - builder-rhel-9
      - registry.ci.openshift.org/ocp/builder:rhel-9-golang-1.21-openshift-4.16
  to: cli-artifacts
promotion:
  to:
  - name: scos-4.16
    namespace: origin
releases:
  latest:
    integration:
      name: scos-4.16
      namespace: origin
resources:
  '*':
    requests:
      cpu: 100m
      memory: 200Mi
zz_generated_metadata:
  branch: master
  org: openshift
  repo: oc
  variant: okd-scos<|MERGE_RESOLUTION|>--- conflicted
+++ resolved
@@ -1,11 +1,4 @@
 base_images:
-<<<<<<< HEAD
-  ocp_builder_rhel-8-golang-1.21-openshift-4.16:
-    name: builder
-    namespace: ocp
-    tag: rhel-8-golang-1.21-openshift-4.16
-=======
->>>>>>> 25b3b76e
   ocp_builder_rhel-9-golang-1.21-openshift-4.16:
     name: builder
     namespace: ocp
@@ -54,13 +47,6 @@
   dockerfile_path: images/cli-artifacts/Dockerfile.rhel
   from: cli
   inputs:
-<<<<<<< HEAD
-    ocp_builder_rhel-8-golang-1.21-openshift-4.16:
-      as:
-      - builder
-      - registry.ci.openshift.org/ocp/builder:rhel-8-golang-1.21-openshift-4.16
-=======
->>>>>>> 25b3b76e
     ocp_builder_rhel-9-golang-1.21-openshift-4.16:
       as:
       - builder-rhel-9
