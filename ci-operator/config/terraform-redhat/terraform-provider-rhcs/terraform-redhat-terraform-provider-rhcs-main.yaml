base_images:
  cli:
    name: "4.13"
    namespace: ocp
    tag: cli
  tests-private:
    name: tests-private
    namespace: ci
    tag: "4.13"
binary_build_commands: make install
build_root:
  image_stream_tag:
    name: release
    namespace: openshift
    tag: golang-1.18
images:
- dockerfile_path: build/ci-tf-e2e.Dockerfile
  to: rhcs-tf-e2e
- dockerfile_path: build/ci-tf-bin.Dockerfile
  to: rhcs-tf-bin
promotion:
  namespace: ci
  tag: latest
  tag_by_commit: true
releases:
  latest:
    integration:
      name: "4.13"
      namespace: ocp
resources:
  '*':
    limits:
      memory: 4Gi
    requests:
      cpu: 100m
      memory: 200Mi
tests:
- as: unit
  commands: |-
    go install -mod=mod github.com/onsi/ginkgo/v2/ginkgo@latest
    unset GOFLAGS
    make unit-test
  container:
    from: src
- always_run: false
  as: rosa-classic-e2e-presubmit
  steps:
    cluster_profile: aws-terraform-qe
    env:
      TF_FOLDER: ci/e2e/terraform_provider_rhcs_files
      TF_VARS: |
        url = "https://api.stage.openshift.com"
        channel_group = "stable"
        aws_region = "ap-northeast-1"
        aws_availability_zones = ["ap-northeast-1a"]
    post:
    - ref: rosa-terraform-e2e-teardown
    pre:
    - ref: rosa-terraform-e2e-setup
- as: managed-oidc-config-e2e-presubmit
  skip_if_only_changed: ^(LICENSE|OWNERS|README\.md|\.gitignore|\.goreleaser\.yaml)$|^docs/|^subsystem/|^examples/
  steps:
    cluster_profile: aws-terraform-qe
    env:
      TF_FOLDER: ci/e2e/oidc_configuration/cluster_with_managed_oidc_config
      TF_VARS: |
        url = "https://api.stage.openshift.com"
        channel_group = "candidate"
        aws_region = "ap-northeast-1"
        aws_availability_zones = ["ap-northeast-1a"]
    post:
    - ref: rosa-terraform-e2e-teardown
    pre:
    - ref: rosa-terraform-e2e-setup
- as: unmanaged-oidc-config-e2e-presubmit
  skip_if_only_changed: ^(LICENSE|OWNERS|README\.md|\.gitignore|\.goreleaser\.yaml)$|^docs/|^subsystem/|^examples/
  steps:
    cluster_profile: aws-terraform-qe
    env:
      TF_FOLDER: ci/e2e/oidc_configuration/cluster_with_unmanaged_oidc_config
      TF_VARS: |
        url = "https://api.stage.openshift.com"
        channel_group = "stable"
        aws_region = "ap-northeast-1"
        aws_availability_zones = ["ap-northeast-1a"]
    post:
    - ref: rosa-terraform-e2e-teardown
    pre:
    - ref: rosa-terraform-e2e-setup
- as: managed-oidc-config-e2e-periodic
  cluster: build05
  cron: '@daily'
  steps:
    cluster_profile: aws-terraform-qe
    env:
      POLARION_PROPERTIES: |
        targets:
          polarion:
            config:
              project: OSE
            processing:
              testsuite_properties:
                polarion-testrun-id: 20230528-0959
                polarion-custom-subteam: kni
                polarion-custom-casecomponent: terraform-provider
                polarion-custom-pillar: acceleration
                polarion-custom-version: '4.13'
                polarion-custom-products: ocp
                polarion-custom-plannedin: OCP_4_13_Z
      POLARION_STEP_RESULTS: openshift-extended-test/artifacts/junit
      TEST_FILTERS: ~MicroShiftOnly&;~HyperShiftMGMT&;~CPaasrunOnly&;~NonPreRelease&;~VMonly&;~ProdrunOnly&;~StagerunOnly&;~DisconnectedOnly&;~Disruptive&;~Serial&;ROSA&
      TEST_SCENARIOS: OLM|Security_and_Compliance|Operator_SDK|Network_Edge|Workloads|Image_Registry|Container_Engine_Tools|MCO|ETCD|PSAP|SDN|Cluster_Infrastructure|API_Server|Authentication|Cluster_Observability|LOGGING
      TF_FOLDER: ci/e2e/oidc_configuration/cluster_with_managed_oidc_config
      TF_VARS: |
<<<<<<< HEAD
        url = "https://api.openshift.com"
        channel_group = "stable"
        provider_source  = "terraform-redhat/rhcs"
        provider_version =  ">= 1.1.0"
=======
        provider_source  = "terraform-redhat/rhcs"
        provider_version =  ">= 1.1.0"
        ocm_environment = "production"
        url = "https://api.openshift.com"
        channel_group = "stable"
>>>>>>> aec0a900
        aws_region = "ap-northeast-1"
        aws_availability_zones = ["ap-northeast-1a"]
    post:
    - ref: rosa-terraform-e2e-teardown
    pre:
    - ref: rosa-terraform-e2e-setup
    test:
    - ref: openshift-extended-test
<<<<<<< HEAD
- as: managed-oidc-config-e2e-periodic2
  cluster: build05
  cron: '@daily'
  steps:
    cluster_profile: aws-terraform-qe
    env:
      POLARION_PROPERTIES: |
        targets:
          polarion:
            config:
              project: OSE
            processing:
              testsuite_properties:
                polarion-testrun-id: 20230528-0959
                polarion-custom-subteam: kni
                polarion-custom-casecomponent: terraform-provider
                polarion-custom-pillar: acceleration
                polarion-custom-version: '4.13'
                polarion-custom-products: ocp
                polarion-custom-plannedin: OCP_4_13_Z
      POLARION_STEP_RESULTS: openshift-extended-test/artifacts/junit
      TEST_FILTERS: ~MicroShiftOnly&;~HyperShiftMGMT&;~CPaasrunOnly&;~NonPreRelease&;~VMonly&;~ProdrunOnly&;~StagerunOnly&;~DisconnectedOnly&;~Disruptive&;~Serial&;ROSA&
      TEST_SCENARIOS: OLM|Security_and_Compliance|Operator_SDK|Network_Edge|Workloads|Image_Registry|Container_Engine_Tools|MCO|ETCD|PSAP|SDN|Cluster_Infrastructure|API_Server|Authentication|Cluster_Observability|LOGGING
      TF_FOLDER: ci/e2e/oidc_configuration/cluster_with_managed_oidc_config
      TF_FOLDER1: ci/e2e/account_roles_files
      TF_VARS: |
        url = "https://api.stage.openshift.com"
        channel_group = "stable"
        provider_source  = "terraform-redhat/rhcs"
        provider_version =  ">= 1.1.0"
        aws_region = "ap-northeast-1"
        aws_availability_zones = ["ap-northeast-1a"]
    test:
    - ref: openshift-extended-test
    - ref: rosa-terraform-e2e-tests-upload-polarion
    workflow: rosa-terraform-e2e-cluster
- as: managed-oidc-config-e2e-periodic3
  cluster: build05
  cron: '@daily'
  steps:
    cluster_profile: aws-terraform-qe
    env:
      POLARION_PROPERTIES: |
        targets:
          polarion:
            config:
              project: OSE
            processing:
              testsuite_properties:
                polarion-testrun-id: 20230528-0959
                polarion-custom-subteam: kni
                polarion-custom-casecomponent: terraform-provider
                polarion-custom-pillar: acceleration
                polarion-custom-version: '4.13'
                polarion-custom-products: ocp
                polarion-custom-plannedin: OCP_4_13_Z
      POLARION_STEP_RESULTS: openshift-extended-test/artifacts/junit
      TEST_FILTERS: ~MicroShiftOnly&;~HyperShiftMGMT&;~CPaasrunOnly&;~NonPreRelease&;~VMonly&;~ProdrunOnly&;~StagerunOnly&;~DisconnectedOnly&;~Disruptive&;~Serial&;ROSA&
      TEST_SCENARIOS: OLM|Security_and_Compliance|Operator_SDK|Network_Edge|Workloads|Image_Registry|Container_Engine_Tools|MCO|ETCD|PSAP|SDN|Cluster_Infrastructure|API_Server|Authentication|Cluster_Observability|LOGGING
      TF_FOLDER: ci/e2e/oidc_configuration/cluster_with_managed_oidc_config
      TF_FOLDER1: ci/e2e/account_roles_files
      TF_VARS: |
        url = "https://api.openshift.com"
        channel_group = "stable"
        provider_source  = "terraform-redhat/rhcs"
        provider_version =  ">= 1.1.0"
        aws_region = "ap-northeast-1"
        aws_availability_zones = ["ap-northeast-1a"]
    test:
    - ref: openshift-extended-test
    - ref: rosa-terraform-e2e-tests-upload-polarion
    workflow: rosa-terraform-e2e-cluster
=======
    - ref: rosa-terraform-e2e-tests-upload-polarion
>>>>>>> aec0a900
zz_generated_metadata:
  branch: main
  org: terraform-redhat
  repo: terraform-provider-rhcs<|MERGE_RESOLUTION|>--- conflicted
+++ resolved
@@ -112,18 +112,11 @@
       TEST_SCENARIOS: OLM|Security_and_Compliance|Operator_SDK|Network_Edge|Workloads|Image_Registry|Container_Engine_Tools|MCO|ETCD|PSAP|SDN|Cluster_Infrastructure|API_Server|Authentication|Cluster_Observability|LOGGING
       TF_FOLDER: ci/e2e/oidc_configuration/cluster_with_managed_oidc_config
       TF_VARS: |
-<<<<<<< HEAD
-        url = "https://api.openshift.com"
-        channel_group = "stable"
-        provider_source  = "terraform-redhat/rhcs"
-        provider_version =  ">= 1.1.0"
-=======
         provider_source  = "terraform-redhat/rhcs"
         provider_version =  ">= 1.1.0"
         ocm_environment = "production"
         url = "https://api.openshift.com"
         channel_group = "stable"
->>>>>>> aec0a900
         aws_region = "ap-northeast-1"
         aws_availability_zones = ["ap-northeast-1a"]
     post:
@@ -132,82 +125,7 @@
     - ref: rosa-terraform-e2e-setup
     test:
     - ref: openshift-extended-test
-<<<<<<< HEAD
-- as: managed-oidc-config-e2e-periodic2
-  cluster: build05
-  cron: '@daily'
-  steps:
-    cluster_profile: aws-terraform-qe
-    env:
-      POLARION_PROPERTIES: |
-        targets:
-          polarion:
-            config:
-              project: OSE
-            processing:
-              testsuite_properties:
-                polarion-testrun-id: 20230528-0959
-                polarion-custom-subteam: kni
-                polarion-custom-casecomponent: terraform-provider
-                polarion-custom-pillar: acceleration
-                polarion-custom-version: '4.13'
-                polarion-custom-products: ocp
-                polarion-custom-plannedin: OCP_4_13_Z
-      POLARION_STEP_RESULTS: openshift-extended-test/artifacts/junit
-      TEST_FILTERS: ~MicroShiftOnly&;~HyperShiftMGMT&;~CPaasrunOnly&;~NonPreRelease&;~VMonly&;~ProdrunOnly&;~StagerunOnly&;~DisconnectedOnly&;~Disruptive&;~Serial&;ROSA&
-      TEST_SCENARIOS: OLM|Security_and_Compliance|Operator_SDK|Network_Edge|Workloads|Image_Registry|Container_Engine_Tools|MCO|ETCD|PSAP|SDN|Cluster_Infrastructure|API_Server|Authentication|Cluster_Observability|LOGGING
-      TF_FOLDER: ci/e2e/oidc_configuration/cluster_with_managed_oidc_config
-      TF_FOLDER1: ci/e2e/account_roles_files
-      TF_VARS: |
-        url = "https://api.stage.openshift.com"
-        channel_group = "stable"
-        provider_source  = "terraform-redhat/rhcs"
-        provider_version =  ">= 1.1.0"
-        aws_region = "ap-northeast-1"
-        aws_availability_zones = ["ap-northeast-1a"]
-    test:
-    - ref: openshift-extended-test
     - ref: rosa-terraform-e2e-tests-upload-polarion
-    workflow: rosa-terraform-e2e-cluster
-- as: managed-oidc-config-e2e-periodic3
-  cluster: build05
-  cron: '@daily'
-  steps:
-    cluster_profile: aws-terraform-qe
-    env:
-      POLARION_PROPERTIES: |
-        targets:
-          polarion:
-            config:
-              project: OSE
-            processing:
-              testsuite_properties:
-                polarion-testrun-id: 20230528-0959
-                polarion-custom-subteam: kni
-                polarion-custom-casecomponent: terraform-provider
-                polarion-custom-pillar: acceleration
-                polarion-custom-version: '4.13'
-                polarion-custom-products: ocp
-                polarion-custom-plannedin: OCP_4_13_Z
-      POLARION_STEP_RESULTS: openshift-extended-test/artifacts/junit
-      TEST_FILTERS: ~MicroShiftOnly&;~HyperShiftMGMT&;~CPaasrunOnly&;~NonPreRelease&;~VMonly&;~ProdrunOnly&;~StagerunOnly&;~DisconnectedOnly&;~Disruptive&;~Serial&;ROSA&
-      TEST_SCENARIOS: OLM|Security_and_Compliance|Operator_SDK|Network_Edge|Workloads|Image_Registry|Container_Engine_Tools|MCO|ETCD|PSAP|SDN|Cluster_Infrastructure|API_Server|Authentication|Cluster_Observability|LOGGING
-      TF_FOLDER: ci/e2e/oidc_configuration/cluster_with_managed_oidc_config
-      TF_FOLDER1: ci/e2e/account_roles_files
-      TF_VARS: |
-        url = "https://api.openshift.com"
-        channel_group = "stable"
-        provider_source  = "terraform-redhat/rhcs"
-        provider_version =  ">= 1.1.0"
-        aws_region = "ap-northeast-1"
-        aws_availability_zones = ["ap-northeast-1a"]
-    test:
-    - ref: openshift-extended-test
-    - ref: rosa-terraform-e2e-tests-upload-polarion
-    workflow: rosa-terraform-e2e-cluster
-=======
-    - ref: rosa-terraform-e2e-tests-upload-polarion
->>>>>>> aec0a900
 zz_generated_metadata:
   branch: main
   org: terraform-redhat
