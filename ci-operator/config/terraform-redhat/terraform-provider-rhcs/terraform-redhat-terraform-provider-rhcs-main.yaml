--- conflicted
+++ resolved
@@ -1,15 +1,3 @@
-<<<<<<< HEAD
-base_images:
-  cli:
-    name: "4.13"
-    namespace: ocp
-    tag: cli
-  tests-private:
-    name: tests-private
-    namespace: ci
-    tag: "4.14"
-=======
->>>>>>> 0541d237
 binary_build_commands: make install
 build_root:
   image_stream_tag:
