--- conflicted
+++ resolved
@@ -33,15 +33,6 @@
     env:
       FIREWATCH_CONFIG: |
         [
-<<<<<<< HEAD
-          {"step": "aws-*", "failure_type": "all", "classification": "Infrastructure AWS", "jira_project": "LPTOCPCI", "group": {"name": "cluster", "priority": 1}},
-          {"step": "rosa-*", "failure_type": "all", "classification": "Infrastructure Provisioning - Cluster", "jira_project": "LPTOCPCI", "group": {"name": "cluster", "priority": 1}},
-          {"step": "install-operators", "failure_type": "all", "classification": "Infrastructure Provisioning - Operators", "jira_project": "LPTOCPCI", "group": {"name": "lp-tests", "priority": 1}},
-          {"step": "gather-*", "failure_type": "pod_failure", "classification": "Other", "jira_project": "LPTOCPCI", "group": {"name": "cluster", "priority": 2}},
-          {"step": "gather-*", "failure_type": "test_failure", "classification": "NONE", "jira_project": "NONE", "ignore": "true"},
-          {"step": "openshift-*", "failure_type": "all", "classification": "Other", "jira_project": "LPTOCPCI", "group": {"name": "cluster", "priority": 2}},
-          {"step": "camel-k-interop-tests", "failure_type": "test_failure", "classification": "Test Failure", "jira_project": "CMLK", "group": {"name": "lp-tests", "priority": 2}}
-=======
           {"step": "aws-*", "failure_type": "all", "classification": "Infrastructure AWS", "jira_project": "LPTOCPCI", "group": {"name": "cluster", "priority": 1}, "jira_additional_labels": ["4.14-lp", "rosa-lp", "camel-k-lp"]},
           {"step": "rosa-cluster-provision", "failure_type": "all", "classification": "Infrastructure Provisioning - Cluster", "jira_project": "LPTOCPCI", "group": {"name": "cluster", "priority": 1}, "jira_additional_labels": ["4.14-lp", "rosa-lp", "camel-k-lp"]},
           {"step": "rosa-cluster-wait-*", "failure_type": "all", "classification": "Infrastructure Provisioning - Cluster", "jira_project": "LPTOCPCI", "group": {"name": "cluster", "priority": 2}, "jira_additional_labels": ["4.14-lp", "rosa-lp", "camel-k-lp"]},
@@ -54,7 +45,6 @@
           {"step": "openshift-*", "failure_type": "all", "classification": "Other", "jira_project": "LPTOCPCI", "group": {"name": "cluster", "priority": 2}, "jira_additional_labels": ["4.14-lp", "rosa-lp", "camel-k-lp"]},
           {"step": "cucushift-*", "failure_type": "all", "classification": "Cluster Health Check", "jira_project": "LPINTEROP", "group": {"name": "lp-tests", "priority": 2}, "jira_additional_labels": ["4.14-lp", "rosa-lp", "camel-k-lp"]},
           {"step": "camel-k-interop-tests", "failure_type": "test_failure", "classification": "Test Failure", "jira_project": "CMLK", "group": {"name": "lp-tests", "priority": 3}, "jira_additional_labels": ["4.14-lp", "rosa-lp", "camel-k-lp"]}
->>>>>>> af64659e
         ]
       FIREWATCH_DEFAULT_JIRA_PROJECT: LPTOCPCI
       FIREWATCH_JIRA_SERVER: https://issues.redhat.com
