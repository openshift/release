base_images:
  cli:
    name: "4.20"
    namespace: ocp
    tag: cli
  tools:
    name: "4.20"
    namespace: ocp
    tag: tools
  upi-installer:
    name: "4.20"
    namespace: ocp
    tag: upi-installer
releases:
  latest:
    candidate:
      architecture: amd64
      product: ocp
      stream: nightly
      version: "4.20"
  target:
    candidate:
      architecture: amd64
      product: ocp
      stream: nightly
      version: "4.20"
resources:
  '*':
    limits:
      memory: 8Gi
    requests:
      cpu: "1"
      memory: 1Gi
tests:
- as: baremetal-3-plus-1-agent-ipv4-static-f7
  capabilities:
  - intranet
  cron: '@weekly'
  steps:
    cluster_profile: equinix-ocp-metal-qe
    env:
      AUX_HOST: openshift-qe-metal-ci.arm.eng.rdu2.redhat.com
      RESERVE_BOOTSTRAP: "false"
      architecture: amd64
    workflow: baremetal-lab-agent-install-network-static-3-plus-1
- as: baremetal-compact-agent-platform-none-ipv4-static-f7
  capabilities:
  - intranet
  cron: '@weekly'
  steps:
    cluster_profile: equinix-ocp-metal-qe
    env:
      AGENT_PLATFORM_TYPE: none
      AUX_HOST: openshift-qe-metal-ci.arm.eng.rdu2.redhat.com
      DISCONNECTED: "false"
      RESERVE_BOOTSTRAP: "false"
      architecture: amd64
      ipv4_enabled: "true"
      ipv6_enabled: "false"
      masters: "3"
      workers: "0"
    workflow: baremetal-lab-agent-install-network-static
- as: baremetal-ha-agent-ipv4-static-disc-fips-f7
  capabilities:
  - intranet
  cron: '@weekly'
  steps:
    cluster_profile: equinix-ocp-metal-qe
    env:
      AUX_HOST: openshift-qe-metal-ci.arm.eng.rdu2.redhat.com
      FIPS_ENABLED: "true"
      RESERVE_BOOTSTRAP: "false"
      architecture: amd64
      ipv4_enabled: "true"
      ipv6_enabled: "false"
      masters: "3"
      workers: "2"
    workflow: baremetal-lab-agent-install-network-static-disconnected
- as: baremetal-ha-agent-platform-none-ipv4-static-f7
  capabilities:
  - intranet
  cron: '@weekly'
  steps:
    cluster_profile: equinix-ocp-metal-qe
    env:
      AGENT_PLATFORM_TYPE: none
      AUX_HOST: openshift-qe-metal-ci.arm.eng.rdu2.redhat.com
      DISCONNECTED: "false"
      RESERVE_BOOTSTRAP: "false"
      architecture: amd64
      ipv4_enabled: "true"
      ipv6_enabled: "false"
      masters: "3"
      workers: "2"
    workflow: baremetal-lab-agent-install-network-static
- as: baremetal-sno-agent-ipv4-static-fips-day2-f7
  capabilities:
  - intranet
  cron: '@weekly'
  steps:
    cluster_profile: equinix-ocp-metal-qe
    env:
      ADDITIONAL_WORKER_ARCHITECTURE: x86_64
      ADDITIONAL_WORKERS: "2"
      AGENT_PLATFORM_TYPE: none
      AUX_HOST: openshift-qe-metal-ci.arm.eng.rdu2.redhat.com
      FIPS_ENABLED: "true"
      RESERVE_BOOTSTRAP: "false"
      architecture: amd64
      ipv4_enabled: "true"
      ipv6_enabled: "false"
      masters: "1"
      workers: "0"
    workflow: baremetal-lab-agent-install-network-static-day2
- as: baremetal-ha-agent-ipv4-static-disc-day2-f7
  capabilities:
  - intranet
  cron: '@weekly'
  steps:
    cluster_profile: equinix-ocp-metal-qe
    env:
      ADDITIONAL_WORKER_ARCHITECTURE: x86_64
      ADDITIONAL_WORKERS: "1"
      AUX_HOST: openshift-qe-metal-ci.arm.eng.rdu2.redhat.com
      RESERVE_BOOTSTRAP: "false"
      architecture: amd64
      ipv4_enabled: "true"
      ipv6_enabled: "false"
      masters: "3"
      workers: "2"
    workflow: baremetal-lab-agent-install-network-static-disconnected-day2
- as: baremetal-pxe-sno-agent-ipv4-static-disc-day2-f7
  capabilities:
  - intranet
  cron: '@weekly'
  steps:
    cluster_profile: equinix-ocp-metal-qe
    env:
      ADDITIONAL_WORKER_ARCHITECTURE: x86_64
      ADDITIONAL_WORKERS: "2"
      AGENT_PLATFORM_TYPE: none
      AUX_HOST: openshift-qe-metal-ci.arm.eng.rdu2.redhat.com
      RESERVE_BOOTSTRAP: "false"
      architecture: amd64
      ipv4_enabled: "true"
      ipv6_enabled: "false"
      masters: "1"
      workers: "0"
    workflow: baremetal-lab-agent-install-pxe-day2-disconnected
- as: baremetal-pxe-compact-agent-ipv4-static-connected-f7
  capabilities:
  - intranet
  cron: '@weekly'
  steps:
    cluster_profile: equinix-ocp-metal-qe
    env:
      AUX_HOST: openshift-qe-metal-ci.arm.eng.rdu2.redhat.com
      RESERVE_BOOTSTRAP: "false"
      architecture: amd64
      ipv4_enabled: "true"
      ipv6_enabled: "false"
      masters: "3"
      workers: "0"
    workflow: baremetal-lab-agent-install-pxe
- as: baremetal-pxe-ha-agent-ipv4-static-connected-f7
  capabilities:
  - intranet
  cron: '@weekly'
  steps:
    cluster_profile: equinix-ocp-metal-qe
    env:
      AUX_HOST: openshift-qe-metal-ci.arm.eng.rdu2.redhat.com
      RESERVE_BOOTSTRAP: "false"
      architecture: amd64
      ipv4_enabled: "true"
      ipv6_enabled: "false"
      masters: "3"
      workers: "2"
    workflow: baremetal-lab-agent-install-pxe
- as: baremetal-pxe-sno-agent-ipv4-static-connected-f7
  capabilities:
  - intranet
  cron: '@weekly'
  steps:
    cluster_profile: equinix-ocp-metal-qe
    env:
      AGENT_PLATFORM_TYPE: none
      AUX_HOST: openshift-qe-metal-ci.arm.eng.rdu2.redhat.com
      RESERVE_BOOTSTRAP: "false"
      architecture: amd64
      ipv4_enabled: "true"
      ipv6_enabled: "false"
      masters: "1"
      workers: "0"
    workflow: baremetal-lab-agent-install-pxe
- as: baremetal-sno-agent-ipv4-static-connected-fips-f7
  capabilities:
  - intranet
  cron: '@weekly'
  steps:
    cluster_profile: equinix-ocp-metal-qe
    env:
      AGENT_PLATFORM_TYPE: none
      AUX_HOST: openshift-qe-metal-ci.arm.eng.rdu2.redhat.com
      FIPS_ENABLED: "true"
      RESERVE_BOOTSTRAP: "false"
      architecture: amd64
      ipv4_enabled: "true"
      ipv6_enabled: "false"
      masters: "1"
      workers: "0"
    workflow: baremetal-lab-agent-install-network-static
- as: baremetal-ha-agent-dualstack-dynamic-fips-f7
  capabilities:
  - intranet
  cron: '@weekly'
  steps:
    cluster_profile: equinix-ocp-metal-qe
    env:
      AUX_HOST: openshift-qe-metal-ci.arm.eng.rdu2.redhat.com
      DISCONNECTED: "false"
      FIPS_ENABLED: "true"
      PRIMARY_NET: ipv4
      RESERVE_BOOTSTRAP: "false"
      architecture: amd64
      ipv4_enabled: "true"
      ipv6_enabled: "true"
      masters: "3"
      workers: "2"
    workflow: baremetal-lab-agent-install-network-dynamic
- as: baremetal-sno-agent-dualstack-dynamic-f7
  capabilities:
  - intranet
  cron: '@weekly'
  steps:
    cluster_profile: equinix-ocp-metal-qe
    env:
      AGENT_PLATFORM_TYPE: none
      AUX_HOST: openshift-qe-metal-ci.arm.eng.rdu2.redhat.com
      DISCONNECTED: "false"
      PRIMARY_NET: ipv4
      RESERVE_BOOTSTRAP: "false"
      architecture: amd64
      ipv4_enabled: "true"
      ipv6_enabled: "true"
      masters: "1"
      workers: "0"
    workflow: baremetal-lab-agent-install-network-dynamic
- as: baremetal-compact-agent-dualstack-dynamic-disc-fips-f7
  capabilities:
  - intranet
  cron: '@weekly'
  steps:
    cluster_profile: equinix-ocp-metal-qe
    env:
      AUX_HOST: openshift-qe-metal-ci.arm.eng.rdu2.redhat.com
      FIPS_ENABLED: "true"
      PRIMARY_NET: ipv4
      RESERVE_BOOTSTRAP: "false"
      architecture: amd64
      ipv4_enabled: "true"
      ipv6_enabled: "true"
      masters: "3"
      workers: "0"
    workflow: baremetal-lab-agent-install-network-dynamic-disconnected
- as: baremetal-sno-agent-ipv6-dynamic-fips-f7
  capabilities:
  - intranet
  cron: '@weekly'
  steps:
    cluster_profile: equinix-ocp-metal-qe
    env:
      AGENT_PLATFORM_TYPE: none
      AUX_HOST: openshift-qe-metal-ci.arm.eng.rdu2.redhat.com
      FIPS_ENABLED: "true"
      RESERVE_BOOTSTRAP: "false"
      architecture: amd64
      masters: "1"
      workers: "0"
    workflow: baremetal-lab-agent-install-network-dynamic-ipv6
- as: baremetal-sno-agent-ipv6-dynamic-f7
  capabilities:
  - intranet
  cron: '@weekly'
  steps:
    cluster_profile: equinix-ocp-metal-qe
    env:
      AGENT_PLATFORM_TYPE: none
      AUX_HOST: openshift-qe-metal-ci.arm.eng.rdu2.redhat.com
      RESERVE_BOOTSTRAP: "false"
      architecture: amd64
      masters: "1"
      workers: "0"
    workflow: baremetal-lab-agent-install-network-dynamic-ipv6
- as: baremetal-compact-agent-ipv6-dynamic-f7
  capabilities:
  - intranet
  cron: '@weekly'
  steps:
    cluster_profile: equinix-ocp-metal-qe
    env:
      AUX_HOST: openshift-qe-metal-ci.arm.eng.rdu2.redhat.com
      RESERVE_BOOTSTRAP: "false"
      architecture: amd64
      masters: "3"
      workers: "0"
    workflow: baremetal-lab-agent-install-network-dynamic-ipv6
- as: baremetal-ha-agent-ipv6-dynamic-f7
  capabilities:
  - intranet
  cron: '@weekly'
  steps:
    cluster_profile: equinix-ocp-metal-qe
    env:
      AUX_HOST: openshift-qe-metal-ci.arm.eng.rdu2.redhat.com
      RESERVE_BOOTSTRAP: "false"
      architecture: amd64
      masters: "3"
      workers: "2"
    workflow: baremetal-lab-agent-install-network-dynamic-ipv6
- as: vsphere-agent-compact-day2-add-nodes-f7
  cron: '@weekly'
  steps:
    cluster_profile: vsphere-elastic
    env:
      ADDITIONAL_WORKERS_DAY2: "2"
      MASTERS: "3"
      WORKERS: "0"
    workflow: cucushift-agent-vsphere-install-day2-add-nodes
- as: vsphere-agent-ha-day2-add-nodes-fips-f7
  cron: '@weekly'
  steps:
    cluster_profile: vsphere-elastic
    env:
      ADDITIONAL_WORKERS_DAY2: "2"
      FIPS_ENABLED: "true"
      MASTERS: "3"
      WORKERS: "2"
    workflow: cucushift-agent-vsphere-install-day2-add-nodes
<<<<<<< HEAD
- as: vsphere-agent-compact-fips-f14
  cron: 13 5 7,23 * *
=======
- as: vsphere-agent-compact-fips-f7
  cron: '@weekly'
>>>>>>> 13687f0d
  steps:
    cluster_profile: vsphere-elastic
    env:
      FIPS_ENABLED: "true"
    workflow: cucushift-agent-vsphere-install-compact
- as: vsphere-agent-disc-compact-day2-add-nodes-f7
  cron: '@weekly'
  steps:
    cluster_profile: vsphere-dis-2
    env:
      ADDITIONAL_WORKERS_DAY2: "2"
      MASTERS: "3"
      WORKERS: "0"
    leases:
    - env: VSPHERE_BASTION_LEASED_RESOURCE
      resource_type: vsphere-connected-2-quota-slice
    workflow: cucushift-agent-vsphere-disconnected-install-day2-add-nodes
- as: vsphere-agent-disc-compact-f7
  cron: '@weekly'
  steps:
    cluster_profile: vsphere-dis-2
    leases:
    - env: VSPHERE_BASTION_LEASED_RESOURCE
      resource_type: vsphere-connected-2-quota-slice
    workflow: cucushift-agent-vsphere-disconnected-install-compact
- as: vsphere-agent-disc-ha-f7
  cron: '@weekly'
  steps:
    cluster_profile: vsphere-dis-2
    leases:
    - env: VSPHERE_BASTION_LEASED_RESOURCE
      resource_type: vsphere-connected-2-quota-slice
    workflow: cucushift-agent-vsphere-disconnected-install-ha
- as: vsphere-agent-disc-sno-f7
  cron: '@weekly'
  steps:
    cluster_profile: vsphere-dis-2
    leases:
    - env: VSPHERE_BASTION_LEASED_RESOURCE
      resource_type: vsphere-connected-2-quota-slice
    workflow: cucushift-agent-vsphere-disconnected-install-sno
- as: vsphere-agent-dualstack-compact-day2-add-nodes-f7
  cron: '@weekly'
  steps:
    cluster_profile: vsphere-elastic
    env:
      ADDITIONAL_WORKERS_DAY2: "2"
      IP_FAMILIES: DualStack
      MASTERS: "3"
      WORKERS: "0"
    workflow: cucushift-agent-vsphere-dualstack-install-day2-add-nodes
- as: vsphere-agent-dualstack-compact-f7
  cron: '@weekly'
  steps:
    cluster_profile: vsphere-elastic
    env:
      IP_FAMILIES: DualStack
    workflow: cucushift-agent-vsphere-dualstack-install-compact
- as: vsphere-agent-dualstack-ha-f7
  cron: '@weekly'
  steps:
    cluster_profile: vsphere-elastic
    env:
      IP_FAMILIES: DualStack
    workflow: cucushift-agent-vsphere-dualstack-install-ha
- as: vsphere-agent-dualstack-sno-f7
  cron: '@weekly'
  steps:
    cluster_profile: vsphere-elastic
    env:
      IP_FAMILIES: DualStack
    workflow: cucushift-agent-vsphere-dualstack-install-sno
- as: vsphere-agent-ha-day2-add-nodes-f7
  cron: '@weekly'
  steps:
    cluster_profile: vsphere-elastic
    env:
      ADDITIONAL_WORKERS_DAY2: "2"
      MASTERS: "3"
      WORKERS: "2"
    workflow: cucushift-agent-vsphere-install-day2-add-nodes
- as: vsphere-agent-ha-f7
  cron: '@weekly'
  steps:
    cluster_profile: vsphere-elastic
    workflow: cucushift-agent-vsphere-install-ha
- as: vsphere-agent-sno-day2-add-nodes-f7
  cron: '@weekly'
  steps:
    cluster_profile: vsphere-elastic
    env:
      ADDITIONAL_WORKERS_DAY2: "2"
      MASTERS: "1"
      SETUP_IMAGE_REGISTRY_WITH_PVC: "false"
      WORKERS: "0"
    workflow: cucushift-agent-vsphere-install-day2-add-nodes
- as: vsphere-agent-sno-f7
  cron: '@weekly'
  steps:
    cluster_profile: vsphere-elastic
    workflow: cucushift-agent-vsphere-install-sno
- as: oci-agent-baremetal-ha-iscsi-f7
  cluster: build05
  cron: '@weekly'
  steps:
    cluster_profile: oci-agent-qe
    env:
      ISCSI: "true"
      MASTERS: "3"
      WORKERS: "2"
    workflow: cucushift-agent-oci
- as: oci-agent-baremetal-5cp-iscsi-f7
  cluster: build05
  cron: '@yearly'
  steps:
    cluster_profile: oci-agent-qe
    env:
      ISCSI: "true"
      MASTERS: "5"
    workflow: cucushift-agent-oci
- as: oci-agent-baremetal-sno-iscsi-f7
  cluster: build05
  cron: '@weekly'
  steps:
    cluster_profile: oci-agent-qe
    env:
      ISCSI: "true"
    workflow: cucushift-agent-oci
- as: oci-agent-baremetal-compact-iscsi-f7
  cluster: build05
  cron: '@weekly'
  steps:
    cluster_profile: oci-agent-qe
    env:
      ISCSI: "true"
      MASTERS: "3"
    workflow: cucushift-agent-oci
- as: oci-agent-vm-ha-f7
  cluster: build05
  cron: '@weekly'
  steps:
    cluster_profile: oci-agent-qe
    env:
      MASTERS: "3"
      WORKERS: "2"
    workflow: cucushift-agent-oci
- as: oci-agent-vm-sno-f7
  cluster: build05
  cron: '@weekly'
  steps:
    cluster_profile: oci-agent-qe
    workflow: cucushift-agent-oci
- as: oci-agent-vm-compact-f7
  cluster: build05
  cron: '@weekly'
  steps:
    cluster_profile: oci-agent-qe
    env:
      MASTERS: "3"
    workflow: cucushift-agent-oci
zz_generated_metadata:
  branch: release-4.20
  org: openshift-eng
  repo: agent-qe-infra
  variant: amd64-nightly<|MERGE_RESOLUTION|>--- conflicted
+++ resolved
@@ -337,13 +337,8 @@
       MASTERS: "3"
       WORKERS: "2"
     workflow: cucushift-agent-vsphere-install-day2-add-nodes
-<<<<<<< HEAD
-- as: vsphere-agent-compact-fips-f14
-  cron: 13 5 7,23 * *
-=======
-- as: vsphere-agent-compact-fips-f7
-  cron: '@weekly'
->>>>>>> 13687f0d
+- as: vsphere-agent-compact-fips-f7-0926
+  cron: '@weekly'
   steps:
     cluster_profile: vsphere-elastic
     env:
