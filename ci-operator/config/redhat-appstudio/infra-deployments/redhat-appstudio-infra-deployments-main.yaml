--- conflicted
+++ resolved
@@ -47,16 +47,6 @@
     version: "4.12"
   skip_if_only_changed: ^docs/|^\.github/|^\.tekton/|^components/(authentication|quality-dashboard|hac-pact-broker|tekton-ci)/|\.md$|^(?:.*/)?(?:\.gitignore|OWNERS|PROJECT|LICENSE)$
   steps:
-<<<<<<< HEAD
-=======
-    cluster_profile: aws-rhtap-qe
-    env:
-      BASE_DOMAIN: ci.stonesoupengineering.com
-      COMPUTE_NODE_TYPE: m6i.4xlarge
-      HYPERSHIFT_AWS_REGION: us-east-2
-      HYPERSHIFT_HC_RELEASE_IMAGE: quay.io/openshift-release-dev/ocp-release:4.12.26-multi
-      HYPERSHIFT_NODE_COUNT: "3"
->>>>>>> cff5516c
     test:
     - ref: redhat-appstudio-e2e
     workflow: redhat-appstudio-claim
