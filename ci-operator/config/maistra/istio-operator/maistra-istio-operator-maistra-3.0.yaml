base_images:
  cli:
    name: "4.14"
    namespace: ocp
    tag: cli
build_root:
  image_stream_tag:
    name: maistra-builder
    namespace: ci
    tag: upstream-master
  use_build_cache: true
images:
- dockerfile_literal: |
    FROM registry.ci.openshift.org/ci/maistra-builder:upstream-master
    # Git checks if the user that owns the files on the filesystem match the
    # current user.  We need to disable this check because tests in Prow are
    # running with a random user.
    RUN git config --system --add safe.directory '*'
  inputs:
    src:
      as:
      - registry.ci.openshift.org/ci/maistra-builder:upstream-master
  to: src-test
releases:
  arm64-latest:
    candidate:
      architecture: arm64
      product: ocp
      stream: nightly
      version: "4.14"
  latest:
    release:
      channel: stable
<<<<<<< HEAD
      version: "4.12"
  multi-latest:
    candidate:
      architecture: multi
      product: ocp
      stream: nightly
=======
>>>>>>> eb1ca91c
      version: "4.14"
resources:
  '*':
    limits:
      memory: 8Gi
    requests:
      cpu: "2"
      memory: 2Gi
tests:
- as: unit
  commands: |
    make test \
    BUILD_WITH_CONTAINER="0" \
    GOBIN="/gobin" \
    GOCACHE="/tmp/cache" \
    GOMODCACHE="/tmp/cache" \
    XDG_CACHE_HOME="/tmp/cache" \
    TEST_FLAGS="-v"
  container:
    from: src-test
  timeout: 1h0m0s
- as: gencheck
  commands: |
    make gen-check \
    BUILD_WITH_CONTAINER="0" \
    GOBIN="/gobin" \
    GOCACHE="/tmp/cache" \
    GOMODCACHE="/tmp/cache" \
    XDG_CACHE_HOME="/tmp/cache"
  container:
    from: src-test
  timeout: 30m0s
- as: lint
  commands: |
    make lint \
    BUILD_WITH_CONTAINER="0" \
    GOBIN="/gobin" \
    GOCACHE="/tmp/cache" \
    GOMODCACHE="/tmp/cache" \
    XDG_CACHE_HOME="/tmp/cache"
  container:
    from: src-test
  timeout: 20m0s
- as: update-deps
  commands: |
    # load test-infra automator.sh script
    git clone --single-branch --depth=1 --branch main https://github.com/maistra/test-infra.git
    cd test-infra
    export BUILD_WITH_CONTAINER="0"
    export XDG_CACHE_HOME="/tmp/cache"
    export GOCACHE="/tmp/cache"
    export GOMODCACHE="/tmp/cache"
    ./tools/automator.sh \
      -o maistra \
      -r istio-operator \
      -f /creds-github/token \
      '-c ./tools/update_deps.sh' \
      '-t [maistra-3.0] Automator: Update dependencies' \
      -m update_deps_3.0 \
      -l auto-merge \
      -b maistra-3.0
  container:
    from: src-test
  cron: 00 03 * * *
  secrets:
  - mount_path: /creds-github
    name: github-token
- as: push-images
  steps:
    cluster_profile: ossm-aws
    dependencies:
      RELEASE_IMAGE_LATEST: release:latest
    env:
      BASE_DOMAIN: servicemesh.devcluster.openshift.com
      GOBIN: /gobin
      GOCACHE: /tmp/cache
      GOMODCACHE: /tmp/cache
      HYPERSHIFT_HC_RELEASE_IMAGE: quay.io/openshift-release-dev/ocp-release:4.14.9-multi
      MAISTRA_BUILDER_IMAGE: registry.ci.openshift.org/ci/maistra-builder:upstream-master
      MAISTRA_NAMESPACE: maistra-e2e-test
      MAISTRA_SC_POD: maistra-e2e-test-sc-pod
      XDG_CACHE_HOME: /tmp/cache
    test:
    - as: copy-src
      cli: latest
      commands: |
        # SRC_PATH does end with /. : the content of the source directory is copied into dest directory
        oc cp ./. "${MAISTRA_NAMESPACE}"/"${MAISTRA_SC_POD}":/work/
      env:
      - name: MAISTRA_NAMESPACE
      - name: MAISTRA_SC_POD
      from: src
      resources:
        requests:
          cpu: 100m
          memory: 100Mi
      timeout: 10m0s
    - as: push-images
      cli: latest
      commands: |
        export QUAY_PASS=$(cat /maistra-secrets/password)
        oc rsh -n "${MAISTRA_NAMESPACE}" "${MAISTRA_SC_POD}" \
          entrypoint \
          sh -c \
          "docker login -u='maistra-dev+prow' \
          -p=${QUAY_PASS} quay.io; \
          cd /work && \
          export BUILD_WITH_CONTAINER="0" && \
          make docker-build docker-push \
          IMAGE=quay.io/maistra-dev/istio-ubi9-operator:PR-${PULL_NUMBER}"
        oc cp "${MAISTRA_NAMESPACE}"/"${MAISTRA_SC_POD}":"${ARTIFACT_DIR}"/. "${ARTIFACT_DIR}"
      credentials:
      - mount_path: /maistra-secrets
        name: maistra-dev-prow
        namespace: test-credentials
      env:
      - name: MAISTRA_NAMESPACE
      - name: MAISTRA_SC_POD
      - name: XDG_CACHE_HOME
      - name: GOCACHE
      - name: GOBIN
      - name: GOMODCACHE
      from: src-test
      resources:
        requests:
          cpu: 100m
          memory: 100Mi
      timeout: 2h0m0s
    workflow: servicemesh-istio-e2e-hypershift
- as: integration-ocp-4-14
  steps:
    cluster_profile: ossm-aws
    env:
      BASE_DOMAIN: servicemesh.devcluster.openshift.com
      HYPERSHIFT_HC_RELEASE_IMAGE: quay.io/openshift-release-dev/ocp-release:4.14.9-multi
      MAISTRA_BUILDER_IMAGE: registry.ci.openshift.org/ci/maistra-builder:upstream-master
      MAISTRA_NAMESPACE: maistra-e2e-test
      MAISTRA_SC_POD: maistra-e2e-test-sc-pod
      XDG_CACHE_HOME: /tmp/cache
    test:
    - as: copy-src
      cli: latest
      commands: |
        # SRC_PATH does end with /. : the content of the source directory is copied into dest directory
        oc cp ./. "${MAISTRA_NAMESPACE}"/"${MAISTRA_SC_POD}":/work/
        oc cp ${KUBECONFIG} ${MAISTRA_NAMESPACE}/${MAISTRA_SC_POD}:/work/ci-kubeconfig
        oc cp `which oc` ${MAISTRA_NAMESPACE}/${MAISTRA_SC_POD}:/bin
      env:
      - name: MAISTRA_NAMESPACE
      - name: MAISTRA_SC_POD
      from: src
      resources:
        requests:
          cpu: 200m
          memory: 200Mi
      timeout: 10m0s
    - as: integration-ocp-4-14
      cli: latest
      commands: |
        oc rsh -n "${MAISTRA_NAMESPACE}" "${MAISTRA_SC_POD}" \
          sh -c "\
          export KUBECONFIG=/work/ci-kubeconfig && \
          oc version && \
          export DOCKER_INSECURE_REGISTRIES="default-route-openshift-image-registry.$(oc get routes -A -o jsonpath='{.items[0].spec.host}' | awk -F. '{print substr($0, index($0,$2))}')" && \
          export BUILD_WITH_CONTAINER="0" && \
          cd /work && \
          entrypoint \
          make test.integration.ocp"
        oc cp "${MAISTRA_NAMESPACE}"/"${MAISTRA_SC_POD}":"${ARTIFACT_DIR}"/. "${ARTIFACT_DIR}"
      env:
      - name: MAISTRA_NAMESPACE
      - name: MAISTRA_SC_POD
      - name: XDG_CACHE_HOME
      from: src-test
      resources:
        requests:
          cpu: 200m
          memory: 200Mi
      timeout: 2h0m0s
    workflow: servicemesh-istio-e2e-hypershift
- as: integration-ocp-4-15
  optional: true
  steps:
    cluster_profile: ossm-aws
    env:
      BASE_DOMAIN: servicemesh.devcluster.openshift.com
      HYPERSHIFT_HC_RELEASE_IMAGE: quay.io/openshift-release-dev/ocp-release:4.15.0-rc.2-multi
      MAISTRA_BUILDER_IMAGE: registry.ci.openshift.org/ci/maistra-builder:upstream-master
      MAISTRA_NAMESPACE: maistra-e2e-test
      MAISTRA_SC_POD: maistra-e2e-test-sc-pod
      XDG_CACHE_HOME: /tmp/cache
    test:
    - as: copy-src
      cli: latest
      commands: |
        # SRC_PATH does end with /. : the content of the source directory is copied into dest directory
        oc cp ./. "${MAISTRA_NAMESPACE}"/"${MAISTRA_SC_POD}":/work/
        oc cp ${KUBECONFIG} ${MAISTRA_NAMESPACE}/${MAISTRA_SC_POD}:/work/ci-kubeconfig
        oc cp `which oc` ${MAISTRA_NAMESPACE}/${MAISTRA_SC_POD}:/bin
      env:
      - name: MAISTRA_NAMESPACE
      - name: MAISTRA_SC_POD
      from: src
      resources:
        requests:
          cpu: 100m
          memory: 100Mi
      timeout: 10m0s
    - as: integration-ocp-4-15
      cli: latest
      commands: |
        oc rsh -n "${MAISTRA_NAMESPACE}" "${MAISTRA_SC_POD}" \
          sh -c "\
          export KUBECONFIG=/work/ci-kubeconfig && \
          oc version && \
          export DOCKER_INSECURE_REGISTRIES="default-route-openshift-image-registry.$(oc get routes -A -o jsonpath='{.items[0].spec.host}' | awk -F. '{print substr($0, index($0,$2))}')" && \
          export BUILD_WITH_CONTAINER="0" && \
          cd /work && \
          entrypoint \
          make test.integration.ocp"
        oc cp "${MAISTRA_NAMESPACE}"/"${MAISTRA_SC_POD}":"${ARTIFACT_DIR}"/. "${ARTIFACT_DIR}"
      env:
      - name: MAISTRA_NAMESPACE
      - name: MAISTRA_SC_POD
      - name: XDG_CACHE_HOME
      from: src-test
      resources:
        requests:
          cpu: 100m
          memory: 100Mi
      timeout: 2h0m0s
    workflow: servicemesh-istio-e2e-hypershift
- as: integration-ocp-4-14-arm
  optional: true
  steps:
    cluster_profile: ossm-aws
    dependencies:
      RELEASE_IMAGE_LATEST: release:arm64-latest
    env:
      CONTROL_PLANE_INSTANCE_TYPE: m6g.xlarge
      MAISTRA_BUILDER_IMAGE: registry.ci.openshift.org/ci/maistra-builder:upstream-master
      MAISTRA_NAMESPACE: maistra-e2e-test
      MAISTRA_SC_POD: maistra-e2e-test-sc-pod
      OCP_ARCH: arm64
      XDG_CACHE_HOME: /tmp/cache
    test:
    - as: copy-src
      cli: latest
      commands: |
        # SRC_PATH does end with /. : the content of the source directory is copied into dest directory
        oc cp ./. "${MAISTRA_NAMESPACE}"/"${MAISTRA_SC_POD}":/work/
        oc cp ${KUBECONFIG} ${MAISTRA_NAMESPACE}/${MAISTRA_SC_POD}:/work/ci-kubeconfig
        oc cp `which oc` ${MAISTRA_NAMESPACE}/${MAISTRA_SC_POD}:/bin
      env:
      - name: MAISTRA_NAMESPACE
      - name: MAISTRA_SC_POD
      from: src
      resources:
        requests:
          cpu: 100m
          memory: 100Mi
      timeout: 10m0s
    - as: integration-ocp-4-14-arm
      cli: latest
      commands: |
        echo "Checking default ARCH" && uname -a
        # oc rsh -n "${MAISTRA_NAMESPACE}" "${MAISTRA_SC_POD}" \
        #   sh -c "\
        #   export KUBECONFIG=/work/ci-kubeconfig && \
        #   oc version && \
        #   export DOCKER_INSECURE_REGISTRIES="default-route-openshift-image-registry.$(oc get routes -A -o jsonpath='{.items[0].spec.host}' | awk -F. '{print substr($0, index($0,$2))}')" && \
        #   export BUILD_WITH_CONTAINER="0" && \
        #   cd /work && \
        #   entrypoint \
        #   make test.integration.ocp"
        # oc cp "${MAISTRA_NAMESPACE}"/"${MAISTRA_SC_POD}":"${ARTIFACT_DIR}"/. "${ARTIFACT_DIR}"
      env:
      - name: MAISTRA_NAMESPACE
      - name: MAISTRA_SC_POD
      - name: XDG_CACHE_HOME
      from: src-test
      resources:
        requests:
          cpu: 100m
          memory: 100Mi
      timeout: 2h0m0s
    workflow: servicemesh-istio-e2e-arm
- as: integration-ocp-4-14-arm2
  optional: true
  steps:
    cluster_profile: ossm-aws
    dependencies:
      RELEASE_IMAGE_LATEST: release:multi-latest
    env:
      BASE_DOMAIN: servicemesh.devcluster.openshift.com
      HYPERSHIFT_HC_RELEASE_IMAGE: quay.io/openshift-release-dev/ocp-release:4.14.4-multi
      MAISTRA_BUILDER_IMAGE: registry.ci.openshift.org/ci/maistra-builder:upstream-master
      MAISTRA_NAMESPACE: maistra-e2e-test
      MAISTRA_SC_POD: maistra-e2e-test-sc-pod
      XDG_CACHE_HOME: /tmp/cache
    test:
    - as: copy-src
      cli: latest
      commands: |
        # SRC_PATH does end with /. : the content of the source directory is copied into dest directory
        oc cp ./. "${MAISTRA_NAMESPACE}"/"${MAISTRA_SC_POD}":/work/
        oc cp ${KUBECONFIG} ${MAISTRA_NAMESPACE}/${MAISTRA_SC_POD}:/work/ci-kubeconfig
        oc cp `which oc` ${MAISTRA_NAMESPACE}/${MAISTRA_SC_POD}:/bin
      env:
      - name: MAISTRA_NAMESPACE
      - name: MAISTRA_SC_POD
      from: src
      resources:
        requests:
          cpu: 100m
          memory: 100Mi
      timeout: 10m0s
    - as: integration-ocp-4-14-arm
      cli: latest
      commands: |
        echo "Checking default ARCH" && uname -a
        # oc rsh -n "${MAISTRA_NAMESPACE}" "${MAISTRA_SC_POD}" \
        #   sh -c "\
        #   export KUBECONFIG=/work/ci-kubeconfig && \
        #   oc version && \
        #   export DOCKER_INSECURE_REGISTRIES="default-route-openshift-image-registry.$(oc get routes -A -o jsonpath='{.items[0].spec.host}' | awk -F. '{print substr($0, index($0,$2))}')" && \
        #   export BUILD_WITH_CONTAINER="0" && \
        #   cd /work && \
        #   entrypoint \
        #   make test.integration.ocp"
        # oc cp "${MAISTRA_NAMESPACE}"/"${MAISTRA_SC_POD}":"${ARTIFACT_DIR}"/. "${ARTIFACT_DIR}"
      env:
      - name: MAISTRA_NAMESPACE
      - name: MAISTRA_SC_POD
      - name: XDG_CACHE_HOME
      from: src-test
      resources:
        requests:
          cpu: 100m
          memory: 100Mi
      timeout: 2h0m0s
    workflow: servicemesh-istio-e2e-arm2
- as: integration-kind
  steps:
    cluster_profile: ossm-aws
    dependencies:
      RELEASE_IMAGE_LATEST: release:latest
    env:
      BASE_DOMAIN: servicemesh.devcluster.openshift.com
      HYPERSHIFT_HC_RELEASE_IMAGE: quay.io/openshift-release-dev/ocp-release:4.14.9-multi
      MAISTRA_BUILDER_IMAGE: registry.ci.openshift.org/ci/maistra-builder:upstream-master
      MAISTRA_NAMESPACE: maistra-e2e-test
      MAISTRA_SC_POD: maistra-e2e-test-sc-pod
      XDG_CACHE_HOME: /tmp/cache
    test:
    - as: copy-src
      cli: latest
      commands: |
        # SRC_PATH does end with /. : the content of the source directory is copied into dest directory
        oc cp ./. "${MAISTRA_NAMESPACE}"/"${MAISTRA_SC_POD}":/work/
      env:
      - name: MAISTRA_NAMESPACE
      - name: MAISTRA_SC_POD
      from: src
      resources:
        requests:
          cpu: 100m
          memory: 100Mi
      timeout: 10m0s
    - as: integration-kind
      cli: latest
      commands: |
        export QUAY_PASS=$(cat /maistra-secrets/password)
        oc rsh -n "${MAISTRA_NAMESPACE}" "${MAISTRA_SC_POD}" \
          entrypoint \
          sh -c \
          "export TAG=PR-${PULL_NUMBER} && \
          docker login -u='maistra-dev+prow' -p=${QUAY_PASS} quay.io && \
          cd /work && \
          export BUILD_WITH_CONTAINER="0" && \
          make test.integration.kind"
        oc cp "${MAISTRA_NAMESPACE}"/"${MAISTRA_SC_POD}":"${ARTIFACT_DIR}"/. "${ARTIFACT_DIR}"
      credentials:
      - mount_path: /maistra-secrets
        name: maistra-dev-prow
        namespace: test-credentials
      env:
      - name: MAISTRA_NAMESPACE
      - name: MAISTRA_SC_POD
      - name: XDG_CACHE_HOME
      from: src
      resources:
        requests:
          cpu: 100m
          memory: 100Mi
      timeout: 2h0m0s
    workflow: servicemesh-istio-e2e-hypershift
- as: scorecard
  steps:
    cluster_profile: ossm-aws
    env:
      BASE_DOMAIN: servicemesh.devcluster.openshift.com
      HYPERSHIFT_HC_RELEASE_IMAGE: quay.io/openshift-release-dev/ocp-release:4.14.9-multi
      MAISTRA_BUILDER_IMAGE: registry.ci.openshift.org/ci/maistra-builder:upstream-master
      MAISTRA_NAMESPACE: maistra-e2e-test
      MAISTRA_SC_POD: maistra-e2e-test-sc-pod
      XDG_CACHE_HOME: /tmp/cache
    test:
    - as: copy-src
      cli: latest
      commands: |
        # SRC_PATH does end with /. : the content of the source directory is copied into dest directory
        oc cp ./. "${MAISTRA_NAMESPACE}"/"${MAISTRA_SC_POD}":/work/
        oc cp ${KUBECONFIG} ${MAISTRA_NAMESPACE}/${MAISTRA_SC_POD}:/work/ci-kubeconfig
        oc cp `which oc` ${MAISTRA_NAMESPACE}/${MAISTRA_SC_POD}:/bin
      env:
      - name: MAISTRA_NAMESPACE
      - name: MAISTRA_SC_POD
      from: src
      resources:
        requests:
          cpu: 100m
          memory: 100Mi
      timeout: 10m0s
    - as: scorecard
      cli: latest
      commands: |
        oc rsh -n "${MAISTRA_NAMESPACE}" "${MAISTRA_SC_POD}" \
          entrypoint \
          sh -c \
          "export KUBECONFIG=/work/ci-kubeconfig && \
          cd /work && \
          export BUILD_WITH_CONTAINER="0" && \
          make test.scorecard"
        oc cp "${MAISTRA_NAMESPACE}"/"${MAISTRA_SC_POD}":"${ARTIFACT_DIR}"/. "${ARTIFACT_DIR}"
      env:
      - name: MAISTRA_NAMESPACE
      - name: MAISTRA_SC_POD
      - name: XDG_CACHE_HOME
      from: src
      resources:
        requests:
          cpu: 100m
          memory: 100Mi
      timeout: 2h0m0s
    workflow: servicemesh-istio-e2e-hypershift
- as: nightly-images
  cron: 00 03 * * *
  steps:
    cluster_profile: ossm-aws
    dependencies:
      RELEASE_IMAGE_LATEST: release:latest
    env:
      BASE_DOMAIN: servicemesh.devcluster.openshift.com
      HYPERSHIFT_HC_RELEASE_IMAGE: quay.io/openshift-release-dev/ocp-release:4.14.9-multi
      MAISTRA_BUILDER_IMAGE: registry.ci.openshift.org/ci/maistra-builder:upstream-master
      MAISTRA_NAMESPACE: maistra-nightly-images
      MAISTRA_SC_POD: maistra-nightly-images-pod
    test:
    - as: copy-src
      cli: latest
      commands: |
        # copy the script to privileged pod
        # SRC_PATH does end with /. : the content of the source directory is copied into dest directory
        oc cp ./. "${MAISTRA_NAMESPACE}"/"${MAISTRA_SC_POD}":/work/
      env:
      - name: MAISTRA_NAMESPACE
      - name: MAISTRA_SC_POD
      from: src
      resources:
        requests:
          cpu: 100m
          memory: 100Mi
      timeout: 10m0s
    - as: build
      cli: latest
      commands: |
        export QUAY_PASS=$(cat /maistra-secrets/password)
        export GITHUB_TOKEN=$(cat /creds-github/token)
        # login to quay.io in the privileged pod
        oc rsh -n "${MAISTRA_NAMESPACE}" "${MAISTRA_SC_POD}" \
          docker login -u='maistra-dev+prow' \
          -p=${QUAY_PASS} quay.io
        # build and push images and publish the bundle into OperatorHub
        oc rsh -n "${MAISTRA_NAMESPACE}" "${MAISTRA_SC_POD}" \
          entrypoint \
          sh -c \
          "git config --global user.email 'jwendell@redhat.com'; \
           git config --global user.name 'Jonh Wendell'; \
           cd /work && \
           export BUILD_WITH_CONTAINER="0" && \
           make -e GITHUB_TOKEN=${GITHUB_TOKEN} -e NIGHTLY=true docker-buildx bundle-publish-nightly"
        oc cp "${MAISTRA_NAMESPACE}"/"${MAISTRA_SC_POD}":"${ARTIFACT_DIR}"/. "${ARTIFACT_DIR}"
      credentials:
      - mount_path: /maistra-secrets
        name: maistra-dev-prow
        namespace: test-credentials
      - mount_path: /creds-github
        name: workflow-github
        namespace: test-credentials
      env:
      - name: MAISTRA_NAMESPACE
      - name: MAISTRA_SC_POD
      from: src-test
      resources:
        requests:
          cpu: 100m
          memory: 100Mi
      timeout: 2h0m0s
    workflow: servicemesh-istio-e2e-hypershift
zz_generated_metadata:
  branch: maistra-3.0
  org: maistra
  repo: istio-operator<|MERGE_RESOLUTION|>--- conflicted
+++ resolved
@@ -31,15 +31,12 @@
   latest:
     release:
       channel: stable
-<<<<<<< HEAD
-      version: "4.12"
+      version: "4.14"
   multi-latest:
     candidate:
       architecture: multi
       product: ocp
       stream: nightly
-=======
->>>>>>> eb1ca91c
       version: "4.14"
 resources:
   '*':
