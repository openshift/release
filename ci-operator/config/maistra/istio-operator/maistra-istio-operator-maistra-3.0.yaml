--- conflicted
+++ resolved
@@ -239,8 +239,7 @@
           cpu: 100m
           memory: 100Mi
       timeout: 2h0m0s
-<<<<<<< HEAD
-    workflow: servicemesh-istio-e2e-profile
+    workflow: servicemesh-istio-e2e-hypershift
 - as: registry-dummy-test
   optional: true
   steps:
@@ -272,8 +271,6 @@
           cpu: 100m
           memory: 100Mi
       timeout: 2h0m0s
-=======
->>>>>>> 0fa07e00
     workflow: servicemesh-istio-e2e-hypershift
 - as: scorecard
   steps:
