base_images:
  cli:
    name: "4.10"
    namespace: ocp
    tag: cli
build_root:
  image_stream_tag:
    name: maistra-builder
    namespace: ci
    tag: upstream-master
  use_build_cache: true
images:
- dockerfile_literal: |
    FROM registry.ci.openshift.org/ci/maistra-builder:upstream-master
    # Git checks if the user that owns the files on the filesystem match the
    # current user.  We need to disable this check because tests in Prow are
    # running with a random user.
    RUN git config --system --add safe.directory '*'
  inputs:
    src:
      as:
      - registry.ci.openshift.org/ci/maistra-builder:upstream-master
  to: src-test
releases:
  latest:
    release:
      channel: fast
      version: "4.10"
resources:
  '*':
    limits:
      memory: 2Gi
    requests:
      cpu: "2"
      memory: 200Mi
tests:
- as: nightly-images-3-0
  cron: 00 03 * * *
  steps:
    cluster_profile: aws
    env:
      COMPUTE_NODE_REPLICAS: "1"
      COMPUTE_NODE_TYPE: m5d.4xlarge
      MAISTRA_BUILDER_IMAGE: registry.ci.openshift.org/ci/maistra-builder:upstream-master
      MAISTRA_NAMESPACE: maistra-nightly-images
      MAISTRA_SC_POD: maistra-nightly-images-pod
    test:
    - as: copy-src
      cli: latest
      commands: |
        # copy the script to privileged pod
        # SRC_PATH does end with /. : the content of the source directory is copied into dest directory
        oc cp ./. "${MAISTRA_NAMESPACE}"/"${MAISTRA_SC_POD}":/work/
      env:
      - name: MAISTRA_NAMESPACE
      - name: MAISTRA_SC_POD
      from: src
      resources:
        requests:
          cpu: 100m
          memory: 100Mi
      timeout: 10m0s
    - as: build
      cli: latest
      commands: |
        export QUAY_PASS=$(cat /maistra-secrets/password)
        # login to quay.io in the privileged pod
        oc rsh -n "${MAISTRA_NAMESPACE}" "${MAISTRA_SC_POD}" \
          docker login -u='maistra-dev+prow' \
          -p=${QUAY_PASS} quay.io
        # build and push images
        oc rsh -n "${MAISTRA_NAMESPACE}" "${MAISTRA_SC_POD}" \
          bash -c \
          "cd /work; \
          entrypoint \
          make -e HUB=quay.io/maistra-dev -e TAGS='3.0-latest 3.0-nightly-`date -I`' push.docker.pilot push.docker.proxyv2 push.docker.install-cni"
      credentials:
      - mount_path: /maistra-secrets
        name: maistra-dev-prow
        namespace: test-credentials
      env:
      - name: MAISTRA_NAMESPACE
      - name: MAISTRA_SC_POD
      from: src-test
      resources:
        requests:
          cpu: 100m
          memory: 100Mi
      timeout: 2h0m0s
    - as: copy-artifacts
      cli: latest
      commands: |
        oc cp "${MAISTRA_NAMESPACE}"/"${MAISTRA_SC_POD}":"${ARTIFACT_DIR}"/. "${ARTIFACT_DIR}"
      env:
      - name: MAISTRA_NAMESPACE
      - name: MAISTRA_SC_POD
      from: src
      resources:
        requests:
          cpu: 100m
          memory: 100Mi
      timeout: 20m0s
<<<<<<< HEAD
    workflow: servicemesh-istio-e2e-aws
- as: maistra-istio-unit-3-0
  cluster_claim:
    architecture: amd64
    cloud: aws
    owner: openshift-ci
    product: ocp
    timeout: 2h0m0s
    version: "4.10"
  steps:
    env:
      BUILD_WITH_CONTAINER: "0"
      MAISTRA_BUILDER_IMAGE: registry.ci.openshift.org/ci/maistra-builder:upstream-master
      MAISTRA_NAMESPACE: maistra-e2e-test
      MAISTRA_SC_POD: maistra-e2e-test-sc-pod
    test:
    - as: copy-src
      cli: latest
      commands: |
        # SRC_PATH does end with /. : the content of the source directory is copied into dest directory
        oc cp ./. "${MAISTRA_NAMESPACE}"/"${MAISTRA_SC_POD}":/work/
      env:
      - name: MAISTRA_NAMESPACE
      - name: MAISTRA_SC_POD
      from: src-test
      resources:
        requests:
          cpu: 100m
          memory: 100Mi
      timeout: 20m0s
    - as: maistra-istio-unit-3-0
      cli: latest
      commands: |
        oc rsh -n "${MAISTRA_NAMESPACE}" "${MAISTRA_SC_POD}" \
          bash -c \
          "cd /work;
          entrypoint \
          make -e "T=-v -count=1" build racetest binaries-test"
        oc cp "${MAISTRA_NAMESPACE}"/"${MAISTRA_SC_POD}":"${ARTIFACT_DIR}"/. "${ARTIFACT_DIR}"
      env:
      - name: BUILD_WITH_CONTAINER
      - name: MAISTRA_NAMESPACE
      - name: MAISTRA_SC_POD
      from: src-test
      resources:
        requests:
          cpu: "2"
          memory: 2Gi
      timeout: 1h0m0s
    workflow: servicemesh-istio-e2e-aws
=======
    workflow: servicemesh-istio-e2e-profile
>>>>>>> 14d1a41b
- as: integ-pilot-3-0
  steps:
    cluster_profile: aws
    env:
      COMPUTE_NODE_REPLICAS: "1"
      COMPUTE_NODE_TYPE: m5d.4xlarge
      MAISTRA_BUILDER_IMAGE: registry.ci.openshift.org/ci/maistra-builder:upstream-master
      MAISTRA_NAMESPACE: maistra-e2e-test
      MAISTRA_SC_POD: maistra-e2e-test-sc-pod
    test:
    - as: copy-src
      cli: latest
      commands: |
        # SRC_PATH does end with /. : the content of the source directory is copied into dest directory
        oc cp ./. "${MAISTRA_NAMESPACE}"/"${MAISTRA_SC_POD}":/work/
      env:
      - name: MAISTRA_NAMESPACE
      - name: MAISTRA_SC_POD
      from: src-test
      resources:
        requests:
          cpu: 100m
          memory: 100Mi
      timeout: 20m0s
    - as: integ-pilot-3-0
      cli: latest
      commands: |
        oc rsh -n "${MAISTRA_NAMESPACE}" "${MAISTRA_SC_POD}" \
          bash -c \
          "cd /work;
          entrypoint \
          prow/integ-suite-kind.sh \
          test.integration.pilot.kube.presubmit"
        oc cp "${MAISTRA_NAMESPACE}"/"${MAISTRA_SC_POD}":"${ARTIFACT_DIR}"/. "${ARTIFACT_DIR}"
      env:
      - name: MAISTRA_NAMESPACE
      - name: MAISTRA_SC_POD
      from: src-test
      resources:
        requests:
          cpu: 100m
          memory: 100Mi
      timeout: 2h0m0s
    workflow: servicemesh-istio-e2e-profile
- as: integ-telemetry-3-0
  steps:
    cluster_profile: aws
    env:
      COMPUTE_NODE_REPLICAS: "1"
      COMPUTE_NODE_TYPE: m5d.4xlarge
      MAISTRA_BUILDER_IMAGE: registry.ci.openshift.org/ci/maistra-builder:upstream-master
      MAISTRA_NAMESPACE: maistra-e2e-test
      MAISTRA_SC_POD: maistra-e2e-test-sc-pod
    test:
    - as: copy-src
      cli: latest
      commands: |
        # SRC_PATH does end with /. : the content of the source directory is copied into dest directory
        oc cp ./. "${MAISTRA_NAMESPACE}"/"${MAISTRA_SC_POD}":/work/
      env:
      - name: MAISTRA_NAMESPACE
      - name: MAISTRA_SC_POD
      from: src
      resources:
        requests:
          cpu: 100m
          memory: 100Mi
      timeout: 20m0s
    - as: integ-telemetry-3-0
      cli: latest
      commands: |
        oc rsh -n "${MAISTRA_NAMESPACE}" "${MAISTRA_SC_POD}" \
          bash -c \
          "cd /work;
          entrypoint \
          prow/integ-suite-kind.sh \
          test.integration.telemetry.kube.presubmit"
        oc cp "${MAISTRA_NAMESPACE}"/"${MAISTRA_SC_POD}":"${ARTIFACT_DIR}"/. "${ARTIFACT_DIR}"
      env:
      - name: MAISTRA_NAMESPACE
      - name: MAISTRA_SC_POD
      from: src
      resources:
        requests:
          cpu: 100m
          memory: 100Mi
      timeout: 2h0m0s
    workflow: servicemesh-istio-e2e-profile
- as: integ-security-3-0
  steps:
    cluster_profile: aws
    env:
      COMPUTE_NODE_REPLICAS: "1"
      COMPUTE_NODE_TYPE: m5d.4xlarge
      MAISTRA_BUILDER_IMAGE: registry.ci.openshift.org/ci/maistra-builder:upstream-master
      MAISTRA_NAMESPACE: maistra-e2e-test
      MAISTRA_SC_POD: maistra-e2e-test-sc-pod
    test:
    - as: copy-src
      cli: latest
      commands: |
        # SRC_PATH does end with /. : the content of the source directory is copied into dest directory
        oc cp ./. "${MAISTRA_NAMESPACE}"/"${MAISTRA_SC_POD}":/work/
      env:
      - name: MAISTRA_NAMESPACE
      - name: MAISTRA_SC_POD
      from: src
      resources:
        requests:
          cpu: 100m
          memory: 100Mi
      timeout: 20m0s
    - as: integ-security-3-0
      cli: latest
      commands: |
        oc rsh -n "${MAISTRA_NAMESPACE}" "${MAISTRA_SC_POD}" \
          bash -c \
          "cd /work;
          entrypoint \
          prow/integ-suite-kind.sh \
          test.integration.security.kube.presubmit"
        oc cp "${MAISTRA_NAMESPACE}"/"${MAISTRA_SC_POD}":"${ARTIFACT_DIR}"/. "${ARTIFACT_DIR}"
      env:
      - name: MAISTRA_NAMESPACE
      - name: MAISTRA_SC_POD
      from: src
      resources:
        requests:
          cpu: 100m
          memory: 100Mi
      timeout: 2h0m0s
    workflow: servicemesh-istio-e2e-profile
- as: integ-helm-3-0
  steps:
    cluster_profile: aws
    env:
      COMPUTE_NODE_REPLICAS: "1"
      COMPUTE_NODE_TYPE: m5d.4xlarge
      MAISTRA_BUILDER_IMAGE: registry.ci.openshift.org/ci/maistra-builder:upstream-master
      MAISTRA_NAMESPACE: maistra-e2e-test
      MAISTRA_SC_POD: maistra-e2e-test-sc-pod
    test:
    - as: copy-src
      cli: latest
      commands: |
        # SRC_PATH does end with /. : the content of the source directory is copied into dest directory
        oc cp ./. "${MAISTRA_NAMESPACE}"/"${MAISTRA_SC_POD}":/work/
      env:
      - name: MAISTRA_NAMESPACE
      - name: MAISTRA_SC_POD
      from: src
      resources:
        requests:
          cpu: 100m
          memory: 100Mi
      timeout: 20m0s
    - as: integ-helm-3-0
      cli: latest
      commands: |
        oc rsh -n "${MAISTRA_NAMESPACE}" "${MAISTRA_SC_POD}" \
          bash -c \
          "cd /work;
          entrypoint \
          prow/integ-suite-kind.sh \
          test.integration.helm.kube.presubmit"
        oc cp "${MAISTRA_NAMESPACE}"/"${MAISTRA_SC_POD}":"${ARTIFACT_DIR}"/. "${ARTIFACT_DIR}"
      env:
      - name: MAISTRA_NAMESPACE
      - name: MAISTRA_SC_POD
      from: src
      resources:
        requests:
          cpu: 100m
          memory: 100Mi
      timeout: 2h0m0s
    workflow: servicemesh-istio-e2e-profile
zz_generated_metadata:
  branch: maistra-3.0
  org: maistra
  repo: istio<|MERGE_RESOLUTION|>--- conflicted
+++ resolved
@@ -100,7 +100,6 @@
           cpu: 100m
           memory: 100Mi
       timeout: 20m0s
-<<<<<<< HEAD
     workflow: servicemesh-istio-e2e-aws
 - as: maistra-istio-unit-3-0
   cluster_claim:
@@ -151,9 +150,6 @@
           memory: 2Gi
       timeout: 1h0m0s
     workflow: servicemesh-istio-e2e-aws
-=======
-    workflow: servicemesh-istio-e2e-profile
->>>>>>> 14d1a41b
 - as: integ-pilot-3-0
   steps:
     cluster_profile: aws
