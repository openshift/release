--- conflicted
+++ resolved
@@ -451,33 +451,6 @@
     - ref: cloud-bulldozer-e2e-benchmarking-udn-density-pods
     workflow: openshift-qe-installer-aws
 - always_run: false
-<<<<<<< HEAD
-  as: e2e-rds-core-single-node
-  capabilities:
-  - intranet
-  restrict_network_access: false
-  steps:
-    cluster_profile: metal-perfscale-jetlag
-    env:
-      BAREMETAL: "true"
-      BASTION_CP_INTERFACE: ens7f1
-      CRUCIBLE: "false"
-      LAB_CLOUD: cloud19
-      LAB_INTERFACE: eno3
-      LABEL: node-role.kubernetes.io/worker-dpdk
-      NUM_WORKER_NODES: "2"
-      OCP_BUILD: dev
-      OCP_VERSION: latest
-    test:
-    - chain: openshift-qe-installer-bm-ping
-    - chain: openshift-qe-installer-bm-deploy
-    - chain: openshift-qe-cluster-health
-    - chain: openshift-qe-installer-bm-day2-label
-    - chain: openshift-qe-installer-bm-day2-sriov
-    - chain: openshift-qe-installer-bm-day2-metallb
-    - chain: openshift-qe-installer-bm-day2-perf-profile-rds-core
-    - ref: cloud-bulldozer-e2e-benchmarking-rds-core
-=======
   as: e2e-egressip-single-node
   steps:
     allow_skip_on_success: true
@@ -500,7 +473,6 @@
     test:
     - ref: cloud-bulldozer-e2e-benchmarking-egressip
     workflow: openshift-qe-installer-aws
->>>>>>> 4721c7a1
 zz_generated_metadata:
   branch: master
   org: cloud-bulldozer
