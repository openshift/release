base_images:
  cli:
    name: "4.17"
    namespace: ocp
    tag: cli
build_root:
  image_stream_tag:
    name: release
    namespace: openshift
    tag: golang-1.19
images:
- context_dir: .
  dockerfile_path: docker-container-executor/Dockerfile
  inputs:
    cli:
      paths:
      - destination_dir: .
        source_path: /usr/bin/oc
  to: rhsso-runner
releases:
  latest:
    prerelease:
      product: ocp
      version_bounds:
        lower: 4.17.0-0
        stream: 4-stable
        upper: 4.18.0-0
resources:
  '*':
    requests:
      cpu: 100m
      memory: 200Mi
tests:
<<<<<<< HEAD
- as: rhsso-interop-ibmcloud
  cron: 0 6 11 2 *
=======
- as: rhsso-interop-aws
  cron: 0 23 31 2 *
>>>>>>> 77672032
  steps:
    cluster_profile: ibmcloud-cspi-qe
    env:
      BASE_DOMAIN: zstream.interop.ccitredhat.com
      FIREWATCH_CONFIG: |
        {
          "failure_rules":
            [
              {"step": "keycloak-qe-rhsso-tests", "failure_type": "pod_failure", "classification": "Test Execution", "group": {"name": "lp-tests", "priority": 2}, "jira_additional_labels": ["!default","interop-tests"]},
              {"step": "keycloak-qe-rhsso-tests", "failure_type": "test_failure", "classification": "Test Failure", "jira_project": "RHSSO", "group": {"name": "lp-tests", "priority": 2},"jira_additional_labels": ["rhsso","!default","interop-tests"],"jira_assignee":"ikhomyn@redhat.com"}
            ]
        }
      FIREWATCH_CONFIG_FILE_PATH: https://raw.githubusercontent.com/CSPI-QE/cspi-utils/main/firewatch-base-configs/ibm-ipi/lp-interop.json
      FIREWATCH_DEFAULT_JIRA_ADDITIONAL_LABELS: '["4.17-lp","self-managed-lp","rhsso-lp"]'
      FIREWATCH_DEFAULT_JIRA_PROJECT: LPINTEROP
      FIREWATCH_JIRA_SERVER: https://issues.redhat.com
      OCP_PROJECT_NAME: keycloak
      OPERATORS: |
        [
            {"name": "rhsso-operator", "source": "redhat-operators", "channel": "stable", "install_namespace": "keycloak", "operator_group": "rhsso-operator-group", "target_namespaces": "keycloak"}
        ]
    test:
    - ref: install-operators
    - ref: keycloak-qe-rhsso-tests
    workflow: firewatch-ipi-ibmcloud
zz_generated_metadata:
  branch: main
  org: rhbk
  repo: sso-test
  variant: rhsso-product-ocp4.17-lp-interop<|MERGE_RESOLUTION|>--- conflicted
+++ resolved
@@ -31,13 +31,8 @@
       cpu: 100m
       memory: 200Mi
 tests:
-<<<<<<< HEAD
 - as: rhsso-interop-ibmcloud
-  cron: 0 6 11 2 *
-=======
-- as: rhsso-interop-aws
   cron: 0 23 31 2 *
->>>>>>> 77672032
   steps:
     cluster_profile: ibmcloud-cspi-qe
     env:
