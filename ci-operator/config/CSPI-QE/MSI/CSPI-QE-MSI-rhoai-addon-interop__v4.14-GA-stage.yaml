--- conflicted
+++ resolved
@@ -38,7 +38,6 @@
       CLUSTER_NAME_PREFIX: rhoai
       CLUSTER1_CONFIG: platform=rosa;region=us-east-2;version=4.14;channel-group=stable;compute-machine-type=g4dn.2xlarge;timeout=2h;replicas=2;fips=true;ocm-env=stage
       FIREWATCH_CONFIG: |
-<<<<<<< HEAD
         {
           "failure_rules":
             [
@@ -50,16 +49,6 @@
             ],
           "success_rules": [{"jira_epic": "MSINTEROP-553"}]
         }
-=======
-        [
-          {"step": "operator-install", "failure_type": "all", "classification": "Provisioning - Operators", "jira_project": "MSINTEROP", "jira_epic": "MSINTEROP-435"},
-          {"step": "addon-install", "failure_type": "all", "classification": "Provisioning - Addons", "jira_project": "MSINTEROP", "jira_epic": "MSINTEROP-435"},
-          {"step": "rhoai-tests", "failure_type": "all", "classification": "RHOAI tests", "jira_project": "RHODS", "jira_epic": "RHODS-10718"},
-          {"step": "cluster-install", "failure_type": "all", "classification":  "Cluster Creation - ROSA", "jira_project": "MSINTEROP", "jira_epic": "MSINTEROP-435", "group": {"name": "cluster-provision", "priority": 1}},
-          {"step": "cluster-uninstall", "failure_type": "all", "classification":  "Cluster Creation - ROSA", "jira_project": "MSINTEROP", "jira_epic": "MSINTEROP-435", "group": {"name": "cluster-provision", "priority": 2}},
-          {"job_success": true, "jira_project": "MSINTEROP", "jira_epic": "MSINTEROP-553"}
-        ]
->>>>>>> d3d499a8
       FIREWATCH_DEFAULT_JIRA_PROJECT: MSINTEROP
       FIREWATCH_DEFAULT_JIRA_EPIC: MSINTEROP-435
       FIREWATCH_JIRA_API_TOKEN_PATH: /tmp/secrets/jira/access_token_msi
@@ -83,7 +72,6 @@
       CLUSTER_NAME_PREFIX: rhoai
       CLUSTER1_CONFIG: platform=gcp-osd;region=us-west1;version=4.14;channel-group=stable;compute-machine-type=custom-8-32768;timeout=2h;replicas=2;fips=true;ocm-env=stage
       FIREWATCH_CONFIG: |
-<<<<<<< HEAD
         {
           "failure_rules":
             [
@@ -95,16 +83,6 @@
             ],
           "success_rules": [{"jira_epic": "MSINTEROP-557"}]
         }
-=======
-        [
-          {"step": "operator-install", "failure_type": "all", "classification": "Provisioning - Operators", "jira_project": "MSINTEROP", "jira_epic": "MSINTEROP-506"},
-          {"step": "addon-install", "failure_type": "all", "classification": "Provisioning - Addons", "jira_project": "MSINTEROP", "jira_epic": "MSINTEROP-506"},
-          {"step": "rhoai-tests", "failure_type": "all", "classification": "RHOAI tests", "jira_project": "RHODS", "jira_epic": "RHODS-10718"},
-          {"step": "cluster-install", "failure_type": "all", "classification":  "Cluster Creation - OSD-GCP", "jira_project": "MSINTEROP", "jira_epic": "MSINTEROP-506", "group": {"name": "cluster-provision", "priority": 1}},
-          {"step": "cluster-uninstall", "failure_type": "all", "classification":  "Cluster Creation - OSD-GCP", "jira_project": "MSINTEROP", "jira_epic": "MSINTEROP-506", "group": {"name": "cluster-provision", "priority": 2}},
-          {"job_success": true, "jira_project": "MSINTEROP", "jira_epic": "MSINTEROP-557"}
-        ]
->>>>>>> d3d499a8
       FIREWATCH_DEFAULT_JIRA_PROJECT: MSINTEROP
       FIREWATCH_DEFAULT_JIRA_EPIC: MSINTEROP-506
       FIREWATCH_JIRA_API_TOKEN_PATH: /tmp/secrets/jira/access_token_msi
@@ -129,7 +107,6 @@
       CLUSTER_NAME_PREFIX: rhoai
       CLUSTER1_CONFIG: platform=aws-osd;region=us-east-2;version=4.14;channel-group=stable;compute-machine-type=g4dn.2xlarge;timeout=2h;replicas=2;fips=true;ocm-env=stage
       FIREWATCH_CONFIG: |
-<<<<<<< HEAD
         {
           "failure_rules":
             [
@@ -141,16 +118,6 @@
             ],
           "success_rules": [{"jira_epic": "MSINTEROP-554"}]
         }
-=======
-        [
-          {"step": "operator-install", "failure_type": "all", "classification": "Provisioning - Operators", "jira_project": "MSINTEROP", "jira_epic": "MSINTEROP-436"},
-          {"step": "addon-install", "failure_type": "all", "classification": "Provisioning - Addons", "jira_project": "MSINTEROP", "jira_epic": "MSINTEROP-436"},
-          {"step": "rhoai-tests", "failure_type": "all", "classification": "RHOAI tests", "jira_project": "RHODS", "jira_epic": "RHODS-10716"},
-          {"step": "cluster-install", "failure_type": "all", "classification":  "Cluster Creation - ROSA", "jira_project": "MSINTEROP", "jira_epic": "MSINTEROP-436", "group": {"name": "cluster-provision", "priority": 1}},
-          {"step": "cluster-uninstall", "failure_type": "all", "classification":  "Cluster Creation - ROSA", "jira_project": "MSINTEROP", "jira_epic": "MSINTEROP-436", "group": {"name": "cluster-provision", "priority": 2}},
-          {"job_success": true, "jira_project": "MSINTEROP", "jira_epic": "MSINTEROP-554"}
-        ]
->>>>>>> d3d499a8
       FIREWATCH_DEFAULT_JIRA_PROJECT: MSINTEROP
       FIREWATCH_DEFAULT_JIRA_EPIC: MSINTEROP-436
       FIREWATCH_JIRA_API_TOKEN_PATH: /tmp/secrets/jira/access_token_msi
@@ -173,7 +140,6 @@
       CLUSTER_NAME_PREFIX: rhoai
       CLUSTER1_CONFIG: base-domain=aws.interop.ccitredhat.com;platform=aws;region=us-east-2;version=4.14;stream=stable;worker-flavor=g4dn.2xlarge;timeout=2h;worker-replicas=2;fips=true;ocm-env=stage
       FIREWATCH_CONFIG: |
-<<<<<<< HEAD
         {
           "failure_rules":
             [
@@ -185,16 +151,6 @@
             ],
           "success_rules": [{"jira_epic": "MSINTEROP-555"}]
         }
-=======
-        [
-          {"step": "operator-install", "failure_type": "all", "classification": "Provisioning - Operators", "jira_project": "MSINTEROP", "jira_epic": "MSINTEROP-437"},
-          {"step": "addon-install", "failure_type": "all", "classification": "Provisioning - Addons", "jira_project": "MSINTEROP", "jira_epic": "MSINTEROP-437"},
-          {"step": "rhoai-tests", "failure_type": "all", "classification": "RHOAI tests", "jira_project": "RHODS", "jira_epic": "RHODS-10714"},
-          {"step": "cluster-install", "failure_type": "all", "classification":  "Cluster Creation - ROSA", "jira_project": "MSINTEROP", "jira_epic": "MSINTEROP-437", "group": {"name": "cluster-provision", "priority": 1}},
-          {"step": "cluster-uninstall", "failure_type": "all", "classification":  "Cluster Creation - ROSA", "jira_project": "MSINTEROP", "jira_epic": "MSINTEROP-437", "group": {"name": "cluster-provision", "priority": 2}},
-          {"job_success": true, "jira_project": "MSINTEROP", "jira_epic": "MSINTEROP-555"}
-        ]
->>>>>>> d3d499a8
       FIREWATCH_DEFAULT_JIRA_PROJECT: MSINTEROP
       FIREWATCH_DEFAULT_JIRA_EPIC: MSINTEROP-437
       FIREWATCH_JIRA_API_TOKEN_PATH: /tmp/secrets/jira/access_token_msi
