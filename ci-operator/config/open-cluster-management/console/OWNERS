--- conflicted
+++ resolved
@@ -8,13 +8,9 @@
 - jamestalton
 - jnpacker
 - leena-jawale
-<<<<<<< HEAD
-- Randy424
-=======
 - randy424
 - ray-harris
 - schmidtd
->>>>>>> cece4c22
 - showeimer
 - therealhaoliu
 - schmidtd
@@ -27,13 +23,9 @@
 - jamestalton
 - jnpacker
 - leena-jawale
-<<<<<<< HEAD
-- Randy424
-=======
 - randy424
 - ray-harris
 - schmidtd
->>>>>>> cece4c22
 - showeimer
 - therealhaoliu
 - schmidtd
