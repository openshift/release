base_images:
  base:
    name: builder
    namespace: open-cluster-management
    tag: nodejs14-linux
<<<<<<< HEAD
=======
  open-cluster-management_common-nodejs-parent_nodejs-14:
    name: common-nodejs-parent
    namespace: open-cluster-management
    tag: nodejs-14
  repo-brancher:
    name: repo-brancher
    namespace: ci
    tag: latest
>>>>>>> 4cb46fef
binary_build_commands: make build
build_root:
  image_stream_tag:
    name: builder
    namespace: open-cluster-management
    tag: nodejs14-linux
images:
- dockerfile_path: Dockerfile
  inputs:
    open-cluster-management_common-nodejs-parent_nodejs-14:
      as:
      - registry.ci.openshift.org/open-cluster-management/common-nodejs-parent:nodejs-14
  to: grc-ui
- dockerfile_path: Dockerfile.e2etest
  to: grc-ui-tests
promotion:
  name: "2.4"
  namespace: open-cluster-management
resources:
  '*':
    requests:
      cpu: 100m
      memory: 200Mi
tests:
- as: pr-image-mirror
  steps:
    dependencies:
      SOURCE_IMAGE_REF: grc-ui
    env:
      IMAGE_REPO: grc-ui
      REGISTRY_ORG: open-cluster-management
    workflow: ocm-ci-image-mirror
- as: pr-test-image-mirror
  steps:
    dependencies:
      SOURCE_IMAGE_REF: grc-ui-tests
    env:
      IMAGE_REPO: grc-ui-tests
      REGISTRY_ORG: open-cluster-management
    workflow: ocm-ci-image-mirror
- as: lint-unittest-sonarcloud
  commands: |
    export SELF="make -f Makefile.prow"
    make install
    make lint
    make -f Makefile.prow sonar/js/jest-init
    make unit-test
    # make -f Makefile.prow sonar/js/prow
  container:
    from: src
  secrets:
  - mount_path: /etc/sonarcloud/
    name: acm-sonarcloud-token
- as: latest-image-mirror
  postsubmit: true
  steps:
    dependencies:
      SOURCE_IMAGE_REF: grc-ui
    env:
      IMAGE_REPO: grc-ui
      IMAGE_TAG: latest
      REGISTRY_ORG: open-cluster-management
    workflow: ocm-ci-image-mirror
- as: latest-test-image-mirror
  postsubmit: true
  steps:
    dependencies:
      SOURCE_IMAGE_REF: grc-ui-tests
    env:
      IMAGE_REPO: grc-ui-tests
      IMAGE_TAG: latest
      REGISTRY_ORG: open-cluster-management
    workflow: ocm-ci-image-mirror
zz_generated_metadata:
  branch: main
  org: open-cluster-management
  repo: grc-ui<|MERGE_RESOLUTION|>--- conflicted
+++ resolved
@@ -3,17 +3,10 @@
     name: builder
     namespace: open-cluster-management
     tag: nodejs14-linux
-<<<<<<< HEAD
-=======
   open-cluster-management_common-nodejs-parent_nodejs-14:
     name: common-nodejs-parent
     namespace: open-cluster-management
     tag: nodejs-14
-  repo-brancher:
-    name: repo-brancher
-    namespace: ci
-    tag: latest
->>>>>>> 4cb46fef
 binary_build_commands: make build
 build_root:
   image_stream_tag:
