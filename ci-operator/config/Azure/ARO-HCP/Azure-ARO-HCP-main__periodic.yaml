binary_build_commands: GO_COMPLIANCE_INFO=0 make build
build_root:
  image_stream_tag:
    name: builder
    namespace: ocp
    tag: rhel-9-golang-1.24-openshift-4.20
images:
- dockerfile_literal: |
    FROM src
    RUN cat /etc/dnf/dnf.conf || true
    RUN rpm --import https://packages.microsoft.com/keys/microsoft.asc
    RUN dnf install -y https://packages.microsoft.com/config/rhel/9.0/packages-microsoft-prod.rpm
    RUN ln -s /etc/yum.repos.d/microsoft-prod.repo /etc/yum.repos.art/ci/
    RUN dnf install -y azure-cli libicu
  from: src
  to: src-plus-az
resources:
  '*':
    requests:
      cpu: 100m
      memory: 200Mi
  unit:
    requests:
      cpu: 1000m
      memory: 4Gi
tests:
- as: create-aro-hcp-in-integration
  cron: 0 */4 * * *
  steps:
    env:
      CLUSTER_NAME: periodic-integration-cluster
      CUSTOMER_RESOURCE_GROUP_PREFIX: periodic-integration-customer-rg
      LOCATION: uksouth
      SUBSCRIPTION: ARO SRE Team - INT (EA Subscription 3)
    post:
    - ref: aro-hcp-provision-aro-hcp-gather-extra
    - chain: aro-hcp-provision-teardown-cluster
    pre:
    - ref: aro-hcp-provision-generate-resource-group-name
    test:
    - chain: aro-hcp-provision-create-functional-cluster
- as: create-aro-hcp-in-stage
  cron: 0 */4 * * *
  steps:
    env:
      CLUSTER_NAME: periodic-stage-cluster
      CUSTOMER_RESOURCE_GROUP_PREFIX: periodic-stage-customer-rg
      LOCATION: uksouth
      SUBSCRIPTION: ARO HCP - STAGE testing (EA Subscription)
    post:
    - ref: aro-hcp-provision-aro-hcp-gather-extra
    - chain: aro-hcp-provision-teardown-cluster
    pre:
    - ref: aro-hcp-provision-generate-resource-group-name
    test:
    - chain: aro-hcp-provision-create-functional-cluster
- as: integration-e2e-parallel
  cron: 0 */4 * * *
  steps:
    env:
      ARO_HCP_SUITE_NAME: integration/parallel
      CUSTOMER_SUBSCRIPTION: ARO SRE Team - INT (EA Subscription 3)
      LOCATION: uksouth
    post:
    - ref: aro-hcp-provision-aro-hcp-gather-extra
    test:
    - ref: aro-hcp-tests-run-aro-hcp-tests
- as: stage-e2e-parallel
  cron: 0 */4 * * *
  steps:
    env:
      ARO_HCP_SUITE_NAME: integration/parallel
<<<<<<< HEAD
      LOCATION: uksouth
      SUBSCRIPTION: ARO HCP - STAGE testing (EA Subscription)
=======
      CUSTOMER_SUBSCRIPTION: ARO HCP - STAGE testing (EA Subscription)
      LOCATION: uksouth
>>>>>>> b178d943
    post:
    - ref: aro-hcp-provision-aro-hcp-gather-extra
    test:
    - ref: aro-hcp-tests-run-aro-hcp-tests
zz_generated_metadata:
  branch: main
  org: Azure
  repo: ARO-HCP
  variant: periodic<|MERGE_RESOLUTION|>--- conflicted
+++ resolved
@@ -70,13 +70,8 @@
   steps:
     env:
       ARO_HCP_SUITE_NAME: integration/parallel
-<<<<<<< HEAD
-      LOCATION: uksouth
-      SUBSCRIPTION: ARO HCP - STAGE testing (EA Subscription)
-=======
       CUSTOMER_SUBSCRIPTION: ARO HCP - STAGE testing (EA Subscription)
       LOCATION: uksouth
->>>>>>> b178d943
     post:
     - ref: aro-hcp-provision-aro-hcp-gather-extra
     test:
