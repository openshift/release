--- conflicted
+++ resolved
@@ -126,11 +126,7 @@
   to:
   - additional_images:
       serverless-operator-src: src
-<<<<<<< HEAD
-    name: knative-1.35
-=======
     name: release-1.35.2
->>>>>>> b178d943
     namespace: knative
 releases:
   latest:
