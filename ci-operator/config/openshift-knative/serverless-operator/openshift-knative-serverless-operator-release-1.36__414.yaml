--- conflicted
+++ resolved
@@ -126,11 +126,7 @@
   to:
   - additional_images:
       serverless-operator-src: src
-<<<<<<< HEAD
-    name: knative-1.36
-=======
     name: release-1.36.1
->>>>>>> b178d943
     namespace: knative
 releases:
   latest:
