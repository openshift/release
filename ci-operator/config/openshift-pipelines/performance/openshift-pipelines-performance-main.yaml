build_root:
  image_stream_tag:
    name: release
    namespace: openshift
    tag: golang-1.18
images:
- dockerfile_literal: |-
    FROM src
    SHELL ["/bin/bash", "-c"]

    # Install tools
    RUN yum install -y httpd-tools parallel
    RUN curl -Lso /usr/local/bin/jq https://github.com/stedolan/jq/releases/download/jq-1.7.1/jq-linux64 && chmod +x /usr/local/bin/jq
    RUN curl -Lso /usr/local/bin/yq https://github.com/mikefarah/yq/releases/download/v4.42.1/yq_linux_amd64 && chmod +x /usr/local/bin/yq
    RUN curl -Lso /usr/local/bin/kubectl https://storage.googleapis.com/kubernetes-release/release/$(curl -s https://storage.googleapis.com/kubernetes-release/release/stable.txt)/bin/linux/amd64/kubectl && chmod +x /usr/local/bin/kubectl
<<<<<<< HEAD
    RUN curl -L https://github.com/sigstore/cosign/releases/download/v2.2.2/cosign-linux-amd64 -o /usr/local/bin/cosign && chmod +x /usr/local/bin/cosign
=======
    RUN curl -L https://github.com/sigstore/cosign/releases/download/v2.2.3/cosign-linux-amd64 -o /usr/local/bin/cosign && chmod +x /usr/local/bin/cosign
>>>>>>> eb3ce517
    RUN python3 -m pip install kubernetes
  from: src
  to: openshift-pipelines-performance-runner
releases:
  latest:
    release:
      architecture: amd64
      channel: fast
      version: "4.12"
resources:
  '*':
    limits:
      cpu: 1000m
      memory: 2Gi
    requests:
      cpu: 1000m
      memory: 2Gi
tests:
- as: scaling-pipelines-upstream-stable-daily
  cron: 0 2 * * *
  steps:
    cluster_profile: aws-pipelines-performance
    env:
      DEPLOYMENT_TYPE: upstream
      DEPLOYMENT_VERSION: stable
      MUST_GATHER_TIMEOUT: 35m
      TEST_CONCURRENT: "100"
      TEST_SCENARIO: math
      TEST_TOTAL: "1000"
    workflow: openshift-pipelines-scaling-pipelines
  timeout: 8h0m0s
- as: scaling-pipelines-upstream-nightly-daily
  cron: 0 14 * * *
  steps:
    cluster_profile: aws-pipelines-performance
    env:
      DEPLOYMENT_TYPE: upstream
      DEPLOYMENT_VERSION: nightly
      MUST_GATHER_TIMEOUT: 35m
      TEST_CONCURRENT: "100"
      TEST_SCENARIO: math
      TEST_TOTAL: "1000"
    workflow: openshift-pipelines-scaling-pipelines
  timeout: 8h0m0s
- always_run: false
  as: scaling-pipelines-downstream-1-12
  optional: true
  steps:
    cluster_profile: aws-pipelines-performance
    workflow: openshift-pipelines-scaling-pipelines
  timeout: 8h0m0s
- always_run: false
  as: scaling-pipelines-downstream-1-11
  optional: true
  steps:
    cluster_profile: aws-pipelines-performance
    env:
      DEPLOYMENT_VERSION: "1.11"
      MUST_GATHER_TIMEOUT: 35m
    workflow: openshift-pipelines-scaling-pipelines
  timeout: 8h0m0s
- always_run: false
  as: scaling-pipelines-upstream-stable
  optional: true
  steps:
    cluster_profile: aws-pipelines-performance
    env:
      DEPLOYMENT_TYPE: upstream
      DEPLOYMENT_VERSION: stable
      MUST_GATHER_TIMEOUT: 35m
    workflow: openshift-pipelines-scaling-pipelines
  timeout: 8h0m0s
- always_run: false
  as: scaling-pipelines-upstream-nightly
  optional: true
  steps:
    cluster_profile: aws-pipelines-performance
    env:
      DEPLOYMENT_TYPE: upstream
      DEPLOYMENT_VERSION: nightly
      MUST_GATHER_TIMEOUT: 35m
    workflow: openshift-pipelines-scaling-pipelines
  timeout: 8h0m0s
- always_run: false
  as: max-concurrency-downstream-1-12
  optional: true
  steps:
    cluster_profile: aws-pipelines-performance
    workflow: openshift-pipelines-max-concurrency
  timeout: 8h0m0s
- always_run: false
  as: max-concurrency-downstream-1-12-600-60
  optional: true
  steps:
    cluster_profile: aws-pipelines-performance
    env:
      MUST_GATHER_TIMEOUT: 35m
      TEST_SCENARIOS: 600/60
    workflow: openshift-pipelines-max-concurrency
  timeout: 8h0m0s
- always_run: false
  as: max-concurrency-downstream-1-12-700-70
  optional: true
  steps:
    cluster_profile: aws-pipelines-performance
    env:
      MUST_GATHER_TIMEOUT: 35m
      TEST_SCENARIOS: 700/70
    workflow: openshift-pipelines-max-concurrency
  timeout: 8h0m0s
- always_run: false
  as: max-concurrency-downstream-1-12-1000-100
  optional: true
  steps:
    cluster_profile: aws-pipelines-performance
    env:
      MUST_GATHER_TIMEOUT: 35m
      TEST_SCENARIOS: 1000/100
    workflow: openshift-pipelines-max-concurrency
  timeout: 8h0m0s
- always_run: false
  as: max-concurrency-downstream-1-13-1000-100
  optional: true
  steps:
    cluster_profile: aws-pipelines-performance
    env:
      DEPLOYMENT_VERSION: "1.13"
      MUST_GATHER_TIMEOUT: 35m
      TEST_SCENARIOS: 1000/100
    workflow: openshift-pipelines-max-concurrency
  timeout: 8h0m0s
- always_run: false
  as: max-concurrency-downstream-1-12-1000-60
  optional: true
  steps:
    cluster_profile: aws-pipelines-performance
    env:
      MUST_GATHER_TIMEOUT: 35m
      TEST_SCENARIOS: 1000/60
    workflow: openshift-pipelines-max-concurrency
  timeout: 8h0m0s
- always_run: false
  as: max-concurrency-downstream-1-13-1000-60
  optional: true
  steps:
    cluster_profile: aws-pipelines-performance
    env:
      DEPLOYMENT_VERSION: "1.13"
      MUST_GATHER_TIMEOUT: 35m
      TEST_SCENARIOS: 1000/60
    workflow: openshift-pipelines-max-concurrency
  timeout: 8h0m0s
- always_run: false
  as: max-concurrency-downstream-1-13-1000-70
  optional: true
  steps:
    cluster_profile: aws-pipelines-performance
    env:
      DEPLOYMENT_VERSION: "1.13"
      MUST_GATHER_TIMEOUT: 35m
      TEST_SCENARIOS: 1000/70
    workflow: openshift-pipelines-max-concurrency
  timeout: 8h0m0s
- always_run: false
  as: max-concurrency-downstream-1-13-1000-80
  optional: true
  steps:
    cluster_profile: aws-pipelines-performance
    env:
      DEPLOYMENT_VERSION: "1.13"
      MUST_GATHER_TIMEOUT: 35m
      TEST_SCENARIOS: 1000/80
    workflow: openshift-pipelines-max-concurrency
  timeout: 8h0m0s
- always_run: false
  as: max-concurrency-downstream-1-13-1000-90
  optional: true
  steps:
    cluster_profile: aws-pipelines-performance
    env:
      DEPLOYMENT_VERSION: "1.13"
      MUST_GATHER_TIMEOUT: 35m
      TEST_SCENARIOS: 1000/90
    workflow: openshift-pipelines-max-concurrency
  timeout: 8h0m0s
- always_run: false
  as: max-concurrency-downstream-1-12-1000-70
  optional: true
  steps:
    cluster_profile: aws-pipelines-performance
    env:
      MUST_GATHER_TIMEOUT: 35m
      TEST_SCENARIOS: 1000/70
    workflow: openshift-pipelines-max-concurrency
  timeout: 8h0m0s
- always_run: false
  as: max-concurrency-downstream-1-12-1000-80
  optional: true
  steps:
    cluster_profile: aws-pipelines-performance
    env:
      MUST_GATHER_TIMEOUT: 35m
      TEST_SCENARIOS: 1000/80
    workflow: openshift-pipelines-max-concurrency
  timeout: 8h0m0s
- always_run: false
  as: max-concurrency-downstream-1-12-1000-90
  optional: true
  steps:
    cluster_profile: aws-pipelines-performance
    env:
      MUST_GATHER_TIMEOUT: 35m
      TEST_SCENARIOS: 1000/90
    workflow: openshift-pipelines-max-concurrency
  timeout: 8h0m0s
- always_run: false
  as: max-concurrency-downstream-1-12-600-70
  optional: true
  steps:
    cluster_profile: aws-pipelines-performance
    env:
      MUST_GATHER_TIMEOUT: 35m
      TEST_SCENARIOS: 600/70
    workflow: openshift-pipelines-max-concurrency
  timeout: 8h0m0s
- always_run: false
  as: max-concurrency-downstream-1-12-800-70
  optional: true
  steps:
    cluster_profile: aws-pipelines-performance
    env:
      MUST_GATHER_TIMEOUT: 35m
      TEST_SCENARIOS: 800/70
    workflow: openshift-pipelines-max-concurrency
  timeout: 8h0m0s
- always_run: false
  as: max-concurrency-downstream-1-12-900-70
  optional: true
  steps:
    cluster_profile: aws-pipelines-performance
    env:
      MUST_GATHER_TIMEOUT: 35m
      TEST_SCENARIOS: 900/70
    workflow: openshift-pipelines-max-concurrency
  timeout: 8h0m0s
- always_run: false
  as: max-concurrency-downstream-1-12-1100-70
  optional: true
  steps:
    cluster_profile: aws-pipelines-performance
    env:
      MUST_GATHER_TIMEOUT: 35m
      TEST_SCENARIOS: 1100/70
    workflow: openshift-pipelines-max-concurrency
  timeout: 8h0m0s
- always_run: false
  as: max-concurrency-downstream-1-12-1200-70
  optional: true
  steps:
    cluster_profile: aws-pipelines-performance
    env:
      MUST_GATHER_TIMEOUT: 35m
      TEST_SCENARIOS: 1200/70
    workflow: openshift-pipelines-max-concurrency
  timeout: 8h0m0s
- always_run: false
  as: max-concurrency-downstream-1-12-1300-70
  optional: true
  steps:
    cluster_profile: aws-pipelines-performance
    env:
      MUST_GATHER_TIMEOUT: 35m
      TEST_SCENARIOS: 1300/70
    workflow: openshift-pipelines-max-concurrency
  timeout: 8h0m0s
- always_run: false
  as: max-concurrency-downstream-1-13-1000-120
  optional: true
  steps:
    cluster_profile: aws-pipelines-performance
    env:
      DEPLOYMENT_VERSION: "1.13"
      MUST_GATHER_TIMEOUT: 35m
      TEST_SCENARIOS: 1000/120
    workflow: openshift-pipelines-max-concurrency
  timeout: 8h0m0s
- always_run: false
  as: max-concurrency-downstream-1-13-1000-140
  optional: true
  steps:
    cluster_profile: aws-pipelines-performance
    env:
      DEPLOYMENT_VERSION: "1.13"
      MUST_GATHER_TIMEOUT: 35m
      TEST_SCENARIOS: 1000/140
    workflow: openshift-pipelines-max-concurrency
  timeout: 8h0m0s
- always_run: false
  as: max-concurrency-downstream-1-13-1000-160
  optional: true
  steps:
    cluster_profile: aws-pipelines-performance
    env:
      DEPLOYMENT_VERSION: "1.13"
      MUST_GATHER_TIMEOUT: 35m
      TEST_SCENARIOS: 1000/160
    workflow: openshift-pipelines-max-concurrency
  timeout: 8h0m0s
- always_run: false
  as: max-concurrency-downstream-1-13-1000-180
  optional: true
  steps:
    cluster_profile: aws-pipelines-performance
    env:
      DEPLOYMENT_VERSION: "1.13"
      MUST_GATHER_TIMEOUT: 35m
      TEST_SCENARIOS: 1000/180
    workflow: openshift-pipelines-max-concurrency
  timeout: 8h0m0s
- always_run: false
  as: max-concurrency-downstream-1-13-1000-200
  optional: true
  steps:
    cluster_profile: aws-pipelines-performance
    env:
      DEPLOYMENT_VERSION: "1.13"
      MUST_GATHER_TIMEOUT: 35m
      TEST_SCENARIOS: 1000/200
    workflow: openshift-pipelines-max-concurrency
  timeout: 8h0m0s
- always_run: false
  as: max-concurrency-downstream-1-12-1000-70-noreqlim
  optional: true
  steps:
    cluster_profile: aws-pipelines-performance
    env:
      DEPLOYMENT_PIPELINES_CONTROLLER_RESOURCES: ///
      MUST_GATHER_TIMEOUT: 35m
      TEST_SCENARIOS: 1000/70
    workflow: openshift-pipelines-max-concurrency
  timeout: 8h0m0s
- always_run: false
  as: max-concurrency-downstream-1-12-1000-70-500m-1gi
  optional: true
  steps:
    cluster_profile: aws-pipelines-performance
    env:
      DEPLOYMENT_PIPELINES_CONTROLLER_RESOURCES: 500m/1Gi/500m/1Gi
      MUST_GATHER_TIMEOUT: 35m
      TEST_SCENARIOS: 1000/70
    workflow: openshift-pipelines-max-concurrency
  timeout: 8h0m0s
- always_run: false
  as: max-concurrency-downstream-1-12-1000-70-2-4gi
  optional: true
  steps:
    cluster_profile: aws-pipelines-performance
    env:
      DEPLOYMENT_PIPELINES_CONTROLLER_RESOURCES: 2/4Gi/2/4Gi
      MUST_GATHER_TIMEOUT: 35m
      TEST_SCENARIOS: 1000/70
    workflow: openshift-pipelines-max-concurrency
  timeout: 8h0m0s
- always_run: false
  as: max-concurrency-downstream-1-12-1000-60-ha-2
  optional: true
  steps:
    cluster_profile: aws-pipelines-performance
    env:
      DEPLOYMENT_PIPELINES_CONTROLLER_HA_REPLICAS: "2"
      MUST_GATHER_TIMEOUT: 35m
      TEST_SCENARIOS: 1000/60
    workflow: openshift-pipelines-max-concurrency
  timeout: 8h0m0s
- always_run: false
  as: max-concurrency-downstream-1-12-1000-70-ha-2
  optional: true
  steps:
    cluster_profile: aws-pipelines-performance
    env:
      DEPLOYMENT_PIPELINES_CONTROLLER_HA_REPLICAS: "2"
      MUST_GATHER_TIMEOUT: 35m
      TEST_SCENARIOS: 1000/70
    workflow: openshift-pipelines-max-concurrency
  timeout: 8h0m0s
- always_run: false
  as: max-concurrency-downstream-1-12-1000-80-ha-2
  optional: true
  steps:
    cluster_profile: aws-pipelines-performance
    env:
      DEPLOYMENT_PIPELINES_CONTROLLER_HA_REPLICAS: "2"
      MUST_GATHER_TIMEOUT: 35m
      TEST_SCENARIOS: 1000/80
    workflow: openshift-pipelines-max-concurrency
  timeout: 8h0m0s
- always_run: false
  as: max-concurrency-downstream-1-12-1000-90-ha-2
  optional: true
  steps:
    cluster_profile: aws-pipelines-performance
    env:
      DEPLOYMENT_PIPELINES_CONTROLLER_HA_REPLICAS: "2"
      MUST_GATHER_TIMEOUT: 35m
      TEST_SCENARIOS: 1000/90
    workflow: openshift-pipelines-max-concurrency
  timeout: 8h0m0s
- always_run: false
  as: max-concurrency-downstream-1-12-1000-100-ha-2
  optional: true
  steps:
    cluster_profile: aws-pipelines-performance
    env:
      DEPLOYMENT_PIPELINES_CONTROLLER_HA_REPLICAS: "2"
      MUST_GATHER_TIMEOUT: 35m
      TEST_SCENARIOS: 1000/100
    workflow: openshift-pipelines-max-concurrency
  timeout: 8h0m0s
- always_run: false
  as: max-concurrency-downstream-1-12-1000-60-ha-4
  optional: true
  steps:
    cluster_profile: aws-pipelines-performance
    env:
      DEPLOYMENT_PIPELINES_CONTROLLER_HA_REPLICAS: "4"
      MUST_GATHER_TIMEOUT: 35m
      TEST_SCENARIOS: 1000/60
    workflow: openshift-pipelines-max-concurrency
  timeout: 8h0m0s
- always_run: false
  as: max-concurrency-downstream-1-12-1000-70-ha-4
  optional: true
  steps:
    cluster_profile: aws-pipelines-performance
    env:
      DEPLOYMENT_PIPELINES_CONTROLLER_HA_REPLICAS: "4"
      MUST_GATHER_TIMEOUT: 35m
      TEST_SCENARIOS: 1000/70
    workflow: openshift-pipelines-max-concurrency
  timeout: 8h0m0s
- always_run: false
  as: max-concurrency-downstream-1-12-1000-80-ha-4
  optional: true
  steps:
    cluster_profile: aws-pipelines-performance
    env:
      DEPLOYMENT_PIPELINES_CONTROLLER_HA_REPLICAS: "4"
      MUST_GATHER_TIMEOUT: 35m
      TEST_SCENARIOS: 1000/80
    workflow: openshift-pipelines-max-concurrency
  timeout: 8h0m0s
- always_run: false
  as: max-concurrency-downstream-1-12-1000-90-ha-4
  optional: true
  steps:
    cluster_profile: aws-pipelines-performance
    env:
      DEPLOYMENT_PIPELINES_CONTROLLER_HA_REPLICAS: "4"
      MUST_GATHER_TIMEOUT: 35m
      TEST_SCENARIOS: 1000/90
    workflow: openshift-pipelines-max-concurrency
  timeout: 8h0m0s
- always_run: false
  as: max-concurrency-downstream-1-12-1000-100-ha-4
  optional: true
  steps:
    cluster_profile: aws-pipelines-performance
    env:
      DEPLOYMENT_PIPELINES_CONTROLLER_HA_REPLICAS: "4"
      MUST_GATHER_TIMEOUT: 35m
      TEST_SCENARIOS: 1000/100
    workflow: openshift-pipelines-max-concurrency
  timeout: 8h0m0s
- always_run: false
  as: max-concurrency-downstream-1-12-1000-60-ha-8
  optional: true
  steps:
    cluster_profile: aws-pipelines-performance
    env:
      DEPLOYMENT_PIPELINES_CONTROLLER_HA_REPLICAS: "8"
      MUST_GATHER_TIMEOUT: 35m
      TEST_SCENARIOS: 1000/60
    workflow: openshift-pipelines-max-concurrency
  timeout: 8h0m0s
- always_run: false
  as: max-concurrency-downstream-1-12-1000-70-ha-8
  optional: true
  steps:
    cluster_profile: aws-pipelines-performance
    env:
      DEPLOYMENT_PIPELINES_CONTROLLER_HA_REPLICAS: "8"
      MUST_GATHER_TIMEOUT: 35m
      TEST_SCENARIOS: 1000/70
    workflow: openshift-pipelines-max-concurrency
  timeout: 8h0m0s
- always_run: false
  as: max-concurrency-downstream-1-12-1000-80-ha-8
  optional: true
  steps:
    cluster_profile: aws-pipelines-performance
    env:
      DEPLOYMENT_PIPELINES_CONTROLLER_HA_REPLICAS: "8"
      MUST_GATHER_TIMEOUT: 35m
      TEST_SCENARIOS: 1000/80
    workflow: openshift-pipelines-max-concurrency
  timeout: 8h0m0s
- always_run: false
  as: max-concurrency-downstream-1-12-1000-90-ha-8
  optional: true
  steps:
    cluster_profile: aws-pipelines-performance
    env:
      DEPLOYMENT_PIPELINES_CONTROLLER_HA_REPLICAS: "8"
      MUST_GATHER_TIMEOUT: 35m
      TEST_SCENARIOS: 1000/90
    workflow: openshift-pipelines-max-concurrency
  timeout: 8h0m0s
- always_run: false
  as: max-concurrency-downstream-1-12-1000-100-ha-8
  optional: true
  steps:
    cluster_profile: aws-pipelines-performance
    env:
      DEPLOYMENT_PIPELINES_CONTROLLER_HA_REPLICAS: "8"
      MUST_GATHER_TIMEOUT: 35m
      TEST_SCENARIOS: 1000/100
    workflow: openshift-pipelines-max-concurrency
  timeout: 8h0m0s
- always_run: false
  as: max-concurrency-downstream-1-13-1000-60-ha-10
  optional: true
  steps:
    cluster_profile: aws-pipelines-performance
    env:
      DEPLOYMENT_PIPELINES_CONTROLLER_HA_REPLICAS: "10"
      DEPLOYMENT_VERSION: "1.13"
      MUST_GATHER_TIMEOUT: 35m
      TEST_SCENARIOS: 1000/60
    workflow: openshift-pipelines-max-concurrency
  timeout: 8h0m0s
- always_run: false
  as: max-concurrency-downstream-1-13-1000-70-ha-10
  optional: true
  steps:
    cluster_profile: aws-pipelines-performance
    env:
      DEPLOYMENT_PIPELINES_CONTROLLER_HA_REPLICAS: "10"
      DEPLOYMENT_VERSION: "1.13"
      MUST_GATHER_TIMEOUT: 35m
      TEST_SCENARIOS: 1000/70
    workflow: openshift-pipelines-max-concurrency
  timeout: 8h0m0s
- always_run: false
  as: max-concurrency-downstream-1-13-1000-80-ha-10
  optional: true
  steps:
    cluster_profile: aws-pipelines-performance
    env:
      DEPLOYMENT_PIPELINES_CONTROLLER_HA_REPLICAS: "10"
      DEPLOYMENT_VERSION: "1.13"
      MUST_GATHER_TIMEOUT: 35m
      TEST_SCENARIOS: 1000/80
    workflow: openshift-pipelines-max-concurrency
  timeout: 8h0m0s
- always_run: false
  as: max-concurrency-downstream-1-13-1000-90-ha-10
  optional: true
  steps:
    cluster_profile: aws-pipelines-performance
    env:
      DEPLOYMENT_PIPELINES_CONTROLLER_HA_REPLICAS: "10"
      DEPLOYMENT_VERSION: "1.13"
      MUST_GATHER_TIMEOUT: 35m
      TEST_SCENARIOS: 1000/90
    workflow: openshift-pipelines-max-concurrency
  timeout: 8h0m0s
- always_run: false
  as: max-concurrency-downstream-1-13-1000-100-ha-10
  optional: true
  steps:
    cluster_profile: aws-pipelines-performance
    env:
      DEPLOYMENT_PIPELINES_CONTROLLER_HA_REPLICAS: "10"
      DEPLOYMENT_VERSION: "1.13"
      MUST_GATHER_TIMEOUT: 35m
      TEST_SCENARIOS: 1000/100
    workflow: openshift-pipelines-max-concurrency
  timeout: 8h0m0s
- always_run: false
  as: max-concurrency-downstream-1-13-1000-120-ha-10
  optional: true
  steps:
    cluster_profile: aws-pipelines-performance
    env:
      DEPLOYMENT_PIPELINES_CONTROLLER_HA_REPLICAS: "10"
      DEPLOYMENT_VERSION: "1.13"
      MUST_GATHER_TIMEOUT: 35m
      TEST_SCENARIOS: 1000/120
    workflow: openshift-pipelines-max-concurrency
  timeout: 8h0m0s
- always_run: false
  as: max-concurrency-downstream-1-13-1000-140-ha-10
  optional: true
  steps:
    cluster_profile: aws-pipelines-performance
    env:
      DEPLOYMENT_PIPELINES_CONTROLLER_HA_REPLICAS: "10"
      DEPLOYMENT_VERSION: "1.13"
      MUST_GATHER_TIMEOUT: 35m
      TEST_SCENARIOS: 1000/140
    workflow: openshift-pipelines-max-concurrency
  timeout: 8h0m0s
- always_run: false
  as: max-concurrency-downstream-1-13-1000-160-ha-10
  optional: true
  steps:
    cluster_profile: aws-pipelines-performance
    env:
      DEPLOYMENT_PIPELINES_CONTROLLER_HA_REPLICAS: "10"
      DEPLOYMENT_VERSION: "1.13"
      MUST_GATHER_TIMEOUT: 35m
      TEST_SCENARIOS: 1000/160
    workflow: openshift-pipelines-max-concurrency
  timeout: 8h0m0s
- always_run: false
  as: max-concurrency-downstream-1-13-1000-180-ha-10
  optional: true
  steps:
    cluster_profile: aws-pipelines-performance
    env:
      DEPLOYMENT_PIPELINES_CONTROLLER_HA_REPLICAS: "10"
      DEPLOYMENT_VERSION: "1.13"
      MUST_GATHER_TIMEOUT: 35m
      TEST_SCENARIOS: 1000/180
    workflow: openshift-pipelines-max-concurrency
  timeout: 8h0m0s
- always_run: false
  as: max-concurrency-downstream-1-13-1000-200-ha-10
  optional: true
  steps:
    cluster_profile: aws-pipelines-performance
    env:
      DEPLOYMENT_PIPELINES_CONTROLLER_HA_REPLICAS: "10"
      DEPLOYMENT_VERSION: "1.13"
      MUST_GATHER_TIMEOUT: 35m
      TEST_SCENARIOS: 1000/200
    workflow: openshift-pipelines-max-concurrency
  timeout: 8h0m0s
- always_run: false
  as: max-concurrency-downstream-1-13-100-x-build
  optional: true
  steps:
    cluster_profile: aws-pipelines-performance
    env:
      DEPLOYMENT_VERSION: "1.13"
      MUST_GATHER_TIMEOUT: 35m
      TEST_SCENARIO: build
      TEST_SCENARIOS: 100/10 100/20 100/30 100/40 100/50
    workflow: openshift-pipelines-max-concurrency
  timeout: 8h0m0s
- always_run: false
  as: max-concurrency-downstream-1-13-1000-50-signing-bigbang
  optional: true
  steps:
    cluster_profile: aws-pipelines-performance
    env:
      DEPLOYMENT_VERSION: "1.13"
      MUST_GATHER_TIMEOUT: 35m
      TEST_SCENARIO: signing-bigbang
      TEST_SCENARIOS: 1000/50
    workflow: openshift-pipelines-max-concurrency
  timeout: 8h0m0s
- always_run: false
  as: max-concurrency-downstream-1-13-1000-x-signing-ongoing
  optional: true
  steps:
    cluster_profile: aws-pipelines-performance
    env:
      DEPLOYMENT_VERSION: "1.13"
      MUST_GATHER_TIMEOUT: 35m
      TEST_SCENARIO: signing-ongoing
      TEST_SCENARIOS: 1000/10 1000/20 1000/40 1000/60 1000/80 1000/100
    workflow: openshift-pipelines-max-concurrency
  timeout: 8h0m0s
- always_run: false
<<<<<<< HEAD
  as: max-concurrency-downstream-1-13-1000-x-math
  optional: true
  steps:
    cluster_profile: aws-pipelines-performance
    env:
      DEPLOYMENT_VERSION: "1.13"
      TEST_SCENARIO: math
      TEST_SCENARIOS: 1000/60 1000/70 1000/80 1000/90 1000/100
    workflow: openshift-pipelines-max-concurrency
  timeout: 8h0m0s
- always_run: false
  as: max-concurrency-downstream-1-14-1000-x-math
  optional: true
  steps:
    cluster_profile: aws-pipelines-performance
    env:
      DEPLOYMENT_VERSION: "1.14"
      TEST_SCENARIO: math
      TEST_SCENARIOS: 1000/60 1000/70 1000/80 1000/90 1000/100
    workflow: openshift-pipelines-max-concurrency
  timeout: 8h0m0s
- always_run: false
  as: max-concurrency-downstream-1-13-1000-x-math-ha-10
  optional: true
  steps:
    cluster_profile: aws-pipelines-performance
    env:
      DEPLOYMENT_PIPELINES_CONTROLLER_HA_REPLICAS: "10"
      DEPLOYMENT_VERSION: "1.13"
      MUST_GATHER_TIMEOUT: 35m
      TEST_SCENARIO: math
      TEST_SCENARIOS: 1000/50 1000/100 1000/150 1000/200
    workflow: openshift-pipelines-max-concurrency
  timeout: 8h0m0s
- always_run: false
  as: max-concurrency-downstream-1-14-1000-x-math-ha-10
  optional: true
  steps:
    cluster_profile: aws-pipelines-performance
    env:
      DEPLOYMENT_PIPELINES_CONTROLLER_HA_REPLICAS: "10"
      DEPLOYMENT_VERSION: "1.14"
      MUST_GATHER_TIMEOUT: 35m
      TEST_SCENARIO: math
      TEST_SCENARIOS: 1000/50 1000/100 1000/150 1000/200
    workflow: openshift-pipelines-max-concurrency
  timeout: 8h0m0s
- always_run: false
  as: max-concurrency-downstream-1-13-sign-tekton-bigbang
  optional: true
  steps:
    cluster_profile: aws-pipelines-performance
    env:
      DEPLOYMENT_VERSION: "1.13"
      MUST_GATHER_TIMEOUT: 35m
      TEST_CONCURRENT: "100"
      TEST_SCENARIO: signing-tr-tekton-bigbang
      TEST_TOTAL: "2500"
    workflow: openshift-pipelines-scaling-pipelines
  timeout: 8h0m0s
- always_run: false
  as: max-concurrency-downstream-1-14-sign-tekton-bigbang
  optional: true
  steps:
    cluster_profile: aws-pipelines-performance
    env:
      DEPLOYMENT_VERSION: "1.14"
      MUST_GATHER_TIMEOUT: 35m
      TEST_CONCURRENT: "100"
      TEST_SCENARIO: signing-tr-tekton-bigbang
      TEST_TOTAL: "2500"
    workflow: openshift-pipelines-scaling-pipelines
  timeout: 8h0m0s
- always_run: false
  as: max-concurrency-downstream-1-13-5000-sign-tekton-bigbang
  optional: true
  steps:
    cluster_profile: aws-pipelines-performance
    env:
      DEPLOYMENT_VERSION: "1.13"
      MUST_GATHER_TIMEOUT: 35m
      TEST_CONCURRENT: "100"
      TEST_SCENARIO: signing-tr-tekton-bigbang
      TEST_TOTAL: "5000"
    workflow: openshift-pipelines-scaling-pipelines
  timeout: 8h0m0s
- always_run: false
  as: max-concurrency-downstream-1-14-5000-sign-tekton-bigbang
  optional: true
  steps:
    cluster_profile: aws-pipelines-performance
    env:
      DEPLOYMENT_VERSION: "1.14"
      MUST_GATHER_TIMEOUT: 35m
      TEST_CONCURRENT: "100"
      TEST_SCENARIO: signing-tr-tekton-bigbang
      TEST_TOTAL: "5000"
    workflow: openshift-pipelines-scaling-pipelines
  timeout: 8h0m0s
- always_run: false
  as: max-concurrency-downstream-1-13-7500-sign-tekton-bigbang
  optional: true
  steps:
    cluster_profile: aws-pipelines-performance
    env:
      DEPLOYMENT_VERSION: "1.13"
      MUST_GATHER_TIMEOUT: 35m
      TEST_CONCURRENT: "100"
      TEST_SCENARIO: signing-tr-tekton-bigbang
      TEST_TOTAL: "7500"
    workflow: openshift-pipelines-scaling-pipelines
  timeout: 8h0m0s
- always_run: false
  as: max-concurrency-downstream-1-14-7500-sign-tekton-bigbang
  optional: true
  steps:
    cluster_profile: aws-pipelines-performance
    env:
      DEPLOYMENT_VERSION: "1.14"
      MUST_GATHER_TIMEOUT: 35m
      TEST_CONCURRENT: "100"
      TEST_SCENARIO: signing-tr-tekton-bigbang
      TEST_TOTAL: "7500"
    workflow: openshift-pipelines-scaling-pipelines
  timeout: 8h0m0s
- always_run: false
  as: max-concurrency-downstream-1-13-10000-sign-tekton-bigbang
  optional: true
  steps:
    cluster_profile: aws-pipelines-performance
    env:
      DEPLOYMENT_VERSION: "1.13"
      MUST_GATHER_TIMEOUT: 35m
      TEST_CONCURRENT: "100"
      TEST_SCENARIO: signing-tr-tekton-bigbang
      TEST_TOTAL: "10000"
    workflow: openshift-pipelines-scaling-pipelines
  timeout: 8h0m0s
- always_run: false
  as: max-concurrency-downstream-1-14-10000-sign-tekton-bigbang
  optional: true
  steps:
    cluster_profile: aws-pipelines-performance
    env:
      DEPLOYMENT_VERSION: "1.14"
      MUST_GATHER_TIMEOUT: 35m
      TEST_CONCURRENT: "100"
      TEST_SCENARIO: signing-tr-tekton-bigbang
      TEST_TOTAL: "10000"
    workflow: openshift-pipelines-scaling-pipelines
  timeout: 8h0m0s
- always_run: false
  as: max-concurrency-downstream-1-13-sign-tekton-bigbang-ha
=======
  as: max-concurrency-d-1-13-2000-100-sig-tr-tekton-bigbang-ha10
>>>>>>> eb3ce517
  optional: true
  steps:
    cluster_profile: aws-pipelines-performance
    env:
      DEPLOYMENT_CHAINS_CONTROLLER_HA_REPLICAS: "10"
<<<<<<< HEAD
      DEPLOYMENT_VERSION: "1.13"
      MUST_GATHER_TIMEOUT: 35m
      TEST_CONCURRENT: "100"
      TEST_SCENARIO: signing-tr-tekton-bigbang
      TEST_TOTAL: "2500"
    workflow: openshift-pipelines-scaling-pipelines
  timeout: 8h0m0s
- always_run: false
  as: max-concurrency-downstream-1-14-sign-tekton-bigbang-ha
  optional: true
  steps:
    cluster_profile: aws-pipelines-performance
    env:
      DEPLOYMENT_CHAINS_CONTROLLER_HA_REPLICAS: "10"
      DEPLOYMENT_VERSION: "1.14"
      MUST_GATHER_TIMEOUT: 35m
      TEST_CONCURRENT: "100"
      TEST_SCENARIO: signing-tr-tekton-bigbang
      TEST_TOTAL: "2500"
    workflow: openshift-pipelines-scaling-pipelines
  timeout: 8h0m0s
- always_run: false
  as: max-concurrency-downstream-1-13-5000-sign-tekton-bigbang-ha
=======
      DEPLOYMENT_PIPELINES_CONTROLLER_HA_REPLICAS: "10"
      DEPLOYMENT_VERSION: "1.13"
      MUST_GATHER_TIMEOUT: 35m
      TEST_SCENARIO: signing-tr-tekton-bigbang
      TEST_SCENARIOS: 2000/100
    workflow: openshift-pipelines-max-concurrency
  timeout: 8h0m0s
- always_run: false
  as: max-concurrency-d-1-13-2000-100-sig-tr-tekton-bigbang
>>>>>>> eb3ce517
  optional: true
  steps:
    cluster_profile: aws-pipelines-performance
    env:
<<<<<<< HEAD
      DEPLOYMENT_CHAINS_CONTROLLER_HA_REPLICAS: "10"
      DEPLOYMENT_VERSION: "1.13"
      MUST_GATHER_TIMEOUT: 35m
      TEST_CONCURRENT: "100"
      TEST_SCENARIO: signing-tr-tekton-bigbang
      TEST_TOTAL: "5000"
    workflow: openshift-pipelines-scaling-pipelines
  timeout: 8h0m0s
- always_run: false
  as: max-concurrency-downstream-1-14-5000-sign-tekton-bigbang-ha
  optional: true
  steps:
    cluster_profile: aws-pipelines-performance
    env:
      DEPLOYMENT_CHAINS_CONTROLLER_HA_REPLICAS: "10"
      DEPLOYMENT_VERSION: "1.14"
      MUST_GATHER_TIMEOUT: 35m
      TEST_CONCURRENT: "100"
      TEST_SCENARIO: signing-tr-tekton-bigbang
      TEST_TOTAL: "5000"
    workflow: openshift-pipelines-scaling-pipelines
  timeout: 8h0m0s
- always_run: false
  as: max-concurrency-downstream-1-13-7500-sign-tekton-bigbang-ha
=======
      DEPLOYMENT_VERSION: "1.13"
      MUST_GATHER_TIMEOUT: 35m
      TEST_SCENARIO: signing-tr-tekton-bigbang
      TEST_SCENARIOS: 2000/100
    workflow: openshift-pipelines-max-concurrency
  timeout: 8h0m0s
- always_run: false
  as: max-concurrency-d-1-13-2000-100-sig-tr-tekton-ongoing-ha10
>>>>>>> eb3ce517
  optional: true
  steps:
    cluster_profile: aws-pipelines-performance
    env:
      DEPLOYMENT_CHAINS_CONTROLLER_HA_REPLICAS: "10"
<<<<<<< HEAD
      DEPLOYMENT_VERSION: "1.13"
      MUST_GATHER_TIMEOUT: 35m
      TEST_CONCURRENT: "100"
      TEST_SCENARIO: signing-tr-tekton-bigbang
      TEST_TOTAL: "7500"
    workflow: openshift-pipelines-scaling-pipelines
  timeout: 8h0m0s
- always_run: false
  as: max-concurrency-downstream-1-14-7500-sign-tekton-bigbang-ha
  optional: true
  steps:
    cluster_profile: aws-pipelines-performance
    env:
      DEPLOYMENT_CHAINS_CONTROLLER_HA_REPLICAS: "10"
      DEPLOYMENT_VERSION: "1.14"
      MUST_GATHER_TIMEOUT: 35m
      TEST_CONCURRENT: "100"
      TEST_SCENARIO: signing-tr-tekton-bigbang
      TEST_TOTAL: "7500"
    workflow: openshift-pipelines-scaling-pipelines
  timeout: 8h0m0s
- always_run: false
  as: max-concurrency-downstream-1-13-10000-sign-tekton-bigbang-ha
=======
      DEPLOYMENT_PIPELINES_CONTROLLER_HA_REPLICAS: "10"
      DEPLOYMENT_VERSION: "1.13"
      MUST_GATHER_TIMEOUT: 35m
      TEST_SCENARIO: signing-tr-tekton-ongoing
      TEST_SCENARIOS: 2000/100
    workflow: openshift-pipelines-max-concurrency
  timeout: 8h0m0s
- always_run: false
  as: max-concurrency-d-1-13-2000-100-sig-tr-tekton-ongoing
>>>>>>> eb3ce517
  optional: true
  steps:
    cluster_profile: aws-pipelines-performance
    env:
<<<<<<< HEAD
      DEPLOYMENT_CHAINS_CONTROLLER_HA_REPLICAS: "10"
      DEPLOYMENT_VERSION: "1.13"
      MUST_GATHER_TIMEOUT: 35m
      TEST_CONCURRENT: "100"
      TEST_SCENARIO: signing-tr-tekton-bigbang
      TEST_TOTAL: "10000"
    workflow: openshift-pipelines-scaling-pipelines
  timeout: 8h0m0s
- always_run: false
  as: max-concurrency-downstream-1-14-10000-sign-tekton-bigbang-ha
  optional: true
  steps:
    cluster_profile: aws-pipelines-performance
    env:
      DEPLOYMENT_CHAINS_CONTROLLER_HA_REPLICAS: "10"
      DEPLOYMENT_VERSION: "1.14"
      MUST_GATHER_TIMEOUT: 35m
      TEST_CONCURRENT: "100"
      TEST_SCENARIO: signing-tr-tekton-bigbang
      TEST_TOTAL: "10000"
    workflow: openshift-pipelines-scaling-pipelines
=======
      DEPLOYMENT_VERSION: "1.13"
      MUST_GATHER_TIMEOUT: 35m
      TEST_SCENARIO: signing-tr-tekton-ongoing
      TEST_SCENARIOS: 2000/100
    workflow: openshift-pipelines-max-concurrency
>>>>>>> eb3ce517
  timeout: 8h0m0s
zz_generated_metadata:
  branch: main
  org: openshift-pipelines
  repo: performance<|MERGE_RESOLUTION|>--- conflicted
+++ resolved
@@ -13,11 +13,7 @@
     RUN curl -Lso /usr/local/bin/jq https://github.com/stedolan/jq/releases/download/jq-1.7.1/jq-linux64 && chmod +x /usr/local/bin/jq
     RUN curl -Lso /usr/local/bin/yq https://github.com/mikefarah/yq/releases/download/v4.42.1/yq_linux_amd64 && chmod +x /usr/local/bin/yq
     RUN curl -Lso /usr/local/bin/kubectl https://storage.googleapis.com/kubernetes-release/release/$(curl -s https://storage.googleapis.com/kubernetes-release/release/stable.txt)/bin/linux/amd64/kubectl && chmod +x /usr/local/bin/kubectl
-<<<<<<< HEAD
-    RUN curl -L https://github.com/sigstore/cosign/releases/download/v2.2.2/cosign-linux-amd64 -o /usr/local/bin/cosign && chmod +x /usr/local/bin/cosign
-=======
     RUN curl -L https://github.com/sigstore/cosign/releases/download/v2.2.3/cosign-linux-amd64 -o /usr/local/bin/cosign && chmod +x /usr/local/bin/cosign
->>>>>>> eb3ce517
     RUN python3 -m pip install kubernetes
   from: src
   to: openshift-pipelines-performance-runner
@@ -703,7 +699,58 @@
     workflow: openshift-pipelines-max-concurrency
   timeout: 8h0m0s
 - always_run: false
-<<<<<<< HEAD
+  as: max-concurrency-d-1-13-2000-100-sig-tr-tekton-bigbang-ha10
+  optional: true
+  steps:
+    cluster_profile: aws-pipelines-performance
+    env:
+      DEPLOYMENT_CHAINS_CONTROLLER_HA_REPLICAS: "10"
+      DEPLOYMENT_PIPELINES_CONTROLLER_HA_REPLICAS: "10"
+      DEPLOYMENT_VERSION: "1.13"
+      MUST_GATHER_TIMEOUT: 35m
+      TEST_SCENARIO: signing-tr-tekton-bigbang
+      TEST_SCENARIOS: 2000/100
+    workflow: openshift-pipelines-max-concurrency
+  timeout: 8h0m0s
+- always_run: false
+  as: max-concurrency-d-1-13-2000-100-sig-tr-tekton-bigbang
+  optional: true
+  steps:
+    cluster_profile: aws-pipelines-performance
+    env:
+      DEPLOYMENT_VERSION: "1.13"
+      MUST_GATHER_TIMEOUT: 35m
+      TEST_SCENARIO: signing-tr-tekton-bigbang
+      TEST_SCENARIOS: 2000/100
+    workflow: openshift-pipelines-max-concurrency
+  timeout: 8h0m0s
+- always_run: false
+  as: max-concurrency-d-1-13-2000-100-sig-tr-tekton-ongoing-ha10
+  optional: true
+  steps:
+    cluster_profile: aws-pipelines-performance
+    env:
+      DEPLOYMENT_CHAINS_CONTROLLER_HA_REPLICAS: "10"
+      DEPLOYMENT_PIPELINES_CONTROLLER_HA_REPLICAS: "10"
+      DEPLOYMENT_VERSION: "1.13"
+      MUST_GATHER_TIMEOUT: 35m
+      TEST_SCENARIO: signing-tr-tekton-ongoing
+      TEST_SCENARIOS: 2000/100
+    workflow: openshift-pipelines-max-concurrency
+  timeout: 8h0m0s
+- always_run: false
+  as: max-concurrency-d-1-13-2000-100-sig-tr-tekton-ongoing
+  optional: true
+  steps:
+    cluster_profile: aws-pipelines-performance
+    env:
+      DEPLOYMENT_VERSION: "1.13"
+      MUST_GATHER_TIMEOUT: 35m
+      TEST_SCENARIO: signing-tr-tekton-ongoing
+      TEST_SCENARIOS: 2000/100
+    workflow: openshift-pipelines-max-concurrency
+  timeout: 8h0m0s
+- always_run: false
   as: max-concurrency-downstream-1-13-1000-x-math
   optional: true
   steps:
@@ -857,15 +904,11 @@
   timeout: 8h0m0s
 - always_run: false
   as: max-concurrency-downstream-1-13-sign-tekton-bigbang-ha
-=======
-  as: max-concurrency-d-1-13-2000-100-sig-tr-tekton-bigbang-ha10
->>>>>>> eb3ce517
   optional: true
   steps:
     cluster_profile: aws-pipelines-performance
     env:
       DEPLOYMENT_CHAINS_CONTROLLER_HA_REPLICAS: "10"
-<<<<<<< HEAD
       DEPLOYMENT_VERSION: "1.13"
       MUST_GATHER_TIMEOUT: 35m
       TEST_CONCURRENT: "100"
@@ -889,22 +932,10 @@
   timeout: 8h0m0s
 - always_run: false
   as: max-concurrency-downstream-1-13-5000-sign-tekton-bigbang-ha
-=======
-      DEPLOYMENT_PIPELINES_CONTROLLER_HA_REPLICAS: "10"
-      DEPLOYMENT_VERSION: "1.13"
-      MUST_GATHER_TIMEOUT: 35m
-      TEST_SCENARIO: signing-tr-tekton-bigbang
-      TEST_SCENARIOS: 2000/100
-    workflow: openshift-pipelines-max-concurrency
-  timeout: 8h0m0s
-- always_run: false
-  as: max-concurrency-d-1-13-2000-100-sig-tr-tekton-bigbang
->>>>>>> eb3ce517
-  optional: true
-  steps:
-    cluster_profile: aws-pipelines-performance
-    env:
-<<<<<<< HEAD
+  optional: true
+  steps:
+    cluster_profile: aws-pipelines-performance
+    env:
       DEPLOYMENT_CHAINS_CONTROLLER_HA_REPLICAS: "10"
       DEPLOYMENT_VERSION: "1.13"
       MUST_GATHER_TIMEOUT: 35m
@@ -929,22 +960,11 @@
   timeout: 8h0m0s
 - always_run: false
   as: max-concurrency-downstream-1-13-7500-sign-tekton-bigbang-ha
-=======
-      DEPLOYMENT_VERSION: "1.13"
-      MUST_GATHER_TIMEOUT: 35m
-      TEST_SCENARIO: signing-tr-tekton-bigbang
-      TEST_SCENARIOS: 2000/100
-    workflow: openshift-pipelines-max-concurrency
-  timeout: 8h0m0s
-- always_run: false
-  as: max-concurrency-d-1-13-2000-100-sig-tr-tekton-ongoing-ha10
->>>>>>> eb3ce517
   optional: true
   steps:
     cluster_profile: aws-pipelines-performance
     env:
       DEPLOYMENT_CHAINS_CONTROLLER_HA_REPLICAS: "10"
-<<<<<<< HEAD
       DEPLOYMENT_VERSION: "1.13"
       MUST_GATHER_TIMEOUT: 35m
       TEST_CONCURRENT: "100"
@@ -968,22 +988,10 @@
   timeout: 8h0m0s
 - always_run: false
   as: max-concurrency-downstream-1-13-10000-sign-tekton-bigbang-ha
-=======
-      DEPLOYMENT_PIPELINES_CONTROLLER_HA_REPLICAS: "10"
-      DEPLOYMENT_VERSION: "1.13"
-      MUST_GATHER_TIMEOUT: 35m
-      TEST_SCENARIO: signing-tr-tekton-ongoing
-      TEST_SCENARIOS: 2000/100
-    workflow: openshift-pipelines-max-concurrency
-  timeout: 8h0m0s
-- always_run: false
-  as: max-concurrency-d-1-13-2000-100-sig-tr-tekton-ongoing
->>>>>>> eb3ce517
-  optional: true
-  steps:
-    cluster_profile: aws-pipelines-performance
-    env:
-<<<<<<< HEAD
+  optional: true
+  steps:
+    cluster_profile: aws-pipelines-performance
+    env:
       DEPLOYMENT_CHAINS_CONTROLLER_HA_REPLICAS: "10"
       DEPLOYMENT_VERSION: "1.13"
       MUST_GATHER_TIMEOUT: 35m
@@ -1005,13 +1013,6 @@
       TEST_SCENARIO: signing-tr-tekton-bigbang
       TEST_TOTAL: "10000"
     workflow: openshift-pipelines-scaling-pipelines
-=======
-      DEPLOYMENT_VERSION: "1.13"
-      MUST_GATHER_TIMEOUT: 35m
-      TEST_SCENARIO: signing-tr-tekton-ongoing
-      TEST_SCENARIOS: 2000/100
-    workflow: openshift-pipelines-max-concurrency
->>>>>>> eb3ce517
   timeout: 8h0m0s
 zz_generated_metadata:
   branch: main
