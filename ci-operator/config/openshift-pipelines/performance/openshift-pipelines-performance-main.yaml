--- conflicted
+++ resolved
@@ -8,16 +8,10 @@
     FROM src
     SHELL ["/bin/bash", "-c"]
 
-<<<<<<< HEAD
-    # Fix mirrorlists
-    RUN sed -i s/mirror.centos.org/vault.centos.org/g /etc/yum.repos.d/*.repo
-    RUN sed -i s/^#.*baseurl=http/baseurl=http/g /etc/yum.repos.d/*.repo
-=======
     # Workaround to resolve mirrorlist issue from broken links
     RUN sed -i s/mirror.centos.org/vault.centos.org/g /etc/yum.repos.d/*.repo
     RUN sed -i s/^#.*baseurl=http/baseurl=http/g /etc/yum.repos.d/*.repo
     RUN sed -i s/^mirrorlist=http/#mirrorlist=http/g /etc/yum.repos.d/*.repo
->>>>>>> 4c86f54a
 
     # Install tools
     RUN yum install -y httpd-tools parallel
