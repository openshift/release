--- conflicted
+++ resolved
@@ -10,13 +10,9 @@
 - heyselbi
 - nicklucche
 - raghul-m
-<<<<<<< HEAD
 - RH-steve-grubb
 - taneem-ibrahim
-=======
-- rh-steve-grubb
 - tarukumar
->>>>>>> 0aebb15e
 - terrytangyuan
 - vaibhavjainwiz
 - xaenalt
