build_root:
  image_stream_tag:
    name: release
    namespace: openshift
    tag: rhel-8-release-golang-1.19-openshift-4.14
images:
- context_dir: base/ubi8-python-3.8
  dockerfile_path: Dockerfile
  to: base-ubi8-python-3.8
- context_dir: jupyter/minimal/ubi8-python-3.8
  dockerfile_path: Dockerfile
  from: base-ubi8-python-3.8
  to: jupyter-minimal-ubi8-python-3.8
- context_dir: jupyter/datascience/ubi8-python-3.8
  dockerfile_path: Dockerfile
  from: jupyter-minimal-ubi8-python-3.8
  to: jupyter-datascience-ubi8-python-3.8
- context_dir: cuda/ubi8-python-3.8
  dockerfile_path: Dockerfile
  from: base-ubi8-python-3.8
  to: cuda-ubi8-python-3.8
- context_dir: jupyter/minimal/ubi8-python-3.8
  dockerfile_path: Dockerfile
  from: cuda-ubi8-python-3.8
  to: cuda-jupyter-minimal-ubi8-python-3.8
- context_dir: jupyter/datascience/ubi8-python-3.8
  dockerfile_path: Dockerfile
  from: cuda-jupyter-minimal-ubi8-python-3.8
  to: cuda-jupyter-datascience-ubi8-python-3.8
- context_dir: jupyter/trustyai/ubi8-python-3.8
  dockerfile_path: Dockerfile
  from: jupyter-datascience-ubi8-python-3.8
  to: jupyter-trustyai-ubi8-python-3.8
- context_dir: habana/1.9.0/ubi8-python-3.8
  dockerfile_path: Dockerfile
  from: jupyter-datascience-ubi8-python-3.8
  to: habana-jupyter-1.9.0-ubi8-python-3.8
- context_dir: habana/1.10.0/ubi8-python-3.8
  dockerfile_path: Dockerfile
  from: jupyter-datascience-ubi8-python-3.8
  to: habana-jupyter-1.10.0-ubi8-python-3.8
- context_dir: habana/1.11.0/ubi8-python-3.8
  dockerfile_path: Dockerfile
  from: jupyter-datascience-ubi8-python-3.8
  to: habana-jupyter-1.11.0-ubi8-python-3.8
- context_dir: runtimes/minimal/ubi8-python-3.8
  dockerfile_path: Dockerfile
  from: base-ubi8-python-3.8
  to: runtime-minimal-ubi8-python-3.8
- context_dir: runtimes/datascience/ubi8-python-3.8
  dockerfile_path: Dockerfile
  from: base-ubi8-python-3.8
  to: runtime-datascience-ubi8-python-3.8
- context_dir: runtimes/pytorch/ubi8-python-3.8
  dockerfile_path: Dockerfile
  from: base-ubi8-python-3.8
  to: runtime-pytorch-ubi8-python-3.8
- context_dir: runtimes/tensorflow/ubi8-python-3.8
  dockerfile_path: Dockerfile
  from: cuda-ubi8-python-3.8
  to: runtime-cuda-tensorflow-ubi8-python-3.8
- context_dir: base/ubi9-python-3.9
  dockerfile_path: Dockerfile
  to: base-ubi9-python-3.9
- context_dir: jupyter/minimal/ubi9-python-3.9
  dockerfile_path: Dockerfile
  from: base-ubi9-python-3.9
  to: jupyter-minimal-ubi9-python-3.9
- context_dir: jupyter/datascience/ubi9-python-3.9
  dockerfile_path: Dockerfile
  from: jupyter-minimal-ubi9-python-3.9
  to: jupyter-datascience-ubi9-python-3.9
- context_dir: cuda/ubi9-python-3.9
  dockerfile_path: Dockerfile
  from: base-ubi9-python-3.9
  to: cuda-ubi9-python-3.9
- context_dir: jupyter/minimal/ubi9-python-3.9
  dockerfile_path: Dockerfile
  from: cuda-ubi9-python-3.9
  to: cuda-jupyter-minimal-ubi9-python-3.9
- context_dir: jupyter/datascience/ubi9-python-3.9
  dockerfile_path: Dockerfile
  from: cuda-jupyter-minimal-ubi9-python-3.9
  to: cuda-jupyter-datascience-ubi9-python-3.9
- context_dir: jupyter/tensorflow/ubi9-python-3.9
  dockerfile_path: Dockerfile
  from: cuda-jupyter-datascience-ubi9-python-3.9
  to: cuda-jupyter-tensorflow-ubi9-python-3.9
- context_dir: jupyter/pytorch/ubi9-python-3.9
  dockerfile_path: Dockerfile
  from: cuda-jupyter-datascience-ubi9-python-3.9
  to: jupyter-pytorch-ubi9-python-3.9
- context_dir: jupyter/trustyai/ubi9-python-3.9
  dockerfile_path: Dockerfile
  from: jupyter-datascience-ubi9-python-3.9
  to: jupyter-trustyai-ubi9-python-3.9
- context_dir: runtimes/minimal/ubi9-python-3.9
  dockerfile_path: Dockerfile
  from: base-ubi9-python-3.9
  to: runtime-minimal-ubi9-python-3.9
- context_dir: runtimes/datascience/ubi9-python-3.9
  dockerfile_path: Dockerfile
  from: base-ubi9-python-3.9
  to: runtime-datascience-ubi9-python-3.9
- context_dir: runtimes/pytorch/ubi9-python-3.9
  dockerfile_path: Dockerfile
  from: base-ubi9-python-3.9
  to: runtime-pytorch-ubi9-python-3.9
- context_dir: runtimes/tensorflow/ubi9-python-3.9
  dockerfile_path: Dockerfile
  from: cuda-ubi9-python-3.9
  to: runtime-cuda-tensorflow-ubi9-python-3.9
- context_dir: intel/base/gpu/ubi9-python-3.9
  dockerfile_path: Dockerfile
  from: base-ubi9-python-3.9
  to: intel-base-gpu-ubi9-python-3.9
<<<<<<< HEAD
- context_dir: intel/runtimes/tensorflow/ubi9-python-3.9
  dockerfile_path: Dockerfile
  from: intel-base-gpu-ubi9-python-3.9
  to: intel-runtime-tensorflow-ubi9-python-3.9
- context_dir: jupyter/intel/tensorflow/ubi9-python-3.9
  dockerfile_path: Dockerfile
  from: intel-runtime-tensorflow-ubi9-python-3.9
  to: jupyter-intel-tensorflow-ubi9-python-3.9
=======
- context_dir: intel/runtimes/pytorch/ubi9-python-3.9
  dockerfile_path: Dockerfile
  from: intel-base-gpu-ubi9-python-3.9
  to: intel-runtime-pytorch-ubi9-python-3.9
- context_dir: jupyter/intel/pytorch/ubi9-python-3.9
  dockerfile_path: Dockerfile
  from: intel-runtime-pytorch-ubi9-python-3.9
  to: jupyter-intel-pytorch-ubi9-python-3.9
>>>>>>> 67bda2b4
- context_dir: base/c9s-python-3.9
  dockerfile_path: Dockerfile
  to: base-c9s-python-3.9
- context_dir: codeserver/ubi9-python-3.9
  dockerfile_path: Dockerfile
  from: base-ubi9-python-3.9
  to: codeserver-ubi9-python-3.9
- context_dir: rstudio/c9s-python-3.9
  dockerfile_path: Dockerfile
  from: base-c9s-python-3.9
  to: rstudio-c9s-python-3.9
- context_dir: cuda/c9s-python-3.9
  dockerfile_path: Dockerfile
  from: base-c9s-python-3.9
  to: cuda-c9s-python-3.9
- context_dir: rstudio/c9s-python-3.9
  dockerfile_path: Dockerfile
  from: cuda-c9s-python-3.9
  to: cuda-rstudio-c9s-python-3.9
- context_dir: base/anaconda-python-3.8
  dockerfile_path: Dockerfile
  to: base-anaconda-python-3.8
- context_dir: jupyter/datascience/anaconda-python-3.8
  dockerfile_path: Dockerfile
  from: base-anaconda-python-3.8
  to: jupyter-datascience-anaconda-python-3.8
promotion:
  to:
  - namespace: opendatahub-io
    tag: latest
releases:
  latest:
    release:
      architecture: amd64
      channel: fast
      version: "4.10"
resources:
  '*':
    requests:
      cpu: 200m
      memory: 400Mi
tests:
- as: notebook-base-ubi8-python-3-8-image-mirror
  postsubmit: true
  steps:
    dependencies:
      SOURCE_IMAGE_REF: base-ubi8-python-3.8
    env:
      IMAGE_REPO: workbench-images
      IMAGE_TAG: YearIndex
      RELEASE_VERSION: base-ubi8-python-3.8
    workflow: opendatahub-io-ci-image-mirror
- as: notebook-base-ubi8-python-3-8-pr-image-mirror
  run_if_changed: (base\/ubi8-python-3.8\/*)
  steps:
    dependencies:
      SOURCE_IMAGE_REF: base-ubi8-python-3.8
    env:
      IMAGE_REPO: workbench-images
      IMAGE_TAG: YearIndex
      RELEASE_VERSION: base-ubi8-python-3.8
    workflow: opendatahub-io-ci-image-mirror
- as: notebook-jupyter-minimal-ubi8-python-3-8-image-mirror
  postsubmit: true
  steps:
    dependencies:
      SOURCE_IMAGE_REF: jupyter-minimal-ubi8-python-3.8
    env:
      IMAGE_REPO: workbench-images
      IMAGE_TAG: YearIndex
      RELEASE_VERSION: jupyter-minimal-ubi8-python-3.8
    workflow: opendatahub-io-ci-image-mirror
- as: notebook-jupyter-minimal-ubi8-python-3-8-pr-image-mirror
  run_if_changed: (base\/ubi8-python-3.8\/*)|(jupyter\/minimal\/ubi8-python-3.8\/*)
  steps:
    dependencies:
      SOURCE_IMAGE_REF: jupyter-minimal-ubi8-python-3.8
    env:
      IMAGE_REPO: workbench-images
      IMAGE_TAG: YearIndex
      RELEASE_VERSION: jupyter-minimal-ubi8-python-3.8
    workflow: opendatahub-io-ci-image-mirror
- as: notebook-jupyter-datascience-ubi8-python-3-8-image-mirror
  postsubmit: true
  steps:
    dependencies:
      SOURCE_IMAGE_REF: jupyter-datascience-ubi8-python-3.8
    env:
      IMAGE_REPO: workbench-images
      IMAGE_TAG: YearIndex
      RELEASE_VERSION: jupyter-datascience-ubi8-python-3.8
    workflow: opendatahub-io-ci-image-mirror
- as: notebook-jupyter-datascience-ubi8-python-3-8-pr-image-mirror
  run_if_changed: (base\/ubi8-python-3.8\/*)|(jupyter\/minimal\/ubi8-python-3.8\/*)|(jupyter\/datascience\/ubi8-python-3.8\/*)
  steps:
    dependencies:
      SOURCE_IMAGE_REF: jupyter-datascience-ubi8-python-3.8
    env:
      IMAGE_REPO: workbench-images
      IMAGE_TAG: YearIndex
      RELEASE_VERSION: jupyter-datascience-ubi8-python-3.8
    workflow: opendatahub-io-ci-image-mirror
- as: notebook-cuda-ubi8-python-3-8-image-mirror
  postsubmit: true
  steps:
    dependencies:
      SOURCE_IMAGE_REF: cuda-ubi8-python-3.8
    env:
      IMAGE_REPO: workbench-images
      IMAGE_TAG: YearIndex
      RELEASE_VERSION: cuda-ubi8-python-3.8
    workflow: opendatahub-io-ci-image-mirror
- as: notebook-cuda-ubi8-python-3-8-pr-image-mirror
  run_if_changed: (base\/ubi8-python-3.8\/*)|(cuda\/ubi8-python-3.8\/*)
  steps:
    dependencies:
      SOURCE_IMAGE_REF: cuda-ubi8-python-3.8
    env:
      IMAGE_REPO: workbench-images
      IMAGE_TAG: YearIndex
      RELEASE_VERSION: cuda-ubi8-python-3.8
    workflow: opendatahub-io-ci-image-mirror
- as: notebook-cuda-jupyter-minimal-ubi8-python-3-8-image-mirror
  postsubmit: true
  steps:
    dependencies:
      SOURCE_IMAGE_REF: cuda-jupyter-minimal-ubi8-python-3.8
    env:
      IMAGE_REPO: workbench-images
      IMAGE_TAG: YearIndex
      RELEASE_VERSION: cuda-jupyter-minimal-ubi8-python-3.8
    workflow: opendatahub-io-ci-image-mirror
- as: notebook-cuda-jupyter-minimal-ubi8-python-3-8-pr-image-mirror
  run_if_changed: (cuda\/ubi8-python-3.8\/*)|(base\/ubi8-python-3.8\/*)|(jupyter\/minimal\/ubi8-python-3.8\/*)
  steps:
    dependencies:
      SOURCE_IMAGE_REF: cuda-jupyter-minimal-ubi8-python-3.8
    env:
      IMAGE_REPO: workbench-images
      IMAGE_TAG: YearIndex
      RELEASE_VERSION: cuda-jupyter-minimal-ubi8-python-3.8
    workflow: opendatahub-io-ci-image-mirror
- as: notebook-cuda-jupyter-ds-ubi8-python-3-8-image-mirror
  postsubmit: true
  steps:
    dependencies:
      SOURCE_IMAGE_REF: cuda-jupyter-datascience-ubi8-python-3.8
    env:
      IMAGE_REPO: workbench-images
      IMAGE_TAG: YearIndex
      RELEASE_VERSION: cuda-jupyter-datascience-ubi8-python-3.8
    workflow: opendatahub-io-ci-image-mirror
- as: notebook-cuda-jupyter-ds-ubi8-python-3-8-pr-image-mirror
  run_if_changed: (cuda\/ubi8-python-3.8\/*)|(base\/ubi8-python-3.8\/*)|(jupyter\/minimal\/ubi8-python-3.8\/*)|(jupyter\/datascience\/ubi8-python-3.8\/*)
  steps:
    dependencies:
      SOURCE_IMAGE_REF: cuda-jupyter-datascience-ubi8-python-3.8
    env:
      IMAGE_REPO: workbench-images
      IMAGE_TAG: YearIndex
      RELEASE_VERSION: cuda-jupyter-datascience-ubi8-python-3.8
    workflow: opendatahub-io-ci-image-mirror
- as: notebook-jupyter-trustyai-ubi8-python-3-8-image-mirror
  postsubmit: true
  steps:
    dependencies:
      SOURCE_IMAGE_REF: jupyter-trustyai-ubi8-python-3.8
    env:
      IMAGE_REPO: workbench-images
      IMAGE_TAG: YearIndex
      RELEASE_VERSION: jupyter-trustyai-ubi8-python-3.8
    workflow: opendatahub-io-ci-image-mirror
- as: notebook-jupyter-trustyai-ubi8-python-3-8-pr-image-mirror
  run_if_changed: (base\/ubi8-python-3.8\/*)|(jupyter\/minimal\/ubi8-python-3.8\/*)|(jupyter\/datascience\/ubi8-python-3.8\/*)|(jupyter\/trustyai\/ubi8-python-3.8\/*)
  steps:
    dependencies:
      SOURCE_IMAGE_REF: jupyter-trustyai-ubi8-python-3.8
    env:
      IMAGE_REPO: workbench-images
      IMAGE_TAG: YearIndex
      RELEASE_VERSION: jupyter-trustyai-ubi8-python-3.8
    workflow: opendatahub-io-ci-image-mirror
- as: notebook-habana-1-9-0-ubi8-python-3-8-image-mirror
  postsubmit: true
  steps:
    dependencies:
      SOURCE_IMAGE_REF: habana-jupyter-1.9.0-ubi8-python-3.8
    env:
      IMAGE_REPO: workbench-images
      IMAGE_TAG: YearIndex
      RELEASE_VERSION: habana-jupyter-1.9.0-ubi8-python-3.8
    workflow: opendatahub-io-ci-image-mirror
- as: notebook-habana-1-9-0-ubi8-python-3-8-pr-image-mirror
  run_if_changed: (base\/ubi8-python-3.8\/*)|(jupyter\/minimal\/ubi8-python-3.8\/*)|(jupyter\/datascience\/ubi8-python-3.8\/*)|(habana\/1.9.0\/ubi8-python-3.8\/*)
  steps:
    dependencies:
      SOURCE_IMAGE_REF: habana-jupyter-1.9.0-ubi8-python-3.8
    env:
      IMAGE_REPO: workbench-images
      IMAGE_TAG: YearIndex
      RELEASE_VERSION: habana-jupyter-1.9.0-ubi8-python-3.8
    workflow: opendatahub-io-ci-image-mirror
- as: notebook-habana-1-10-0-ubi8-python-3-8-image-mirror
  postsubmit: true
  steps:
    dependencies:
      SOURCE_IMAGE_REF: habana-jupyter-1.10.0-ubi8-python-3.8
    env:
      IMAGE_REPO: workbench-images
      IMAGE_TAG: YearIndex
      RELEASE_VERSION: habana-jupyter-1.10.0-ubi8-python-3.8
    workflow: opendatahub-io-ci-image-mirror
- as: notebook-habana-1-10-0-ubi8-python-3-8-pr-image-mirror
  run_if_changed: (base\/ubi8-python-3.8\/*)|(jupyter\/minimal\/ubi8-python-3.8\/*)|(jupyter\/datascience\/ubi8-python-3.8\/*)|(habana\/1.10.0\/ubi8-python-3.8\/*)
  steps:
    dependencies:
      SOURCE_IMAGE_REF: habana-jupyter-1.10.0-ubi8-python-3.8
    env:
      IMAGE_REPO: workbench-images
      IMAGE_TAG: YearIndex
      RELEASE_VERSION: habana-jupyter-1.10.0-ubi8-python-3.8
    workflow: opendatahub-io-ci-image-mirror
- as: notebook-habana-1-11-0-ubi8-python-3-8-image-mirror
  postsubmit: true
  steps:
    dependencies:
      SOURCE_IMAGE_REF: habana-jupyter-1.11.0-ubi8-python-3.8
    env:
      IMAGE_REPO: workbench-images
      IMAGE_TAG: YearIndex
      RELEASE_VERSION: habana-jupyter-1.11.0-ubi8-python-3.8
    workflow: opendatahub-io-ci-image-mirror
- as: notebook-habana-1-11-0-ubi8-python-3-8-pr-image-mirror
  run_if_changed: (base\/ubi8-python-3.8\/*)|(jupyter\/minimal\/ubi8-python-3.8\/*)|(jupyter\/datascience\/ubi8-python-3.8\/*)|(habana\/1.11.0\/ubi8-python-3.8\/*)
  steps:
    dependencies:
      SOURCE_IMAGE_REF: habana-jupyter-1.11.0-ubi8-python-3.8
    env:
      IMAGE_REPO: workbench-images
      IMAGE_TAG: YearIndex
      RELEASE_VERSION: habana-jupyter-1.11.0-ubi8-python-3.8
    workflow: opendatahub-io-ci-image-mirror
- as: runtime-minimal-ubi8-python-3-8-image-mirror
  postsubmit: true
  steps:
    dependencies:
      SOURCE_IMAGE_REF: runtime-minimal-ubi8-python-3.8
    env:
      IMAGE_REPO: workbench-images
      RELEASE_VERSION: runtime-minimal-ubi8-python-3.8
    workflow: opendatahub-io-ci-image-mirror
- as: runtime-minimal-ubi8-python-3-8-pr-image-mirror
  run_if_changed: (base\/ubi8-python-3.8\/*)|(runtimes\/minimal\/ubi8-python-3.8\/*)
  steps:
    dependencies:
      SOURCE_IMAGE_REF: runtime-minimal-ubi8-python-3.8
    env:
      IMAGE_REPO: workbench-images
      RELEASE_VERSION: runtime-minimal-ubi8-python-3.8
    workflow: opendatahub-io-ci-image-mirror
- as: runtime-datascience-ubi8-python-3-8-image-mirror
  postsubmit: true
  steps:
    dependencies:
      SOURCE_IMAGE_REF: runtime-datascience-ubi8-python-3.8
    env:
      IMAGE_REPO: workbench-images
      RELEASE_VERSION: runtime-datascience-ubi8-python-3.8
    workflow: opendatahub-io-ci-image-mirror
- as: runtime-datascience-ubi8-python-3-8-pr-image-mirror
  run_if_changed: (base\/ubi8-python-3.8\/*)|(runtimes\/datascience\/ubi8-python-3.8\/*)
  steps:
    dependencies:
      SOURCE_IMAGE_REF: runtime-datascience-ubi8-python-3.8
    env:
      IMAGE_REPO: workbench-images
      RELEASE_VERSION: runtime-datascience-ubi8-python-3.8
    workflow: opendatahub-io-ci-image-mirror
- as: runtime-pytorch-ubi8-python-3-8-image-mirror
  postsubmit: true
  steps:
    dependencies:
      SOURCE_IMAGE_REF: runtime-pytorch-ubi8-python-3.8
    env:
      IMAGE_REPO: workbench-images
      RELEASE_VERSION: runtime-pytorch-ubi8-python-3.8
    workflow: opendatahub-io-ci-image-mirror
- as: runtime-pytorch-ubi8-python-3-8-pr-image-mirror
  run_if_changed: (base\/ubi8-python-3.8\/*)|(runtimes\/pytorch\/ubi8-python-3.8\/*)
  steps:
    dependencies:
      SOURCE_IMAGE_REF: runtime-pytorch-ubi8-python-3.8
    env:
      IMAGE_REPO: workbench-images
      RELEASE_VERSION: runtime-pytorch-ubi8-python-3.8
    workflow: opendatahub-io-ci-image-mirror
- as: runtime-cuda-tensorflow-ubi8-python-3-8-image-mirror
  postsubmit: true
  steps:
    dependencies:
      SOURCE_IMAGE_REF: runtime-cuda-tensorflow-ubi8-python-3.8
    env:
      IMAGE_REPO: workbench-images
      RELEASE_VERSION: runtime-cuda-tensorflow-ubi8-python-3.8
    workflow: opendatahub-io-ci-image-mirror
<<<<<<< HEAD
- as: runtime-intel-tf-ubi9-python-3-9-pr-image-mirror
  run_if_changed: (base\/ubi9-python-3.9\/*)|(intel\/base\/gpu\/ubi9-python-3.9\/*)|(intel\/runtimes\/tensorflow\/ubi9-python-3.9\/*)
  steps:
    dependencies:
      SOURCE_IMAGE_REF: intel-runtime-tensorflow-ubi9-python-3.9
    env:
      IMAGE_REPO: workbench-images
      RELEASE_VERSION: intel-runtime-tensorflow-ubi9-python-3.9
    workflow: opendatahub-io-ci-image-mirror
- as: runtime-intel-tf-ubi9-python-3-9-image-mirror
  postsubmit: true
  steps:
    dependencies:
      SOURCE_IMAGE_REF: intel-runtime-tensorflow-ubi9-python-3.9
    env:
      IMAGE_REPO: workbench-images
      RELEASE_VERSION: intel-runtime-tensorflow-ubi9-python-3.9
=======
- as: runtime-intel-pyt-ubi9-python-3-9-pr-image-mirror
  run_if_changed: (base\/ubi9-python-3.9\/*)|(intel\/base\/gpu\/ubi9-python-3.9\/*)|(intel\/runtimes\/pytorch\/ubi9-python-3.9\/*)
  steps:
    dependencies:
      SOURCE_IMAGE_REF: intel-runtime-pytorch-ubi9-python-3.9
    env:
      IMAGE_REPO: workbench-images
      RELEASE_VERSION: intel-runtime-pytorch-ubi9-python-3.9
    workflow: opendatahub-io-ci-image-mirror
- as: runtime-intel-pyt-ubi9-python-3-9-image-mirror
  postsubmit: true
  steps:
    dependencies:
      SOURCE_IMAGE_REF: intel-runtime-pytorch-ubi9-python-3.9
    env:
      IMAGE_REPO: workbench-images
      RELEASE_VERSION: intel-runtime-pytorch-ubi9-python-3.9
>>>>>>> 67bda2b4
    workflow: opendatahub-io-ci-image-mirror
- as: runtime-cuda-tensorflow-ubi8-python-3-8-pr-image-mirror
  run_if_changed: (base\/ubi8-python-3.8\/*)|(cuda\/ubi8-python-3.8\/*)|(runtimes\/tensorflow\/ubi8-python-3.8\/*)
  steps:
    dependencies:
      SOURCE_IMAGE_REF: runtime-cuda-tensorflow-ubi8-python-3.8
    env:
      IMAGE_REPO: workbench-images
      RELEASE_VERSION: runtime-cuda-tensorflow-ubi8-python-3.8
    workflow: opendatahub-io-ci-image-mirror
- as: notebook-base-ubi9-python-3-9-image-mirror
  postsubmit: true
  steps:
    dependencies:
      SOURCE_IMAGE_REF: base-ubi9-python-3.9
    env:
      IMAGE_REPO: workbench-images
      IMAGE_TAG: YearIndex
      RELEASE_VERSION: base-ubi9-python-3.9
    workflow: opendatahub-io-ci-image-mirror
- as: notebook-base-ubi9-python-3-9-pr-image-mirror
  run_if_changed: (base\/ubi9-python-3.9\/*)
  steps:
    dependencies:
      SOURCE_IMAGE_REF: base-ubi9-python-3.9
    env:
      IMAGE_REPO: workbench-images
      IMAGE_TAG: YearIndex
      RELEASE_VERSION: base-ubi9-python-3.9
    workflow: opendatahub-io-ci-image-mirror
- as: notebook-jupyter-minimal-ubi9-python-3-9-image-mirror
  postsubmit: true
  steps:
    dependencies:
      SOURCE_IMAGE_REF: jupyter-minimal-ubi9-python-3.9
    env:
      IMAGE_REPO: workbench-images
      IMAGE_TAG: YearIndex
      RELEASE_VERSION: jupyter-minimal-ubi9-python-3.9
    workflow: opendatahub-io-ci-image-mirror
- as: notebook-jupyter-minimal-ubi9-python-3-9-pr-image-mirror
  run_if_changed: (base\/ubi9-python-3.9\/*)|(jupyter\/minimal\/ubi9-python-3.9\/*)
  steps:
    dependencies:
      SOURCE_IMAGE_REF: jupyter-minimal-ubi9-python-3.9
    env:
      IMAGE_REPO: workbench-images
      IMAGE_TAG: YearIndex
      RELEASE_VERSION: jupyter-minimal-ubi9-python-3.9
    workflow: opendatahub-io-ci-image-mirror
- as: notebook-jupyter-datascience-ubi9-python-3-9-image-mirror
  postsubmit: true
  steps:
    dependencies:
      SOURCE_IMAGE_REF: jupyter-datascience-ubi9-python-3.9
    env:
      IMAGE_REPO: workbench-images
      IMAGE_TAG: YearIndex
      RELEASE_VERSION: jupyter-datascience-ubi9-python-3.9
    workflow: opendatahub-io-ci-image-mirror
- as: notebook-jupyter-datascience-ubi9-python-3-9-pr-image-mirror
  run_if_changed: (base\/ubi9-python-3.9\/*)|(jupyter\/minimal\/ubi9-python-3.9\/*)|(jupyter\/datacience\/ubi9-python-3.9\/*)
  steps:
    dependencies:
      SOURCE_IMAGE_REF: jupyter-datascience-ubi9-python-3.9
    env:
      IMAGE_REPO: workbench-images
      IMAGE_TAG: YearIndex
      RELEASE_VERSION: jupyter-datascience-ubi9-python-3.9
    workflow: opendatahub-io-ci-image-mirror
- as: notebook-jupyter-pytorch-ubi9-python-3-9-image-mirror
  postsubmit: true
  steps:
    dependencies:
      SOURCE_IMAGE_REF: jupyter-pytorch-ubi9-python-3.9
    env:
      IMAGE_REPO: workbench-images
      IMAGE_TAG: YearIndex
      RELEASE_VERSION: jupyter-pytorch-ubi9-python-3.9
    workflow: opendatahub-io-ci-image-mirror
- as: notebook-jupyter-pytorch-ubi9-python-3-9-pr-image-mirror
  run_if_changed: (base\/ubi9-python-3.9\/*)|(jupyter\/minimal\/ubi9-python-3.9\/*)|(jupyter\/datacience\/ubi9-python-3.9\/*)|(jupyter\/pytorch\/ubi9-python-3.9\/*)
  steps:
    dependencies:
      SOURCE_IMAGE_REF: jupyter-pytorch-ubi9-python-3.9
    env:
      IMAGE_REPO: workbench-images
      IMAGE_TAG: YearIndex
      RELEASE_VERSION: jupyter-pytorch-ubi9-python-3.9
    workflow: opendatahub-io-ci-image-mirror
- as: notebook-cuda-ubi9-python-3-9-image-mirror
  postsubmit: true
  steps:
    dependencies:
      SOURCE_IMAGE_REF: cuda-ubi9-python-3.9
    env:
      IMAGE_REPO: workbench-images
      IMAGE_TAG: YearIndex
      RELEASE_VERSION: cuda-ubi9-python-3.9
    workflow: opendatahub-io-ci-image-mirror
- as: notebook-cuda-ubi9-python-3-9-pr-image-mirror
  run_if_changed: (base\/ubi9-python-3.9\/*)|(cuda\/ubi9-python-3.9\/*)
  steps:
    dependencies:
      SOURCE_IMAGE_REF: cuda-ubi9-python-3.9
    env:
      IMAGE_REPO: workbench-images
      IMAGE_TAG: YearIndex
      RELEASE_VERSION: cuda-ubi9-python-3.9
    workflow: opendatahub-io-ci-image-mirror
- as: notebook-cuda-jupyter-minimal-ubi9-python-3-9-image-mirror
  postsubmit: true
  steps:
    dependencies:
      SOURCE_IMAGE_REF: cuda-jupyter-minimal-ubi9-python-3.9
    env:
      IMAGE_REPO: workbench-images
      IMAGE_TAG: YearIndex
      RELEASE_VERSION: cuda-jupyter-minimal-ubi9-python-3.9
    workflow: opendatahub-io-ci-image-mirror
- as: notebook-cuda-jupyter-minimal-ubi9-python-3-9-pr-image-mirror
  run_if_changed: (cuda\/ubi9-python-3.9\/*)|(base\/ubi9-python-3.9\/*)|(jupyter\/minimal\/ubi9-python-3.9\/*)
  steps:
    dependencies:
      SOURCE_IMAGE_REF: cuda-jupyter-minimal-ubi9-python-3.9
    env:
      IMAGE_REPO: workbench-images
      RELEASE_VERSION: cuda-jupyter-minimal-ubi9-python-3.9
    workflow: opendatahub-io-ci-image-mirror
- as: notebook-cuda-jupyter-ds-ubi9-python-3-9-image-mirror
  postsubmit: true
  steps:
    dependencies:
      SOURCE_IMAGE_REF: cuda-jupyter-datascience-ubi9-python-3.9
    env:
      IMAGE_REPO: workbench-images
      IMAGE_TAG: YearIndex
      RELEASE_VERSION: cuda-jupyter-datascience-ubi9-python-3.9
    workflow: opendatahub-io-ci-image-mirror
- as: notebook-cuda-jupyter-ds-ubi9-python-3-9-pr-image-mirror
  run_if_changed: (cuda\/ubi9-python-3.9\/*)|(base\/ubi9-python-3.9\/*)|(jupyter\/minimal\/ubi9-python-3.9\/*)|(jupyter\/datascience\/ubi9-python-3.9\/*)
  steps:
    dependencies:
      SOURCE_IMAGE_REF: cuda-jupyter-datascience-ubi9-python-3.9
    env:
      IMAGE_REPO: workbench-images
      IMAGE_TAG: YearIndex
      RELEASE_VERSION: cuda-jupyter-datascience-ubi9-python-3.9
    workflow: opendatahub-io-ci-image-mirror
- as: notebook-cuda-jupyter-tf-ubi9-python-3-9-image-mirror
  postsubmit: true
  steps:
    dependencies:
      SOURCE_IMAGE_REF: cuda-jupyter-tensorflow-ubi9-python-3.9
    env:
      IMAGE_REPO: workbench-images
      IMAGE_TAG: YearIndex
      RELEASE_VERSION: cuda-jupyter-tensorflow-ubi9-python-3.9
    workflow: opendatahub-io-ci-image-mirror
- as: notebook-cuda-jupyter-tf-ubi9-python-3-9-pr-image-mirror
  run_if_changed: (cuda\/ubi9-python-3.9\/*)|(base\/ubi9-python-3.9\/*)|(jupyter\/minimal\/ubi9-python-3.9\/*)|(jupyter\/datascience\/ubi9-python-3.9\/*)|(jupyter\/tensorflow\/ubi9-python-3.9\/*)
  steps:
    dependencies:
      SOURCE_IMAGE_REF: cuda-jupyter-tensorflow-ubi9-python-3.9
    env:
      IMAGE_REPO: workbench-images
      IMAGE_TAG: YearIndex
      RELEASE_VERSION: cuda-jupyter-tensorflow-ubi9-python-3.9
    workflow: opendatahub-io-ci-image-mirror
<<<<<<< HEAD
- as: notebook-jupyter-intel-tf-ubi9-python-3-9-image-mirror
  postsubmit: true
  steps:
    dependencies:
      SOURCE_IMAGE_REF: jupyter-intel-tensorflow-ubi9-python-3.9
    env:
      IMAGE_REPO: workbench-images
      IMAGE_TAG: YearIndex
      RELEASE_VERSION: jupyter-intel-tensorflow-ubi9-python-3.9
    workflow: opendatahub-io-ci-image-mirror
- as: notebook-jupyter-intel-tf-ubi9-python-3-9-pr-image-mirror
  run_if_changed: (base\/ubi9-python-3.9\/*)|(intel\/base\/gpu\/ubi9-python-3.9\/*)|(intel\/runtimes\/tensorflow\/ubi9-python-3.9\/*)|(jupyter\/intel\/tensorflow\/ubi9-python-3.9\/*)
  steps:
    dependencies:
      SOURCE_IMAGE_REF: jupyter-intel-tensorflow-ubi9-python-3.9
    env:
      IMAGE_REPO: workbench-images
      IMAGE_TAG: YearIndex
      RELEASE_VERSION: jupyter-intel-tensorflow-ubi9-python-3.9
=======
- as: notebook-jupyter-intel-pyt-ubi9-python-3-9-image-mirror
  postsubmit: true
  steps:
    dependencies:
      SOURCE_IMAGE_REF: jupyter-intel-pytorch-ubi9-python-3.9
    env:
      IMAGE_REPO: workbench-images
      IMAGE_TAG: YearIndex
      RELEASE_VERSION: jupyter-intel-pytorch-ubi9-python-3.9
    workflow: opendatahub-io-ci-image-mirror
- as: notebook-jupyter-intel-pyt-ubi9-python-3-9-pr-image-mirror
  run_if_changed: (base\/ubi9-python-3.9\/*)|(intel\/base\/gpu\/ubi9-python-3.9\/*)|(intel\/runtimes\/pytorch\/ubi9-python-3.9\/*)|(jupyter\/intel\/pytorch\/ubi9-python-3.9\/*)
  steps:
    dependencies:
      SOURCE_IMAGE_REF: jupyter-intel-pytorch-ubi9-python-3.9
    env:
      IMAGE_REPO: workbench-images
      IMAGE_TAG: YearIndex
      RELEASE_VERSION: jupyter-intel-pytorch-ubi9-python-3.9
>>>>>>> 67bda2b4
    workflow: opendatahub-io-ci-image-mirror
- as: notebook-jupyter-trustyai-ubi9-python-3-9-image-mirror
  postsubmit: true
  steps:
    dependencies:
      SOURCE_IMAGE_REF: jupyter-trustyai-ubi9-python-3.9
    env:
      IMAGE_REPO: workbench-images
      IMAGE_TAG: YearIndex
      RELEASE_VERSION: jupyter-trustyai-ubi9-python-3.9
    workflow: opendatahub-io-ci-image-mirror
- as: notebook-jupyter-trustyai-ubi9-python-3-9-pr-image-mirror
  run_if_changed: (base\/ubi9-python-3.9\/*)|(jupyter\/minimal\/ubi9-python-3.9\/*)|(jupyter\/datascience\/ubi9-python-3.9\/*)|(jupyter\/trustyai\/ubi9-python-3.9\/*)
  steps:
    dependencies:
      SOURCE_IMAGE_REF: jupyter-trustyai-ubi9-python-3.9
    env:
      IMAGE_REPO: workbench-images
      IMAGE_TAG: YearIndex
      RELEASE_VERSION: jupyter-trustyai-ubi9-python-3.9
    workflow: opendatahub-io-ci-image-mirror
- as: runtime-minimal-ubi9-python-3-9-image-mirror
  postsubmit: true
  steps:
    dependencies:
      SOURCE_IMAGE_REF: runtime-minimal-ubi9-python-3.9
    env:
      IMAGE_REPO: workbench-images
      RELEASE_VERSION: runtime-minimal-ubi9-python-3.9
    workflow: opendatahub-io-ci-image-mirror
- as: runtime-minimal-ubi9-python-3-9-pr-image-mirror
  run_if_changed: (base\/ubi9-python-3.9\/*)|(runtimes\/minimal\/ubi9-python-3.9\/*)
  steps:
    dependencies:
      SOURCE_IMAGE_REF: runtime-minimal-ubi9-python-3.9
    env:
      IMAGE_REPO: workbench-images
      RELEASE_VERSION: runtime-minimal-ubi9-python-3.9
    workflow: opendatahub-io-ci-image-mirror
- as: runtime-datascience-ubi9-python-3-9-image-mirror
  postsubmit: true
  steps:
    dependencies:
      SOURCE_IMAGE_REF: runtime-datascience-ubi9-python-3.9
    env:
      IMAGE_REPO: workbench-images
      RELEASE_VERSION: runtime-datascience-ubi9-python-3.9
    workflow: opendatahub-io-ci-image-mirror
- as: runtime-datascience-ubi9-python-3-9-pr-image-mirror
  run_if_changed: (base\/ubi9-python-3.9\/*)|(runtimes\/datascience\/ubi9-python-3.9\/*)
  steps:
    dependencies:
      SOURCE_IMAGE_REF: runtime-datascience-ubi9-python-3.9
    env:
      IMAGE_REPO: workbench-images
      RELEASE_VERSION: runtime-datascience-ubi9-python-3.9
    workflow: opendatahub-io-ci-image-mirror
- as: runtime-pytorch-ubi9-python-3-9-image-mirror
  postsubmit: true
  steps:
    dependencies:
      SOURCE_IMAGE_REF: runtime-pytorch-ubi9-python-3.9
    env:
      IMAGE_REPO: workbench-images
      RELEASE_VERSION: runtime-pytorch-ubi9-python-3.9
    workflow: opendatahub-io-ci-image-mirror
- as: runtime-pytorch-ubi9-python-3-9-pr-image-mirror
  run_if_changed: (base\/ubi9-python-3.9\/*)|(runtimes\/pytorch\/ubi9-python-3.9\/*)
  steps:
    dependencies:
      SOURCE_IMAGE_REF: runtime-pytorch-ubi9-python-3.9
    env:
      IMAGE_REPO: workbench-images
      RELEASE_VERSION: runtime-pytorch-ubi9-python-3.9
    workflow: opendatahub-io-ci-image-mirror
- as: runtime-cuda-tensorflow-ubi9-python-3-9-image-mirror
  postsubmit: true
  steps:
    dependencies:
      SOURCE_IMAGE_REF: runtime-cuda-tensorflow-ubi9-python-3.9
    env:
      IMAGE_REPO: workbench-images
      RELEASE_VERSION: runtime-cuda-tensorflow-ubi9-python-3.9
    workflow: opendatahub-io-ci-image-mirror
- as: runtime-cuda-tensorflow-ubi9-python-3-9-pr-image-mirror
  run_if_changed: (base\/ubi9-python-3.9\/*)|(cuda\/ubi9-python-3.9\/*)|(runtimes\/tensorflow\/ubi9-python-3.9\/*)
  steps:
    dependencies:
      SOURCE_IMAGE_REF: runtime-cuda-tensorflow-ubi9-python-3.9
    env:
      IMAGE_REPO: workbench-images
      RELEASE_VERSION: runtime-cuda-tensorflow-ubi9-python-3.9
    workflow: opendatahub-io-ci-image-mirror
- as: notebook-base-c9s-python-3-9-image-mirror
  postsubmit: true
  steps:
    dependencies:
      SOURCE_IMAGE_REF: base-c9s-python-3.9
    env:
      IMAGE_REPO: workbench-images
      IMAGE_TAG: YearIndex
      RELEASE_VERSION: base-c9s-python-3.9
    workflow: opendatahub-io-ci-image-mirror
- as: notebook-base-c9s-python-3-9-pr-image-mirror
  run_if_changed: (base\/c9s-python-3.9\/*)
  steps:
    dependencies:
      SOURCE_IMAGE_REF: base-c9s-python-3.9
    env:
      IMAGE_REPO: workbench-images
      IMAGE_TAG: YearIndex
      RELEASE_VERSION: base-c9s-python-3.9
    workflow: opendatahub-io-ci-image-mirror
- as: notebook-codeserver-ubi9-python-3-9-image-mirror
  postsubmit: true
  steps:
    dependencies:
      SOURCE_IMAGE_REF: codeserver-ubi9-python-3.9
    env:
      IMAGE_REPO: workbench-images
      IMAGE_TAG: YearIndex
      RELEASE_VERSION: codeserver-ubi9-python-3.9
    workflow: opendatahub-io-ci-image-mirror
- as: notebook-codeserver-ubi9-python-3-9-pr-image-mirror
  run_if_changed: (base\/ubi9-python-3.9\/*)|(codeserver\/ubi9-python-3.9\/*)
  steps:
    dependencies:
      SOURCE_IMAGE_REF: codeserver-ubi9-python-3.9
    env:
      IMAGE_REPO: workbench-images
      IMAGE_TAG: YearIndex
      RELEASE_VERSION: codeserver-ubi9-python-3.9
    workflow: opendatahub-io-ci-image-mirror
- as: notebook-rstudio-c9s-python-3-9-image-mirror
  postsubmit: true
  steps:
    dependencies:
      SOURCE_IMAGE_REF: rstudio-c9s-python-3.9
    env:
      IMAGE_REPO: workbench-images
      IMAGE_TAG: YearIndex
      RELEASE_VERSION: rstudio-c9s-python-3.9
    workflow: opendatahub-io-ci-image-mirror
- as: notebook-rstudio-c9s-python-3-9-pr-image-mirror
  run_if_changed: (base\/c9s-python-3.9\/*)|(rstudio\/c9s-python-3.9\/*)
  steps:
    dependencies:
      SOURCE_IMAGE_REF: rstudio-c9s-python-3.9
    env:
      IMAGE_REPO: workbench-images
      IMAGE_TAG: YearIndex
      RELEASE_VERSION: rstudio-c9s-python-3.9
    workflow: opendatahub-io-ci-image-mirror
- as: notebook-cuda-c9s-python-3-9-image-mirror
  postsubmit: true
  steps:
    dependencies:
      SOURCE_IMAGE_REF: cuda-c9s-python-3.9
    env:
      IMAGE_REPO: workbench-images
      IMAGE_TAG: YearIndex
      RELEASE_VERSION: cuda-c9s-python-3.9
    workflow: opendatahub-io-ci-image-mirror
- as: notebook-cuda-c9s-python-3-9-pr-image-mirror
  run_if_changed: (base\/c9s-python-3.9\/*)|(cuda\/c9s-python-3.9\/*)
  steps:
    dependencies:
      SOURCE_IMAGE_REF: cuda-c9s-python-3.9
    env:
      IMAGE_REPO: workbench-images
      IMAGE_TAG: YearIndex
      RELEASE_VERSION: cuda-c9s-python-3.9
    workflow: opendatahub-io-ci-image-mirror
- as: notebook-cuda-rstudio-c9s-python-3-9-image-mirror
  postsubmit: true
  steps:
    dependencies:
      SOURCE_IMAGE_REF: cuda-rstudio-c9s-python-3.9
    env:
      IMAGE_REPO: workbench-images
      IMAGE_TAG: YearIndex
      RELEASE_VERSION: cuda-rstudio-c9s-python-3.9
    workflow: opendatahub-io-ci-image-mirror
- as: notebook-cuda-rstudio-c9s-python-3-9-pr-image-mirror
  run_if_changed: (base\/c9s-python-3.9\/*)|(cuda\/c9s-python-3.9\/*)|(rstudio\/c9s-python-3.9\/*)
  steps:
    dependencies:
      SOURCE_IMAGE_REF: cuda-rstudio-c9s-python-3.9
    env:
      IMAGE_REPO: workbench-images
      IMAGE_TAG: YearIndex
      RELEASE_VERSION: cuda-rstudio-c9s-python-3.9
    workflow: opendatahub-io-ci-image-mirror
- as: jupyter-datascience-anaconda-python-3-8-pr-image-mirror
  run_if_changed: (base\/anaconda-python-3.8\/*)|(jupyter\/datascience\/anaconda-python-3.8\/*)
  steps:
    dependencies:
      SOURCE_IMAGE_REF: jupyter-datascience-anaconda-python-3.8
    env:
      IMAGE_REPO: workbench-images
      IMAGE_TAG: YearIndex
      RELEASE_VERSION: jupyter-datascience-anaconda-python-3.8
    workflow: opendatahub-io-ci-image-mirror
- as: notebooks-e2e-tests
  skip_if_only_changed: ^docs\/|.github\/workflows\/*|\\.(md)$|^(\.gitignore|LICENSE|OWNERS|PROJECT)$
  steps:
    cluster_profile: gcp-opendatahub
    test:
    - as: jupyter-minimal-ubi8-python-3.8-test-e2e
      cli: latest
      commands: |
        oc new-project jupyter-minimal-ubi8-python-3-8
        IFS=':' read -r -a NOTEBOOK_IMAGE <<< "${JUPYTER_MINIMAL_IMAGE}"
        make deploy8-jupyter-minimal-ubi8-python-3.8 \
            -e IMAGE_REGISTRY="${NOTEBOOK_IMAGE[0]}" -e NOTEBOOK_TAG="${NOTEBOOK_IMAGE[1]}"
        make test-jupyter-minimal-ubi8-python-3.8
        make undeploy8-jupyter-minimal-ubi8-python-3.8
      dependencies:
      - env: JUPYTER_MINIMAL_IMAGE
        name: jupyter-minimal-ubi8-python-3.8
      from: src
      resources:
        requests:
          cpu: 100m
          memory: 200Mi
    - as: jupyter-datascience-ubi8-python-3.8-test-e2e
      cli: latest
      commands: |
        oc new-project jupyter-datascience-ubi8-python-3-8
        IFS=':' read -r -a NOTEBOOK_IMAGE <<< "${JUPYTER_DATA_SCIENCE_IMAGE}"
        make deploy8-jupyter-datascience-ubi8-python-3.8 \
            -e IMAGE_REGISTRY="${NOTEBOOK_IMAGE[0]}" -e NOTEBOOK_TAG="${NOTEBOOK_IMAGE[1]}"
        make test-jupyter-datascience-ubi8-python-3.8
        make undeploy8-jupyter-datascience-ubi8-python-3.8
      dependencies:
      - env: JUPYTER_DATA_SCIENCE_IMAGE
        name: jupyter-datascience-ubi8-python-3.8
      from: src
      resources:
        requests:
          cpu: 100m
          memory: 200Mi
    - as: cuda-jupyter-minimal-ubi8-python-3.8-test-e2e
      cli: latest
      commands: |
        oc new-project cuda-jupyter-minimal-ubi8-python-3-8
        IFS=':' read -r -a NOTEBOOK_IMAGE <<< "${JUPYTER_MINIMAL_IMAGE}"
        make deploy8-cuda-jupyter-minimal-ubi8-python-3.8 \
            -e IMAGE_REGISTRY="${NOTEBOOK_IMAGE[0]}" -e NOTEBOOK_TAG="${NOTEBOOK_IMAGE[1]}"
        make test-cuda-jupyter-minimal-ubi8-python-3.8
        make undeploy8-cuda-jupyter-minimal-ubi8-python-3.8
      dependencies:
      - env: JUPYTER_MINIMAL_IMAGE
        name: cuda-jupyter-minimal-ubi8-python-3.8
      from: src
      resources:
        requests:
          cpu: 100m
          memory: 200Mi
    - as: cuda-jupyter-datascience-ubi8-python-3.8-test-e2e
      cli: latest
      commands: |
        oc new-project cuda-jupyter-datascience-ubi8-python-3-8
        IFS=':' read -r -a NOTEBOOK_IMAGE <<< "${JUPYTER_DATA_SCIENCE_IMAGE}"
        make deploy8-cuda-jupyter-datascience-ubi8-python-3.8 \
            -e IMAGE_REGISTRY="${NOTEBOOK_IMAGE[0]}" -e NOTEBOOK_TAG="${NOTEBOOK_IMAGE[1]}"
        make test-cuda-jupyter-datascience-ubi8-python-3.8
        make undeploy8-cuda-jupyter-datascience-ubi8-python-3.8
      dependencies:
      - env: JUPYTER_DATA_SCIENCE_IMAGE
        name: cuda-jupyter-datascience-ubi8-python-3.8
      from: src
      resources:
        requests:
          cpu: 100m
          memory: 200Mi
    - as: jupyter-trustyai-ubi8-python-3.8-test-e2e
      cli: latest
      commands: |
        oc new-project jupyter-trustyai-ubi8-python-3-8
        IFS=':' read -r -a NOTEBOOK_IMAGE <<< "${JUPYTER_TRUSTYAI_IMAGE}"
        make deploy8-jupyter-trustyai-ubi8-python-3.8 \
            -e IMAGE_REGISTRY="${NOTEBOOK_IMAGE[0]}" -e NOTEBOOK_TAG="${NOTEBOOK_IMAGE[1]}"
        make test-jupyter-trustyai-ubi8-python-3.8
        make undeploy8-jupyter-trustyai-ubi8-python-3.8
      dependencies:
      - env: JUPYTER_TRUSTYAI_IMAGE
        name: jupyter-trustyai-ubi8-python-3.8
      from: src
      resources:
        requests:
          cpu: 100m
          memory: 200Mi
    - as: runtime-datascience-ubi8-python-3.8-test-e2e
      cli: latest
      commands: |
        oc new-project runtimes-datascience-ubi8-python-3-8
        IFS=':' read -r -a NOTEBOOK_IMAGE <<< "${RUNTIME_DATASCIENCE_IMAGE}"
        make deploy8-runtimes-datascience-ubi8-python-3.8 \
            -e IMAGE_REGISTRY="${NOTEBOOK_IMAGE[0]}" -e NOTEBOOK_TAG="${NOTEBOOK_IMAGE[1]}"
        make validate-runtime-image image=runtime-datascience-ubi8-python-3.8
        make undeploy8-runtimes-datascience-ubi8-python-3.8
      dependencies:
      - env: RUNTIME_DATASCIENCE_IMAGE
        name: runtime-datascience-ubi8-python-3.8
      from: src
      resources:
        requests:
          cpu: 100m
          memory: 200Mi
    - as: runtime-pytorch-ubi8-python-3.8-test-e2e
      cli: latest
      commands: |
        oc new-project runtimes-pytorch-ubi8-python-3-8
        IFS=':' read -r -a NOTEBOOK_IMAGE <<< "${RUNTIME_PYTORCH_IMAGE}"
        make deploy8-runtimes-pytorch-ubi8-python-3.8 \
            -e IMAGE_REGISTRY="${NOTEBOOK_IMAGE[0]}" -e NOTEBOOK_TAG="${NOTEBOOK_IMAGE[1]}"
        make validate-runtime-image image=runtime-pytorch-ubi8-python-3.8
        make undeploy8-runtimes-pytorch-ubi8-python-3.8
      dependencies:
      - env: RUNTIME_PYTORCH_IMAGE
        name: runtime-pytorch-ubi8-python-3.8
      from: src
      resources:
        requests:
          cpu: 100m
          memory: 200Mi
    - as: runtime-cuda-tensorflow-ubi8-python-3.8-test-e2e
      cli: latest
      commands: |
        oc new-project runtimes-cuda-tensorflow-ubi8-python-3-8
        IFS=':' read -r -a NOTEBOOK_IMAGE <<< "${RUNTIME_TENSORFLOW_IMAGE}"
        make deploy8-runtimes-tensorflow-ubi8-python-3.8 \
            -e IMAGE_REGISTRY="${NOTEBOOK_IMAGE[0]}" -e NOTEBOOK_TAG="${NOTEBOOK_IMAGE[1]}"
        make validate-runtime-image image=runtime-tensorflow-ubi8-python-3.8
        make undeploy8-runtimes-tensorflow-ubi8-python-3.8
      dependencies:
      - env: RUNTIME_TENSORFLOW_IMAGE
        name: runtime-cuda-tensorflow-ubi8-python-3.8
      from: src
      resources:
        requests:
          cpu: 100m
          memory: 200Mi
<<<<<<< HEAD
    - as: intel-runtimes-tf-ubi9-python-3.9-test-e2e
      cli: latest
      commands: |
        oc new-project intel-runtimes-tensorflow-ubi9-python-3-9
        IFS=':' read -r -a NOTEBOOK_IMAGE <<< "${RUNTIME_INTEL_TENSORFLOW_IMAGE}"
        make deploy9-intel-runtimes-tensorflow-ubi9-python-3.9 \
            -e IMAGE_REGISTRY="${NOTEBOOK_IMAGE[0]}" -e NOTEBOOK_TAG="${NOTEBOOK_IMAGE[1]}"
        make validate-runtime-image image=intel-runtime-tensorflow-ubi9-python-3.9
        make undeploy9-intel-runtimes-tensorflow-ubi9-python-3.9
      dependencies:
      - env: RUNTIME_INTEL_TENSORFLOW_IMAGE
        name: intel-runtime-tensorflow-ubi9-python-3.9
=======
    - as: intel-runtimes-pyt-ubi9-python-3.9-test-e2e
      cli: latest
      commands: |
        oc new-project intel-runtimes-pytorch-ubi9-python-3-9
        IFS=':' read -r -a NOTEBOOK_IMAGE <<< "${RUNTIME_INTEL_PYTORCH_IMAGE}"
        make deploy9-intel-runtimes-pytorch-ubi9-python-3.9 \
            -e IMAGE_REGISTRY="${NOTEBOOK_IMAGE[0]}" -e NOTEBOOK_TAG="${NOTEBOOK_IMAGE[1]}"
        make validate-runtime-image image=intel-runtime-pytorch-ubi9-python-3.9
        make undeploy9-intel-runtimes-pytorch-ubi9-python-3.9
      dependencies:
      - env: RUNTIME_INTEL_PYTORCH_IMAGE
        name: intel-runtime-pytorch-ubi9-python-3.9
>>>>>>> 67bda2b4
      from: src
      resources:
        requests:
          cpu: 100m
          memory: 200Mi
<<<<<<< HEAD
    - as: jupyter-intel-tf-ubi9-python-3.9-test-e2e
      cli: latest
      commands: |
        oc new-project jupyter-intel-tensorflow-ubi9-python-3-9
        IFS=':' read -r -a NOTEBOOK_IMAGE <<< "${JUPYTER_INTEL_TENSORFLOW_IMAGE}"
        make deploy9-jupyter-intel-tensorflow-ubi9-python-3.9 \
            -e IMAGE_REGISTRY="${NOTEBOOK_IMAGE[0]}" -e NOTEBOOK_TAG="${NOTEBOOK_IMAGE[1]}"
        make test-jupyter-intel-tensorflow-ubi9-python-3.9
        make undeploy9-jupyter-intel-tensorflow-ubi9-python-3.9
      dependencies:
      - env: RUNTIME_INTEL_TENSORFLOW_IMAGE
        name: intel-runtime-tensorflow-ubi9-python-3.9
=======
    - as: jupyter-intel-pyt-ubi9-python-3.9-test-e2e
      cli: latest
      commands: |
        oc new-project jupyter-intel-pytorch-ubi9-python-3-9
        IFS=':' read -r -a NOTEBOOK_IMAGE <<< "${JUPYTER_INTEL_PYTORCH_IMAGE}"
        make deploy9-jupyter-intel-pytorch-ubi9-python-3.9 \
            -e IMAGE_REGISTRY="${NOTEBOOK_IMAGE[0]}" -e NOTEBOOK_TAG="${NOTEBOOK_IMAGE[1]}"
        make test-jupyter-intel-pytorch-ubi9-python-3.9
        make undeploy9-jupyter-intel-pytorch-ubi9-python-3.9
      dependencies:
      - env: RUNTIME_INTEL_PYTORCH_IMAGE
        name: intel-runtime-pytorch-ubi9-python-3.9
>>>>>>> 67bda2b4
      from: src
      resources:
        requests:
          cpu: 100m
          memory: 200Mi
    - as: jupyter-minimal-ubi9-python-3.9-test-e2e
      cli: latest
      commands: |
        oc new-project jupyter-minimal-ubi9-python-3-9
        IFS=':' read -r -a NOTEBOOK_IMAGE <<< "${JUPYTER_MINIMAL_IMAGE}"
        make deploy9-jupyter-minimal-ubi9-python-3.9 \
            -e IMAGE_REGISTRY="${NOTEBOOK_IMAGE[0]}" -e NOTEBOOK_TAG="${NOTEBOOK_IMAGE[1]}"
        make test-jupyter-minimal-ubi9-python-3.9
        make undeploy9-jupyter-minimal-ubi9-python-3.9
      dependencies:
      - env: JUPYTER_MINIMAL_IMAGE
        name: jupyter-minimal-ubi9-python-3.9
      from: src
      resources:
        requests:
          cpu: 100m
          memory: 200Mi
    - as: jupyter-datascience-ubi9-python-3.9-test-e2e
      cli: latest
      commands: |
        oc new-project jupyter-datascience-ubi9-python-3-9
        IFS=':' read -r -a NOTEBOOK_IMAGE <<< "${JUPYTER_DATA_SCIENCE_IMAGE}"
        make deploy9-jupyter-datascience-ubi9-python-3.9 \
            -e IMAGE_REGISTRY="${NOTEBOOK_IMAGE[0]}" -e NOTEBOOK_TAG="${NOTEBOOK_IMAGE[1]}"
        make test-jupyter-datascience-ubi9-python-3.9
        make undeploy9-jupyter-datascience-ubi9-python-3.9
      dependencies:
      - env: JUPYTER_DATA_SCIENCE_IMAGE
        name: jupyter-datascience-ubi9-python-3.9
      from: src
      resources:
        requests:
          cpu: 100m
          memory: 200Mi
    - as: jupyter-pytorch-ubi9-python-3.9-test-e2e
      cli: latest
      commands: |
        oc new-project jupyter-pytorch-ubi9-python-3-9
        IFS=':' read -r -a NOTEBOOK_IMAGE <<< "${JUPYTER_PYTORCH_IMAGE}"
        make deploy9-jupyter-pytorch-ubi9-python-3.9 \
            -e IMAGE_REGISTRY="${NOTEBOOK_IMAGE[0]}" -e NOTEBOOK_TAG="${NOTEBOOK_IMAGE[1]}"
        make test-jupyter-pytorch-ubi9-python-3.9
        make undeploy9-jupyter-pytorch-ubi9-python-3.9
      dependencies:
      - env: JUPYTER_PYTORCH_IMAGE
        name: jupyter-pytorch-ubi9-python-3.9
      from: src
      resources:
        requests:
          cpu: 100m
          memory: 200Mi
    - as: cuda-jupyter-minimal-ubi9-python-3.9-test-e2e
      cli: latest
      commands: |
        oc new-project cuda-jupyter-minimal-ubi9-python-3-9
        IFS=':' read -r -a NOTEBOOK_IMAGE <<< "${JUPYTER_MINIMAL_IMAGE}"
        make deploy9-cuda-jupyter-minimal-ubi9-python-3.9 \
            -e IMAGE_REGISTRY="${NOTEBOOK_IMAGE[0]}" -e NOTEBOOK_TAG="${NOTEBOOK_IMAGE[1]}"
        make test-cuda-jupyter-minimal-ubi9-python-3.9
        make undeploy9-cuda-jupyter-minimal-ubi9-python-3.9
      dependencies:
      - env: JUPYTER_MINIMAL_IMAGE
        name: cuda-jupyter-minimal-ubi9-python-3.9
      from: src
      resources:
        requests:
          cpu: 100m
          memory: 200Mi
    - as: cuda-jupyter-datascience-ubi9-python-3.9-test-e2e
      cli: latest
      commands: |
        oc new-project cuda-jupyter-datascience-ubi9-python-3-9
        IFS=':' read -r -a NOTEBOOK_IMAGE <<< "${JUPYTER_DATA_SCIENCE_IMAGE}"
        make deploy9-cuda-jupyter-datascience-ubi9-python-3.9 \
            -e IMAGE_REGISTRY="${NOTEBOOK_IMAGE[0]}" -e NOTEBOOK_TAG="${NOTEBOOK_IMAGE[1]}"
        make test-cuda-jupyter-datascience-ubi9-python-3.9
        make undeploy9-cuda-jupyter-datascience-ubi9-python-3.9
      dependencies:
      - env: JUPYTER_DATA_SCIENCE_IMAGE
        name: cuda-jupyter-datascience-ubi9-python-3.9
      from: src
      resources:
        requests:
          cpu: 100m
          memory: 200Mi
    - as: cuda-jupyter-tensorflow-ubi9-python-3.9-test-e2e
      cli: latest
      commands: |
        oc new-project cuda-jupyter-tensorflow-ubi9-python-3-9
        IFS=':' read -r -a NOTEBOOK_IMAGE <<< "${JUPYTER_TENSORFLOW_IMAGE}"
        make deploy9-cuda-jupyter-tensorflow-ubi9-python-3.9 \
            -e IMAGE_REGISTRY="${NOTEBOOK_IMAGE[0]}" -e NOTEBOOK_TAG="${NOTEBOOK_IMAGE[1]}"
        make test-cuda-jupyter-tensorflow-ubi9-python-3.9
        make undeploy9-cuda-jupyter-tensorflow-ubi9-python-3.9
      dependencies:
      - env: JUPYTER_TENSORFLOW_IMAGE
        name: cuda-jupyter-tensorflow-ubi9-python-3.9
      from: src
      resources:
        requests:
          cpu: 100m
          memory: 200Mi
    - as: jupyter-trustyai-ubi9-python-3.9-test-e2e
      cli: latest
      commands: |
        oc new-project jupyter-trustyai-ubi9-python-3-9
        IFS=':' read -r -a NOTEBOOK_IMAGE <<< "${JUPYTER_TRUSTYAI_IMAGE}"
        make deploy9-jupyter-trustyai-ubi9-python-3.9 \
            -e IMAGE_REGISTRY="${NOTEBOOK_IMAGE[0]}" -e NOTEBOOK_TAG="${NOTEBOOK_IMAGE[1]}"
        make test-jupyter-trustyai-ubi9-python-3.9
        make undeploy9-jupyter-trustyai-ubi9-python-3.9
      dependencies:
      - env: JUPYTER_TRUSTYAI_IMAGE
        name: jupyter-trustyai-ubi9-python-3.9
      from: src
      resources:
        requests:
          cpu: 100m
          memory: 200Mi
    - as: runtime-datascience-ubi9-python-3.9-test-e2e
      cli: latest
      commands: |
        oc new-project runtimes-datascience-ubi9-python-3-9
        IFS=':' read -r -a NOTEBOOK_IMAGE <<< "${RUNTIME_DATASCIENCE_IMAGE}"
        make deploy9-runtimes-datascience-ubi9-python-3.9 \
            -e IMAGE_REGISTRY="${NOTEBOOK_IMAGE[0]}" -e NOTEBOOK_TAG="${NOTEBOOK_IMAGE[1]}"
        make validate-runtime-image image=runtime-datascience-ubi9-python-3.9
        make undeploy9-runtimes-datascience-ubi9-python-3.9
      dependencies:
      - env: RUNTIME_DATASCIENCE_IMAGE
        name: runtime-datascience-ubi9-python-3.9
      from: src
      resources:
        requests:
          cpu: 100m
          memory: 200Mi
    - as: runtime-pytorch-ubi9-python-3.9-test-e2e
      cli: latest
      commands: |
        oc new-project runtimes-pytorch-ubi9-python-3-9
        IFS=':' read -r -a NOTEBOOK_IMAGE <<< "${RUNTIME_PYTORCH_IMAGE}"
        make deploy9-runtimes-pytorch-ubi9-python-3.9 \
            -e IMAGE_REGISTRY="${NOTEBOOK_IMAGE[0]}" -e NOTEBOOK_TAG="${NOTEBOOK_IMAGE[1]}"
        make validate-runtime-image image=runtime-pytorch-ubi9-python-3.9
        make undeploy9-runtimes-pytorch-ubi9-python-3.9
      dependencies:
      - env: RUNTIME_PYTORCH_IMAGE
        name: runtime-pytorch-ubi9-python-3.9
      from: src
      resources:
        requests:
          cpu: 100m
          memory: 200Mi
    - as: runtime-cuda-tensorflow-ubi9-python-3.9-test-e2e
      cli: latest
      commands: |
        oc new-project runtimes-cuda-tensorflow-ubi9-python-3-9
        IFS=':' read -r -a NOTEBOOK_IMAGE <<< "${RUNTIME_TENSORFLOW_IMAGE}"
        make deploy9-runtimes-tensorflow-ubi9-python-3.9 \
            -e IMAGE_REGISTRY="${NOTEBOOK_IMAGE[0]}" -e NOTEBOOK_TAG="${NOTEBOOK_IMAGE[1]}"
        make validate-runtime-image image=runtime-tensorflow-ubi9-python-3.9
        make undeploy9-runtimes-tensorflow-ubi9-python-3.9
      dependencies:
      - env: RUNTIME_TENSORFLOW_IMAGE
        name: runtime-cuda-tensorflow-ubi9-python-3.9
      from: src
      resources:
        requests:
          cpu: 100m
          memory: 200Mi
    - as: codeserver-ubi9-python-3.9-test-e2e
      cli: latest
      commands: |
        oc new-project codeserver-ubi9-python-3-9
        IFS=':' read -r -a NOTEBOOK_IMAGE <<< "${CODE_SERVER_IMAGE}"
        make deploy9-codeserver-ubi9-python-3.9 \
            -e IMAGE_REGISTRY="${NOTEBOOK_IMAGE[0]}" -e NOTEBOOK_TAG="${NOTEBOOK_IMAGE[1]}"
        make validate-codeserver-image image=codeserver-ubi9-python-3.9
        make undeploy9-codeserver-ubi9-python-3.9
      dependencies:
      - env: CODE_SERVER_IMAGE
        name: codeserver-ubi9-python-3.9
      from: src
      resources:
        requests:
          cpu: 100m
          memory: 200Mi
    - as: rstudio-c9s-python-3.9-test-e2e
      cli: latest
      commands: |
        oc new-project rstudio-c9s-python-3-9
        IFS=':' read -r -a NOTEBOOK_IMAGE <<< "${R_STUDIO_IMAGE}"
        make deploy-c9s-rstudio-c9s-python-3.9 \
            -e IMAGE_REGISTRY="${NOTEBOOK_IMAGE[0]}" -e NOTEBOOK_TAG="${NOTEBOOK_IMAGE[1]}"
        make validate-rstudio-image image=rstudio-c9s-python-3.9
        make undeploy-c9s-rstudio-c9s-python-3.9
      dependencies:
      - env: R_STUDIO_IMAGE
        name: rstudio-c9s-python-3.9
      from: src
      resources:
        requests:
          cpu: 100m
          memory: 200Mi
    - as: jupyter-datascience-anaconda-python-3.8-test-e2e
      cli: latest
      commands: |
        oc new-project jupyter-datascience-anaconda-python-3-8
        IFS=':' read -r -a NOTEBOOK_IMAGE <<< "${JUPYTER_ANACONDA_IMAGE}"
        make deploy8-jupyter-datascience-anaconda-python-3.8 \
            -e IMAGE_REGISTRY="${NOTEBOOK_IMAGE[0]}" -e NOTEBOOK_TAG="${NOTEBOOK_IMAGE[1]}"
        make test-jupyter-datascience-anaconda-python-3.8
        make undeploy8-jupyter-datascience-anaconda-python-3.8
      dependencies:
      - env: JUPYTER_ANACONDA_IMAGE
        name: jupyter-datascience-anaconda-python-3.8
      from: src
      resources:
        requests:
          cpu: 100m
          memory: 200Mi
    workflow: ipi-gcp
- as: habana-notebooks-e2e-tests
  run_if_changed: (base\/ubi8-python-3.8\/*)|(jupyter\/minimal\/ubi8-python-3.8\/*)|(jupyter\/datascience\/ubi8-python-3.8\/*)|(habana\/*)
  steps:
    cluster_profile: gcp-opendatahub
    test:
    - as: habana-jupyter-1.9.0-ubi8-python-3.8-test-e2e
      cli: latest
      commands: |
        oc new-project habana-jupyter-1-9-0-ubi8-python-3-8
        IFS=':' read -r -a NOTEBOOK_IMAGE <<< "${JUPYTER_HABANA_1_9_0_IMAGE}"
        make deploy8-habana-1.9.0-ubi8-python-3.8 \
            -e IMAGE_REGISTRY="${NOTEBOOK_IMAGE[0]}" -e NOTEBOOK_TAG="${NOTEBOOK_IMAGE[1]}"
        make test-habana-1.9.0-ubi8-python-3.8
        make undeploy8-habana-1.9.0-ubi8-python-3.8
      dependencies:
      - env: JUPYTER_HABANA_1_9_0_IMAGE
        name: habana-jupyter-1.9.0-ubi8-python-3.8
      from: src
      resources:
        requests:
          cpu: 100m
          memory: 200Mi
    - as: habana-jupyter-1.10.0-ubi8-python-3.8-test-e2e
      cli: latest
      commands: |
        oc new-project habana-jupyter-1-10-0-ubi8-python-3-8
        IFS=':' read -r -a NOTEBOOK_IMAGE <<< "${JUPYTER_HABANA_1_10_0_IMAGE}"
        make deploy8-habana-1.10.0-ubi8-python-3.8 \
            -e IMAGE_REGISTRY="${NOTEBOOK_IMAGE[0]}" -e NOTEBOOK_TAG="${NOTEBOOK_IMAGE[1]}"
        make test-habana-1.10.0-ubi8-python-3.8
        make undeploy8-habana-1.10.0-ubi8-python-3.8
      dependencies:
      - env: JUPYTER_HABANA_1_10_0_IMAGE
        name: habana-jupyter-1.10.0-ubi8-python-3.8
      from: src
      resources:
        requests:
          cpu: 100m
          memory: 200Mi
    - as: habana-jupyter-1.11.0-ubi8-python-3.8-test-e2e
      cli: latest
      commands: |
        oc new-project habana-jupyter-1-11-0-ubi8-python-3-8
        IFS=':' read -r -a NOTEBOOK_IMAGE <<< "${JUPYTER_HABANA_1_11_0_IMAGE}"
        make deploy8-habana-1.11.0-ubi8-python-3.8 \
            -e IMAGE_REGISTRY="${NOTEBOOK_IMAGE[0]}" -e NOTEBOOK_TAG="${NOTEBOOK_IMAGE[1]}"
        make test-habana-1.11.0-ubi8-python-3.8
        make undeploy8-habana-1.11.0-ubi8-python-3.8
      dependencies:
      - env: JUPYTER_HABANA_1_11_0_IMAGE
        name: habana-jupyter-1.11.0-ubi8-python-3.8
      from: src
      resources:
        requests:
          cpu: 100m
          memory: 200Mi
    workflow: ipi-gcp
zz_generated_metadata:
  branch: main
  org: opendatahub-io
  repo: notebooks<|MERGE_RESOLUTION|>--- conflicted
+++ resolved
@@ -114,7 +114,6 @@
   dockerfile_path: Dockerfile
   from: base-ubi9-python-3.9
   to: intel-base-gpu-ubi9-python-3.9
-<<<<<<< HEAD
 - context_dir: intel/runtimes/tensorflow/ubi9-python-3.9
   dockerfile_path: Dockerfile
   from: intel-base-gpu-ubi9-python-3.9
@@ -123,7 +122,6 @@
   dockerfile_path: Dockerfile
   from: intel-runtime-tensorflow-ubi9-python-3.9
   to: jupyter-intel-tensorflow-ubi9-python-3.9
-=======
 - context_dir: intel/runtimes/pytorch/ubi9-python-3.9
   dockerfile_path: Dockerfile
   from: intel-base-gpu-ubi9-python-3.9
@@ -132,7 +130,6 @@
   dockerfile_path: Dockerfile
   from: intel-runtime-pytorch-ubi9-python-3.9
   to: jupyter-intel-pytorch-ubi9-python-3.9
->>>>>>> 67bda2b4
 - context_dir: base/c9s-python-3.9
   dockerfile_path: Dockerfile
   to: base-c9s-python-3.9
@@ -438,7 +435,6 @@
       IMAGE_REPO: workbench-images
       RELEASE_VERSION: runtime-cuda-tensorflow-ubi8-python-3.8
     workflow: opendatahub-io-ci-image-mirror
-<<<<<<< HEAD
 - as: runtime-intel-tf-ubi9-python-3-9-pr-image-mirror
   run_if_changed: (base\/ubi9-python-3.9\/*)|(intel\/base\/gpu\/ubi9-python-3.9\/*)|(intel\/runtimes\/tensorflow\/ubi9-python-3.9\/*)
   steps:
@@ -456,7 +452,7 @@
     env:
       IMAGE_REPO: workbench-images
       RELEASE_VERSION: intel-runtime-tensorflow-ubi9-python-3.9
-=======
+    workflow: opendatahub-io-ci-image-mirror
 - as: runtime-intel-pyt-ubi9-python-3-9-pr-image-mirror
   run_if_changed: (base\/ubi9-python-3.9\/*)|(intel\/base\/gpu\/ubi9-python-3.9\/*)|(intel\/runtimes\/pytorch\/ubi9-python-3.9\/*)
   steps:
@@ -474,7 +470,6 @@
     env:
       IMAGE_REPO: workbench-images
       RELEASE_VERSION: intel-runtime-pytorch-ubi9-python-3.9
->>>>>>> 67bda2b4
     workflow: opendatahub-io-ci-image-mirror
 - as: runtime-cuda-tensorflow-ubi8-python-3-8-pr-image-mirror
   run_if_changed: (base\/ubi8-python-3.8\/*)|(cuda\/ubi8-python-3.8\/*)|(runtimes\/tensorflow\/ubi8-python-3.8\/*)
@@ -644,7 +639,6 @@
       IMAGE_TAG: YearIndex
       RELEASE_VERSION: cuda-jupyter-tensorflow-ubi9-python-3.9
     workflow: opendatahub-io-ci-image-mirror
-<<<<<<< HEAD
 - as: notebook-jupyter-intel-tf-ubi9-python-3-9-image-mirror
   postsubmit: true
   steps:
@@ -664,7 +658,7 @@
       IMAGE_REPO: workbench-images
       IMAGE_TAG: YearIndex
       RELEASE_VERSION: jupyter-intel-tensorflow-ubi9-python-3.9
-=======
+    workflow: opendatahub-io-ci-image-mirror
 - as: notebook-jupyter-intel-pyt-ubi9-python-3-9-image-mirror
   postsubmit: true
   steps:
@@ -684,7 +678,6 @@
       IMAGE_REPO: workbench-images
       IMAGE_TAG: YearIndex
       RELEASE_VERSION: jupyter-intel-pytorch-ubi9-python-3.9
->>>>>>> 67bda2b4
     workflow: opendatahub-io-ci-image-mirror
 - as: notebook-jupyter-trustyai-ubi9-python-3-9-image-mirror
   postsubmit: true
@@ -1029,7 +1022,6 @@
         requests:
           cpu: 100m
           memory: 200Mi
-<<<<<<< HEAD
     - as: intel-runtimes-tf-ubi9-python-3.9-test-e2e
       cli: latest
       commands: |
@@ -1042,7 +1034,11 @@
       dependencies:
       - env: RUNTIME_INTEL_TENSORFLOW_IMAGE
         name: intel-runtime-tensorflow-ubi9-python-3.9
-=======
+      from: src
+      resources:
+        requests:
+          cpu: 100m
+          memory: 200Mi
     - as: intel-runtimes-pyt-ubi9-python-3.9-test-e2e
       cli: latest
       commands: |
@@ -1055,13 +1051,11 @@
       dependencies:
       - env: RUNTIME_INTEL_PYTORCH_IMAGE
         name: intel-runtime-pytorch-ubi9-python-3.9
->>>>>>> 67bda2b4
-      from: src
-      resources:
-        requests:
-          cpu: 100m
-          memory: 200Mi
-<<<<<<< HEAD
+      from: src
+      resources:
+        requests:
+          cpu: 100m
+          memory: 200Mi
     - as: jupyter-intel-tf-ubi9-python-3.9-test-e2e
       cli: latest
       commands: |
@@ -1074,7 +1068,11 @@
       dependencies:
       - env: RUNTIME_INTEL_TENSORFLOW_IMAGE
         name: intel-runtime-tensorflow-ubi9-python-3.9
-=======
+      from: src
+      resources:
+        requests:
+          cpu: 100m
+          memory: 200Mi
     - as: jupyter-intel-pyt-ubi9-python-3.9-test-e2e
       cli: latest
       commands: |
@@ -1087,7 +1085,6 @@
       dependencies:
       - env: RUNTIME_INTEL_PYTORCH_IMAGE
         name: intel-runtime-pytorch-ubi9-python-3.9
->>>>>>> 67bda2b4
       from: src
       resources:
         requests:
