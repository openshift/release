build_root:
  image_stream_tag:
    name: ci-tools-build-root
    namespace: ci
    tag: latest
releases:
  latest:
    candidate:
      product: ocp
      stream: nightly
      version: "4.18"
resources:
  '*':
    requests:
      cpu: 100m
      memory: 200Mi
tests:
- as: payload-control-plane-6nodes
  cron: '@yearly'
  steps:
    allow_skip_on_success: true
    cluster_profile: aws-perfscale-qe
    env:
      BASE_DOMAIN: qe.devcluster.openshift.com
      COMPUTE_NODE_REPLICAS: "6"
      ENABLE_LOCAL_INDEX: "true"
      ES_TYPE: qe
      EXTRA_FLAGS: --churn-duration=20m --pod-ready-threshold=13s
      ITERATION_MULTIPLIER_ENV: "15"
      JUNIT: "true"
      RUN_ORION: "true"
      VERSION: "4.18"
      ZONES_COUNT: "3"
    test:
    - chain: openshift-qe-control-plane
    - chain: openshift-qe-orion-consolidated
    workflow: openshift-qe-installer-aws
  timeout: 3h30m0s
- as: control-plane-252nodes
  cron: 0 0 25 * *
  steps:
    allow_skip_on_success: true
    cluster_profile: aws-perfscale
    env:
      ADDITIONAL_WORKER_NODES: "249"
      BASE_DOMAIN: perfscale.devcluster.openshift.com
      COMPUTE_NODE_TYPE: m5.xlarge
      EXTRA_FLAGS: --churn-duration=20m --service-latency
      OPENSHIFT_INFRA_NODE_INSTANCE_TYPE: r5.4xlarge
      PROFILE_TYPE: reporting
      SET_ENV_BY_PLATFORM: custom
      SIZE_VARIANT: large
      USER_TAGS: |
        TicketId 382
      ZONES_COUNT: "3"
    test:
    - ref: openshift-qe-kube-burner-workers-scale
    - chain: openshift-qe-control-plane
    workflow: openshift-qe-installer-aws
  timeout: 7h0m0s
- as: kube-burner-workers-autoscale-252nodes
  cron: 0 12 27 * *
  steps:
    allow_skip_on_success: true
    cluster_profile: aws-perfscale
    env:
      ADDITIONAL_WORKER_NODES: "249"
      BASE_DOMAIN: perfscale.devcluster.openshift.com
      COMPUTE_NODE_TYPE: m5.xlarge
<<<<<<< HEAD
      ENABLE_AUTOSCALER: "true"
      GARBAGE_COLLECTION: "true"
=======
      DEPLOY_AUTOSCALER: "true"
>>>>>>> 1969a672
      OPENSHIFT_INFRA_NODE_INSTANCE_TYPE: r5.4xlarge
      SET_ENV_BY_PLATFORM: custom
      SIZE_VARIANT: large
      USER_TAGS: |
        TicketId 382
      ZONES_COUNT: "3"
    test:
    - ref: openshift-qe-kube-burner-workers-scale
    workflow: openshift-qe-installer-aws
  timeout: 7h0m0s
- as: control-plane-120nodes
  cron: 0 2 4,11,18,25 * *
  steps:
    allow_skip_on_success: true
    cluster_profile: aws-perfscale
    env:
      ADDITIONAL_WORKER_NODES: "117"
      BASE_DOMAIN: perfscale.devcluster.openshift.com
      COMPUTE_NODE_TYPE: m5.xlarge
      EXTRA_FLAGS: --churn-duration=20m --service-latency
      PROFILE_TYPE: reporting
      SIZE_VARIANT: large
      USER_TAGS: |
        TicketId 382
      ZONES_COUNT: "3"
    test:
    - ref: openshift-qe-kube-burner-workers-scale
    - chain: openshift-qe-control-plane
    workflow: openshift-qe-installer-aws
  timeout: 7h0m0s
- as: kube-burner-workers-autoscale-120nodes
  cron: 0 4 27 * *
  steps:
    allow_skip_on_success: true
    cluster_profile: aws-perfscale
    env:
      ADDITIONAL_WORKER_NODES: "117"
      BASE_DOMAIN: perfscale.devcluster.openshift.com
      COMPUTE_NODE_TYPE: m5.xlarge
<<<<<<< HEAD
      ENABLE_AUTOSCALER: "true"
      GARBAGE_COLLECTION: "true"
=======
      DEPLOY_AUTOSCALER: "true"
>>>>>>> 1969a672
      SIZE_VARIANT: large
      USER_TAGS: |
        TicketId 382
      ZONES_COUNT: "3"
    test:
    - ref: openshift-qe-kube-burner-workers-scale
    workflow: openshift-qe-installer-aws
  timeout: 7h0m0s
- as: control-plane-24nodes
  cron: 0 5 2,9,16,23 * *
  steps:
    allow_skip_on_success: true
    cluster_profile: aws-perfscale-qe
    env:
      ADDITIONAL_WORKER_NODES: "21"
      BASE_DOMAIN: qe.devcluster.openshift.com
      ZONES_COUNT: "3"
    test:
    - ref: openshift-qe-kube-burner-workers-scale
    - chain: openshift-qe-control-plane
    workflow: openshift-qe-installer-aws
- as: kube-burner-workers-autoscale-24nodes
  cron: 0 0 27 * *
  steps:
    allow_skip_on_success: true
    cluster_profile: aws-perfscale-qe
    env:
      ADDITIONAL_WORKER_NODES: "21"
      BASE_DOMAIN: qe.devcluster.openshift.com
<<<<<<< HEAD
      ENABLE_AUTOSCALER: "true"
      GARBAGE_COLLECTION: "true"
=======
      DEPLOY_AUTOSCALER: "true"
>>>>>>> 1969a672
      ZONES_COUNT: "3"
    test:
    - ref: openshift-qe-kube-burner-workers-scale
    workflow: openshift-qe-installer-aws
- as: control-plane-etcdencrypt-24nodes
  cron: 0 3 2,9,16,23 * *
  steps:
    cluster_profile: aws-perfscale-qe
    env:
      BASE_DOMAIN: qe.devcluster.openshift.com
      COMPUTE_NODE_REPLICAS: "24"
      ZONES_COUNT: "3"
    test:
    - chain: openshift-qe-control-plane
    workflow: openshift-qe-installer-aws-etcd-encryption
  timeout: 5h0m0s
- always_run: false
  as: conc-builds-3nodes
  steps:
    allow_skip_on_success: true
    cluster_profile: aws-perfscale-qe
    env:
      BASE_DOMAIN: qe.devcluster.openshift.com
      COMPUTE_NODE_REPLICAS: "3"
      ZONES_COUNT: "3"
    test:
    - chain: openshift-qe-conc-builds
    - chain: openshift-qe-run-api-apf-customized-flowcontrol
    workflow: openshift-qe-installer-aws
  timeout: 5h0m0s
- always_run: false
  as: router-perf-24nodes
  steps:
    allow_skip_on_success: true
    cluster_profile: aws-perfscale-qe
    env:
      BASE_DOMAIN: qe.devcluster.openshift.com
      COMPUTE_NODE_REPLICAS: "24"
      ZONES_COUNT: "3"
    test:
    - chain: openshift-qe-router-perf
    workflow: openshift-qe-installer-aws
  timeout: 5h0m0s
- as: node-density-heavy-24nodes
  cron: 0 3 5,12,19,26 * *
  steps:
    allow_skip_on_success: true
    cluster_profile: aws-perfscale-qe
    env:
      BASE_DOMAIN: qe.devcluster.openshift.com
      COMPUTE_NODE_REPLICAS: "24"
      ZONES_COUNT: "3"
    test:
    - chain: openshift-qe-node-density-heavy
    workflow: openshift-qe-installer-aws
  timeout: 5h0m0s
- always_run: false
  as: payload-node-density-heavy-6nodes
  steps:
    allow_skip_on_success: true
    cluster_profile: aws-perfscale-qe
    env:
      BASE_DOMAIN: qe.devcluster.openshift.com
      COMPUTE_NODE_REPLICAS: "6"
      EXTRA_FLAGS: --pod-ready-threshold=43s
      ITERATIONS_PER_NAMESPACE: "100"
      ZONES_COUNT: "3"
    test:
    - chain: openshift-qe-node-density-heavy
    workflow: openshift-qe-installer-aws
  timeout: 2h0m0s
- always_run: false
  as: payload-node-density-cni-6nodes
  steps:
    allow_skip_on_success: true
    cluster_profile: aws-perfscale-qe
    env:
      BASE_DOMAIN: qe.devcluster.openshift.com
      COMPUTE_NODE_REPLICAS: "6"
      POD_READY_THRESHOLD: 4s
      ZONES_COUNT: "3"
    test:
    - chain: openshift-qe-node-density-cni
    workflow: openshift-qe-installer-aws
  timeout: 2h0m0s
- as: data-path-9nodes
  cron: 0 3 1,8,15,22 * *
  steps:
    allow_skip_on_success: true
    cluster_profile: aws-perfscale
    env:
      BASE_DOMAIN: perfscale.devcluster.openshift.com
      COMPUTE_NODE_REPLICAS: "9"
      COMPUTE_NODE_TYPE: m5.2xlarge
      LOKI_USE_SERVICEMONITOR: "false"
      OPENSHIFT_INFRA_NODE_INSTANCE_TYPE: c5.4xlarge
      SET_ENV_BY_PLATFORM: custom
      ZONES_COUNT: "3"
    test:
    - ref: openshift-qe-perfscale-aws-data-path-sg
    - chain: openshift-qe-data-path-tests
    workflow: openshift-qe-installer-aws
  timeout: 5h0m0s
- always_run: false
  as: control-plane-3nodes
  steps:
    allow_skip_on_success: true
    cluster_profile: aws-perfscale-qe
    env:
      BASE_DOMAIN: qe.devcluster.openshift.com
      COMPUTE_NODE_REPLICAS: "3"
    test:
    - chain: openshift-qe-control-plane
    workflow: openshift-qe-installer-aws
  timeout: 5h0m0s
- always_run: false
  as: node-density-heavy-3nodes
  steps:
    allow_skip_on_success: true
    cluster_profile: aws-perfscale-qe
    env:
      BASE_DOMAIN: qe.devcluster.openshift.com
      COMPUTE_NODE_REPLICAS: "3"
    test:
    - chain: openshift-qe-node-density-heavy
    workflow: openshift-qe-installer-aws
  timeout: 5h0m0s
- always_run: false
  as: node-density-cni-3nodes
  steps:
    allow_skip_on_success: true
    cluster_profile: aws-perfscale-qe
    env:
      BASE_DOMAIN: qe.devcluster.openshift.com
      COMPUTE_NODE_REPLICAS: "3"
    test:
    - chain: openshift-qe-node-density-cni
    workflow: openshift-qe-installer-aws
- as: control-plane-ipsec-120nodes
  cron: 0 10 11,25 * *
  steps:
    allow_skip_on_success: true
    cluster_profile: aws-perfscale
    env:
      BASE_DOMAIN: perfscale.devcluster.openshift.com
      COMPUTE_NODE_REPLICAS: "120"
      COMPUTE_NODE_TYPE: m5.xlarge
      EXTRA_FLAGS: --churn-duration=20m --service-latency
      OPENSHIFT_INFRA_NODE_INSTANCE_TYPE: r5.4xlarge
      PROFILE_TYPE: reporting
      SET_ENV_BY_PLATFORM: custom
      SIZE_VARIANT: large
      USER_TAGS: |
        TicketId 382
      ZONES_COUNT: "3"
    test:
    - chain: openshift-qe-control-plane
    workflow: openshift-qe-installer-aws-ovn-ipsec
  timeout: 8h0m0s
- as: control-plane-ipsec-252nodes
  cron: 0 14 11,25 * *
  steps:
    allow_skip_on_success: true
    cluster_profile: aws-perfscale
    env:
      BASE_DOMAIN: perfscale.devcluster.openshift.com
      COMPUTE_NODE_REPLICAS: "252"
      COMPUTE_NODE_TYPE: m5.xlarge
      EXTRA_FLAGS: --churn-duration=20m --service-latency
      OPENSHIFT_INFRA_NODE_INSTANCE_TYPE: r5.4xlarge
      PROFILE_TYPE: reporting
      SET_ENV_BY_PLATFORM: custom
      SIZE_VARIANT: large
      USER_TAGS: |
        TicketId 382
      ZONES_COUNT: "3"
    test:
    - chain: openshift-qe-control-plane
    workflow: openshift-qe-installer-aws-ovn-ipsec
  timeout: 8h0m0s
zz_generated_metadata:
  branch: main
  org: openshift-qe
  repo: ocp-qe-perfscale-ci
  variant: aws-4.18-nightly-x86<|MERGE_RESOLUTION|>--- conflicted
+++ resolved
@@ -67,12 +67,7 @@
       ADDITIONAL_WORKER_NODES: "249"
       BASE_DOMAIN: perfscale.devcluster.openshift.com
       COMPUTE_NODE_TYPE: m5.xlarge
-<<<<<<< HEAD
-      ENABLE_AUTOSCALER: "true"
-      GARBAGE_COLLECTION: "true"
-=======
       DEPLOY_AUTOSCALER: "true"
->>>>>>> 1969a672
       OPENSHIFT_INFRA_NODE_INSTANCE_TYPE: r5.4xlarge
       SET_ENV_BY_PLATFORM: custom
       SIZE_VARIANT: large
@@ -112,12 +107,7 @@
       ADDITIONAL_WORKER_NODES: "117"
       BASE_DOMAIN: perfscale.devcluster.openshift.com
       COMPUTE_NODE_TYPE: m5.xlarge
-<<<<<<< HEAD
-      ENABLE_AUTOSCALER: "true"
-      GARBAGE_COLLECTION: "true"
-=======
       DEPLOY_AUTOSCALER: "true"
->>>>>>> 1969a672
       SIZE_VARIANT: large
       USER_TAGS: |
         TicketId 382
@@ -147,12 +137,7 @@
     env:
       ADDITIONAL_WORKER_NODES: "21"
       BASE_DOMAIN: qe.devcluster.openshift.com
-<<<<<<< HEAD
-      ENABLE_AUTOSCALER: "true"
-      GARBAGE_COLLECTION: "true"
-=======
       DEPLOY_AUTOSCALER: "true"
->>>>>>> 1969a672
       ZONES_COUNT: "3"
     test:
     - ref: openshift-qe-kube-burner-workers-scale
