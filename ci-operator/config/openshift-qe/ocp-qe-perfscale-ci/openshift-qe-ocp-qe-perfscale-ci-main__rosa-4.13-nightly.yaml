build_root:
  image_stream_tag:
    name: ci-tools-build-root
    namespace: ci
    tag: latest
images:
- dockerfile_path: prow/Dockerfile
  to: ocp-qe-perfscale-ci-rosa-4.13-nightly
promotion:
  namespace: ci
  tag: latest
releases:
  latest:
    candidate:
      product: ocp
      stream: nightly
      version: "4.13"
resources:
  '*':
    requests:
      cpu: 100m
      memory: 200Mi
tests:
- always_run: false
  as: perfscale-rosa-multiaz-cluster-density-v2-3nodes
  steps:
    cluster_profile: aws-perfscale-qe
    env:
      CHANNEL_GROUP: nightly
      COMPUTE_MACHINE_TYPE: m5.xlarge
      ENABLE_AUTOSCALING: "false"
      MULTI_AZ: "true"
      OPENSHIFT_VERSION: "4.13"
      REPLICAS: "3"
    test:
    - chain: openshift-qe-cluster-density-v2
    workflow: rosa-aws-sts
- as: perfscale-rosa-multiaz-cluster-density-v2-24nodes-periodic
  cron: 0 12 * * 0
  steps:
    cluster_profile: aws-perfscale-qe
    env:
      CHANNEL_GROUP: nightly
      COMPUTE_MACHINE_TYPE: m5.xlarge
      ENABLE_AUTOSCALING: "false"
      MULTI_AZ: "true"
      OPENSHIFT_VERSION: "4.13"
      READY_WAIT_TIMEOUT: 30m
      REPLICAS: "24"
    test:
    - chain: openshift-qe-cluster-density-v2
    workflow: rosa-aws-sts
- as: perfscale-rosa-hcp-3zones-cluster-density-v2-24nodes-periodic
  cron: 0 12 * * 1
  steps:
    cluster_profile: aws-perfscale-qe
    env:
      CHANNEL_GROUP: nightly
      COMPUTE_MACHINE_TYPE: m5.xlarge
      DISABLE_WORKLOAD_MONITORING: "false"
      ENABLE_AUTOSCALING: "false"
      HOSTED_CP: "true"
      MULTI_AZ: "true"
      OPENSHIFT_VERSION: "4.13"
      READY_WAIT_TIMEOUT: 30m
      REPLICAS: "24"
      ZONES_COUNT: "3"
    test:
    - chain: openshift-qe-cluster-density-v2
    workflow: rosa-aws-sts-hypershift
- always_run: false
  as: perfscale-rosa-hcp-1zone-cluster-density-v2-3nodes
  steps:
    cluster_profile: aws-perfscale-qe
    env:
      CHANNEL_GROUP: nightly
      COMPUTE_MACHINE_TYPE: m5.xlarge
      DISABLE_WORKLOAD_MONITORING: "false"
      ENABLE_AUTOSCALING: "false"
      HOSTED_CP: "true"
      OPENSHIFT_VERSION: "4.13"
      REPLICAS: "3"
      ZONES_COUNT: "1"
    test:
    - chain: openshift-qe-cluster-density-v2
    workflow: rosa-aws-sts-hypershift
- always_run: false
  as: perfscale-rosa-multiaz-node-density-3nodes
  steps:
    cluster_profile: aws-perfscale-qe
    env:
      CHANNEL_GROUP: nightly
      COMPUTE_MACHINE_TYPE: m5.xlarge
      ENABLE_AUTOSCALING: "false"
      MULTI_AZ: "true"
      OPENSHIFT_VERSION: "4.13"
      PODS_PER_NODE: "100"
      REPLICAS: "3"
    test:
    - chain: openshift-qe-node-density
    workflow: rosa-aws-sts
- as: perfscale-rosa-multiaz-node-density-24nodes-periodic
  cron: 0 12 * * 2
  steps:
    cluster_profile: aws-perfscale-qe
    env:
      CHANNEL_GROUP: nightly
      COMPUTE_MACHINE_TYPE: m5.xlarge
      ENABLE_AUTOSCALING: "false"
      MULTI_AZ: "true"
      OPENSHIFT_VERSION: "4.13"
      PODS_PER_NODE: "100"
      READY_WAIT_TIMEOUT: 30m
      REPLICAS: "24"
    test:
    - chain: openshift-qe-node-density
    workflow: rosa-aws-sts
- as: perfscale-rosa-hcp-3zones-node-density-24nodes-periodic
  cron: 0 12 * * 3
  steps:
    cluster_profile: aws-perfscale-qe
    env:
      CHANNEL_GROUP: nightly
      COMPUTE_MACHINE_TYPE: m5.xlarge
      DISABLE_WORKLOAD_MONITORING: "false"
      ENABLE_AUTOSCALING: "false"
      HOSTED_CP: "true"
      MULTI_AZ: "true"
      OPENSHIFT_VERSION: "4.13"
      PODS_PER_NODE: "100"
      READY_WAIT_TIMEOUT: 30m
      REPLICAS: "24"
      ZONES_COUNT: "3"
    test:
    - chain: openshift-qe-node-density
    workflow: rosa-aws-sts-hypershift
- always_run: false
  as: perfscale-rosa-multiaz-node-density-heavy-3nodes
  steps:
    cluster_profile: aws-perfscale-qe
    env:
      CHANNEL_GROUP: nightly
      COMPUTE_MACHINE_TYPE: m5.xlarge
      ENABLE_AUTOSCALING: "false"
      MULTI_AZ: "true"
      OPENSHIFT_VERSION: "4.13"
      PODS_PER_NODE: "100"
      REPLICAS: "3"
    test:
    - chain: openshift-qe-node-density-heavy
    workflow: rosa-aws-sts
- as: perfscale-rosa-multiaz-node-density-heavy-24nodes-periodic
  cron: 0 12 * * 4
  steps:
    cluster_profile: aws-perfscale-qe
    env:
      CHANNEL_GROUP: nightly
      COMPUTE_MACHINE_TYPE: m5.xlarge
      ENABLE_AUTOSCALING: "false"
      MULTI_AZ: "true"
      OPENSHIFT_VERSION: "4.13"
      PODS_PER_NODE: "100"
      READY_WAIT_TIMEOUT: 30m
      REPLICAS: "24"
    test:
    - chain: openshift-qe-node-density-heavy
    workflow: rosa-aws-sts
- as: perfscale-rosa-hcp-3zones-node-density-heavy-24nodes-periodic
  cron: 0 12 * * 5
  steps:
    cluster_profile: aws-perfscale-qe
    env:
      CHANNEL_GROUP: nightly
      COMPUTE_MACHINE_TYPE: m5.xlarge
      DISABLE_WORKLOAD_MONITORING: "false"
      ENABLE_AUTOSCALING: "false"
      HOSTED_CP: "true"
      MULTI_AZ: "true"
      OPENSHIFT_VERSION: "4.13"
      PODS_PER_NODE: "100"
      READY_WAIT_TIMEOUT: 30m
      REPLICAS: "24"
      ZONES_COUNT: "3"
    test:
    - chain: openshift-qe-node-density-heavy
    workflow: rosa-aws-sts-hypershift
- always_run: false
  as: perfscale-rosa-multiaz-router-perf-3nodes
  steps:
    cluster_profile: aws-perfscale-qe
    env:
      CHANNEL_GROUP: nightly
      COMPUTE_MACHINE_TYPE: m5.xlarge
      ENABLE_AUTOSCALING: "false"
      MULTI_AZ: "true"
      OPENSHIFT_VERSION: "4.13"
      REPLICAS: "3"
    test:
    - chain: openshift-qe-router-perf
    workflow: rosa-aws-sts
- as: perfscale-rosa-multiaz-data-path-defaultnodes-periodic
  cron: 0 7 * * 1
  steps:
    cluster_profile: aws-perfscale-qe
    env:
      CHANNEL_GROUP: nightly
      COMPUTE_MACHINE_TYPE: m5.xlarge
      CONFIG: config/standard-classic-rosa.yml
      ENABLE_AUTOSCALING: "false"
      MULTI_AZ: "true"
      OPENSHIFT_VERSION: "4.13"
      REPLICAS: "3"
    test:
    - chain: openshift-qe-data-path-tests
    workflow: rosa-aws-sts
<<<<<<< HEAD
- always_run: false
  as: perfscale-rosa-multiaz-network-perf-3nodes-periodic
=======
  timeout: 5h0m0s
- as: perfscale-rosa-hcp-3zones-data-path-9nodes-periodic
>>>>>>> 4763b8b4
  cron: 0 7 * * 2
  steps:
    cluster_profile: aws-perfscale-qe
    env:
      CHANNEL_GROUP: nightly
      COMPUTE_MACHINE_TYPE: m5.2xlarge
<<<<<<< HEAD
      ENABLE_AUTOSCALING: "false"
      MULTI_AZ: "true"
      OPENSHIFT_VERSION: "4.13"
      REPLICAS: "3"
    test:
    - ref: openshift-qe-network-perf
    workflow: rosa-aws-sts
- as: perfscale-rosa-singleaz-network-perf-2nodes-periodic
  cron: 0 7 * * 1
  steps:
    cluster_profile: aws-perfscale-qe
    env:
      CHANNEL_GROUP: nightly
      COMPUTE_MACHINE_TYPE: m5.2xlarge
      ENABLE_AUTOSCALING: "false"
      MULTI_AZ: "false"
      OPENSHIFT_VERSION: "4.13"
      REPLICAS: "2"
    test:
    - chain: openshift-qe-network-perf
    workflow: rosa-aws-sts
- as: perfscale-rosa-hcp-1zone-network-perf-2nodes-periodic
  cron: 0 7 * * 1
  steps:
    cluster_profile: aws-perfscale-qe
    env:
      CHANNEL_GROUP: nightly
      COMPUTE_MACHINE_TYPE: m5.2xlarge
      DISABLE_WORKLOAD_MONITORING: "false"
      ENABLE_AUTOSCALING: "false"
      HOSTED_CP: "true"
      OPENSHIFT_VERSION: "4.13"
      REGION: us-west-2
      REPLICAS: "2"
      ZONES_COUNT: "1"
    test:
    - chain: openshift-qe-network-perf
    workflow: rosa-aws-sts-hypershift
=======
      CONFIG: config/standard-classic-rosa.yml
      DISABLE_WORKLOAD_MONITORING: "false"
      ENABLE_AUTOSCALING: "false"
      HOSTED_CP: "true"
      MP_LABELS: node-role.kubernetes.io/infra=
      MP_MACHINE_TYPE: r5.xlarge
      MP_REPLICAS: "1"
      MP_TAINTS: node-role.kubernetes.io/infra=:NoSchedule
      MULTI_AZ: "true"
      OPENSHIFT_VERSION: "4.13"
      READY_WAIT_TIMEOUT: 30m
      REPLICAS: "9"
      ZONES_COUNT: "3"
    test:
    - chain: openshift-qe-hypershift-infra
    - chain: openshift-qe-data-path-tests
    workflow: rosa-aws-sts-hypershift-mp
>>>>>>> 4763b8b4
zz_generated_metadata:
  branch: main
  org: openshift-qe
  repo: ocp-qe-perfscale-ci
  variant: rosa-4.13-nightly<|MERGE_RESOLUTION|>--- conflicted
+++ resolved
@@ -213,20 +213,14 @@
     test:
     - chain: openshift-qe-data-path-tests
     workflow: rosa-aws-sts
-<<<<<<< HEAD
 - always_run: false
   as: perfscale-rosa-multiaz-network-perf-3nodes-periodic
-=======
-  timeout: 5h0m0s
-- as: perfscale-rosa-hcp-3zones-data-path-9nodes-periodic
->>>>>>> 4763b8b4
   cron: 0 7 * * 2
   steps:
     cluster_profile: aws-perfscale-qe
     env:
       CHANNEL_GROUP: nightly
       COMPUTE_MACHINE_TYPE: m5.2xlarge
-<<<<<<< HEAD
       ENABLE_AUTOSCALING: "false"
       MULTI_AZ: "true"
       OPENSHIFT_VERSION: "4.13"
@@ -265,25 +259,6 @@
     test:
     - chain: openshift-qe-network-perf
     workflow: rosa-aws-sts-hypershift
-=======
-      CONFIG: config/standard-classic-rosa.yml
-      DISABLE_WORKLOAD_MONITORING: "false"
-      ENABLE_AUTOSCALING: "false"
-      HOSTED_CP: "true"
-      MP_LABELS: node-role.kubernetes.io/infra=
-      MP_MACHINE_TYPE: r5.xlarge
-      MP_REPLICAS: "1"
-      MP_TAINTS: node-role.kubernetes.io/infra=:NoSchedule
-      MULTI_AZ: "true"
-      OPENSHIFT_VERSION: "4.13"
-      READY_WAIT_TIMEOUT: 30m
-      REPLICAS: "9"
-      ZONES_COUNT: "3"
-    test:
-    - chain: openshift-qe-hypershift-infra
-    - chain: openshift-qe-data-path-tests
-    workflow: rosa-aws-sts-hypershift-mp
->>>>>>> 4763b8b4
 zz_generated_metadata:
   branch: main
   org: openshift-qe
