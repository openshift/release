--- conflicted
+++ resolved
@@ -28,14 +28,9 @@
     env:
       BASE_DOMAIN: perfscale.devcluster.openshift.com
       COMPUTE_NODE_REPLICAS: "120"
-<<<<<<< HEAD
       COMPUTE_NODE_TYPE: m6i.xlarge
       CONTROL_PLANE_INSTANCE_TYPE: m6i.4xlarge
-=======
-      COMPUTE_NODE_TYPE: m5.xlarge
-      SIZE_VARIANT: large
       ZONES_COUNT: "3"
->>>>>>> a8295891
     test:
     - chain: openshift-qe-control-plane
     workflow: openshift-qe-installer-aws
@@ -47,12 +42,9 @@
     env:
       BASE_DOMAIN: qe.devcluster.openshift.com
       COMPUTE_NODE_REPLICAS: "24"
-<<<<<<< HEAD
       COMPUTE_NODE_TYPE: m6i.xlarge
       CONTROL_PLANE_INSTANCE_TYPE: m6i.xlarge
-=======
       ZONES_COUNT: "3"
->>>>>>> a8295891
     test:
     - chain: openshift-qe-control-plane
     workflow: openshift-qe-installer-aws
@@ -63,12 +55,9 @@
     env:
       BASE_DOMAIN: qe.devcluster.openshift.com
       COMPUTE_NODE_REPLICAS: "3"
-<<<<<<< HEAD
       COMPUTE_NODE_TYPE: m6i.xlarge
       CONTROL_PLANE_INSTANCE_TYPE: m6i.xlarge
-=======
       ZONES_COUNT: "3"
->>>>>>> a8295891
     test:
     - chain: openshift-qe-conc-builds
     workflow: openshift-qe-installer-aws
@@ -80,12 +69,9 @@
     env:
       BASE_DOMAIN: qe.devcluster.openshift.com
       COMPUTE_NODE_REPLICAS: "24"
-<<<<<<< HEAD
       COMPUTE_NODE_TYPE: m6i.xlarge
       CONTROL_PLANE_INSTANCE_TYPE: m6i.xlarge
-=======
       ZONES_COUNT: "3"
->>>>>>> a8295891
     test:
     - chain: openshift-qe-router-perf
     workflow: openshift-qe-installer-aws
@@ -115,13 +101,8 @@
       COMPUTE_NODE_TYPE: m6i.2xlarge
       CONTROL_PLANE_INSTANCE_TYPE: m6i.xlarge
       LOKI_USE_SERVICEMONITOR: "false"
-<<<<<<< HEAD
       OPENSHIFT_INFRA_NODE_INSTANCE_TYPE: c6.4xlarge
-=======
-      OPENSHIFT_INFRA_NODE_INSTANCE_TYPE: c5.4xlarge
-      SET_ENV_BY_PLATFORM: custom
       ZONES_COUNT: "3"
->>>>>>> a8295891
     test:
     - ref: openshift-qe-perfscale-aws-data-path-sg
     - chain: openshift-qe-data-path-tests
