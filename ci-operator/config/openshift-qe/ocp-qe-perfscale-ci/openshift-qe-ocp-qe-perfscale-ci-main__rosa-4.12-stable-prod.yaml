build_root:
  image_stream_tag:
    name: ci-tools-build-root
    namespace: ci
    tag: latest
images:
- dockerfile_path: prow/Dockerfile
  to: ocp-qe-perfscale-ci-4.12-stable-prod
promotion:
  namespace: ci
  tag: latest
releases:
  latest:
    release:
      channel: candidate
      version: "4.12"
resources:
  '*':
    requests:
      cpu: 100m
      memory: 200Mi
tests:
- as: perfscale-rosa-hcp-3zones-cluster-density-v2-3nodes-periodic
  cron: 0 0 1 * *
  steps:
    cluster_profile: aws-sd-qe
    env:
      COMPUTE_MACHINE_TYPE: m5.2xlarge
      DISABLE_WORKLOAD_MONITORING: "false"
      ENABLE_AUTOSCALING: "false"
      HOSTED_CP: "true"
      OCM_LOGIN_ENV: production
      OPENSHIFT_VERSION: "4.12"
      REGION: us-west-2
      REPLICAS: "3"
      ROSA_LOGIN_ENV: production
      ZONES_COUNT: "3"
    test:
    - ref: openshift-qe-cluster-density-v2
    workflow: rosa-aws-sts-hypershift
- always_run: false
<<<<<<< HEAD
  as: perfscale-rosa-multiaz-ingress-perf-3nodes
  steps:
    cluster_profile: aws-qe
    env:
      OCM_LOGIN_ENV: production
      OPENSHIFT_VERSION: "4.12"
      REGION: us-east-2
      ROSA_LOGIN_ENV: production
    test:
    - ref: openshift-qe-ingress-perf
    workflow: rosa-aws-sts
=======
  as: perfscale-rosa-hcp-3zones-cluster-density-v2-3nodes
  steps:
    cluster_profile: aws-perf-qe
    env:
      COMPUTE_MACHINE_TYPE: m5.2xlarge
      DISABLE_WORKLOAD_MONITORING: "false"
      ENABLE_AUTOSCALING: "false"
      HOSTED_CP: "true"
      OCM_LOGIN_ENV: production
      OPENSHIFT_VERSION: "4.12"
      REGION: us-west-2
      REPLICAS: "3"
      ROSA_LOGIN_ENV: production
      ZONES_COUNT: "3"
    test:
    - chain: openshift-qe-cluster-density-v2
    workflow: rosa-aws-sts-hypershift
>>>>>>> 642bc993
zz_generated_metadata:
  branch: main
  org: openshift-qe
  repo: ocp-qe-perfscale-ci
  variant: rosa-4.12-stable-prod<|MERGE_RESOLUTION|>--- conflicted
+++ resolved
@@ -39,19 +39,6 @@
     - ref: openshift-qe-cluster-density-v2
     workflow: rosa-aws-sts-hypershift
 - always_run: false
-<<<<<<< HEAD
-  as: perfscale-rosa-multiaz-ingress-perf-3nodes
-  steps:
-    cluster_profile: aws-qe
-    env:
-      OCM_LOGIN_ENV: production
-      OPENSHIFT_VERSION: "4.12"
-      REGION: us-east-2
-      ROSA_LOGIN_ENV: production
-    test:
-    - ref: openshift-qe-ingress-perf
-    workflow: rosa-aws-sts
-=======
   as: perfscale-rosa-hcp-3zones-cluster-density-v2-3nodes
   steps:
     cluster_profile: aws-perf-qe
@@ -69,7 +56,18 @@
     test:
     - chain: openshift-qe-cluster-density-v2
     workflow: rosa-aws-sts-hypershift
->>>>>>> 642bc993
+- always_run: false
+  as: perfscale-rosa-multiaz-ingress-perf-3nodes
+  steps:
+    cluster_profile: aws-qe
+    env:
+      OCM_LOGIN_ENV: production
+      OPENSHIFT_VERSION: "4.12"
+      REGION: us-east-2
+      ROSA_LOGIN_ENV: production
+    test:
+    - ref: openshift-qe-ingress-perf
+    workflow: rosa-aws-sts
 zz_generated_metadata:
   branch: main
   org: openshift-qe
