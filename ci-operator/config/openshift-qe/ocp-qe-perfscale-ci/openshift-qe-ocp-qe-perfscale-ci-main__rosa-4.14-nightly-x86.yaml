build_root:
  image_stream_tag:
    name: ci-tools-build-root
    namespace: ci
    tag: latest
images:
- dockerfile_path: prow/Dockerfile
  to: ocp-qe-perfscale-ci-rosa-4.14-nightly
promotion:
  namespace: ci
  tag: latest
releases:
  latest:
    candidate:
      product: ocp
      stream: nightly
      version: "4.14"
resources:
  '*':
    requests:
      cpu: 100m
      memory: 200Mi
tests:
- as: perfscale-rosa-multiaz-control-plane-120nodes-periodic
  cron: 0 12 * * 6
  steps:
    cluster_profile: aws-perfscale
    env:
      CHANNEL_GROUP: nightly
      COMPUTE_MACHINE_TYPE: m5.xlarge
      ENABLE_AUTOSCALING: "false"
      MULTI_AZ: "true"
      OPENSHIFT_VERSION: "4.14"
      REPLICAS: "120"
    test:
    - chain: openshift-qe-control-plane
    workflow: rosa-aws-sts
  timeout: 6h0m0s
<<<<<<< HEAD
- as: perfscale-rosa-sdn-to-ovn-24nodes-periodic
  cron: 0 8 1-31/14 * *
=======
- as: perfscale-rosa-multiaz-control-plane-24nodes-periodic
  cron: 0 15 * * 6
>>>>>>> 8b779d57
  steps:
    cluster_profile: aws-perfscale-qe
    env:
      CHANNEL_GROUP: nightly
      COMPUTE_MACHINE_TYPE: m5.xlarge
      ENABLE_AUTOSCALING: "false"
      MULTI_AZ: "true"
      OPENSHIFT_VERSION: "4.14"
<<<<<<< HEAD
      REPLICAS: "24"
    test:
    - ref: openshift-qe-cluster-density-v2
    - ref: ovn-sdn-migration
    workflow: rosa-aws-sts
- as: perfscale-rosa-sdn-to-ovn-120nodes-periodic
  cron: 0 20 1-31/14 * *
=======
      READY_WAIT_TIMEOUT: 30m
      REPLICAS: "24"
    test:
    - chain: openshift-qe-control-plane
    workflow: rosa-aws-sts
  timeout: 5h0m0s
- as: perfscale-rosa-multiaz-node-density-heavy-24nodes-periodic
  cron: 0 18 * * 6
>>>>>>> 8b779d57
  steps:
    cluster_profile: aws-perfscale-qe
    env:
      CHANNEL_GROUP: nightly
      COMPUTE_MACHINE_TYPE: m5.xlarge
      ENABLE_AUTOSCALING: "false"
      MULTI_AZ: "true"
      OPENSHIFT_VERSION: "4.14"
<<<<<<< HEAD
      REPLICAS: "120"
    test:
    - ref: openshift-qe-cluster-density-v2
    - ref: ovn-sdn-migration
    workflow: rosa-aws-sts
=======
      PODS_PER_NODE: "100"
      READY_WAIT_TIMEOUT: 30m
      REPLICAS: "24"
    test:
    - chain: openshift-qe-node-density-heavy
    workflow: rosa-aws-sts
  timeout: 5h0m0s
- as: perfscale-rosa-multiaz-node-density-cni-24nodes-periodic
  cron: 0 15 * * 4
  steps:
    cluster_profile: aws-perfscale-qe
    env:
      CHANNEL_GROUP: nightly
      COMPUTE_MACHINE_TYPE: m5.xlarge
      ENABLE_AUTOSCALING: "false"
      MULTI_AZ: "true"
      OPENSHIFT_VERSION: "4.14"
      PODS_PER_NODE: "100"
      READY_WAIT_TIMEOUT: 30m
      REPLICAS: "24"
    test:
    - chain: openshift-qe-node-density-cni
    workflow: rosa-aws-sts
  timeout: 5h0m0s
>>>>>>> 8b779d57
zz_generated_metadata:
  branch: main
  org: openshift-qe
  repo: ocp-qe-perfscale-ci
  variant: rosa-4.14-nightly-x86<|MERGE_RESOLUTION|>--- conflicted
+++ resolved
@@ -36,13 +36,8 @@
     - chain: openshift-qe-control-plane
     workflow: rosa-aws-sts
   timeout: 6h0m0s
-<<<<<<< HEAD
-- as: perfscale-rosa-sdn-to-ovn-24nodes-periodic
-  cron: 0 8 1-31/14 * *
-=======
 - as: perfscale-rosa-multiaz-control-plane-24nodes-periodic
   cron: 0 15 * * 6
->>>>>>> 8b779d57
   steps:
     cluster_profile: aws-perfscale-qe
     env:
@@ -51,15 +46,6 @@
       ENABLE_AUTOSCALING: "false"
       MULTI_AZ: "true"
       OPENSHIFT_VERSION: "4.14"
-<<<<<<< HEAD
-      REPLICAS: "24"
-    test:
-    - ref: openshift-qe-cluster-density-v2
-    - ref: ovn-sdn-migration
-    workflow: rosa-aws-sts
-- as: perfscale-rosa-sdn-to-ovn-120nodes-periodic
-  cron: 0 20 1-31/14 * *
-=======
       READY_WAIT_TIMEOUT: 30m
       REPLICAS: "24"
     test:
@@ -68,7 +54,6 @@
   timeout: 5h0m0s
 - as: perfscale-rosa-multiaz-node-density-heavy-24nodes-periodic
   cron: 0 18 * * 6
->>>>>>> 8b779d57
   steps:
     cluster_profile: aws-perfscale-qe
     env:
@@ -77,13 +62,6 @@
       ENABLE_AUTOSCALING: "false"
       MULTI_AZ: "true"
       OPENSHIFT_VERSION: "4.14"
-<<<<<<< HEAD
-      REPLICAS: "120"
-    test:
-    - ref: openshift-qe-cluster-density-v2
-    - ref: ovn-sdn-migration
-    workflow: rosa-aws-sts
-=======
       PODS_PER_NODE: "100"
       READY_WAIT_TIMEOUT: 30m
       REPLICAS: "24"
@@ -108,7 +86,6 @@
     - chain: openshift-qe-node-density-cni
     workflow: rosa-aws-sts
   timeout: 5h0m0s
->>>>>>> 8b779d57
 zz_generated_metadata:
   branch: main
   org: openshift-qe
