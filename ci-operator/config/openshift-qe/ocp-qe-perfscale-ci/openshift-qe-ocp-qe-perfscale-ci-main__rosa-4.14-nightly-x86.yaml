base_images:
  cli-ocm:
    name: cli-ocm
    namespace: ci
    tag: latest
  rosa-aws-cli:
    name: rosa-aws-cli
    namespace: ci
    tag: latest
build_root:
  image_stream_tag:
    name: ci-tools-build-root
    namespace: ci
    tag: latest
images:
- dockerfile_path: prow/Dockerfile
  to: ocp-qe-perfscale-ci-rosa-4.14-nightly
promotion:
  to:
  - namespace: ci
    tag: latest
releases:
  latest:
    candidate:
      product: ocp
      stream: nightly
      version: "4.14"
resources:
  '*':
    requests:
      cpu: 100m
      memory: 200Mi
tests:
- as: cluster-density-v2-249nodes
  cron: 0 8 * * 2
  steps:
    allow_skip_on_success: true
    cluster_profile: aws-perfscale
    env:
      CHANNEL_GROUP: nightly
      COMPUTE_MACHINE_TYPE: m5.xlarge
      ENABLE_AUTOSCALING: "false"
      EXTRA_FLAGS: --churn-duration=20m --timeout=6h
      MULTI_AZ: "true"
      MUST_GATHER_TIMEOUT: 90m
      OPENSHIFT_VERSION: "4.14"
      REPLICAS: "249"
    test:
    - chain: openshift-qe-cluster-density-v2
    workflow: rosa-aws-sts
  timeout: 8h0m0s
- as: control-plane-120nodes
  cron: 0 12 * * 6
  steps:
    allow_skip_on_success: true
    cluster_profile: aws-perfscale
    env:
      CHANNEL_GROUP: nightly
      COMPUTE_MACHINE_TYPE: m5.xlarge
      ENABLE_AUTOSCALING: "false"
      MULTI_AZ: "true"
      OPENSHIFT_VERSION: "4.14"
      PROFILE_TYPE: reporting
      REPLICAS: "120"
    test:
    - chain: openshift-qe-control-plane
    workflow: rosa-aws-sts
<<<<<<< HEAD
  timeout: 6h0m0s
- always_run: false
  as: perfscale-rosa-hcp-multiaz-control-plane-120nodes
  steps:
    cluster_profile: aws-perfscale
    env:
      CHANNEL_GROUP: nightly
      COMPUTE_MACHINE_TYPE: m5.xlarge
      DISABLE_WORKLOAD_MONITORING: "false"
      ENABLE_AUTOSCALING: "false"
      HOSTED_CP: "true"
      MULTI_AZ: "true"
      OPENSHIFT_VERSION: "4.14"
      REPLICAS: "120"
      ZONES_COUNT: "3"
    test:
    - chain: openshift-qe-control-plane
    workflow: rosa-aws-sts-hypershift
- always_run: false
  as: perfscale-rosa-hcp-multiaz-control-plane-252nodes
  steps:
    cluster_profile: aws-perfscale
    env:
      CHANNEL_GROUP: nightly
      COMPUTE_MACHINE_TYPE: m5.xlarge
      DISABLE_WORKLOAD_MONITORING: "false"
      ENABLE_AUTOSCALING: "false"
      HOSTED_CP: "true"
      MULTI_AZ: "true"
      OPENSHIFT_VERSION: "4.14"
      REPLICAS: "252"
      ZONES_COUNT: "3"
    test:
    - chain: openshift-qe-control-plane
    workflow: rosa-aws-sts-hypershift
- as: perfscale-rosa-multiaz-control-plane-24nodes-periodic
=======
  timeout: 7h0m0s
- as: control-plane-24nodes
>>>>>>> 80160c5c
  cron: 0 15 * * 6
  steps:
    allow_skip_on_success: true
    cluster_profile: aws-perfscale-qe
    env:
      CHANNEL_GROUP: nightly
      COMPUTE_MACHINE_TYPE: m5.xlarge
      ENABLE_AUTOSCALING: "false"
      MULTI_AZ: "true"
      OPENSHIFT_VERSION: "4.14"
      PROFILE_TYPE: reporting
      READY_WAIT_TIMEOUT: 30m
      REPLICAS: "24"
    test:
    - chain: openshift-qe-control-plane
    workflow: rosa-aws-sts
  timeout: 5h0m0s
- as: data-path-9nodes
  cron: 0 13 * * 6
  steps:
    cluster_profile: aws-perfscale-qe
    env:
      CHANNEL_GROUP: nightly
      COMPUTE_MACHINE_TYPE: m5.xlarge
      CONFIG: config/standard-classic-rosa.yml
      ENABLE_AUTOSCALING: "false"
      MULTI_AZ: "true"
      OPENSHIFT_VERSION: "4.14"
      READY_WAIT_TIMEOUT: 30m
      REPLICAS: "9"
    test:
    - ref: openshift-qe-perfscale-aws-data-path-sg
    - chain: openshift-qe-data-path-tests
    workflow: rosa-aws-sts
  timeout: 6h0m0s
- as: node-density-heavy-24nodes
  cron: 0 18 * * 6
  steps:
    allow_skip_on_success: true
    cluster_profile: aws-perfscale-qe
    env:
      CHANNEL_GROUP: nightly
      COMPUTE_MACHINE_TYPE: m5.xlarge
      ENABLE_AUTOSCALING: "false"
      MULTI_AZ: "true"
      OPENSHIFT_VERSION: "4.14"
      PODS_PER_NODE: "100"
      PROFILE_TYPE: reporting
      READY_WAIT_TIMEOUT: 30m
      REPLICAS: "24"
    test:
    - chain: openshift-qe-node-density-heavy
    workflow: rosa-aws-sts
  timeout: 5h0m0s
- as: node-density-cni-24nodes
  cron: 0 15 * * 4
  steps:
    allow_skip_on_success: true
    cluster_profile: aws-perfscale-qe
    env:
      CHANNEL_GROUP: nightly
      COMPUTE_MACHINE_TYPE: m5.xlarge
      ENABLE_AUTOSCALING: "false"
      MULTI_AZ: "true"
      OPENSHIFT_VERSION: "4.14"
      PODS_PER_NODE: "100"
      PROFILE_TYPE: reporting
      READY_WAIT_TIMEOUT: 30m
      REPLICAS: "24"
    test:
    - chain: openshift-qe-node-density-cni
    workflow: rosa-aws-sts
  timeout: 5h0m0s
- as: conc-builds-3nodes
  cron: 0 0 8,22 * *
  steps:
    allow_skip_on_success: true
    cluster_profile: aws-perfscale-qe
    env:
      CHANNEL_GROUP: nightly
      COMPUTE_MACHINE_TYPE: m5.xlarge
      ENABLE_AUTOSCALING: "false"
      MP_LABELS: concurrent-builds=enabled
      MP_MACHINE_TYPE: m5.xlarge
      MP_REPLICAS: "3"
      MP_TAINTS: test=test:PreferNoSchedule
      MULTI_AZ: "true"
      OPENSHIFT_VERSION: "4.14"
      READY_WAIT_TIMEOUT: 30m
      REPLICAS: "3"
    test:
    - ref: rosa-conf-machine-pool
    - chain: openshift-qe-conc-builds
    workflow: rosa-aws-sts
  timeout: 5h0m0s
zz_generated_metadata:
  branch: main
  org: openshift-qe
  repo: ocp-qe-perfscale-ci
  variant: rosa-4.14-nightly-x86<|MERGE_RESOLUTION|>--- conflicted
+++ resolved
@@ -65,47 +65,10 @@
     test:
     - chain: openshift-qe-control-plane
     workflow: rosa-aws-sts
-<<<<<<< HEAD
   timeout: 6h0m0s
-- always_run: false
-  as: perfscale-rosa-hcp-multiaz-control-plane-120nodes
-  steps:
-    cluster_profile: aws-perfscale
-    env:
-      CHANNEL_GROUP: nightly
-      COMPUTE_MACHINE_TYPE: m5.xlarge
-      DISABLE_WORKLOAD_MONITORING: "false"
-      ENABLE_AUTOSCALING: "false"
-      HOSTED_CP: "true"
-      MULTI_AZ: "true"
-      OPENSHIFT_VERSION: "4.14"
-      REPLICAS: "120"
-      ZONES_COUNT: "3"
-    test:
-    - chain: openshift-qe-control-plane
-    workflow: rosa-aws-sts-hypershift
-- always_run: false
-  as: perfscale-rosa-hcp-multiaz-control-plane-252nodes
-  steps:
-    cluster_profile: aws-perfscale
-    env:
-      CHANNEL_GROUP: nightly
-      COMPUTE_MACHINE_TYPE: m5.xlarge
-      DISABLE_WORKLOAD_MONITORING: "false"
-      ENABLE_AUTOSCALING: "false"
-      HOSTED_CP: "true"
-      MULTI_AZ: "true"
-      OPENSHIFT_VERSION: "4.14"
-      REPLICAS: "252"
-      ZONES_COUNT: "3"
-    test:
-    - chain: openshift-qe-control-plane
-    workflow: rosa-aws-sts-hypershift
 - as: perfscale-rosa-multiaz-control-plane-24nodes-periodic
-=======
   timeout: 7h0m0s
 - as: control-plane-24nodes
->>>>>>> 80160c5c
   cron: 0 15 * * 6
   steps:
     allow_skip_on_success: true
