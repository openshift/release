--- conflicted
+++ resolved
@@ -36,7 +36,6 @@
     - chain: openshift-qe-control-plane
     workflow: rosa-aws-sts
   timeout: 6h0m0s
-<<<<<<< HEAD
 - always_run: false
   as: perfscale-rosa-hcp-multiaz-control-plane-120nodes
   steps:
@@ -71,7 +70,6 @@
     test:
     - chain: openshift-qe-control-plane
     workflow: rosa-aws-sts-hypershift
-=======
 - as: perfscale-rosa-multiaz-control-plane-24nodes-periodic
   cron: 0 15 * * 6
   steps:
@@ -122,7 +120,6 @@
     - chain: openshift-qe-node-density-cni
     workflow: rosa-aws-sts
   timeout: 5h0m0s
->>>>>>> e8e7c257
 zz_generated_metadata:
   branch: main
   org: openshift-qe
