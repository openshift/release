--- conflicted
+++ resolved
@@ -117,10 +117,6 @@
       ENABLE_AUTOSCALING: "false"
       MULTI_AZ: "true"
       OPENSHIFT_VERSION: "4.14"
-<<<<<<< HEAD
-      PODS_PER_NODE: "200"
-=======
->>>>>>> eee203df
       PROFILE_TYPE: reporting
       READY_WAIT_TIMEOUT: 30m
       REPLICAS: "24"
@@ -177,10 +173,6 @@
       ENABLE_AUTOSCALING: "false"
       MULTI_AZ: "true"
       OPENSHIFT_VERSION: "4.14"
-<<<<<<< HEAD
-      PODS_PER_NODE: "200"
-=======
->>>>>>> eee203df
       PROFILE_TYPE: reporting
       READY_WAIT_TIMEOUT: 30m
       REPLICAS: "24"
