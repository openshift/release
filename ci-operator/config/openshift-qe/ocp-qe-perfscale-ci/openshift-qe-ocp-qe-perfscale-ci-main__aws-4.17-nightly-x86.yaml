build_root:
  image_stream_tag:
    name: ci-tools-build-root
    namespace: ci
    tag: latest
releases:
  latest:
    candidate:
      product: ocp
      stream: nightly
      version: "4.17"
resources:
  '*':
    requests:
      cpu: 100m
      memory: 200Mi
tests:
- as: payload-control-plane-6nodes
  cron: '@yearly'
  steps:
    allow_skip_on_success: true
    cluster_profile: aws-perfscale-qe
    env:
      ADDITIONAL_WORKER_NODES: "3"
      BASE_DOMAIN: qe.devcluster.openshift.com
      ENABLE_LOCAL_INDEX: "true"
      ES_TYPE: qe
      EXTRA_FLAGS: --churn-duration=20m --pod-ready-threshold=13s
      ITERATION_MULTIPLIER_ENV: "15"
      JUNIT: "true"
      RUN_ORION: "true"
      VERSION: "4.17"
      ZONES_COUNT: "3"
    test:
    - ref: openshift-qe-workers-scale
    - chain: openshift-qe-control-plane
    - chain: openshift-qe-orion-consolidated
    workflow: openshift-qe-installer-aws
  timeout: 3h30m0s
<<<<<<< HEAD
- always_run: false
  as: kube-burner-workers-scale-252nodes
=======
- as: workers-autoscale-6nodes
  cron: '@yearly'
  steps:
    allow_skip_on_success: true
    cluster_profile: aws-perfscale-qe
    env:
      ADDITIONAL_WORKER_NODES: "3"
      BASE_DOMAIN: qe.devcluster.openshift.com
      DEPLOY_AUTOSCALER: "true"
      ZONES_COUNT: "3"
    test:
    - ref: openshift-qe-workers-scale
    workflow: openshift-qe-installer-aws
  timeout: 3h30m0s
- always_run: false
  as: workers-scale-252nodes
>>>>>>> 30bdeeb6
  steps:
    allow_skip_on_success: true
    cluster_profile: aws-perfscale
    env:
      ADDITIONAL_WORKER_NODES: "249"
      BASE_DOMAIN: perfscale.devcluster.openshift.com
      COMPUTE_NODE_TYPE: m5.xlarge
      SIZE_VARIANT: large
      USER_TAGS: |
        TicketId 382
      ZONES_COUNT: "3"
    test:
<<<<<<< HEAD
    - ref: openshift-qe-kube-burner-workers-scale
    workflow: openshift-qe-installer-aws
  timeout: 7h0m0s
- always_run: false
  as: kube-burner-workers-autoscale-252nodes
=======
    - ref: openshift-qe-workers-scale
    workflow: openshift-qe-installer-aws
  timeout: 7h0m0s
- always_run: false
  as: workers-autoscale-252nodes
>>>>>>> 30bdeeb6
  steps:
    allow_skip_on_success: true
    cluster_profile: aws-perfscale
    env:
      ADDITIONAL_WORKER_NODES: "249"
      BASE_DOMAIN: perfscale.devcluster.openshift.com
      COMPUTE_NODE_TYPE: m5.xlarge
      DEPLOY_AUTOSCALER: "true"
      SIZE_VARIANT: large
      USER_TAGS: |
        TicketId 382
      ZONES_COUNT: "3"
    test:
<<<<<<< HEAD
    - ref: openshift-qe-kube-burner-workers-scale
=======
    - ref: openshift-qe-workers-scale
>>>>>>> 30bdeeb6
    workflow: openshift-qe-installer-aws
  timeout: 7h0m0s
- as: control-plane-120nodes
  cron: 0 0 4,18 * *
  steps:
    allow_skip_on_success: true
    cluster_profile: aws-perfscale
    env:
      ADDITIONAL_WORKER_NODES: "117"
      BASE_DOMAIN: perfscale.devcluster.openshift.com
      COMPUTE_NODE_TYPE: m5.xlarge
      EXTRA_FLAGS: --churn-duration=20m --service-latency
      PROFILE_TYPE: reporting
      SIZE_VARIANT: large
      USER_TAGS: |
        TicketId 382
      ZONES_COUNT: "3"
    test:
<<<<<<< HEAD
    - ref: openshift-qe-kube-burner-workers-scale
    - chain: openshift-qe-control-plane
    workflow: openshift-qe-installer-aws
  timeout: 7h0m0s
- as: kube-burner-workers-autoscale-120nodes
=======
    - ref: openshift-qe-workers-scale
    - chain: openshift-qe-control-plane
    workflow: openshift-qe-installer-aws
  timeout: 7h0m0s
- as: workers-autoscale-120nodes
>>>>>>> 30bdeeb6
  cron: 0 8 27 * *
  steps:
    allow_skip_on_success: true
    cluster_profile: aws-perfscale
    env:
      ADDITIONAL_WORKER_NODES: "117"
      BASE_DOMAIN: perfscale.devcluster.openshift.com
      COMPUTE_NODE_TYPE: m5.xlarge
      DEPLOY_AUTOSCALER: "true"
      SIZE_VARIANT: large
      USER_TAGS: |
        TicketId 382
      ZONES_COUNT: "3"
    test:
<<<<<<< HEAD
    - ref: openshift-qe-kube-burner-workers-scale
=======
    - ref: openshift-qe-workers-scale
>>>>>>> 30bdeeb6
    workflow: openshift-qe-installer-aws
  timeout: 7h0m0s
- as: control-plane-24nodes
  cron: 0 20 9,23 * *
  steps:
    allow_skip_on_success: true
    cluster_profile: aws-perfscale-qe
    env:
      ADDITIONAL_WORKER_NODES: "21"
      BASE_DOMAIN: qe.devcluster.openshift.com
      ZONES_COUNT: "3"
    test:
<<<<<<< HEAD
    - ref: openshift-qe-kube-burner-workers-scale
    - chain: openshift-qe-control-plane
    workflow: openshift-qe-installer-aws
- as: kube-burner-workers-autoscale-24nodes
=======
    - ref: openshift-qe-workers-scale
    - chain: openshift-qe-control-plane
    workflow: openshift-qe-installer-aws
- as: workers-autoscale-24nodes
>>>>>>> 30bdeeb6
  cron: 0 2 27 * *
  steps:
    allow_skip_on_success: true
    cluster_profile: aws-perfscale-qe
    env:
      ADDITIONAL_WORKER_NODES: "21"
      BASE_DOMAIN: qe.devcluster.openshift.com
      DEPLOY_AUTOSCALER: "true"
      ZONES_COUNT: "3"
    test:
<<<<<<< HEAD
    - ref: openshift-qe-kube-burner-workers-scale
=======
    - ref: openshift-qe-workers-scale
>>>>>>> 30bdeeb6
    workflow: openshift-qe-installer-aws
- as: control-plane-etcdencrypt-24nodes
  cron: 0 19 2,16 * *
  steps:
    cluster_profile: aws-perfscale-qe
    env:
      BASE_DOMAIN: qe.devcluster.openshift.com
      COMPUTE_NODE_REPLICAS: "24"
      ZONES_COUNT: "3"
    test:
    - chain: openshift-qe-control-plane
    workflow: openshift-qe-installer-aws-etcd-encryption
  timeout: 5h0m0s
- always_run: false
  as: conc-builds-3nodes
  steps:
    allow_skip_on_success: true
    cluster_profile: aws-perfscale-qe
    env:
      BASE_DOMAIN: qe.devcluster.openshift.com
      COMPUTE_NODE_REPLICAS: "3"
      ZONES_COUNT: "3"
    test:
    - chain: openshift-qe-conc-builds
    - chain: openshift-qe-run-api-apf-customized-flowcontrol
    workflow: openshift-qe-installer-aws
  timeout: 5h0m0s
- always_run: false
  as: router-perf-24nodes
  steps:
    allow_skip_on_success: true
    cluster_profile: aws-perfscale-qe
    env:
      BASE_DOMAIN: qe.devcluster.openshift.com
      COMPUTE_NODE_REPLICAS: "24"
      ZONES_COUNT: "3"
    test:
    - chain: openshift-qe-router-perf
    workflow: openshift-qe-installer-aws
  timeout: 5h0m0s
- as: node-density-heavy-24nodes
  cron: 0 0 5,19 * *
  steps:
    allow_skip_on_success: true
    cluster_profile: aws-perfscale-qe
    env:
      BASE_DOMAIN: qe.devcluster.openshift.com
      COMPUTE_NODE_REPLICAS: "24"
      ZONES_COUNT: "3"
    test:
    - chain: openshift-qe-node-density-heavy
    workflow: openshift-qe-installer-aws
  timeout: 5h0m0s
- always_run: false
  as: payload-node-density-heavy-6nodes
  steps:
    allow_skip_on_success: true
    cluster_profile: aws-perfscale-qe
    env:
      BASE_DOMAIN: qe.devcluster.openshift.com
      COMPUTE_NODE_REPLICAS: "6"
      EXTRA_FLAGS: --pod-ready-threshold=43s
      ITERATIONS_PER_NAMESPACE: "100"
      ZONES_COUNT: "3"
    test:
    - chain: openshift-qe-node-density-heavy
    workflow: openshift-qe-installer-aws
  timeout: 2h0m0s
- always_run: false
  as: payload-node-density-cni-6nodes
  steps:
    allow_skip_on_success: true
    cluster_profile: aws-perfscale-qe
    env:
      BASE_DOMAIN: qe.devcluster.openshift.com
      COMPUTE_NODE_REPLICAS: "6"
      POD_READY_THRESHOLD: 4s
      ZONES_COUNT: "3"
    test:
    - chain: openshift-qe-node-density-cni
    workflow: openshift-qe-installer-aws
  timeout: 2h0m0s
- as: data-path-9nodes
  cron: 0 13 1,15 * *
  steps:
    allow_skip_on_success: true
    cluster_profile: aws-perfscale
    env:
      BASE_DOMAIN: perfscale.devcluster.openshift.com
      COMPUTE_NODE_REPLICAS: "9"
      COMPUTE_NODE_TYPE: m5.2xlarge
      LOKI_USE_SERVICEMONITOR: "false"
      OPENSHIFT_INFRA_NODE_INSTANCE_TYPE: c5.4xlarge
      SET_ENV_BY_PLATFORM: custom
      ZONES_COUNT: "3"
    test:
    - ref: openshift-qe-perfscale-aws-data-path-sg
    - chain: openshift-qe-data-path-tests
    workflow: openshift-qe-installer-aws
  timeout: 5h0m0s
- always_run: false
  as: control-plane-3nodes
  steps:
    allow_skip_on_success: true
    cluster_profile: aws-perfscale-qe
    env:
      BASE_DOMAIN: qe.devcluster.openshift.com
      COMPUTE_NODE_REPLICAS: "3"
    test:
    - chain: openshift-qe-control-plane
    workflow: openshift-qe-installer-aws
  timeout: 5h0m0s
- always_run: false
  as: node-density-heavy-3nodes
  steps:
    allow_skip_on_success: true
    cluster_profile: aws-perfscale-qe
    env:
      BASE_DOMAIN: qe.devcluster.openshift.com
      COMPUTE_NODE_REPLICAS: "3"
    test:
    - chain: openshift-qe-node-density-heavy
    workflow: openshift-qe-installer-aws
  timeout: 5h0m0s
- always_run: false
  as: node-density-cni-3nodes
  steps:
    allow_skip_on_success: true
    cluster_profile: aws-perfscale-qe
    env:
      BASE_DOMAIN: qe.devcluster.openshift.com
      COMPUTE_NODE_REPLICAS: "3"
    test:
    - chain: openshift-qe-node-density-cni
    workflow: openshift-qe-installer-aws
zz_generated_metadata:
  branch: main
  org: openshift-qe
  repo: ocp-qe-perfscale-ci
  variant: aws-4.17-nightly-x86<|MERGE_RESOLUTION|>--- conflicted
+++ resolved
@@ -37,10 +37,6 @@
     - chain: openshift-qe-orion-consolidated
     workflow: openshift-qe-installer-aws
   timeout: 3h30m0s
-<<<<<<< HEAD
-- always_run: false
-  as: kube-burner-workers-scale-252nodes
-=======
 - as: workers-autoscale-6nodes
   cron: '@yearly'
   steps:
@@ -57,7 +53,6 @@
   timeout: 3h30m0s
 - always_run: false
   as: workers-scale-252nodes
->>>>>>> 30bdeeb6
   steps:
     allow_skip_on_success: true
     cluster_profile: aws-perfscale
@@ -70,19 +65,11 @@
         TicketId 382
       ZONES_COUNT: "3"
     test:
-<<<<<<< HEAD
-    - ref: openshift-qe-kube-burner-workers-scale
-    workflow: openshift-qe-installer-aws
-  timeout: 7h0m0s
-- always_run: false
-  as: kube-burner-workers-autoscale-252nodes
-=======
     - ref: openshift-qe-workers-scale
     workflow: openshift-qe-installer-aws
   timeout: 7h0m0s
 - always_run: false
   as: workers-autoscale-252nodes
->>>>>>> 30bdeeb6
   steps:
     allow_skip_on_success: true
     cluster_profile: aws-perfscale
@@ -96,11 +83,7 @@
         TicketId 382
       ZONES_COUNT: "3"
     test:
-<<<<<<< HEAD
-    - ref: openshift-qe-kube-burner-workers-scale
-=======
-    - ref: openshift-qe-workers-scale
->>>>>>> 30bdeeb6
+    - ref: openshift-qe-workers-scale
     workflow: openshift-qe-installer-aws
   timeout: 7h0m0s
 - as: control-plane-120nodes
@@ -119,19 +102,11 @@
         TicketId 382
       ZONES_COUNT: "3"
     test:
-<<<<<<< HEAD
-    - ref: openshift-qe-kube-burner-workers-scale
-    - chain: openshift-qe-control-plane
-    workflow: openshift-qe-installer-aws
-  timeout: 7h0m0s
-- as: kube-burner-workers-autoscale-120nodes
-=======
     - ref: openshift-qe-workers-scale
     - chain: openshift-qe-control-plane
     workflow: openshift-qe-installer-aws
   timeout: 7h0m0s
 - as: workers-autoscale-120nodes
->>>>>>> 30bdeeb6
   cron: 0 8 27 * *
   steps:
     allow_skip_on_success: true
@@ -146,11 +121,7 @@
         TicketId 382
       ZONES_COUNT: "3"
     test:
-<<<<<<< HEAD
-    - ref: openshift-qe-kube-burner-workers-scale
-=======
-    - ref: openshift-qe-workers-scale
->>>>>>> 30bdeeb6
+    - ref: openshift-qe-workers-scale
     workflow: openshift-qe-installer-aws
   timeout: 7h0m0s
 - as: control-plane-24nodes
@@ -163,17 +134,10 @@
       BASE_DOMAIN: qe.devcluster.openshift.com
       ZONES_COUNT: "3"
     test:
-<<<<<<< HEAD
-    - ref: openshift-qe-kube-burner-workers-scale
-    - chain: openshift-qe-control-plane
-    workflow: openshift-qe-installer-aws
-- as: kube-burner-workers-autoscale-24nodes
-=======
     - ref: openshift-qe-workers-scale
     - chain: openshift-qe-control-plane
     workflow: openshift-qe-installer-aws
 - as: workers-autoscale-24nodes
->>>>>>> 30bdeeb6
   cron: 0 2 27 * *
   steps:
     allow_skip_on_success: true
@@ -184,11 +148,7 @@
       DEPLOY_AUTOSCALER: "true"
       ZONES_COUNT: "3"
     test:
-<<<<<<< HEAD
-    - ref: openshift-qe-kube-burner-workers-scale
-=======
-    - ref: openshift-qe-workers-scale
->>>>>>> 30bdeeb6
+    - ref: openshift-qe-workers-scale
     workflow: openshift-qe-installer-aws
 - as: control-plane-etcdencrypt-24nodes
   cron: 0 19 2,16 * *
