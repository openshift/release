build_root:
  image_stream_tag:
    name: ci-tools-build-root
    namespace: ci
    tag: latest
images:
- dockerfile_path: prow/Dockerfile
  to: ocp-qe-perfscale-ci-aws-414-arm
promotion:
  namespace: ci
  tag: latest
releases:
  arm64-latest:
    candidate:
      architecture: arm64
      product: ocp
      stream: nightly
      version: "4.14"
  latest:
    candidate:
      product: ocp
      stream: nightly
      version: "4.14"
resources:
  '*':
    requests:
      cpu: 100m
      memory: 200Mi
tests:
- as: control-plane-24nodes
  cron: 0 9 * * 2
  steps:
    cluster_profile: aws-perfscale-qe
    dependencies:
      OPENSHIFT_INSTALL_RELEASE_IMAGE_OVERRIDE: release:arm64-latest
    env:
      BASE_DOMAIN: qe.devcluster.openshift.com
      COMPUTE_NODE_REPLICAS: "24"
      COMPUTE_NODE_TYPE: m6g.xlarge
      CONTROL_PLANE_INSTANCE_TYPE: m6g.xlarge
      OCP_ARCH: arm64
<<<<<<< HEAD
      ZONES_COUNT: "3"
    post:
    - chain: ipi-aws-post
    pre:
    - chain: ipi-aws-pre
    - chain: create-infra-move-ingress-monitoring-registry
    workflow: openshift-qe-control-plane
=======
    test:
    - chain: openshift-qe-control-plane
    workflow: openshift-qe-installer-aws
>>>>>>> 704d5ed1
  timeout: 5h0m0s
- as: node-density-cni-24nodes
  cron: 0 19 * * 2
  steps:
    cluster_profile: aws-perfscale-qe
    dependencies:
      OPENSHIFT_INSTALL_RELEASE_IMAGE_OVERRIDE: release:arm64-latest
    env:
      BASE_DOMAIN: qe.devcluster.openshift.com
      COMPUTE_NODE_REPLICAS: "24"
      COMPUTE_NODE_TYPE: m6g.xlarge
      CONTROL_PLANE_INSTANCE_TYPE: m6g.xlarge
      OCP_ARCH: arm64
      PODS_PER_NODE: "200"
<<<<<<< HEAD
      ZONES_COUNT: "3"
    post:
    - chain: ipi-aws-post
    pre:
    - chain: ipi-aws-pre
    - chain: create-infra-move-ingress-monitoring-registry
    workflow: openshift-qe-node-density-cni
=======
    test:
    - chain: openshift-qe-node-density-cni
    workflow: openshift-qe-installer-aws
>>>>>>> 704d5ed1
  timeout: 5h0m0s
- as: node-density-heavy-24nodes
  cron: 0 18 * * 2
  steps:
    cluster_profile: aws-perfscale-qe
    dependencies:
      OPENSHIFT_INSTALL_RELEASE_IMAGE_OVERRIDE: release:arm64-latest
    env:
      BASE_DOMAIN: qe.devcluster.openshift.com
      COMPUTE_NODE_REPLICAS: "24"
      COMPUTE_NODE_TYPE: m6g.xlarge
      CONTROL_PLANE_INSTANCE_TYPE: m6g.xlarge
      OCP_ARCH: arm64
      PODS_PER_NODE: "200"
<<<<<<< HEAD
      ZONES_COUNT: "3"
    post:
    - chain: ipi-aws-post
    pre:
    - chain: ipi-aws-pre
    - chain: create-infra-move-ingress-monitoring-registry
    workflow: openshift-qe-node-density-heavy
=======
    test:
    - chain: openshift-qe-node-density-heavy
    workflow: openshift-qe-installer-aws
>>>>>>> 704d5ed1
  timeout: 5h0m0s
- as: data-path-9nodes
  cron: 0 9 * * 1
  steps:
    cluster_profile: aws-perfscale-qe
    dependencies:
      OPENSHIFT_INSTALL_RELEASE_IMAGE_OVERRIDE: release:arm64-latest
    env:
      BASE_DOMAIN: qe.devcluster.openshift.com
      COMPUTE_NODE_REPLICAS: "9"
      LOKI_USE_SERVICEMONITOR: "false"
      OCP_ARCH: arm64
<<<<<<< HEAD
      ZONES_COUNT: "3"
    post:
    - chain: ipi-aws-post
    pre:
    - chain: ipi-aws-pre
    - chain: create-infra-move-ingress-monitoring-registry
=======
>>>>>>> 704d5ed1
    test:
    - ref: openshift-qe-perfscale-aws-data-path-sg
    - chain: openshift-qe-data-path-tests
    workflow: openshift-qe-installer-aws
  timeout: 5h0m0s
zz_generated_metadata:
  branch: main
  org: openshift-qe
  repo: ocp-qe-perfscale-ci
  variant: aws-4.14-nightly-arm<|MERGE_RESOLUTION|>--- conflicted
+++ resolved
@@ -39,19 +39,7 @@
       COMPUTE_NODE_TYPE: m6g.xlarge
       CONTROL_PLANE_INSTANCE_TYPE: m6g.xlarge
       OCP_ARCH: arm64
-<<<<<<< HEAD
       ZONES_COUNT: "3"
-    post:
-    - chain: ipi-aws-post
-    pre:
-    - chain: ipi-aws-pre
-    - chain: create-infra-move-ingress-monitoring-registry
-    workflow: openshift-qe-control-plane
-=======
-    test:
-    - chain: openshift-qe-control-plane
-    workflow: openshift-qe-installer-aws
->>>>>>> 704d5ed1
   timeout: 5h0m0s
 - as: node-density-cni-24nodes
   cron: 0 19 * * 2
@@ -66,19 +54,10 @@
       CONTROL_PLANE_INSTANCE_TYPE: m6g.xlarge
       OCP_ARCH: arm64
       PODS_PER_NODE: "200"
-<<<<<<< HEAD
       ZONES_COUNT: "3"
-    post:
-    - chain: ipi-aws-post
-    pre:
-    - chain: ipi-aws-pre
-    - chain: create-infra-move-ingress-monitoring-registry
-    workflow: openshift-qe-node-density-cni
-=======
     test:
     - chain: openshift-qe-node-density-cni
     workflow: openshift-qe-installer-aws
->>>>>>> 704d5ed1
   timeout: 5h0m0s
 - as: node-density-heavy-24nodes
   cron: 0 18 * * 2
@@ -93,19 +72,10 @@
       CONTROL_PLANE_INSTANCE_TYPE: m6g.xlarge
       OCP_ARCH: arm64
       PODS_PER_NODE: "200"
-<<<<<<< HEAD
       ZONES_COUNT: "3"
-    post:
-    - chain: ipi-aws-post
-    pre:
-    - chain: ipi-aws-pre
-    - chain: create-infra-move-ingress-monitoring-registry
-    workflow: openshift-qe-node-density-heavy
-=======
     test:
     - chain: openshift-qe-node-density-heavy
     workflow: openshift-qe-installer-aws
->>>>>>> 704d5ed1
   timeout: 5h0m0s
 - as: data-path-9nodes
   cron: 0 9 * * 1
@@ -118,15 +88,7 @@
       COMPUTE_NODE_REPLICAS: "9"
       LOKI_USE_SERVICEMONITOR: "false"
       OCP_ARCH: arm64
-<<<<<<< HEAD
       ZONES_COUNT: "3"
-    post:
-    - chain: ipi-aws-post
-    pre:
-    - chain: ipi-aws-pre
-    - chain: create-infra-move-ingress-monitoring-registry
-=======
->>>>>>> 704d5ed1
     test:
     - ref: openshift-qe-perfscale-aws-data-path-sg
     - chain: openshift-qe-data-path-tests
