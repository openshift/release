--- conflicted
+++ resolved
@@ -115,10 +115,6 @@
       ENABLE_AUTOSCALING: "false"
       MULTI_AZ: "true"
       OPENSHIFT_VERSION: "4.15"
-<<<<<<< HEAD
-      PODS_PER_NODE: "200"
-=======
->>>>>>> eee203df
       READY_WAIT_TIMEOUT: 30m
       REPLICAS: "24"
     test:
@@ -173,11 +169,6 @@
       ENABLE_AUTOSCALING: "false"
       MULTI_AZ: "true"
       OPENSHIFT_VERSION: "4.15"
-<<<<<<< HEAD
-      PODS_PER_NODE: "200"
-      PROFILE_TYPE: reporting
-=======
->>>>>>> eee203df
       READY_WAIT_TIMEOUT: 30m
       REPLICAS: "24"
     test:
