--- conflicted
+++ resolved
@@ -148,8 +148,6 @@
     - ref: openshift-qe-perfscale-aws-data-path-sg
     - chain: openshift-qe-data-path-tests
     workflow: rosa-aws-sts
-  timeout: 5h0m0s
-<<<<<<< HEAD
 - as: perfscale-rosa-hcp-3zones-data-path-9nodes-periodic
   cron: 0 7 * * 2
   steps:
@@ -208,8 +206,6 @@
     test:
     - chain: openshift-qe-control-plane
     workflow: rosa-aws-sts-hypershift
-=======
->>>>>>> e8e7c257
 zz_generated_metadata:
   branch: main
   org: openshift-qe
