--- conflicted
+++ resolved
@@ -90,7 +90,6 @@
     test:
     - chain: openshift-qe-data-path-tests
     workflow: rosa-aws-sts
-<<<<<<< HEAD
 - as: perfscale-rosa-singleaz-network-perf-2nodes-periodic
   cron: 0 12 * * 6
   steps:
@@ -105,9 +104,7 @@
     test:
     - chain: openshift-qe-network-perf
     workflow: rosa-aws-sts
-=======
   timeout: 5h0m0s
->>>>>>> 4763b8b4
 zz_generated_metadata:
   branch: main
   org: openshift-qe
