--- conflicted
+++ resolved
@@ -91,7 +91,6 @@
     pre:
     - chain: ipi-aws-pre
     - chain: create-infra-move-ingress-monitoring-registry
-<<<<<<< HEAD
     workflow: openshift-qe-ingress-perf
 - as: ocp-qe-perfscale-network-perf-9nodes-periodic-aws
   cron: 0 1 * * 3
@@ -114,12 +113,9 @@
     - chain: ipi-aws-pre
     - chain: workers-scale
     - chain: create-infra-move-ingress-monitoring-registry
-    workflow: openshift-qe-network-perf
-=======
     test:
     - chain: openshift-qe-data-path-tests
   timeout: 5h0m0s
->>>>>>> 4763b8b4
 zz_generated_metadata:
   branch: main
   org: openshift-qe
