build_root:
  image_stream_tag:
    name: ci-tools-build-root
    namespace: ci
    tag: latest
releases:
  latest:
    candidate:
      product: ocp
      stream: nightly
      version: "4.19"
resources:
  '*':
    requests:
      cpu: 100m
      memory: 200Mi
tests:
- as: netpol-24nodes
  cron: 0 12 6,13,20,27 * *
  steps:
    allow_skip_on_success: true
    cluster_profile: aws-perfscale-qe
    env:
      ADDITIONAL_WORKER_NODES: "21"
      BASE_DOMAIN: qe.devcluster.openshift.com
      ZONES_COUNT: "3"
    test:
    - ref: openshift-qe-workers-scale
    - chain: openshift-qe-netpol-v2
    workflow: openshift-qe-installer-aws
  timeout: 5h0m0s
- as: payload-control-plane-6nodes
  cron: '@yearly'
  steps:
    cluster_profile: aws-perfscale-qe
    env:
      ADDITIONAL_WORKER_NODES: "3"
      BASE_DOMAIN: qe.devcluster.openshift.com
      ENABLE_LOCAL_INDEX: "true"
      ES_TYPE: qe
      EXTRA_FLAGS: --churn-duration=20m --pod-ready-threshold=20s
      HUNTER_ANALYZE: "true"
      ITERATION_MULTIPLIER_ENV: "15"
      OUTPUT_FORMAT: JUNIT
      RUN_ORION: "true"
      VERSION: "4.19"
      ZONES_COUNT: "3"
    test:
    - ref: openshift-qe-workers-scale
    - chain: openshift-qe-control-plane
    - chain: openshift-qe-orion-consolidated
    workflow: openshift-qe-installer-aws
  timeout: 3h30m0s
- as: control-plane-252nodes
  cron: 0 0 * * 3
  steps:
    allow_skip_on_success: true
    cluster_profile: aws-perfscale
    env:
      ADDITIONAL_WORKER_NODES: "249"
      BASE_DOMAIN: perfscale.devcluster.openshift.com
      COMPUTE_NODE_TYPE: m5.xlarge
      ES_SECRETS_PATH: /prod-secret
      EXTRA_FLAGS: --churn-duration=20m --service-latency
      OPENSHIFT_INFRA_NODE_INSTANCE_TYPE: r5.4xlarge
      SET_ENV_BY_PLATFORM: custom
      SIZE_VARIANT: large
      USER_TAGS: |
        TicketId 532
      ZONES_COUNT: "3"
    test:
    - ref: openshift-qe-workers-scale
    - chain: openshift-qe-control-plane
    workflow: openshift-qe-installer-aws
- as: control-plane-120nodes
  cron: 0 2 * * 1,3
  steps:
    allow_skip_on_success: true
    cluster_profile: aws-perfscale
    env:
      ADDITIONAL_WORKER_NODES: "117"
      BASE_DOMAIN: perfscale.devcluster.openshift.com
      COMPUTE_NODE_TYPE: m5.xlarge
      ES_SECRETS_PATH: /prod-secret
      EXTRA_FLAGS: --churn-duration=20m --service-latency
      SIZE_VARIANT: large
      USER_TAGS: |
        TicketId 532
      ZONES_COUNT: "3"
    test:
    - ref: openshift-qe-workers-scale
    - chain: openshift-qe-control-plane
    workflow: openshift-qe-installer-aws
  timeout: 7h0m0s
- as: control-plane-24nodes
  cron: 0 5 * * 6,2,4,5
  steps:
    allow_skip_on_success: true
    cluster_profile: aws-perfscale-qe
    env:
      ADDITIONAL_WORKER_NODES: "21"
      BASE_DOMAIN: qe.devcluster.openshift.com
      ES_SECRETS_PATH: /prod-secret
      ZONES_COUNT: "3"
    test:
    - ref: openshift-qe-workers-scale
    - chain: openshift-qe-control-plane
    workflow: openshift-qe-installer-aws
- as: control-plane-etcdencrypt-24nodes
  cron: 0 3 * * 6,3,5
  steps:
    cluster_profile: aws-perfscale-qe
    env:
      ADDITIONAL_WORKER_NODES: "21"
      BASE_DOMAIN: qe.devcluster.openshift.com
      ES_SECRETS_PATH: /prod-secret
      ZONES_COUNT: "3"
    test:
    - ref: openshift-qe-workers-scale
    - chain: openshift-qe-control-plane
    workflow: openshift-qe-installer-aws-etcd-encryption
  timeout: 5h0m0s
- always_run: false
  as: conc-builds-3nodes
  steps:
    allow_skip_on_success: true
    cluster_profile: aws-perfscale-qe
    env:
      BASE_DOMAIN: qe.devcluster.openshift.com
      COMPUTE_NODE_REPLICAS: "3"
      ZONES_COUNT: "3"
    test:
    - chain: openshift-qe-conc-builds
    - chain: openshift-qe-run-api-apf-customized-flowcontrol
    workflow: openshift-qe-installer-aws
  timeout: 5h0m0s
- always_run: false
  as: compact-cp-3nodes
  steps:
    allow_skip_on_success: true
    cluster_profile: aws-perfscale-qe
    env:
      BASE_DOMAIN: qe.devcluster.openshift.com
      ZONES_COUNT: "3"
    test:
    - chain: openshift-qe-cluster-density-v2
    workflow: openshift-qe-installer-aws-compact
  timeout: 5h0m0s
- always_run: false
  as: router-perf-24nodes
  steps:
    allow_skip_on_success: true
    cluster_profile: aws-perfscale-qe
    env:
      ADDITIONAL_WORKER_NODES: "21"
      BASE_DOMAIN: qe.devcluster.openshift.com
      ZONES_COUNT: "3"
    test:
    - ref: openshift-qe-workers-scale
    - chain: openshift-qe-router-perf
    workflow: openshift-qe-installer-aws
  timeout: 5h0m0s
- as: node-density-heavy-24nodes
  cron: 0 3 5,12,19,26 * *
  steps:
    allow_skip_on_success: true
    cluster_profile: aws-perfscale-qe
    env:
      ADDITIONAL_WORKER_NODES: "21"
      BASE_DOMAIN: qe.devcluster.openshift.com
      ZONES_COUNT: "3"
    test:
    - ref: openshift-qe-workers-scale
    - chain: openshift-qe-node-density-heavy
    workflow: openshift-qe-installer-aws
  timeout: 5h0m0s
- always_run: false
  as: payload-node-density-heavy-6nodes
  steps:
    allow_skip_on_success: true
    cluster_profile: aws-perfscale-qe
    env:
      ADDITIONAL_WORKER_NODES: "3"
      BASE_DOMAIN: qe.devcluster.openshift.com
      EXTRA_FLAGS: --pod-ready-threshold=43s
      ITERATIONS_PER_NAMESPACE: "100"
      ZONES_COUNT: "3"
    test:
    - ref: openshift-qe-workers-scale
    - chain: openshift-qe-node-density-heavy
    workflow: openshift-qe-installer-aws
  timeout: 2h0m0s
- always_run: false
  as: payload-node-density-cni-6nodes
  steps:
    allow_skip_on_success: true
    cluster_profile: aws-perfscale-qe
    env:
      ADDITIONAL_WORKER_NODES: "3"
      BASE_DOMAIN: qe.devcluster.openshift.com
      POD_READY_THRESHOLD: 4s
      ZONES_COUNT: "3"
    test:
    - ref: openshift-qe-workers-scale
    - chain: openshift-qe-node-density-cni
    workflow: openshift-qe-installer-aws
  timeout: 2h0m0s
- as: data-path-9nodes
  cron: 0 3 1,8,15,22 * *
  steps:
    allow_skip_on_success: true
    cluster_profile: aws-perfscale
    env:
      ADDITIONAL_WORKER_NODES: "6"
      BASE_DOMAIN: perfscale.devcluster.openshift.com
      COMPUTE_NODE_TYPE: m5.2xlarge
      LOKI_USE_SERVICEMONITOR: "false"
      OPENSHIFT_INFRA_NODE_INSTANCE_TYPE: c5.4xlarge
      SET_ENV_BY_PLATFORM: custom
      ZONES_COUNT: "3"
    test:
    - ref: openshift-qe-workers-scale
    - ref: openshift-qe-perfscale-aws-data-path-sg
    - chain: openshift-qe-data-path-tests
    workflow: openshift-qe-installer-aws
  timeout: 5h0m0s
- always_run: false
  as: control-plane-3nodes
  steps:
    allow_skip_on_success: true
    cluster_profile: aws-perfscale-qe
    env:
      BASE_DOMAIN: qe.devcluster.openshift.com
      COMPUTE_NODE_REPLICAS: "3"
    test:
    - chain: openshift-qe-control-plane
    workflow: openshift-qe-installer-aws
  timeout: 5h0m0s
- always_run: false
  as: node-density-heavy-3nodes
  steps:
    allow_skip_on_success: true
    cluster_profile: aws-perfscale-qe
    env:
      BASE_DOMAIN: qe.devcluster.openshift.com
      COMPUTE_NODE_REPLICAS: "3"
    test:
    - chain: openshift-qe-node-density-heavy
    workflow: openshift-qe-installer-aws
  timeout: 5h0m0s
- always_run: false
  as: node-density-cni-3nodes
  steps:
    allow_skip_on_success: true
    cluster_profile: aws-perfscale-qe
    env:
      BASE_DOMAIN: qe.devcluster.openshift.com
      COMPUTE_NODE_REPLICAS: "3"
    test:
    - chain: openshift-qe-node-density-cni
    workflow: openshift-qe-installer-aws
- as: control-plane-ipsec-120nodes
  cron: 0 10 11,25 * *
  steps:
    allow_skip_on_success: true
    cluster_profile: aws-perfscale
    env:
      ADDITIONAL_WORKER_NODES: "117"
      BASE_DOMAIN: perfscale.devcluster.openshift.com
      COMPUTE_NODE_TYPE: m5.xlarge
      EXTRA_FLAGS: --churn-duration=20m --service-latency
      OPENSHIFT_INFRA_NODE_INSTANCE_TYPE: r5.4xlarge
      PROFILE_TYPE: reporting
      SET_ENV_BY_PLATFORM: custom
      SIZE_VARIANT: large
      USER_TAGS: |
<<<<<<< HEAD
        TicketId 382
=======
        TicketId 532
      WORKER_REPLICA_COUNT: "120"
>>>>>>> f4db2305
      ZONES_COUNT: "3"
    test:
    - ref: openshift-qe-workers-scale
    - chain: openshift-qe-control-plane
    workflow: openshift-qe-installer-aws-ovn-ipsec
  timeout: 8h0m0s
- as: control-plane-ipsec-252nodes
  cron: 0 14 11,25 * *
  steps:
    allow_skip_on_success: true
    cluster_profile: aws-perfscale
    env:
      ADDITIONAL_WORKER_NODES: "249"
      BASE_DOMAIN: perfscale.devcluster.openshift.com
      COMPUTE_NODE_TYPE: m5.xlarge
      EXTRA_FLAGS: --churn-duration=20m --service-latency
      OPENSHIFT_INFRA_NODE_INSTANCE_TYPE: r5.8xlarge
      PROFILE_TYPE: reporting
      SET_ENV_BY_PLATFORM: custom
      SIZE_VARIANT: large
      USER_TAGS: |
<<<<<<< HEAD
        TicketId 382
=======
        TicketId 532
      WORKER_REPLICA_COUNT: "252"
>>>>>>> f4db2305
      ZONES_COUNT: "3"
    test:
    - ref: openshift-qe-workers-scale
    - chain: openshift-qe-control-plane
    workflow: openshift-qe-installer-aws-ovn-ipsec
- as: data-path-ipsec-9nodes
  cron: 0 2 8,22 * *
  steps:
    allow_skip_on_success: true
    cluster_profile: aws-perfscale-qe
    env:
      ADDITIONAL_WORKER_NODES: "6"
      BASE_DOMAIN: qe.devcluster.openshift.com
      COMPUTE_NODE_TYPE: m5.2xlarge
      LOKI_USE_SERVICEMONITOR: "false"
      OPENSHIFT_INFRA_NODE_INSTANCE_TYPE: c5.4xlarge
      SET_ENV_BY_PLATFORM: custom
      TOLERANCE: "200"
      ZONES_COUNT: "3"
    test:
    - ref: openshift-qe-workers-scale
    - ref: openshift-qe-perfscale-aws-data-path-sg
    - chain: openshift-qe-data-path-tests
    workflow: openshift-qe-installer-aws-ovn-ipsec
  timeout: 8h0m0s
- as: udn-density-l3-24nodes
  cron: 0 2 * * *
  steps:
    cluster_profile: aws-perfscale-qe
    env:
      ADDITIONAL_WORKER_NODES: "21"
      BASE_DOMAIN: qe.devcluster.openshift.com
      COMPUTE_NODE_TYPE: m5.xlarge
      FEATURE: NetworkSegmentation
      ITERATION_MULTIPLIER_ENV: "3"
    post:
    - chain: ipi-aws-post
    pre:
    - chain: ipi-aws-pre
    - chain: create-infra-move-ingress-monitoring-registry
    - chain: openshift-qe-installer-featuregate
    - ref: openshift-qe-workers-scale
    workflow: openshift-qe-udn-density-pods
  timeout: 8h0m0s
zz_generated_metadata:
  branch: main
  org: openshift-qe
  repo: ocp-qe-perfscale-ci
  variant: aws-4.19-nightly-x86<|MERGE_RESOLUTION|>--- conflicted
+++ resolved
@@ -274,12 +274,7 @@
       SET_ENV_BY_PLATFORM: custom
       SIZE_VARIANT: large
       USER_TAGS: |
-<<<<<<< HEAD
-        TicketId 382
-=======
         TicketId 532
-      WORKER_REPLICA_COUNT: "120"
->>>>>>> f4db2305
       ZONES_COUNT: "3"
     test:
     - ref: openshift-qe-workers-scale
@@ -301,12 +296,7 @@
       SET_ENV_BY_PLATFORM: custom
       SIZE_VARIANT: large
       USER_TAGS: |
-<<<<<<< HEAD
-        TicketId 382
-=======
         TicketId 532
-      WORKER_REPLICA_COUNT: "252"
->>>>>>> f4db2305
       ZONES_COUNT: "3"
     test:
     - ref: openshift-qe-workers-scale
