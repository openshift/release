base_images:
<<<<<<< HEAD
  ocp_builder_rhel-9-golang-1.24-openshift-4.20:
    name: release
    namespace: openshift
    tag: rhel-9-golang-1.24-openshift-4.20
=======
>>>>>>> 43214f8e
  rosa-hcp:
    name: automation-flavors
    namespace: stackrox
    tag: rosa-stable
build_root:
  image_stream_tag:
    name: release
    namespace: openshift
    tag: rhel-9-golang-1.24-openshift-4.20
  use_build_cache: true
images:
- dockerfile_path: Dockerfile
  inputs:
    src:
      paths:
      - destination_dir: ./
        source_path: /go/src/github.com/stackrox/acs-fleet-manager/.
  to: acs-fleet-manager
- dockerfile_path: fleetshard-operator/Dockerfile
  to: acs-fleetshard-operator
- dockerfile_path: .openshift-ci/e2e-runtime/Dockerfile
  inputs:
<<<<<<< HEAD
    ocp_builder_rhel-9-golang-1.24-openshift-4.20:
      as:
      - registry.ci.openshift.org/ocp/builder:rhel-9-golang-1.24-openshift-4.20
=======
>>>>>>> 43214f8e
    src:
      paths:
      - destination_dir: ./
        source_path: /go/src/github.com/stackrox/acs-fleet-manager/.
  to: e2e-runtime
releases:
  latest:
    release:
      channel: fast
      version: "4.17"
resources:
  '*':
    requests:
      cpu: 2000m
      memory: 6000Mi
test_binary_build_commands: echo 'Placeholder for building test-bin image'
tests:
- as: e2e
  steps:
    env:
      OCP_VERSION: 4.17.38
    test:
    - ref: ipi-install-rbac
    - as: test
      commands: |
        if [ -x ".openshift-ci/tests/e2e.sh" ]; then
          ./.openshift-ci/tests/e2e.sh
        else
          echo "No e2e configured, skipping."
        fi
      credentials:
      - collection: ""
        mount_path: /var/run/rhacs-ms-e2e-tests
        name: rhacs-ms-e2e-tests
        namespace: test-credentials
      dependencies:
      - env: FLEET_MANAGER_IMAGE
        name: acs-fleet-manager
      - env: FLEETSHARD_OPERATOR_IMAGE
        name: acs-fleetshard-operator
      from: e2e-runtime
      resources:
        requests:
          cpu: 2000m
          memory: 6000Mi
    workflow: stackrox-automation-flavors-rosa-hcp-e2e
zz_generated_metadata:
  branch: main
  org: stackrox
  repo: acs-fleet-manager<|MERGE_RESOLUTION|>--- conflicted
+++ resolved
@@ -1,11 +1,4 @@
 base_images:
-<<<<<<< HEAD
-  ocp_builder_rhel-9-golang-1.24-openshift-4.20:
-    name: release
-    namespace: openshift
-    tag: rhel-9-golang-1.24-openshift-4.20
-=======
->>>>>>> 43214f8e
   rosa-hcp:
     name: automation-flavors
     namespace: stackrox
@@ -28,12 +21,6 @@
   to: acs-fleetshard-operator
 - dockerfile_path: .openshift-ci/e2e-runtime/Dockerfile
   inputs:
-<<<<<<< HEAD
-    ocp_builder_rhel-9-golang-1.24-openshift-4.20:
-      as:
-      - registry.ci.openshift.org/ocp/builder:rhel-9-golang-1.24-openshift-4.20
-=======
->>>>>>> 43214f8e
     src:
       paths:
       - destination_dir: ./
