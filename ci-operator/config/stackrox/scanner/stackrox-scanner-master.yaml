build_root:
  project_image:
    dockerfile_path: .openshift-ci/Dockerfile.build_root
images:
- dockerfile_path: .openshift-ci/build/Dockerfile.generate-genesis-dump
  from: src
  to: genesis-dump
resources:
  '*':
    requests:
      cpu: 2000m
      memory: 4000Mi
test_binary_build_commands: .openshift-ci/dispatch.sh noop
tests:
- as: db-integration-tests
  optional: true
  steps:
    test:
    - ref: stackrox-scanner
- as: diff-dumps
  optional: true
  steps:
    test:
    - as: diff-dumps
      commands: .openshift-ci/dispatch.sh diff-dumps
      credentials:
      - mount_path: /tmp/secret/stackrox-scanner-secrets
        name: stackrox-scanner-secrets
        namespace: test-credentials
      from: genesis-dump
      resources:
        requests:
          cpu: 2000m
          memory: 4000Mi
- as: e2e-tests
  optional: true
  steps:
    test:
    - ref: stackrox-scanner
  timeout: 1h30m0s
- as: scale-tests
  optional: true
  steps:
    test:
    - ref: stackrox-scanner
  timeout: 2h30m0s
- as: slim-e2e-tests
  optional: true
  steps:
    test:
    - ref: stackrox-scanner
  timeout: 1h30m0s
- as: style-checks
  steps:
    test:
    - ref: stackrox-scanner
- as: unit-tests
  steps:
    test:
    - ref: stackrox-scanner
- as: merge-db-integration-tests
  postsubmit: true
  steps:
    test:
    - ref: stackrox-scanner
- as: merge-diff-dumps
  postsubmit: true
  steps:
    test:
    - as: diff-dumps
      commands: .openshift-ci/dispatch.sh diff-dumps
      credentials:
      - mount_path: /tmp/secret/stackrox-scanner-secrets
        name: stackrox-scanner-secrets
        namespace: test-credentials
      from: genesis-dump
      resources:
        requests:
          cpu: 2000m
          memory: 4000Mi
- as: merge-e2e-tests
  postsubmit: true
  steps:
    test:
    - ref: stackrox-scanner
  timeout: 1h30m0s
- as: merge-scale-tests
  postsubmit: true
  steps:
    test:
    - ref: stackrox-scanner
  timeout: 2h30m0s
- as: merge-slim-e2e-tests
  postsubmit: true
  steps:
    test:
    - ref: stackrox-scanner
  timeout: 1h30m0s
- as: merge-style-checks
  postsubmit: true
  steps:
    test:
    - ref: stackrox-scanner
- as: merge-unit-tests
  postsubmit: true
  steps:
    test:
    - ref: stackrox-scanner
<<<<<<< HEAD
=======
- as: merge-upload-db-dump
  postsubmit: true
  steps:
    test:
    - as: upload-db-dump
      commands: .openshift-ci/dispatch.sh upload-db-dump
      credentials:
      - mount_path: /tmp/secret/stackrox-scanner-secrets
        name: stackrox-scanner-secrets
        namespace: test-credentials
      from: db-dump
      resources:
        requests:
          cpu: 2000m
          memory: 4000Mi
- as: hourly-db-integration-tests
  cron: 0 * * * *
  steps:
    test:
    - ref: stackrox-scanner
- as: hourly-style-checks
  cron: 0 * * * *
  steps:
    test:
    - ref: stackrox-scanner
- as: hourly-unit-tests
  cron: 0 * * * *
  steps:
    test:
    - ref: stackrox-scanner
>>>>>>> 1b371503
zz_generated_metadata:
  branch: master
  org: stackrox
  repo: scanner<|MERGE_RESOLUTION|>--- conflicted
+++ resolved
@@ -5,6 +5,9 @@
 - dockerfile_path: .openshift-ci/build/Dockerfile.generate-genesis-dump
   from: src
   to: genesis-dump
+- dockerfile_path: .openshift-ci/build/Dockerfile.generate-db-dump
+  from: genesis-dump
+  to: db-dump
 resources:
   '*':
     requests:
@@ -50,6 +53,36 @@
     test:
     - ref: stackrox-scanner
   timeout: 1h30m0s
+- as: store-db-dump
+  optional: true
+  steps:
+    test:
+    - as: store-db-dump
+      commands: .openshift-ci/dispatch.sh store-db-dump
+      credentials:
+      - mount_path: /tmp/secret/stackrox-scanner-secrets
+        name: stackrox-scanner-secrets
+        namespace: test-credentials
+      from: db-dump
+      resources:
+        requests:
+          cpu: 2000m
+          memory: 4000Mi
+- as: store-genesis-dump
+  optional: true
+  steps:
+    test:
+    - as: store-genesis-dump
+      commands: .openshift-ci/dispatch.sh store-genesis-dump
+      credentials:
+      - mount_path: /tmp/secret/stackrox-scanner-secrets
+        name: stackrox-scanner-secrets
+        namespace: test-credentials
+      from: genesis-dump
+      resources:
+        requests:
+          cpu: 2000m
+          memory: 4000Mi
 - as: style-checks
   steps:
     test:
@@ -58,6 +91,21 @@
   steps:
     test:
     - ref: stackrox-scanner
+- as: upload-db-dump
+  optional: true
+  steps:
+    test:
+    - as: upload-db-dump
+      commands: .openshift-ci/dispatch.sh upload-db-dump
+      credentials:
+      - mount_path: /tmp/secret/stackrox-scanner-secrets
+        name: stackrox-scanner-secrets
+        namespace: test-credentials
+      from: db-dump
+      resources:
+        requests:
+          cpu: 2000m
+          memory: 4000Mi
 - as: merge-db-integration-tests
   postsubmit: true
   steps:
@@ -96,6 +144,36 @@
     test:
     - ref: stackrox-scanner
   timeout: 1h30m0s
+- as: merge-store-db-dump
+  postsubmit: true
+  steps:
+    test:
+    - as: store-db-dump
+      commands: .openshift-ci/dispatch.sh store-db-dump
+      credentials:
+      - mount_path: /tmp/secret/stackrox-scanner-secrets
+        name: stackrox-scanner-secrets
+        namespace: test-credentials
+      from: db-dump
+      resources:
+        requests:
+          cpu: 2000m
+          memory: 4000Mi
+- as: merge-store-genesis-dump
+  postsubmit: true
+  steps:
+    test:
+    - as: store-genesis-dump
+      commands: .openshift-ci/dispatch.sh store-genesis-dump
+      credentials:
+      - mount_path: /tmp/secret/stackrox-scanner-secrets
+        name: stackrox-scanner-secrets
+        namespace: test-credentials
+      from: genesis-dump
+      resources:
+        requests:
+          cpu: 2000m
+          memory: 4000Mi
 - as: merge-style-checks
   postsubmit: true
   steps:
@@ -106,8 +184,6 @@
   steps:
     test:
     - ref: stackrox-scanner
-<<<<<<< HEAD
-=======
 - as: merge-upload-db-dump
   postsubmit: true
   steps:
@@ -138,7 +214,6 @@
   steps:
     test:
     - ref: stackrox-scanner
->>>>>>> 1b371503
 zz_generated_metadata:
   branch: master
   org: stackrox
