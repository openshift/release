base_images:
  ubi:
    name: ubi
    namespace: ocp
    tag: "8"
  ubi-minimal:
    name: ubi-minimal
    namespace: ocp
    tag: "8"
build_root:
  project_image:
    dockerfile_path: .openshift-ci/Dockerfile.build_root
images:
- build_args:
  - name: ROX_PRODUCT_BRANDING
    value: RHACS_BRANDING
  dockerfile_path: .openshift-ci/build/Dockerfile.build-main-and-bundle
  from: src
  to: main-bundle
- build_args:
  - name: ROX_PRODUCT_BRANDING
    value: RHACS_BRANDING
  dockerfile_path: .openshift-ci/build/Dockerfile.build-central-db-bundle
  from: src
  to: central-db-bundle
- build_args:
  - name: ROX_PRODUCT_BRANDING
    value: RHACS_BRANDING
  dockerfile_path: .openshift-ci/build/Dockerfile.build-operator-artifacts
  from: src
  to: operator-artifacts
- build_args:
  - name: ROX_PRODUCT_BRANDING
    value: RHACS_BRANDING
  dockerfile_path: Dockerfile.gen
  from: ubi-minimal
  inputs:
    main-bundle:
      paths:
      - destination_dir: .
        source_path: /go/src/github.com/stackrox/stackrox/image/rhel/.
  to: main
- dockerfile_path: Dockerfile
  inputs:
    main-bundle:
      paths:
      - destination_dir: .
        source_path: /go/src/github.com/stackrox/stackrox/image/roxctl/.
  to: roxctl
- build_args:
  - name: ROX_PRODUCT_BRANDING
    value: RHACS_BRANDING
  dockerfile_path: Dockerfile.gen
  from: ubi
  inputs:
    central-db-bundle:
      paths:
      - destination_dir: .
        source_path: /go/src/github.com/stackrox/stackrox/image/postgres/.
  to: central-db
- dockerfile_path: Dockerfile
  inputs:
    src:
      paths:
      - destination_dir: .
        source_path: /go/src/github.com/stackrox/stackrox/docs/.
  to: docs
- build_args:
  - name: GO_VERSION
    value: 1.17.2
  - name: ROX_IMAGE_FLAVOR
    value: development_build
  dockerfile_path: operator/Dockerfile
  inputs:
    operator-artifacts:
      paths:
      - destination_dir: .
        source_path: /go/src/github.com/stackrox/stackrox/.
  to: operator-controller
- dockerfile_path: bundle.Dockerfile
  inputs:
    operator-artifacts:
      paths:
      - destination_dir: .
        source_path: /go/src/github.com/stackrox/stackrox/operator/.
  to: operator-bundle
- dockerfile_path: rhacs-operator-index.Dockerfile
  inputs:
    operator-artifacts:
      paths:
      - destination_dir: .
        source_path: /go/src/github.com/stackrox/stackrox/operator/build/index/.
  to: operator-bundle-index
- build_args:
  - name: ROX_PRODUCT_BRANDING
    value: RHACS_BRANDING
  - name: RACE_CONDITION_DEBUG
    value: "true"
  dockerfile_path: .openshift-ci/build/Dockerfile.build-main-and-bundle
  from: src
  to: main-rcd-bundle
- build_args:
  - name: ROX_PRODUCT_BRANDING
    value: RHACS_BRANDING
  dockerfile_path: Dockerfile.gen
  from: ubi-minimal
  inputs:
    main-rcd-bundle:
      paths:
      - destination_dir: .
        source_path: /go/src/github.com/stackrox/stackrox/image/rhel/.
  to: main-rcd
promotion:
  excluded_images:
  - main-bundle
  - central-db-bundle
  - main-rcd-bundle
  - operator-artifacts
  namespace: stackrox
  tag: latest
resources:
  '*':
    requests:
      cpu: 2000m
      memory: 4000Mi
test_binary_build_commands: .openshift-ci/dispatch.sh test-binary-build-commands
tests:
- as: push-images
  steps:
    test:
    - as: push
      commands: .openshift-ci/dispatch.sh push-images "RHACS_BRANDING"
      credentials:
      - mount_path: /tmp/vault/stackrox-stackrox-push
        name: stackrox-stackrox-push
        namespace: test-credentials
      dependencies:
      - env: MAIN_IMAGE
        name: main
      - env: ROXCTL_IMAGE
        name: roxctl
      - env: CENTRAL_DB_IMAGE
        name: central-db
      - env: PIPELINE_DOCS_IMAGE
        name: docs
      - env: MAIN_RCD_IMAGE
        name: main-rcd
      - env: OPERATOR_IMAGE
        name: operator-controller
      - env: OPERATOR_BUNDLE_IMAGE
        name: operator-bundle
      - env: OPERATOR_BUNDLE_INDEX_MAGE
        name: operator-bundle-index
      from: src
      resources:
        requests:
          cpu: 2000m
          memory: 4000Mi
- as: style-checks
  steps:
    test:
    - ref: stackrox-initial
- as: policy-checks
  steps:
    test:
    - ref: stackrox-initial
- as: mitre-bundles-checks
  steps:
    test:
    - ref: stackrox-initial
- as: grouped-static-checks
  steps:
    test:
    - as: check-generated
      commands: .openshift-ci/dispatch.sh check-generated
      credentials:
      - mount_path: /tmp/vault/stackrox-stackrox-initial
        name: stackrox-stackrox-initial
        namespace: test-credentials
      from: src
      resources:
        requests:
          cpu: 2000m
          memory: 4000Mi
    - as: check-todos
      commands: .openshift-ci/dispatch.sh check-todos
      credentials:
      - mount_path: /tmp/vault/stackrox-stackrox-initial
        name: stackrox-stackrox-initial
        namespace: test-credentials
      from: src
      resources:
        requests:
          cpu: 2000m
          memory: 4000Mi
    - as: check-pr-fixes
      commands: .openshift-ci/dispatch.sh check-pr-fixes
      credentials:
      - mount_path: /tmp/vault/stackrox-stackrox-initial
        name: stackrox-stackrox-initial
        namespace: test-credentials
      from: src
      resources:
        requests:
          cpu: 2000m
          memory: 4000Mi
- as: go-unit-tests
  steps:
    test:
    - ref: stackrox-initial
- as: go-unit-tests-release
  steps:
    test:
    - ref: stackrox-initial
- as: go-postgres-tests
  steps:
    test:
    - ref: stackrox-initial
- as: integration-unit-tests
  steps:
    test:
    - ref: stackrox-initial
- as: shell-unit-tests
  steps:
    test:
    - ref: stackrox-initial
- as: ui-unit-tests
  steps:
    test:
    - ref: stackrox-initial
- as: gke-qa-e2e-tests
  optional: true
  steps:
    test:
    - ref: stackrox-e2e
  timeout: 5h0m0s
- as: openshift-4-qa-e2e-tests
  cluster_claim:
    architecture: amd64
    cloud: aws
    owner: openshift-ci
    product: ocp
    timeout: 5h0m0s
    version: "4.8"
  optional: true
  steps:
    test:
    - ref: stackrox-e2e
  timeout: 5h0m0s
- as: gke-ui-e2e-tests
  optional: true
  steps:
    test:
    - ref: stackrox-e2e
  timeout: 5h0m0s
- as: gke-nongroovy-e2e-tests
  optional: true
  steps:
    test:
    - ref: stackrox-e2e
- as: gke-kernel-qa-e2e-tests
  optional: true
  steps:
    test:
    - ref: stackrox-e2e
  timeout: 5h0m0s
- as: gke-upgrade-tests
  optional: true
  steps:
    test:
    - ref: stackrox-e2e
- as: gke-postgres-qa-e2e-tests
  optional: true
  steps:
    test:
    - ref: stackrox-e2e
  timeout: 5h0m0s
- as: gke-race-condition-qa-e2e-tests
  optional: true
  steps:
    test:
    - ref: stackrox-e2e
  timeout: 5h0m0s
- as: gke-scale-tests
  optional: true
  steps:
    test:
    - ref: stackrox-e2e
- as: gke-postgres-scale-tests
  optional: true
  steps:
    test:
    - ref: stackrox-e2e
- as: openshift-4-operator-e2e-tests
  cluster_claim:
    architecture: amd64
    cloud: aws
    owner: openshift-ci
    product: ocp
    timeout: 2h10m0s
    version: "4.8"
  optional: true
  steps:
    test:
    - ref: stackrox-e2e
  timeout: 2h0m0s
- as: local-roxctl-tests
  optional: true
  steps:
    test:
    - ref: stackrox-initial
- as: merge-push-and-release
  postsubmit: true
  steps:
    test:
    - as: push
      commands: .openshift-ci/dispatch.sh push-images "RHACS_BRANDING"
      credentials:
      - mount_path: /tmp/vault/stackrox-stackrox-push
        name: stackrox-stackrox-push
        namespace: test-credentials
      dependencies:
      - env: MAIN_IMAGE
        name: main
      - env: ROXCTL_IMAGE
        name: roxctl
      - env: CENTRAL_DB_IMAGE
        name: central-db
      - env: PIPELINE_DOCS_IMAGE
        name: docs
      - env: MAIN_RCD_IMAGE
        name: main-rcd
      from: src
      resources:
        requests:
          cpu: 2000m
          memory: 4000Mi
    - as: release-mgmt
      commands: .openshift-ci/dispatch.sh release-mgmt
      credentials:
      - mount_path: /tmp/vault/stackrox-stackrox-push
        name: stackrox-stackrox-push
        namespace: test-credentials
      from: test-bin
      resources:
        requests:
          cpu: 2000m
          memory: 4000Mi
- as: merge-style-checks
  postsubmit: true
  steps:
    test:
    - ref: stackrox-initial
- as: merge-policy-checks
  postsubmit: true
  steps:
    test:
    - ref: stackrox-initial
- as: merge-mitre-bundles-checks
  postsubmit: true
  steps:
    test:
    - ref: stackrox-initial
- as: merge-grouped-static-checks
  postsubmit: true
  steps:
    test:
    - as: merge-check-generated
      commands: .openshift-ci/dispatch.sh check-generated
      credentials:
      - mount_path: /tmp/vault/stackrox-stackrox-initial
        name: stackrox-stackrox-initial
        namespace: test-credentials
      from: src
      resources:
        requests:
          cpu: 2000m
          memory: 4000Mi
    - as: merge-check-todos
      commands: .openshift-ci/dispatch.sh check-todos
      credentials:
      - mount_path: /tmp/vault/stackrox-stackrox-initial
        name: stackrox-stackrox-initial
        namespace: test-credentials
      from: src
      resources:
        requests:
          cpu: 2000m
          memory: 4000Mi
    - as: merge-check-pr-fixes
      commands: .openshift-ci/dispatch.sh check-pr-fixes
      credentials:
      - mount_path: /tmp/vault/stackrox-stackrox-initial
        name: stackrox-stackrox-initial
        namespace: test-credentials
      from: src
      resources:
        requests:
          cpu: 2000m
          memory: 4000Mi
- as: merge-go-unit-tests
  postsubmit: true
  steps:
    test:
    - ref: stackrox-initial
- as: merge-go-unit-tests-release
  postsubmit: true
  steps:
    test:
    - ref: stackrox-initial
- as: merge-go-postgres-tests
  postsubmit: true
  steps:
    test:
    - ref: stackrox-initial
- as: merge-integration-unit-tests
  postsubmit: true
  steps:
    test:
    - ref: stackrox-initial
- as: merge-shell-unit-tests
  postsubmit: true
  steps:
    test:
    - ref: stackrox-initial
- as: merge-ui-unit-tests
  postsubmit: true
  steps:
    test:
    - ref: stackrox-initial
- as: merge-gke-qa-e2e-tests
  postsubmit: true
  steps:
    env:
      QA_TEST_TARGET: test
    test:
    - ref: stackrox-e2e
  timeout: 5h0m0s
- as: merge-openshift-4-qa-e2e-tests
  cluster_claim:
    architecture: amd64
    cloud: aws
    owner: openshift-ci
    product: ocp
    timeout: 5h0m0s
    version: "4.8"
  postsubmit: true
  steps:
    env:
      QA_TEST_TARGET: test
    test:
    - ref: stackrox-e2e
  timeout: 5h0m0s
- as: merge-gke-ui-e2e-tests
  postsubmit: true
  steps:
    test:
    - ref: stackrox-e2e
  timeout: 5h0m0s
- as: merge-gke-nongroovy-e2e-tests
  postsubmit: true
  steps:
    test:
    - ref: stackrox-e2e
- as: merge-gke-kernel-qa-e2e-tests
  postsubmit: true
  steps:
    test:
    - ref: stackrox-e2e
  timeout: 5h0m0s
- as: merge-gke-upgrade-tests
  postsubmit: true
  steps:
    test:
    - ref: stackrox-e2e
- as: merge-gke-postgres-qa-e2e-tests
  postsubmit: true
  steps:
    test:
    - ref: stackrox-e2e
  timeout: 5h0m0s
- as: merge-gke-race-condition-qa-e2e-tests
  postsubmit: true
  steps:
    test:
    - ref: stackrox-e2e
  timeout: 5h0m0s
- as: merge-gke-scale-tests
  postsubmit: true
  steps:
    test:
    - ref: stackrox-e2e
- as: merge-gke-postgres-scale-tests
  postsubmit: true
  steps:
    test:
    - ref: stackrox-e2e
- as: merge-openshift-4-operator-e2e-tests
  cluster_claim:
    architecture: amd64
    cloud: aws
    owner: openshift-ci
    product: ocp
    timeout: 2h10m0s
    version: "4.8"
  postsubmit: true
  steps:
    test:
    - ref: stackrox-e2e
  timeout: 2h0m0s
- as: merge-local-roxctl-tests
  postsubmit: true
  steps:
    test:
    - ref: stackrox-initial
<<<<<<< HEAD
- as: nightly-push-and-release
  cron: 0 5 * * *
  steps:
    test:
    - as: push
      commands: .openshift-ci/dispatch.sh push-images "RHACS_BRANDING"
      credentials:
      - mount_path: /tmp/vault/stackrox-stackrox-push
        name: stackrox-stackrox-push
        namespace: test-credentials
      dependencies:
      - env: MAIN_IMAGE
        name: main
      - env: ROXCTL_IMAGE
        name: roxctl
      - env: CENTRAL_DB_IMAGE
        name: central-db
      - env: PIPELINE_DOCS_IMAGE
        name: docs
      - env: MAIN_RCD_IMAGE
        name: main-rcd
      from: src
      resources:
        requests:
          cpu: 2000m
          memory: 4000Mi
    - as: release-mgmt
      commands: .openshift-ci/dispatch.sh release-mgmt
      credentials:
      - mount_path: /tmp/vault/stackrox-stackrox-push
        name: stackrox-stackrox-push
        namespace: test-credentials
      from: test-bin
      resources:
        requests:
          cpu: 2000m
          memory: 4000Mi
- as: nightly-gke-qa-e2e-tests
  cron: 0 5 * * *
  steps:
    env:
      QA_TEST_TARGET: test
    test:
    - ref: stackrox-e2e
  timeout: 5h0m0s
- as: nightly-openshift-4-qa-e2e-tests
  cluster_claim:
    architecture: amd64
    cloud: aws
    owner: openshift-ci
    product: ocp
    timeout: 5h0m0s
    version: "4.8"
  cron: 0 5 * * *
  steps:
    env:
      QA_TEST_TARGET: test
    test:
    - ref: stackrox-e2e
  timeout: 5h0m0s
- as: nightly-gke-ui-e2e-tests
  cron: 0 5 * * *
  steps:
    test:
    - ref: stackrox-e2e
  timeout: 5h0m0s
- as: nightly-gke-nongroovy-e2e-tests
  cron: 0 5 * * *
  steps:
    test:
    - ref: stackrox-e2e
- as: nightly-gke-kernel-qa-e2e-tests
  cron: 0 5 * * *
  steps:
    test:
    - ref: stackrox-e2e
  timeout: 5h0m0s
- as: nightly-gke-race-condition-qa-e2e-tests
  cron: 0 5 * * *
  steps:
    test:
    - ref: stackrox-e2e
  timeout: 5h0m0s
- as: nightly-gke-upgrade-tests
  cron: 0 5 * * *
  steps:
    test:
    - ref: stackrox-e2e
- as: nightly-gke-scale-tests
  cron: 0 5 * * *
  steps:
    test:
    - ref: stackrox-e2e
- as: nightly-openshift-4-operator-e2e-tests
  cluster_claim:
    architecture: amd64
    cloud: aws
    owner: openshift-ci
    product: ocp
    timeout: 2h10m0s
    version: "4.8"
  cron: 0 5 * * *
  steps:
    test:
    - ref: stackrox-e2e
  timeout: 2h0m0s
- as: nightly-local-roxctl-tests
  cron: 0 5 * * *
  steps:
    test:
    - ref: stackrox-initial
=======
>>>>>>> c7a3c5e1
zz_generated_metadata:
  branch: master
  org: stackrox
  repo: stackrox<|MERGE_RESOLUTION|>--- conflicted
+++ resolved
@@ -513,120 +513,6 @@
   steps:
     test:
     - ref: stackrox-initial
-<<<<<<< HEAD
-- as: nightly-push-and-release
-  cron: 0 5 * * *
-  steps:
-    test:
-    - as: push
-      commands: .openshift-ci/dispatch.sh push-images "RHACS_BRANDING"
-      credentials:
-      - mount_path: /tmp/vault/stackrox-stackrox-push
-        name: stackrox-stackrox-push
-        namespace: test-credentials
-      dependencies:
-      - env: MAIN_IMAGE
-        name: main
-      - env: ROXCTL_IMAGE
-        name: roxctl
-      - env: CENTRAL_DB_IMAGE
-        name: central-db
-      - env: PIPELINE_DOCS_IMAGE
-        name: docs
-      - env: MAIN_RCD_IMAGE
-        name: main-rcd
-      from: src
-      resources:
-        requests:
-          cpu: 2000m
-          memory: 4000Mi
-    - as: release-mgmt
-      commands: .openshift-ci/dispatch.sh release-mgmt
-      credentials:
-      - mount_path: /tmp/vault/stackrox-stackrox-push
-        name: stackrox-stackrox-push
-        namespace: test-credentials
-      from: test-bin
-      resources:
-        requests:
-          cpu: 2000m
-          memory: 4000Mi
-- as: nightly-gke-qa-e2e-tests
-  cron: 0 5 * * *
-  steps:
-    env:
-      QA_TEST_TARGET: test
-    test:
-    - ref: stackrox-e2e
-  timeout: 5h0m0s
-- as: nightly-openshift-4-qa-e2e-tests
-  cluster_claim:
-    architecture: amd64
-    cloud: aws
-    owner: openshift-ci
-    product: ocp
-    timeout: 5h0m0s
-    version: "4.8"
-  cron: 0 5 * * *
-  steps:
-    env:
-      QA_TEST_TARGET: test
-    test:
-    - ref: stackrox-e2e
-  timeout: 5h0m0s
-- as: nightly-gke-ui-e2e-tests
-  cron: 0 5 * * *
-  steps:
-    test:
-    - ref: stackrox-e2e
-  timeout: 5h0m0s
-- as: nightly-gke-nongroovy-e2e-tests
-  cron: 0 5 * * *
-  steps:
-    test:
-    - ref: stackrox-e2e
-- as: nightly-gke-kernel-qa-e2e-tests
-  cron: 0 5 * * *
-  steps:
-    test:
-    - ref: stackrox-e2e
-  timeout: 5h0m0s
-- as: nightly-gke-race-condition-qa-e2e-tests
-  cron: 0 5 * * *
-  steps:
-    test:
-    - ref: stackrox-e2e
-  timeout: 5h0m0s
-- as: nightly-gke-upgrade-tests
-  cron: 0 5 * * *
-  steps:
-    test:
-    - ref: stackrox-e2e
-- as: nightly-gke-scale-tests
-  cron: 0 5 * * *
-  steps:
-    test:
-    - ref: stackrox-e2e
-- as: nightly-openshift-4-operator-e2e-tests
-  cluster_claim:
-    architecture: amd64
-    cloud: aws
-    owner: openshift-ci
-    product: ocp
-    timeout: 2h10m0s
-    version: "4.8"
-  cron: 0 5 * * *
-  steps:
-    test:
-    - ref: stackrox-e2e
-  timeout: 2h0m0s
-- as: nightly-local-roxctl-tests
-  cron: 0 5 * * *
-  steps:
-    test:
-    - ref: stackrox-initial
-=======
->>>>>>> c7a3c5e1
 zz_generated_metadata:
   branch: master
   org: stackrox
