base_images:
  ocp-4:
    name: automation-flavors
    namespace: stackrox
<<<<<<< HEAD
    tag: openshift-4-latest
=======
    tag: openshift-4-0.10.34
>>>>>>> 5df4d296
  ubi-minimal:
    name: ubi-minimal
    namespace: ocp
    tag: "8"
build_root:
  image_stream_tag:
    name: apollo-ci
    namespace: stackrox
    tag: stackrox-ui-test-0.4.4
resources:
  '*':
    requests:
      cpu: 2000m
      memory: 4000Mi
test_binary_build_commands: .openshift-ci/dispatch.sh test-binary-build-commands
tests:
- as: qa-e2e-tests
  optional: true
  run_if_changed: ^((generated|image|operator|pkg|make|deploy|scripts)/.*|Makefile|status\.sh|[A-Z_]+_VERSION)
  steps:
    env:
      COLLECTION_METHOD: core_bpf
      OCP_VERSION: ocp/stable-4.12
      TEST_SUITE: ocp-qa-e2e-tests
    workflow: stackrox-automation-flavors-ocp-4-e2e
  timeout: 5h0m0s
- always_run: false
  as: scanner-v4-install-tests
  optional: true
  run_if_changed: ^(scanner|image|central/localscanner|sensor/kubernetes/localscanner|roxctl|deploy|proto|scripts/ci|tests/e2e)/.*
  steps:
    env:
      COLLECTION_METHOD: core_bpf
      OCP_VERSION: ocp/stable-4.12
      TEST_SUITE: ocp-scanner-v4-install-tests
    workflow: stackrox-automation-flavors-ocp-4-e2e
  timeout: 5h0m0s
- as: ebpf-qa-e2e-tests
  optional: true
  run_if_changed: ^COLLECTOR_VERSION
  steps:
    env:
      COLLECTION_METHOD: ebpf
      OCP_VERSION: ocp/stable-4.12
      TEST_SUITE: ocp-qa-e2e-tests
    workflow: stackrox-automation-flavors-ocp-4-e2e
  timeout: 5h0m0s
- as: operator-e2e-tests
  optional: true
  run_if_changed: ^((generated|image|operator|pkg|make|deploy|scripts)/.*|Makefile|status\.sh|[A-Z_]+_VERSION)
  steps:
    env:
      OCP_VERSION: ocp/stable-4.12
      TEST_SUITE: ocp-operator-e2e-tests
    workflow: stackrox-automation-flavors-ocp-4-e2e
  timeout: 5h0m0s
- always_run: false
  as: sensor-integration-tests
  optional: true
  steps:
    env:
      COLLECTION_METHOD: core_bpf
      OCP_VERSION: ocp/stable-4.12
      TEST_SUITE: ocp-sensor-integration-tests
    workflow: stackrox-automation-flavors-ocp-4-e2e
  timeout: 5h0m0s
- as: ui-e2e-tests
  optional: true
  run_if_changed: ^(ui|proto/(storage|api)|central/.+?/service|pkg/features/list.go|tests/e2e/lib.sh)/
  steps:
    env:
      COLLECTION_METHOD: core_bpf
      OCP_VERSION: ocp/stable-4.12
      TEST_SUITE: ocp-ui-e2e-tests
    workflow: stackrox-automation-flavors-ocp-4-e2e
  timeout: 5h0m0s
- as: compliance-e2e-tests
  optional: true
  run_if_changed: ^(compliance|central\/compliance.*)
  steps:
    env:
      COLLECTION_METHOD: core_bpf
      OCP_VERSION: ocp/stable-4.12
      TEST_SUITE: ocp-compliance-e2e-tests
    workflow: stackrox-automation-flavors-ocp-4-e2e
  timeout: 5h0m0s
- always_run: true
  as: nongroovy-e2e-tests
  optional: true
  steps:
    env:
      COLLECTION_METHOD: core_bpf
      OCP_VERSION: ocp/fast-4.12
      TEST_SUITE: ocp-nongroovy-e2e-tests
    workflow: stackrox-automation-flavors-ocp-4-e2e
  timeout: 5h0m0s
- as: merge-qa-e2e-tests
  postsubmit: true
  steps:
    env:
      COLLECTION_METHOD: core_bpf
      OCP_VERSION: ocp/stable-4.12
      TEST_SUITE: ocp-qa-e2e-tests
    workflow: stackrox-automation-flavors-ocp-4-e2e
  timeout: 5h0m0s
- as: merge-ebpf-qa-e2e-tests
  postsubmit: true
  steps:
    env:
      COLLECTION_METHOD: ebpf
      OCP_VERSION: ocp/stable-4.12
      TEST_SUITE: ocp-qa-e2e-tests
    workflow: stackrox-automation-flavors-ocp-4-e2e
  timeout: 5h0m0s
- as: merge-operator-e2e-tests
  postsubmit: true
  steps:
    env:
      OCP_VERSION: ocp/stable-4.12
      TEST_SUITE: ocp-operator-e2e-tests
    workflow: stackrox-automation-flavors-ocp-4-e2e
  timeout: 5h0m0s
- as: merge-scanner-v4-install-tests
  postsubmit: true
  steps:
    env:
      COLLECTION_METHOD: core_bpf
      OCP_VERSION: ocp/stable-4.12
      TEST_SUITE: ocp-scanner-v4-install-tests
    workflow: stackrox-automation-flavors-ocp-4-e2e
  timeout: 5h0m0s
- as: merge-ui-e2e-tests
  postsubmit: true
  steps:
    env:
      COLLECTION_METHOD: core_bpf
      OCP_VERSION: ocp/stable-4.12
      TEST_SUITE: ocp-ui-e2e-tests
    workflow: stackrox-automation-flavors-ocp-4-e2e
  timeout: 5h0m0s
- as: merge-nongroovy-e2e-tests
  postsubmit: true
  steps:
    env:
      COLLECTION_METHOD: core_bpf
      OCP_VERSION: ocp/fast-4.12
      TEST_SUITE: ocp-nongroovy-e2e-tests
    workflow: stackrox-automation-flavors-ocp-4-e2e
  timeout: 5h0m0s
- as: merge-compliance-e2e-tests
  postsubmit: true
  steps:
    env:
      COLLECTION_METHOD: core_bpf
      OCP_VERSION: ocp/stable-4.12
      TEST_SUITE: ocp-compliance-e2e-tests
    workflow: stackrox-automation-flavors-ocp-4-e2e
  timeout: 5h0m0s
zz_generated_metadata:
  branch: master
  org: stackrox
  repo: stackrox
  variant: ocp-4-12<|MERGE_RESOLUTION|>--- conflicted
+++ resolved
@@ -2,11 +2,7 @@
   ocp-4:
     name: automation-flavors
     namespace: stackrox
-<<<<<<< HEAD
-    tag: openshift-4-latest
-=======
     tag: openshift-4-0.10.34
->>>>>>> 5df4d296
   ubi-minimal:
     name: ubi-minimal
     namespace: ocp
