base_images:
  cli:
    name: "4.17"
    namespace: ocp
    tag: cli
  ocp-4:
    name: automation-flavors
    namespace: stackrox
<<<<<<< HEAD
    tag: openshift-4-latest
=======
    tag: openshift-4-0.10.34
>>>>>>> 6a546eb3
  ubi-minimal:
    name: ubi-minimal
    namespace: ocp
    tag: "8"
build_root:
  image_stream_tag:
    name: apollo-ci
    namespace: stackrox
    tag: stackrox-ui-test-0.4.4
resources:
  '*':
    requests:
      cpu: 2000m
      memory: 4000Mi
test_binary_build_commands: .openshift-ci/dispatch.sh test-binary-build-commands
tests:
- as: qa-e2e-tests
  optional: true
  run_if_changed: ^((generated|image|operator|pkg|make|deploy|scripts)/.*|Makefile|status\.sh|[A-Z_]+_VERSION)
  steps:
    env:
      COLLECTION_METHOD: core_bpf
      OCP_VERSION: ocp/fast-4.17
      TEST_SUITE: ocp-qa-e2e-tests
    workflow: stackrox-automation-flavors-ocp-4-e2e
  timeout: 5h0m0s
- always_run: false
  as: scanner-v4-tests
  optional: true
  run_if_changed: ^(scanner|image|central/localscanner|sensor/kubernetes/localscanner|roxctl|deploy|proto|scripts/ci|tests/e2e)/.*
  steps:
    env:
      COLLECTION_METHOD: core_bpf
      OCP_VERSION: ocp/fast-4.17
      TEST_SUITE: ocp-scanner-v4-tests
    workflow: stackrox-automation-flavors-ocp-4-e2e
  timeout: 5h0m0s
- always_run: false
  as: ebpf-qa-e2e-tests
  optional: true
  steps:
    env:
      COLLECTION_METHOD: ebpf
      OCP_VERSION: ocp/fast-4.17
      TEST_SUITE: ocp-qa-e2e-tests
    workflow: stackrox-automation-flavors-ocp-4-e2e
  timeout: 5h0m0s
- always_run: false
  as: crun-qa-e2e-tests
  optional: true
  steps:
    env:
      COLLECTION_METHOD: core_bpf
      OCP_VERSION: ocp/fast-4.17
      TEST_SUITE: ocp-qa-e2e-tests
    workflow: stackrox-automation-flavors-ocp-4-crun-e2e
  timeout: 5h0m0s
- as: operator-e2e-tests
  optional: true
  run_if_changed: ^((generated|image|operator|pkg|make|deploy|scripts)/.*|Makefile|status\.sh|[A-Z_]+_VERSION)
  steps:
    env:
      OCP_VERSION: ocp/fast-4.17
      TEST_SUITE: ocp-operator-e2e-tests
    workflow: stackrox-automation-flavors-ocp-4-e2e
  timeout: 5h0m0s
- always_run: false
  as: sensor-integration-tests
  optional: true
  steps:
    env:
      COLLECTION_METHOD: core_bpf
      OCP_VERSION: ocp/fast-4.17
      TEST_SUITE: ocp-sensor-integration-tests
    workflow: stackrox-automation-flavors-ocp-4-e2e
  timeout: 5h0m0s
- as: ui-e2e-tests
  optional: true
  run_if_changed: ^(ui|proto/(storage|api)|central/.+?/service|pkg/features/list.go|tests/e2e/lib.sh)/
  steps:
    env:
      COLLECTION_METHOD: core_bpf
      OCP_VERSION: ocp/fast-4.17
      TEST_SUITE: ocp-ui-e2e-tests
    workflow: stackrox-automation-flavors-ocp-4-e2e
  timeout: 5h0m0s
- always_run: false
  as: fips-qa-e2e-tests
  optional: true
  steps:
    env:
      COLLECTION_METHOD: core_bpf
      FIPS_ENABLED: "true"
      OCP_VERSION: ocp/fast-4.17
      TEST_SUITE: ocp-qa-e2e-tests
    workflow: stackrox-automation-flavors-ocp-4-e2e
  timeout: 5h0m0s
- as: compliance-e2e-tests
  optional: true
  run_if_changed: ^(compliance|central\/compliance.*)
  steps:
    env:
      COLLECTION_METHOD: core_bpf
      OCP_VERSION: ocp/fast-4.17
      TEST_SUITE: ocp-compliance-e2e-tests
    workflow: stackrox-automation-flavors-ocp-4-e2e
  timeout: 5h0m0s
- always_run: true
  as: nongroovy-e2e-tests
  optional: true
  steps:
    env:
      COLLECTION_METHOD: core_bpf
      OCP_VERSION: ocp/fast-4.17
      TEST_SUITE: ocp-nongroovy-e2e-tests
    workflow: stackrox-automation-flavors-ocp-4-e2e
  timeout: 5h0m0s
- as: merge-qa-e2e-tests
  postsubmit: true
  steps:
    env:
      COLLECTION_METHOD: core_bpf
      OCP_VERSION: ocp/fast-4.17
      TEST_SUITE: ocp-qa-e2e-tests
    workflow: stackrox-automation-flavors-ocp-4-e2e
  timeout: 5h0m0s
- as: merge-operator-e2e-tests
  postsubmit: true
  steps:
    env:
      OCP_VERSION: ocp/fast-4.17
      TEST_SUITE: ocp-operator-e2e-tests
    workflow: stackrox-automation-flavors-ocp-4-e2e
  timeout: 5h0m0s
- as: merge-scanner-v4-tests
  postsubmit: true
  steps:
    env:
      COLLECTION_METHOD: core_bpf
      OCP_VERSION: ocp/fast-4.17
      TEST_SUITE: ocp-scanner-v4-tests
    workflow: stackrox-automation-flavors-ocp-4-e2e
  timeout: 5h0m0s
- as: merge-ui-e2e-tests
  postsubmit: true
  steps:
    env:
      COLLECTION_METHOD: core_bpf
      OCP_VERSION: ocp/fast-4.17
      TEST_SUITE: ocp-ui-e2e-tests
    workflow: stackrox-automation-flavors-ocp-4-e2e
  timeout: 5h0m0s
- as: merge-nongroovy-e2e-tests
  postsubmit: true
  steps:
    env:
      COLLECTION_METHOD: core_bpf
      OCP_VERSION: ocp/fast-4.17
      TEST_SUITE: ocp-nongroovy-e2e-tests
    workflow: stackrox-automation-flavors-ocp-4-e2e
  timeout: 5h0m0s
- as: merge-compliance-e2e-tests
  postsubmit: true
  steps:
    env:
      COLLECTION_METHOD: core_bpf
      OCP_VERSION: ocp/fast-4.17
      TEST_SUITE: ocp-compliance-e2e-tests
    workflow: stackrox-automation-flavors-ocp-4-e2e
  timeout: 5h0m0s
zz_generated_metadata:
  branch: master
  org: stackrox
  repo: stackrox
  variant: ocp-4-17<|MERGE_RESOLUTION|>--- conflicted
+++ resolved
@@ -6,11 +6,7 @@
   ocp-4:
     name: automation-flavors
     namespace: stackrox
-<<<<<<< HEAD
-    tag: openshift-4-latest
-=======
     tag: openshift-4-0.10.34
->>>>>>> 6a546eb3
   ubi-minimal:
     name: ubi-minimal
     namespace: ocp
