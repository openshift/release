--- conflicted
+++ resolved
@@ -89,15 +89,7 @@
       OC_CLIENT_VERSION: stable-4.15
     test:
     - ref: janus-idp-backstage-showcase-nightly
-<<<<<<< HEAD
-- as: e2e-tests-auth-providers
-  cron: 0 4 * * *
-  steps:
-    test:
-    - ref: janus-idp-backstage-showcase-nightly
-=======
     workflow: generic-claim
->>>>>>> 1aa2f11a
 - as: e2e-tests-nightly-aks
   cron: 0 7 * * *
   steps:
@@ -108,6 +100,11 @@
   steps:
     test:
     - ref: janus-idp-backstage-showcase-helm-gke-nightly
+- as: e2e-tests-auth-providers
+  cron: 0 4 * * *
+  steps:
+    test:
+    - ref: janus-idp-backstage-showcase-nightly
 zz_generated_metadata:
   branch: main
   org: janus-idp
