--- conflicted
+++ resolved
@@ -3,11 +3,7 @@
     name: builder
     namespace: stolostron
     tag: nodejs18-linux
-<<<<<<< HEAD
-  stolostron_common-nodejs-parent_nodejs-14:
-=======
   stolostron_common-nodejs-parent_nodejs-18:
->>>>>>> fe77716d
     name: common-nodejs-parent
     namespace: stolostron
     tag: nodejs-18
@@ -23,11 +19,7 @@
     stolostron_builder_nodejs18-linux:
       as:
       - registry.ci.openshift.org/stolostron/builder:nodejs18-linux
-<<<<<<< HEAD
-    stolostron_common-nodejs-parent_nodejs-14:
-=======
     stolostron_common-nodejs-parent_nodejs-18:
->>>>>>> fe77716d
       as:
       - registry.ci.openshift.org/stolostron/common-nodejs-parent:nodejs-18
   to: console
