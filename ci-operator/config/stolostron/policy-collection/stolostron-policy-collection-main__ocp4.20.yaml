base_images:
  acmqe-grc-test:
    name: "2.14"
    namespace: acm-qe
    tag: acmqe-grc-test
  application-ui-test:
    name: "2.14"
    namespace: acm-qe
    tag: application-ui-test
  clc-ui-e2e:
    name: "2.14"
    namespace: acm-qe
    tag: clc-ui-e2e
  cli:
    name: "4.20"
    namespace: ocp
    tag: cli
  fetch-managed-clusters:
    name: autotest
    namespace: acm-qe
    tag: fetch-managed-clusters
  multicluster-observability-operator-opp:
    name: "2.14"
    namespace: acm-qe
    tag: multicluster-observability-operator-opp
  ocs-ci-tests:
    name: ocs-ci-container
    namespace: ci
    tag: stable
  tests-private:
    name: tests-private
    namespace: ci
    tag: "4.20"
  upi-installer:
    name: "4.20"
    namespace: ocp
    tag: upi-installer
build_root:
  image_stream_tag:
    name: release
    namespace: openshift
    tag: golang-1.19
images:
- dockerfile_literal: |
    FROM this-is-ignored
    RUN dnf install -y git python39
  from: cli
  optional: true
  to: cli-with-git
releases:
  latest:
    candidate:
      product: ocp
      stream: nightly
      version: "4.20"
resources:
  '*':
    requests:
      cpu: 100m
      memory: 200Mi
tests:
- as: interop-opp-aws
  capabilities:
  - intranet
  cron: 0 23 31 2 *
  steps:
    cluster_profile: aws-cspi-qe
    env:
      BASE_DOMAIN: cspilp.interop.ccitredhat.com
      COMPUTE_NODE_TYPE: m6a.2xlarge
      CONTROL_PLANE_INSTANCE_TYPE: m6a.2xlarge
      FIREWATCH_CONFIG_FILE_PATH: https://raw.githubusercontent.com/CSPI-QE/cspi-utils/refs/heads/main/firewatch-base-configs/opp/lp-interop-aws.json
      FIREWATCH_DEFAULT_JIRA_ADDITIONAL_LABELS: '["4.20-lp","opp-aws-lp","opp-lp"]'
      FIREWATCH_DEFAULT_JIRA_ASSIGNEE: ftan@redhat.com
      FIREWATCH_DEFAULT_JIRA_EPIC: LPINTEROP-5702
      FIREWATCH_DEFAULT_JIRA_PROJECT: LPINTEROP
      FIREWATCH_FAIL_WITH_TEST_FAILURES: "true"
      OPERATORS: |
        [
          {"name": "advanced-cluster-management", "source": "redhat-operators", "channel": "release-2.14", "install_namespace": "ocm", "target_namespaces": "ocm", "operator_group": "acm-operator-group"}
        ]
      ZONES_COUNT: "3"
    post:
    - ref: acm-fetch-operator-versions
    - ref: acm-must-gather
    - ref: acm-inspector
    - ref: acm-tests-clc-destroy
    - ref: gather-aws-console
    - chain: ipi-deprovision
    - ref: firewatch-report-issues
    pre:
    - ref: ipi-conf
    - ref: ipi-conf-telemetry
    - ref: ipi-conf-aws-custom-az
    - ref: ipi-conf-aws
    - ref: ipi-install-monitoringpvc
    - chain: ipi-install
    test:
    - ref: install-operators
    - ref: acm-mch
    - ref: acm-policies-openshift-plus-setup
    - ref: acm-policies-openshift-plus
    - chain: cucushift-installer-check-cluster-health
    - ref: acm-opp-app
<<<<<<< HEAD
  timeout: 8h0m0s
=======
    - ref: openshift-extended-test
>>>>>>> 0c632cac
- as: interop-opp-vsphere
  capabilities:
  - intranet
  cron: 0 0 1,15 * *
  steps:
    cluster_profile: vsphere-connected-2
    env:
      FIREWATCH_CONFIG_FILE_PATH: https://raw.githubusercontent.com/CSPI-QE/cspi-utils/refs/heads/main/firewatch-base-configs/opp/lp-interop-vsphere.json
      FIREWATCH_DEFAULT_JIRA_ADDITIONAL_LABELS: '["4.20-lp","opp-vsphere-lp","opp-lp"]'
      FIREWATCH_DEFAULT_JIRA_ASSIGNEE: ftan@redhat.com
      FIREWATCH_DEFAULT_JIRA_EPIC: LPINTEROP-5702
      FIREWATCH_DEFAULT_JIRA_PROJECT: LPINTEROP
      FIREWATCH_FAIL_WITH_TEST_FAILURES: "true"
      OPERATORS: |
        [
          {"name": "advanced-cluster-management", "source": "redhat-operators", "channel": "release-2.14", "install_namespace": "ocm", "target_namespaces": "ocm", "operator_group": "acm-operator-group"}
        ]
    test:
    - ref: install-operators
    - ref: acm-mch
    - ref: acm-policies-openshift-plus-setup
    - ref: acm-policies-openshift-plus
    - chain: cucushift-installer-check-cluster-health
    - ref: quay-tests-quay-interop-test
    workflow: acm-ipi-vsphere
zz_generated_metadata:
  branch: main
  org: stolostron
  repo: policy-collection
  variant: ocp4.20<|MERGE_RESOLUTION|>--- conflicted
+++ resolved
@@ -102,11 +102,7 @@
     - ref: acm-policies-openshift-plus
     - chain: cucushift-installer-check-cluster-health
     - ref: acm-opp-app
-<<<<<<< HEAD
   timeout: 8h0m0s
-=======
-    - ref: openshift-extended-test
->>>>>>> 0c632cac
 - as: interop-opp-vsphere
   capabilities:
   - intranet
