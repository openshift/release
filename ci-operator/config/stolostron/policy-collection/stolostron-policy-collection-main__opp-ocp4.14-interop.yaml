base_images:
  acmqe-grc-test:
    name: "2.9"
    namespace: acm-qe
    tag: acmqe-grc-test
  application-ui-test:
    name: "2.9"
    namespace: acm-qe
    tag: application-ui-test
  clc-ui-e2e:
    name: "2.9"
    namespace: acm-qe
    tag: clc-ui-e2e
  cli:
    name: "4.14"
    namespace: ocp
    tag: cli
  fetch-managed-clusters:
    name: autotest
    namespace: acm-qe
    tag: fetch-managed-clusters
  observability-core-automation:
    name: "2.9"
    namespace: acm-qe
    tag: observability-core-automation
  ocs-ci-tests:
    name: ocs-ci-container
    namespace: ci
    tag: stable
build_root:
  image_stream_tag:
    name: release
    namespace: openshift
    tag: golang-1.19
images:
- dockerfile_literal: |
    FROM this-is-ignored
    RUN dnf install -y git
  from: cli
  to: cli-with-git
releases:
  latest:
    candidate:
      product: ocp
      stream: nightly
      version: "4.14"
resources:
  '*':
    requests:
      cpu: 100m
      memory: 200Mi
tests:
- as: openshift-plus-interop-aws
  cron: 0 1 * * 1
  steps:
    cluster_profile: aws-interop-qe
    env:
      BASE_DOMAIN: release-ci.cnv-qe.rhood.us
      COMPUTE_NODE_TYPE: m6a.2xlarge
      CONTROL_PLANE_INSTANCE_TYPE: m6a.2xlarge
      OPERATORS: |
        [
          {"name": "advanced-cluster-management", "source": "redhat-operators", "channel": "release-2.9", "install_namespace": "ocm", "target_namespaces": "ocm", "operator_group": "acm-operator-group"}
        ]
      ZONES_COUNT: "3"
    post:
    - ref: acm-fetch-operator-versions
<<<<<<< HEAD
    - ref: acm-must-gather
=======
>>>>>>> bbd676b1
    - ref: acm-tests-clc-destroy
    - ref: gather-aws-console
    - chain: ipi-deprovision
    pre:
    - ref: ipi-conf
    - ref: ipi-conf-telemetry
    - ref: ipi-conf-aws-custom-az
    - ref: ipi-conf-aws
    - ref: ipi-install-monitoringpvc
    - chain: ipi-install
    test:
    - ref: install-operators
    - ref: acm-mch
    - ref: acm-policies-openshift-plus-setup
    - ref: acm-policies-openshift-plus
    - ref: acm-tests-clc-create
    - ref: acm-fetch-managed-clusters
    - ref: interop-tests-ocs-tests
    - ref: acm-tests-obs
    - ref: acm-tests-grc
    - ref: acm-tests-alc
    - chain: cucushift-installer-check-cluster-health
    - ref: quay-tests-quay-interop-test
  timeout: 8h0m0s
zz_generated_metadata:
  branch: main
  org: stolostron
  repo: policy-collection
  variant: opp-ocp4.14-interop<|MERGE_RESOLUTION|>--- conflicted
+++ resolved
@@ -65,12 +65,8 @@
       ZONES_COUNT: "3"
     post:
     - ref: acm-fetch-operator-versions
-<<<<<<< HEAD
     - ref: acm-must-gather
-=======
->>>>>>> bbd676b1
     - ref: acm-tests-clc-destroy
-    - ref: gather-aws-console
     - chain: ipi-deprovision
     pre:
     - ref: ipi-conf
