--- conflicted
+++ resolved
@@ -127,12 +127,7 @@
       FIREWATCH_CONFIG_FILE_PATH: https://raw.githubusercontent.com/CSPI-QE/cspi-utils/refs/heads/main/firewatch-base-configs/opp/lp-interop-aws.json
       FIREWATCH_DEFAULT_JIRA_ADDITIONAL_LABELS: '["4.19-lp","opp-aws-lp","opp-lp"]'
       FIREWATCH_DEFAULT_JIRA_ASSIGNEE: ftan@redhat.com
-<<<<<<< HEAD
-      FIREWATCH_DEFAULT_JIRA_COMPONENT: '["mpiit_opp"]'
-      FIREWATCH_DEFAULT_JIRA_EPIC: INTEROP-8084
-=======
       FIREWATCH_DEFAULT_JIRA_EPIC: LPINTEROP-5704
->>>>>>> 2b40c7d7
       FIREWATCH_DEFAULT_JIRA_PROJECT: LPINTEROP
       FIREWATCH_FAIL_WITH_TEST_FAILURES: "true"
       ODF_VERSION_MAJOR_MINOR: "4.18"
@@ -183,12 +178,7 @@
       FIREWATCH_CONFIG_FILE_PATH: https://raw.githubusercontent.com/CSPI-QE/cspi-utils/refs/heads/main/firewatch-base-configs/opp/lp-interop-vsphere.json
       FIREWATCH_DEFAULT_JIRA_ADDITIONAL_LABELS: '["4.19-lp","opp-vsphere-lp","opp-lp"]'
       FIREWATCH_DEFAULT_JIRA_ASSIGNEE: ftan@redhat.com
-<<<<<<< HEAD
-      FIREWATCH_DEFAULT_JIRA_COMPONENT: '["mpiit_opp"]'
-      FIREWATCH_DEFAULT_JIRA_EPIC: INTEROP-8084
-=======
       FIREWATCH_DEFAULT_JIRA_EPIC: LPINTEROP-5704
->>>>>>> 2b40c7d7
       FIREWATCH_DEFAULT_JIRA_PROJECT: LPINTEROP
       FIREWATCH_FAIL_WITH_TEST_FAILURES: "true"
       OPERATORS: |
