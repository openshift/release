base_images:
  stolostron_builder_go1.20-linux:
    name: builder
    namespace: stolostron
<<<<<<< HEAD
=======
    tag: go1.18-linux
  stolostron_builder_go1.20-linux:
    name: builder
    namespace: stolostron
>>>>>>> 35bcca13
    tag: go1.20-linux
build_root:
  image_stream_tag:
    name: builder
    namespace: stolostron
    tag: go1.20-linux
images:
- dockerfile_path: Dockerfile.prow
  inputs:
    stolostron_builder_go1.20-linux:
      as:
      - registry.ci.openshift.org/stolostron/builder:go1.20-linux
  to: provider-credential-controller
promotion:
  disabled: true
  name: "2.3"
  namespace: stolostron
resources:
  '*':
    requests:
      cpu: 100m
      memory: 200Mi
tests:
- as: unit-tests
  commands: |
    export SELF="make -f Makefile.prow"
    make -f Makefile.prow unit-tests
  container:
    from: src
- as: pr-image-mirror
  steps:
    dependencies:
      SOURCE_IMAGE_REF: provider-credential-controller
    env:
      IMAGE_REPO: provider-credential-controller
      IMAGE_TAG: latest
      REGISTRY_ORG: stolostron
    workflow: ocm-ci-image-mirror
- as: pr-merge-image-mirror
  postsubmit: true
  steps:
    dependencies:
      SOURCE_IMAGE_REF: provider-credential-controller
    env:
      IMAGE_REPO: provider-credential-controller
      REGISTRY_ORG: stolostron
    workflow: ocm-ci-image-mirror
- as: fast-forward
  postsubmit: true
  steps:
    env:
      DESTINATION_BRANCH: backplane-2.3
    workflow: ocm-ci-fastforward
zz_generated_metadata:
  branch: main
  org: stolostron
  repo: provider-credential-controller<|MERGE_RESOLUTION|>--- conflicted
+++ resolved
@@ -1,20 +1,17 @@
 base_images:
-  stolostron_builder_go1.20-linux:
+  stolostron_builder_go1.18-linux:
     name: builder
     namespace: stolostron
-<<<<<<< HEAD
-=======
     tag: go1.18-linux
   stolostron_builder_go1.20-linux:
     name: builder
     namespace: stolostron
->>>>>>> 35bcca13
     tag: go1.20-linux
 build_root:
   image_stream_tag:
     name: builder
     namespace: stolostron
-    tag: go1.20-linux
+    tag: go1.18-linux
 images:
 - dockerfile_path: Dockerfile.prow
   inputs:
