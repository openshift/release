base_images:
  cli:
    name: "4.16"
    namespace: ocp
    tag: cli
build_root:
  image_stream_tag:
    name: builder
    namespace: ocp
    tag: rhel-8-golang-1.21-openshift-4.16
images:
- dockerfile_literal: |
    FROM src
    RUN set -x && \
      curl --silent --location  https://rpm.nodesource.com/setup_16.x | bash - && \
      curl --silent --location https://dl.yarnpkg.com/rpm/yarn.repo | tee /etc/yum.repos.d/yarn.repo && \
      PACKAGES="openssh-clients httpd-tools nodejs yarn xorg-x11-server-Xvfb gtk2-devel gtk3-devel libnotify-devel GConf2 nss libXScrnSaver alsa-lib skopeo jq podman bzip2" && \
      yum install --setopt=tsflags=nodocs -y $PACKAGES && \
      yum install -y yum-utils && yum-config-manager --add-repo https://rpm.releases.hashicorp.com/RHEL/hashicorp.repo && \
      yum -y install terraform && \
      wget https://dl.google.com/linux/direct/google-chrome-stable_current_x86_64.rpm && \
      yum install -y ./google-chrome-stable_current_x86_64.rpm && \
      yum clean all && rm -rf /var/cache/yum/*
  from: src
  to: quay-test-console
releases:
  latest:
    candidate:
      architecture: amd64
      product: ocp
      stream: nightly
      version: "4.16"
resources:
  '*':
    limits:
      memory: 4Gi
    requests:
      cpu: 100m
      memory: 200Mi
tests:
- as: quay-e2e-tests-quay314-ocp416-newui
  cron: 0 12 1 * *
  steps:
    cluster_profile: aws-qe
    env:
      BASE_DOMAIN: qe.devcluster.openshift.com
<<<<<<< HEAD
      COMPUTE_NODE_TYPE: m6a.8xlarge
      QUAY_INDEX_IMAGE_BUILD: brew.registry.redhat.io/rh-osbs/iib:950389
      QUAY_OPERATOR_CHANNEL: stable-3.13
=======
      COMPUTE_NODE_TYPE: m5.2xlarge
      QUAY_INDEX_IMAGE_BUILD: brew.registry.redhat.io/rh-osbs/iib:951480
      QUAY_OPERATOR_CHANNEL: stable-3.14
>>>>>>> cf0eb275
      QUAY_OPERATOR_SOURCE: brew-operator-catalog
    test:
    - ref: quay-tests-enable-quay-catalogsource
    - ref: quay-tests-deploy-quay-aws-s3
    - ref: quay-tests-test-quay-newui
    workflow: cucushift-installer-rehearse-aws-ipi
  timeout: 8h0m0s
zz_generated_metadata:
  branch: master
  org: quay
  repo: quay-tests
  variant: quay-newui<|MERGE_RESOLUTION|>--- conflicted
+++ resolved
@@ -44,15 +44,9 @@
     cluster_profile: aws-qe
     env:
       BASE_DOMAIN: qe.devcluster.openshift.com
-<<<<<<< HEAD
       COMPUTE_NODE_TYPE: m6a.8xlarge
-      QUAY_INDEX_IMAGE_BUILD: brew.registry.redhat.io/rh-osbs/iib:950389
-      QUAY_OPERATOR_CHANNEL: stable-3.13
-=======
-      COMPUTE_NODE_TYPE: m5.2xlarge
-      QUAY_INDEX_IMAGE_BUILD: brew.registry.redhat.io/rh-osbs/iib:951480
-      QUAY_OPERATOR_CHANNEL: stable-3.14
->>>>>>> cf0eb275
+      QUAY_INDEX_IMAGE_BUILD: brew.registry.redhat.io/rh-osbs/iib:947888
+      QUAY_OPERATOR_CHANNEL: stable-3.9
       QUAY_OPERATOR_SOURCE: brew-operator-catalog
     test:
     - ref: quay-tests-enable-quay-catalogsource
