base_images:
  ocp_builder_rhel-8-golang-1.21-openshift-4.17:
    name: builder
    namespace: ocp
    tag: rhel-8-golang-1.21-openshift-4.17
  tools:
    name: "4.17"
    namespace: ocp
    tag: tools
build_root:
  image_stream_tag:
    name: builder
    namespace: ocp
    tag: rhel-8-golang-1.21-openshift-4.17
images:
- dockerfile_path: images/Dockerfile.upgrade
  from: tools
  inputs:
    ocp_builder_rhel-8-golang-1.21-openshift-4.17:
      as:
      - registry.ci.openshift.org/ocp/builder:rhel-8-golang-1.21-openshift-4.17
  to: quay-test-operator
promotion:
  to:
  - namespace: ci
    tag: latest
releases:
  latest:
    candidate:
      architecture: amd64
      product: ocp
      stream: nightly
      version: "4.17"
resources:
  '*':
    limits:
      memory: 4Gi
    requests:
      cpu: 100m
      memory: 200Mi
tests:
- as: quay315-ocp417-upgrade
  cron: 0 23 12 * *
  steps:
    cluster_profile: aws-quay-qe
    env:
      BASE_DOMAIN: quayqe.devcluster.openshift.com
      COMPUTE_NODE_REPLICAS: "6"
      COMPUTE_NODE_TYPE: m6a.8xlarge
      ODF_OPERATOR_CHANNEL: stable-4.17
<<<<<<< HEAD
      QUAY_INDEX_IMAGE_BUILD: brew.registry.redhat.io/rh-osbs/iib:934237
      QUAY_OPERATOR_CHANNEL: stable-3.14
      QUAY_UPGRADE_TESTCASE: Quay-Upgrade-High|Quay-Upgrade-Medium
      QUAYREGISTRY_QUAY_VERSION: "3.14"
=======
      QUAY_INDEX_IMAGE_BUILD: brew.registry.redhat.io/rh-osbs/iib:997164
      QUAY_OPERATOR_CHANNEL: stable-3.15
      QUAY_UPGRADE_TESTCASE: Quay-Upgrade-High|Quay-Upgrade-Medium
      QUAY_VERSION: "3.15"
>>>>>>> 9a49a0e9
    test:
    - ref: quay-tests-resource-provisioning-storage-odf
    - ref: quay-tests-test-quay-upgrade
    workflow: cucushift-installer-rehearse-aws-ipi
  timeout: 8h0m0s
- as: cso-quay315-ocp417-upgrade
  cron: 0 22 12 * *
  steps:
    cluster_profile: aws-quay-qe
    env:
      BASE_DOMAIN: quayqe.devcluster.openshift.com
      COMPUTE_NODE_REPLICAS: "6"
      COMPUTE_NODE_TYPE: m6a.2xlarge
      CSO_INDEX_IMAGE_BUILD: brew.registry.redhat.io/rh-osbs/iib:982657
      QUAY_OPERATOR_CHANNEL: stable-3.15
      QUAY_UPGRADE_TESTCASE: Quay-CSO-Upgrade-High
      QUAY_VERSION: "3.15"
    test:
    - ref: quay-tests-test-quay-upgrade
    workflow: cucushift-installer-rehearse-aws-ipi
- as: qbo-quay315-ocp417-upgrade
  cron: 0 20 12 * *
  steps:
    cluster_profile: aws-quay-qe
    env:
      BASE_DOMAIN: quayqe.devcluster.openshift.com
      COMPUTE_NODE_REPLICAS: "6"
      COMPUTE_NODE_TYPE: m6a.8xlarge
      ODF_OPERATOR_CHANNEL: stable-4.17
      QBO_INDEX_IMAGE_BUILD: brew.registry.redhat.io/rh-osbs/iib:991635
      QUAY_INDEX_IMAGE_BUILD: brew.registry.redhat.io/rh-osbs/iib:997164
      QUAY_OPERATOR_CHANNEL: stable-3.15
      QUAY_OPERATOR_SOURCE: brew-operator-catalog
      QUAY_UPGRADE_TESTCASE: Quay-QBO-Upgrade-High
      QUAY_VERSION: "3.15"
    test:
    - ref: quay-tests-enable-quay-catalogsource
    - ref: quay-tests-resource-provisioning-storage-odf
    - ref: quay-tests-quay-deploy-operator
    - ref: quay-tests-quay-deploy-registry-noobaa
    - ref: quay-tests-test-quay-upgrade
    workflow: cucushift-installer-rehearse-aws-ipi
zz_generated_metadata:
  branch: master
  org: quay
  repo: quay-tests
  variant: quay-upgrade<|MERGE_RESOLUTION|>--- conflicted
+++ resolved
@@ -48,17 +48,10 @@
       COMPUTE_NODE_REPLICAS: "6"
       COMPUTE_NODE_TYPE: m6a.8xlarge
       ODF_OPERATOR_CHANNEL: stable-4.17
-<<<<<<< HEAD
-      QUAY_INDEX_IMAGE_BUILD: brew.registry.redhat.io/rh-osbs/iib:934237
-      QUAY_OPERATOR_CHANNEL: stable-3.14
-      QUAY_UPGRADE_TESTCASE: Quay-Upgrade-High|Quay-Upgrade-Medium
-      QUAYREGISTRY_QUAY_VERSION: "3.14"
-=======
       QUAY_INDEX_IMAGE_BUILD: brew.registry.redhat.io/rh-osbs/iib:997164
       QUAY_OPERATOR_CHANNEL: stable-3.15
       QUAY_UPGRADE_TESTCASE: Quay-Upgrade-High|Quay-Upgrade-Medium
       QUAY_VERSION: "3.15"
->>>>>>> 9a49a0e9
     test:
     - ref: quay-tests-resource-provisioning-storage-odf
     - ref: quay-tests-test-quay-upgrade
