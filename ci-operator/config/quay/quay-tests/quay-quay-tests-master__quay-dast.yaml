base_images:
  cli:
    name: "4.16"
    namespace: ocp
    tag: cli
  ubi_minimal:
    name: ubi-minimal
    namespace: ocp
    tag: "9"
build_root:
  image_stream_tag:
    name: release
    namespace: openshift
    tag: golang-1.21
images:
- dockerfile_literal: |
    FROM ubi_minimal
    RUN microdnf install -y java-11-openjdk tar jq git openssl python3.11 python3-pip openssh-clients && \
        ln -sf /usr/bin/python3.11 /usr/bin/python3
    RUN curl -L https://github.com/zaproxy/zaproxy/releases/download/v2.15.0/ZAP_2.15.0_Linux.tar.gz > /tmp/ZAP_2.15.0_Linux.tar.gz
    RUN python3 -m ensurepip --upgrade
    RUN pip3 install python-dotenv pyyaml requests
    RUN mkdir -p /usr/local/zap \
      && tar xzvf /tmp/ZAP_2.15.0_Linux.tar.gz -C /usr/local/zap \
      && rm -f /tmp/ZAP_2.15.0_Linux.tar.gz \
      && chmod -R 777 ${HOME}
    ENV PATH $PATH:/usr/local/zap/ZAP_2.15.0
    ENV HOME="/tmp"
  from: ubi_minimal
  to: quay-test-dast
promotion:
  to:
  - namespace: ci
    tag: latest
releases:
  latest:
    candidate:
      architecture: amd64
      product: ocp
      stream: nightly
      version: "4.16"
resources:
  '*':
    limits:
      memory: 4Gi
    requests:
      cpu: 100m
      memory: 200Mi
tests:
- as: quay-dast-test-stage-quay-io
  cron: 0 10 * * 6
  steps:
    env:
      QUAY_ENV: STAGE_QUAY_IO
    test:
    - ref: quay-tests-test-quay-dast
- as: quay-dast-test-prod-quay-io
  cron: 0 11 * * 5
  steps:
    env:
      QUAY_ENV: QUAY_IO
    test:
    - ref: quay-tests-test-quay-dast
- as: quay-dast-test-quay312
  cron: 0 12 * * 5
  steps:
    cluster_profile: aws-qe
    env:
      BASE_DOMAIN: qe.devcluster.openshift.com
      COMPUTE_NODE_TYPE: m5.4xlarge
      ODF_OPERATOR_CHANNEL: stable-4.16
      QUAY_ENV: QUAY
<<<<<<< HEAD
      QUAY_OPERATOR_CHANNEL: stable-3.11
      QUAY_INDEX_IMAGE_BUILD: brew.registry.redhat.io/rh-osbs/iib:713080
      QUAY_OPERATOR_SOURCE: "brew-operator-catalog"
=======
      QUAY_OPERATOR_CHANNEL: stable-3.12
>>>>>>> 5df1bc14
    test:
    - ref: quay-tests-enable-quay-catalogsource
    - ref: quay-tests-deploy-quay-odf
    - ref: quay-tests-test-quay-dast
    workflow: cucushift-installer-rehearse-aws-ipi
zz_generated_metadata:
  branch: master
  org: quay
  repo: quay-tests
  variant: quay-dast<|MERGE_RESOLUTION|>--- conflicted
+++ resolved
@@ -70,15 +70,8 @@
       COMPUTE_NODE_TYPE: m5.4xlarge
       ODF_OPERATOR_CHANNEL: stable-4.16
       QUAY_ENV: QUAY
-<<<<<<< HEAD
-      QUAY_OPERATOR_CHANNEL: stable-3.11
-      QUAY_INDEX_IMAGE_BUILD: brew.registry.redhat.io/rh-osbs/iib:713080
-      QUAY_OPERATOR_SOURCE: "brew-operator-catalog"
-=======
       QUAY_OPERATOR_CHANNEL: stable-3.12
->>>>>>> 5df1bc14
     test:
-    - ref: quay-tests-enable-quay-catalogsource
     - ref: quay-tests-deploy-quay-odf
     - ref: quay-tests-test-quay-dast
     workflow: cucushift-installer-rehearse-aws-ipi
