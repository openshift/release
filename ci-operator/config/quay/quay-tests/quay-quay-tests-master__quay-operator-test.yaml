base_images:
  ocp_builder_rhel-8-golang-1.22-openshift-4.19:
    name: builder
    namespace: ocp
    tag: rhel-8-golang-1.22-openshift-4.19
  tools:
    name: "4.19"
    namespace: ocp
    tag: tools
build_root:
  image_stream_tag:
    name: builder
    namespace: ocp
    tag: rhel-8-golang-1.22-openshift-4.19
releases:
  latest:
    candidate:
      architecture: amd64
      product: ocp
      stream: nightly
      version: "4.19"
resources:
  '*':
    limits:
      memory: 4Gi
    requests:
      cpu: 100m
      memory: 200Mi
tests:
- as: quay316-ocp419-operator-test-singlens
  cron: '@yearly'
  steps:
    cluster_profile: aws-quay-qe
    env:
      BASE_DOMAIN: quayqe.devcluster.openshift.com
      COMPUTE_NODE_REPLICAS: "8"
      COMPUTE_NODE_TYPE: m6a.8xlarge
      ODF_OPERATOR_CHANNEL: stable-4.19
      POSTGRESQL_VERSION: "17.6"
<<<<<<< HEAD
      QUAY_INDEX_IMAGE_BUILD: quay.io/redhat-user-workloads/quay-eng-tenant/stable-3-13-v4-19@sha256:f9c66ccff674d6118b6a2c14bbfe4bc2ab67d2d1cf533cc2e4ad98ef5b055a71
      QUAY_OPERATOR_CHANNEL: stable-3.13
=======
      QUAY_INDEX_IMAGE_BUILD: quay.io/redhat-user-workloads/quay-eng-tenant/stable-3-16-v4-19@sha256:0b8cf6205f7aa3c79fa35045e1b2e75ff726e2468960ba8eee5065fbfc4bbbcb
      QUAY_OPERATOR_CHANNEL: stable-3.16
>>>>>>> 6ec11668
      QUAY_OPERATOR_TESTCASE: Quay-High|Quay-Medium
    test:
    - ref: quay-tests-enable-quay-catalogsource
    - ref: quay-tests-resource-provisioning-storage-odf
    - ref: quay-tests-resource-provisioning-aws-unmanaged-component
    - ref: quay-tests-test-quay-operator
    workflow: quay-tests-cucushift-installer-rehearse-aws-ipi-operator
- as: quay316-ocp419-operator-test-allns
  cron: '@yearly'
  steps:
    cluster_profile: aws-quay-qe
    env:
      BASE_DOMAIN: quayqe.devcluster.openshift.com
      COMPUTE_NODE_REPLICAS: "8"
      COMPUTE_NODE_TYPE: m6a.8xlarge
      ODF_OPERATOR_CHANNEL: stable-4.19
<<<<<<< HEAD
      QUAY_INDEX_IMAGE_BUILD: quay.io/redhat-user-workloads/quay-eng-tenant/stable-3-13-v4-19@sha256:f9c66ccff674d6118b6a2c14bbfe4bc2ab67d2d1cf533cc2e4ad98ef5b055a71
      QUAY_OPERATOR_CHANNEL: stable-3.13
=======
      QUAY_INDEX_IMAGE_BUILD: quay.io/redhat-user-workloads/quay-eng-tenant/stable-3-16-v4-19@sha256:0b8cf6205f7aa3c79fa35045e1b2e75ff726e2468960ba8eee5065fbfc4bbbcb
      QUAY_OPERATOR_CHANNEL: stable-3.16
>>>>>>> 6ec11668
      QUAY_OPERATOR_TESTCASE: Quay-Allns-High|Quay-Allns-Medium
    test:
    - ref: quay-tests-enable-quay-catalogsource
    - ref: quay-tests-resource-provisioning-storage-odf
    - ref: quay-tests-test-quay-operator
    workflow: cucushift-installer-rehearse-aws-ipi
zz_generated_metadata:
  branch: master
  org: quay
  repo: quay-tests
  variant: quay-operator-test<|MERGE_RESOLUTION|>--- conflicted
+++ resolved
@@ -37,13 +37,8 @@
       COMPUTE_NODE_TYPE: m6a.8xlarge
       ODF_OPERATOR_CHANNEL: stable-4.19
       POSTGRESQL_VERSION: "17.6"
-<<<<<<< HEAD
-      QUAY_INDEX_IMAGE_BUILD: quay.io/redhat-user-workloads/quay-eng-tenant/stable-3-13-v4-19@sha256:f9c66ccff674d6118b6a2c14bbfe4bc2ab67d2d1cf533cc2e4ad98ef5b055a71
-      QUAY_OPERATOR_CHANNEL: stable-3.13
-=======
       QUAY_INDEX_IMAGE_BUILD: quay.io/redhat-user-workloads/quay-eng-tenant/stable-3-16-v4-19@sha256:0b8cf6205f7aa3c79fa35045e1b2e75ff726e2468960ba8eee5065fbfc4bbbcb
       QUAY_OPERATOR_CHANNEL: stable-3.16
->>>>>>> 6ec11668
       QUAY_OPERATOR_TESTCASE: Quay-High|Quay-Medium
     test:
     - ref: quay-tests-enable-quay-catalogsource
@@ -60,13 +55,8 @@
       COMPUTE_NODE_REPLICAS: "8"
       COMPUTE_NODE_TYPE: m6a.8xlarge
       ODF_OPERATOR_CHANNEL: stable-4.19
-<<<<<<< HEAD
-      QUAY_INDEX_IMAGE_BUILD: quay.io/redhat-user-workloads/quay-eng-tenant/stable-3-13-v4-19@sha256:f9c66ccff674d6118b6a2c14bbfe4bc2ab67d2d1cf533cc2e4ad98ef5b055a71
-      QUAY_OPERATOR_CHANNEL: stable-3.13
-=======
       QUAY_INDEX_IMAGE_BUILD: quay.io/redhat-user-workloads/quay-eng-tenant/stable-3-16-v4-19@sha256:0b8cf6205f7aa3c79fa35045e1b2e75ff726e2468960ba8eee5065fbfc4bbbcb
       QUAY_OPERATOR_CHANNEL: stable-3.16
->>>>>>> 6ec11668
       QUAY_OPERATOR_TESTCASE: Quay-Allns-High|Quay-Allns-Medium
     test:
     - ref: quay-tests-enable-quay-catalogsource
