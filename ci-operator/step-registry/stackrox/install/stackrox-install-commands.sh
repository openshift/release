--- conflicted
+++ resolved
@@ -159,7 +159,6 @@
 data:
   password: ${centralAdminPasswordBase64}
 EOF
-cat central-cr.yaml
 
 cat <<EOF > secured-cluster-cr.yaml
 apiVersion: platform.stackrox.io/v1alpha1
@@ -228,24 +227,14 @@
 
 function create_cr() {
   local app
-  set +e
   app=${1:-central}
   echo ">>> Install ${app^}"
-<<<<<<< HEAD
   echo "INFO: Comparing upstream example ${app}. (${cr_url}/${app}-cr.yaml)"
   curl -Ls -o "new.${app}-cr.yaml" "${cr_url}/${app}-cr.yaml"
   { diff "${app}-cr.yaml" "new.${app}-cr.yaml" || true; } \
     | grep -v password
   oc apply -f "${app}-cr.yaml" \
-    || oc apply -f "${app}-cr.yaml" --overwrite=true
-  set -e
-=======
-  if curl -Ls -o "new.${app}-cr.yaml" "${cr_url}/${app}-cr.yaml" \
-    && [[ $(diff "${app}-cr.yaml" "new.${app}-cr.yaml" | grep -v password >&2; echo $?) -eq 1 ]]; then
-    echo "INFO: Diff in upstream example ${app}. (${cr_url}/${app}-cr.yaml)"
-  fi
-  retry oc apply -f "${app}-cr.yaml" --timeout=30s
->>>>>>> dd954612
+    || retry oc apply -f "${app}-cr.yaml" --overwrite=true --timeout=30s
 }
 
 function retry() {
