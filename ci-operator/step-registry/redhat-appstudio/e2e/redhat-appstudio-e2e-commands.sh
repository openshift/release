--- conflicted
+++ resolved
@@ -32,10 +32,6 @@
 git config --global credential.helper "store --file ${GIT_CREDS_PATH}"
 echo "https://${GITHUB_USER}:${GITHUB_TOKEN}@github.com" > "${GIT_CREDS_PATH}"
 
-<<<<<<< HEAD
-
-=======
->>>>>>> a4e0805a
 # Puting infra-deployments repo by default. All periodic jobs are running there.
 REPO_NAME=${REPO_NAME:-"infra-deployments"}
 if [[ "$REPO_NAME" == "e2e-tests" ]]
