--- conflicted
+++ resolved
@@ -21,18 +21,13 @@
 OPENSHIFT_PASSWORD="$(cat $KUBEADMIN_PASSWORD_FILE)"
 
 yq -i 'del(.clusters[].cluster.certificate-authority-data) | .clusters[].cluster.insecure-skip-tls-verify=true' $KUBECONFIG
-<<<<<<< HEAD
 
 function waitForNewOCPLogin() {
     while ! oc login "$OPENSHIFT_API" -u "$OPENSHIFT_USERNAME" -p "$OPENSHIFT_PASSWORD" --insecure-skip-tls-verify=true; do
         sleep 20
     done
 }
-
 timeout --foreground 10m bash -c waitForNewOCPLogin
-=======
-oc login "$OPENSHIFT_API" -u "$OPENSHIFT_USERNAME" -p "$OPENSHIFT_PASSWORD" --insecure-skip-tls-verify=true
->>>>>>> 4d07c446
 
 git config --global user.name "redhat-appstudio-qe-bot"
 git config --global user.email redhat-appstudio-qe-bot@redhat.com
