--- conflicted
+++ resolved
@@ -35,16 +35,9 @@
 
 echo "$(date -u --rfc-3339=seconds) - Deploying cluster on IBM Z Ecosystem Cloud... OpenShift ${ocp_version}"
 # Modify /deploy path to /tmp/deploy for rootless
-<<<<<<< HEAD
-sed -i "s#/deploy/#/tmp/deploy/#g" ./entrypoint.sh 
-terraform init
-./entrypoint.sh apply &
-wait "$!"
-=======
 sed -i "s#/deploy/#/tmp/deploy/#g" ./entrypoint.sh
 terraform init
 ./entrypoint.sh apply &
->>>>>>> 786befe9
 
 set +e
 wait "$!"
@@ -72,11 +65,7 @@
     "${cluster_dir}/ocp_install/metadata.json" \
     "${cluster_dir}/terraform.tfstate"
 
-<<<<<<< HEAD
-KUBECONFIG="${SHARED_DIR}/ocp_install/auth/kubeconfig"
-=======
 KUBECONFIG="${SHARED_DIR}/kubeconfig"
->>>>>>> 786befe9
 export KUBECONFIG
 
 exit "$ret"