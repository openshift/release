ref:
  as: upi-deprovision-ibmz-eco
  from_image:
<<<<<<< HEAD
   namespace: origin
   name: centos
   tag: '7'
=======
    namespace: ibmz-eco
    name: ibmz-eco-openshift-deployer
    tag: latest
>>>>>>> 786befe9
  commands: upi-deprovision-ibmz-eco-commands.sh
  grace_period: 10m
  resources:
    requests:
      cpu: 10m
      memory: 100Mi
  credentials:
  - namespace:  test-credentials # this entry injects the custom credential
    name: ibmz-eco-cloud-auth
    mount_path: /var/run/secrets/openstack
  documentation: >-
    This step deprovisions a UPI cluster on the IBM Z Ecosystem Cloud.<|MERGE_RESOLUTION|>--- conflicted
+++ resolved
@@ -1,15 +1,9 @@
 ref:
   as: upi-deprovision-ibmz-eco
   from_image:
-<<<<<<< HEAD
-   namespace: origin
-   name: centos
-   tag: '7'
-=======
     namespace: ibmz-eco
     name: ibmz-eco-openshift-deployer
     tag: latest
->>>>>>> 786befe9
   commands: upi-deprovision-ibmz-eco-commands.sh
   grace_period: 10m
   resources:
