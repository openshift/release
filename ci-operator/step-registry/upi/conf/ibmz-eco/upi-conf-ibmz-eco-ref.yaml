--- conflicted
+++ resolved
@@ -23,18 +23,12 @@
   - name: "release:latest"
     env: RELEASE_IMAGE_LATEST
   credentials:
-<<<<<<< HEAD
-  - namespace: test-credentials 
-    name: ci-pull-credentials
-    mount_path: /etc/pull-secret
-=======
   - namespace: test-credentials
     name: ci-pull-credentials
     mount_path: /etc/pull-secret
   - namespace:  test-credentials
     name: ibmz-eco-dns-key
     mount_path: /var/run/secrets/ibmz-eco
->>>>>>> 786befe9
   documentation: >-
     This step creates the files necessary to deploy an IBM Z UPI cluster.
     It creates a terraform.tfvars file that is used to generate install yaml and ignition files