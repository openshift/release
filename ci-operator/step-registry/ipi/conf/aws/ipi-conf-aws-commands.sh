--- conflicted
+++ resolved
@@ -9,21 +9,6 @@
 
 export AWS_SHARED_CREDENTIALS_FILE="${CLUSTER_PROFILE_DIR}/.awscred"
 
-<<<<<<< HEAD
-if [[ "${CLUSTER_TYPE}" == "aws-arm64" ]]; then
-  # Hack to avoid importing arm64 release image by using an image override
-  # Find a better way of doing this once https://issues.redhat.com/browse/DPTP-2265 is resolved
-  if [[ -z "${ARM64_RELEASE_OVERRIDE}" ]]; then
-    echo "ARM64_RELEASE_OVERRIDE is an empty string, exiting"
-    exit 1
-  fi
-  OPENSHIFT_INSTALL_RELEASE_IMAGE_OVERRIDE=${ARM64_RELEASE_OVERRIDE}
-  echo "Installing from initial release ${OPENSHIFT_INSTALL_RELEASE_IMAGE_OVERRIDE}"
-  # end of hack
-fi
-
-=======
->>>>>>> 1e10b4e8
 CONFIG="${SHARED_DIR}/install-config.yaml"
 
 expiration_date=$(date -d '8 hours' --iso=minutes --utc)
