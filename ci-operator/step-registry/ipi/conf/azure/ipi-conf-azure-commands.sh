#!/bin/bash

set -o nounset
set -o errexit
set -o pipefail

# release-controller always expose RELEASE_IMAGE_LATEST when job configuraiton defines release:latest image
echo "RELEASE_IMAGE_LATEST: ${RELEASE_IMAGE_LATEST:-}"
# RELEASE_IMAGE_LATEST_FROM_BUILD_FARM is pointed to the same image as RELEASE_IMAGE_LATEST, 
# but for some ci jobs triggerred by remote api, RELEASE_IMAGE_LATEST might be overridden with 
# user specified image pullspec, to avoid auth error when accessing it, always use build farm 
# registry pullspec.
echo "RELEASE_IMAGE_LATEST_FROM_BUILD_FARM: ${RELEASE_IMAGE_LATEST_FROM_BUILD_FARM}"
# seem like release-controller does not expose RELEASE_IMAGE_INITIAL, even job configuraiton defines 
# release:initial image, once that, use 'oc get istag release:inital' to workaround it.
echo "RELEASE_IMAGE_INITIAL: ${RELEASE_IMAGE_INITIAL:-}"
if [[ -n ${RELEASE_IMAGE_INITIAL:-} ]]; then
    tmp_release_image_initial=${RELEASE_IMAGE_INITIAL}
    echo "Getting inital release image from RELEASE_IMAGE_INITIAL..."
elif oc get istag "release:initial" -n ${NAMESPACE} &>/dev/null; then
    tmp_release_image_initial=$(oc -n ${NAMESPACE} get istag "release:initial" -o jsonpath='{.tag.from.name}')
    echo "Getting inital release image from build farm imagestream: ${tmp_release_image_initial}"
fi
# For some ci upgrade job (stable N -> nightly N+1), RELEASE_IMAGE_INITIAL and 
# RELEASE_IMAGE_LATEST are pointed to different imgaes, RELEASE_IMAGE_INITIAL has 
# higher priority than RELEASE_IMAGE_LATEST
TESTING_RELEASE_IMAGE=""
if [[ -n ${tmp_release_image_initial:-} ]]; then
    TESTING_RELEASE_IMAGE=${tmp_release_image_initial}
else
    TESTING_RELEASE_IMAGE=${RELEASE_IMAGE_LATEST_FROM_BUILD_FARM}
fi
echo "TESTING_RELEASE_IMAGE: ${TESTING_RELEASE_IMAGE}"

dir=$(mktemp -d)
pushd "${dir}"
cp ${CLUSTER_PROFILE_DIR}/pull-secret pull-secret
oc registry login --to pull-secret
version=$(oc adm release info --registry-config pull-secret ${TESTING_RELEASE_IMAGE} --output=json | jq -r '.metadata.version' | cut -d. -f 1,2)
echo "get ocp version: ${version}"
rm pull-secret
popd

CONFIG="${SHARED_DIR}/install-config.yaml"

REGION="${LEASED_RESOURCE}"
echo "Azure region: ${REGION}"

workers=${COMPUTE_NODE_REPLICAS:-3}
if [ "${COMPUTE_NODE_REPLICAS}" -le 0 ] || [ "${SIZE_VARIANT}" = "compact" ]; then
  workers=0
fi
master_type=null
master_type_prefix=""
if [[ "${SIZE_VARIANT}" == "xlarge" ]]; then
  master_type_prefix=Standard_D32
elif [[ "${SIZE_VARIANT}" == "large" ]]; then
  master_type_prefix=Standard_D16
elif [[ "${SIZE_VARIANT}" == "compact" ]]; then
  master_type_prefix=Standard_D8
fi
if [ -n "${master_type_prefix}" ]; then
  if [ "${OCP_ARCH}" = "amd64" ]; then
    master_type=${master_type_prefix}s_v3
  elif [ "${OCP_ARCH}" = "arm64" ]; then
    master_type=${master_type_prefix}ps_v5
  fi
fi
if [[ -n "${CONTROL_PLANE_INSTANCE_TYPE}" ]]; then
    master_type="${CONTROL_PLANE_INSTANCE_TYPE}"
fi
echo "Using control plane instance type: ${master_type}"
echo "Using compute instance type: ${COMPUTE_NODE_TYPE}"

cat >> "${CONFIG}" << EOF
baseDomain: ${BASE_DOMAIN}
platform:
  azure:
    region: ${REGION}
controlPlane:
  architecture: ${OCP_ARCH}
  name: master
  platform:
    azure:
      type: ${master_type}
compute:
- architecture: ${OCP_ARCH}
  name: worker
  replicas: ${workers}
  platform:
    azure:
      type: ${COMPUTE_NODE_TYPE}
EOF

if [ -z "${OUTBOUND_TYPE}" ]; then
  echo "Outbound Type is not defined"
else
  if [ X"${OUTBOUND_TYPE}" == X"UserDefinedRouting" ] || [ X"${OUTBOUND_TYPE}" == X"NatGateway" ]; then
    echo "Writing 'outboundType: ${OUTBOUND_TYPE}' to install-config"
    PATCH="${SHARED_DIR}/install-config-outboundType.yaml.patch"
    cat > "${PATCH}" << EOF
platform:
  azure:
    outboundType: ${OUTBOUND_TYPE}
EOF
    yq-go m -x -i "${CONFIG}" "${PATCH}"
  else
    echo "${OUTBOUND_TYPE} is not supported yet" || exit 1
  fi
fi

printf '%s' "${USER_TAGS:-}" | while read -r TAG VALUE
do
  printf 'Setting user tag %s: %s\n' "${TAG}" "${VALUE}"
  yq-go write -i "${CONFIG}" "platform.azure.userTags.${TAG}" "${VALUE}"
done

REQUIRED_OCP_VERSION="4.12"
isOldVersion=true
if [ -n "${version}" ] && [ "$(printf '%s\n' "${REQUIRED_OCP_VERSION}" "${version}" | sort --version-sort | head -n1)" = "${REQUIRED_OCP_VERSION}" ]; then
  isOldVersion=false
fi

PUBLISH=$(yq-go r "${CONFIG}" "publish")
echo "publish: ${PUBLISH}"
echo "is Old Version: ${isOldVersion}"
if [ ${isOldVersion} = true ] || [ -z "${PUBLISH}" ] || [ X"${PUBLISH}" == X"External" ]; then
<<<<<<< HEAD
  echo "Write the 'baseDomainResourceGroupName: perfscale-prow' to install-config"
=======
  echo "Write the 'baseDomainResourceGroupName: ${BASE_RESOURCE_GROUP}' to install-config"
>>>>>>> 1d40d269
  PATCH="${SHARED_DIR}/install-config-baseDomainRG.yaml.patch"
    cat > "${PATCH}" << EOF
platform:
  azure:
<<<<<<< HEAD
    baseDomainResourceGroupName: perfscale-prow
=======
    baseDomainResourceGroupName: "${BASE_RESOURCE_GROUP}"
>>>>>>> 1d40d269
EOF
    yq-go m -x -i "${CONFIG}" "${PATCH}"
else
  echo "Omit baseDomainResourceGroupName for private cluster"
fi<|MERGE_RESOLUTION|>--- conflicted
+++ resolved
@@ -125,20 +125,12 @@
 echo "publish: ${PUBLISH}"
 echo "is Old Version: ${isOldVersion}"
 if [ ${isOldVersion} = true ] || [ -z "${PUBLISH}" ] || [ X"${PUBLISH}" == X"External" ]; then
-<<<<<<< HEAD
-  echo "Write the 'baseDomainResourceGroupName: perfscale-prow' to install-config"
-=======
   echo "Write the 'baseDomainResourceGroupName: ${BASE_RESOURCE_GROUP}' to install-config"
->>>>>>> 1d40d269
   PATCH="${SHARED_DIR}/install-config-baseDomainRG.yaml.patch"
     cat > "${PATCH}" << EOF
 platform:
   azure:
-<<<<<<< HEAD
-    baseDomainResourceGroupName: perfscale-prow
-=======
     baseDomainResourceGroupName: "${BASE_RESOURCE_GROUP}"
->>>>>>> 1d40d269
 EOF
     yq-go m -x -i "${CONFIG}" "${PATCH}"
 else
