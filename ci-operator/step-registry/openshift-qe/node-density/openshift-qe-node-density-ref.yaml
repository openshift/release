ref:
  as: openshift-qe-node-density
  from_image:
    namespace: ci
    name: ocp-qe-perfscale-ci
    tag: latest
  commands: openshift-qe-node-density-commands.sh
  credentials:
  - namespace: test-credentials # this entry injects the custom credential
    name: ocp-qe-perfscale-es
    mount_path: /secret
  - namespace: test-credentials
    name: ocp-perfscale-horreum-poc
    mount_path: /horreum-secret
  resources:
    requests:
      cpu: 100m
      memory: 100Mi
  env:
  - name: E2E_VERSION
<<<<<<< HEAD
    default: "v0.0.3"
=======
    default: "v2.1.8"
>>>>>>> 945599a3
    documentation: |-
      Override the e2e version
  - name: KUBE_BURNER_VERSION
    default: "default"
    documentation: |-
      Override the kube burner version
  - name: PODS_PER_NODE
    default: "245"
    documentation: |-
      Define the maximum number of pods to deploy on each labeled node.  
  - name: POD_READY_THRESHOLD
    default: "180000ms"
    documentation: |-
      Define the maximum number of pods to deploy on each labeled node.
  - name: PROFILE_TYPE
    default: "both"
    documentation: |-
      Kube-burner indexing profile type
  - name: USE_HORREUM_WEBHOOK
    default: "false"
    documentation: |-
      Trigger to call horreum webhook
  documentation: >-
    This step runs the perfscale node-density workload in the deployed cluster<|MERGE_RESOLUTION|>--- conflicted
+++ resolved
@@ -5,6 +5,7 @@
     name: ocp-qe-perfscale-ci
     tag: latest
   commands: openshift-qe-node-density-commands.sh
+  timeout: 6h
   credentials:
   - namespace: test-credentials # this entry injects the custom credential
     name: ocp-qe-perfscale-es
@@ -18,11 +19,7 @@
       memory: 100Mi
   env:
   - name: E2E_VERSION
-<<<<<<< HEAD
     default: "v0.0.3"
-=======
-    default: "v2.1.8"
->>>>>>> 945599a3
     documentation: |-
       Override the e2e version
   - name: KUBE_BURNER_VERSION
