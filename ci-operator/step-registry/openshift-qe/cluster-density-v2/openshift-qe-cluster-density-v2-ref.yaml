--- conflicted
+++ resolved
@@ -49,19 +49,15 @@
   - name: USER_METADATA
     default: ""
     documentation: |-
-<<<<<<< HEAD
       User provided metadata to the workload
   - name: ADDITIONAL_PARAMS
     default: '{}'
     documentation: |-
       JSON value to upload additonal metadata to the fingerprint
-=======
-      JSON value to upload additonal metadata to ES index
   - name: PPROF
     default: "true"
     documentation: |-
       Enable or disable pprof collection
->>>>>>> fc7d4a25
   commands: openshift-qe-cluster-density-v2-commands.sh
   timeout: 8h
   credentials:
