#!/bin/bash
set -o errexit
set -o nounset
set -o pipefail
set -x
cat /etc/os-release
oc config view
oc projects
oc version
python --version
pushd /tmp
python -m virtualenv ./venv_qe
source ./venv_qe/bin/activate

ES_SECRETS_PATH=${ES_SECRETS_PATH:-/secret}

ES_HOST=${ES_HOST:-"search-ocp-qe-perf-scale-test-elk-hcm7wtsqpxy7xogbu72bor4uve.us-east-1.es.amazonaws.com"}
ES_PASSWORD=$(cat "${ES_SECRETS_PATH}/password")
ES_USERNAME=$(cat "${ES_SECRETS_PATH}/username")
if [ -e "${ES_SECRETS_PATH}/host" ]; then
    ES_HOST=$(cat "${ES_SECRETS_PATH}/host")
fi

REPO_URL="https://github.com/cloud-bulldozer/e2e-benchmarking";
LATEST_TAG=$(curl -s "https://api.github.com/repos/cloud-bulldozer/e2e-benchmarking/releases/latest" | jq -r '.tag_name');
TAG_OPTION="--branch $(if [ "$E2E_VERSION" == "default" ]; then echo "$LATEST_TAG"; else echo "$E2E_VERSION"; fi)";
git clone $REPO_URL $TAG_OPTION --depth 1
pushd e2e-benchmarking/workloads/kube-burner-ocp-wrapper
export WORKLOAD=cluster-density-v2

current_worker_count=$(oc get nodes --no-headers -l node-role.kubernetes.io/worker=,node-role.kubernetes.io/infra!=,node-role.kubernetes.io/workload!= --output jsonpath="{.items[?(@.status.conditions[-1].type=='Ready')].status.conditions[-1].type}" | wc -w | xargs)

# Run a non-indexed warmup for scheduling inconsistencies
ES_SERVER="" ITERATIONS=${current_worker_count} CHURN=false EXTRA_FLAGS='--pod-ready-threshold=2m' ./run.sh

# The measurable run
iteration_multiplier=$(($ITERATION_MULTIPLIER_ENV))
export ITERATIONS=$(($iteration_multiplier*$current_worker_count))

export ES_SERVER="https://$ES_USERNAME:$ES_PASSWORD@$ES_HOST"

if [[ "${ENABLE_LOCAL_INDEX}" == "true" ]]; then
    EXTRA_FLAGS+=" --local-indexing"
fi
EXTRA_FLAGS+=" --gc-metrics=true --profile-type=${PROFILE_TYPE}"

if [[ -n "${USER_METADATA}" ]]; then
    USER_METADATA=$(echo "$USER_METADATA" | xargs)
    IFS=',' read -r -a env_array <<< "$USER_METADATA"
    true > user-metadata.yaml
    for env_pair in "${env_array[@]}"; do
      env_pair=$(echo "$env_pair" | xargs)
      env_key=$(echo "$env_pair" | cut -d'=' -f1)
      env_value=$(echo "$env_pair" | cut -d'=' -f2-)
      echo "$env_key: \"$env_value\"" >> user-metadata.yaml
    done
    EXTRA_FLAGS+=" --user-metadata=user-metadata.yaml"
fi
<<<<<<< HEAD
EXTRA_FLAGS+="$METRIC_PROFILES"
=======
>>>>>>> 5b4cf675
export EXTRA_FLAGS
export ADDITIONAL_PARAMS

rm -f ${SHARED_DIR}/index.json
./run.sh

folder_name=$(ls -t -d /tmp/*/ | head -1)
jq ".iterations = $ITERATIONS" $folder_name/index_data.json >> ${SHARED_DIR}/index_data.json

cp "${SHARED_DIR}"/index_data.json "${SHARED_DIR}"/${WORKLOAD}-index_data.json 
cp "${SHARED_DIR}"/${WORKLOAD}-index_data.json  "${ARTIFACT_DIR}"/${WORKLOAD}-index_data.json


if [[ "${ENABLE_LOCAL_INDEX}" == "true" ]]; then
    metrics_folder_name=$(find . -maxdepth 1 -type d -name 'collected-metric*' | head -n 1)
    cp -r "${metrics_folder_name}" "${ARTIFACT_DIR}/"
fi<|MERGE_RESOLUTION|>--- conflicted
+++ resolved
@@ -56,10 +56,6 @@
     done
     EXTRA_FLAGS+=" --user-metadata=user-metadata.yaml"
 fi
-<<<<<<< HEAD
-EXTRA_FLAGS+="$METRIC_PROFILES"
-=======
->>>>>>> 5b4cf675
 export EXTRA_FLAGS
 export ADDITIONAL_PARAMS
 
