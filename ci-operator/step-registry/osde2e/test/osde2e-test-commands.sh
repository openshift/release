#!/bin/bash

set -o nounset
set -o errexit
set -o pipefail

if [[ -z "${CONFIGS}" ]]
then
    echo "CONFIGS is undefined. Set it and try again."
    exit 1
fi

if [[ -z "${SECRET_LOCATIONS}" ]]
then
    echo "SECRET_LOCATIONS is undefined. Set it and try again."
    exit 1
fi

<<<<<<< HEAD
if [[ ! -f "${SHARED_DIR}/kubeconfig" ]];
=======
if [[ -f "${SHARED_DIR}/kubeconfig" ]];
>>>>>>> 8404257c
then
   export TEST_KUBECONFIG="${SHARED_DIR}/kubeconfig"
fi

export REPORT_DIR="${ARTIFACT_DIR}"

/osde2e test --configs "${CONFIGS}" \
--secret-locations "${SECRET_LOCATIONS}"<|MERGE_RESOLUTION|>--- conflicted
+++ resolved
@@ -16,11 +16,7 @@
     exit 1
 fi
 
-<<<<<<< HEAD
-if [[ ! -f "${SHARED_DIR}/kubeconfig" ]];
-=======
 if [[ -f "${SHARED_DIR}/kubeconfig" ]];
->>>>>>> 8404257c
 then
    export TEST_KUBECONFIG="${SHARED_DIR}/kubeconfig"
 fi
