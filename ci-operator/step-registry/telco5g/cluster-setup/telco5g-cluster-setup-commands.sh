#!/bin/bash

set -o nounset
set -o errexit
set -o pipefail

echo "************ telco cluster setup command ************"
# Fix user IDs in a container
~/fix_uid.sh

SSH_PKEY_PATH=/var/run/ci-key/cikey
SSH_PKEY=~/key
cp $SSH_PKEY_PATH $SSH_PKEY
chmod 600 $SSH_PKEY
BASTION_IP="$(cat /var/run/bastion-ip/bastionip)"
HYPERV_IP="$(cat /var/run/up-hv-ip/uphvip)"
COMMON_SSH_ARGS="-o UserKnownHostsFile=/dev/null -o StrictHostKeyChecking=no -o ServerAliveInterval=30"

# Cluster to use for cnf-tests, and to exclude from selection in other jobs
PREPARED_CLUSTER="cnfdu1"

source $SHARED_DIR/main.env
echo "==========  Running with KCLI_PARAM=$KCLI_PARAM =========="

# Set environment for jobs to run
<<<<<<< HEAD
INTERNAL=false
INTERNAL_ONLY=false
=======
INTERNAL=true
INTERNAL_ONLY=true
# Run cnftests job on Upstream cluster
if [[ "$T5CI_JOB_TYPE" == "cnftests" ]]; then
    INTERNAL=false
    INTERNAL_ONLY=false
fi
>>>>>>> b9b893cd
# Whether to use the bastion environment
BASTION_ENV=true
# Environment - US lab, DS lab or any
CL_SEARCH="upstreambil"

if $INTERNAL_ONLY && $INTERNAL; then
    CL_SEARCH="internalbos"
elif $INTERNAL; then
    CL_SEARCH="any"
fi

cat << EOF > $SHARED_DIR/bastion_inventory
[bastion]
${BASTION_IP} ansible_ssh_user=centos ansible_ssh_common_args="$COMMON_SSH_ARGS" ansible_ssh_private_key_file="${SSH_PKEY}"
EOF

ADDITIONAL_ARG=""
if [[ "$T5_JOB_DESC" == "periodic-cnftests" ]]; then
  ADDITIONAL_ARG="--cluster-name $PREPARED_CLUSTER --force"
else
  ADDITIONAL_ARG="-e $CL_SEARCH --exclude $PREPARED_CLUSTER"
fi

cat << EOF > $SHARED_DIR/get-cluster-name.yml
---
- name: Grab and run kcli to install openshift cluster
  hosts: bastion
  gather_facts: false
  tasks:
  - name: Wait 300 seconds, but only start checking after 10 seconds
    wait_for_connection:
      timeout: 125
      connect_timeout: 90
    register: sshresult
    until: sshresult is success
    retries: 15
    delay: 2
  - name: Discover cluster to run job
    command: python3 ~/telco5g-lab-deployment/scripts/upstream_cluster_all.py --get-cluster $ADDITIONAL_ARG
    register: cluster
    environment:
      JOB_NAME: ${JOB_NAME:-'unknown'}
  - name: Create a file with cluster name
    shell: echo "{{ cluster.stdout }}" > $SHARED_DIR/cluster_name
    delegate_to: localhost
EOF

# Check connectivity
ping ${BASTION_IP} -c 10 || true
echo "exit" | curl telnet://${BASTION_IP}:22 && echo "SSH port is opened"|| echo "status = $?"

ansible-playbook -i $SHARED_DIR/bastion_inventory $SHARED_DIR/get-cluster-name.yml -vvvv
# Get all required variables - cluster name, API IP, port, environment
# shellcheck disable=SC2046,SC2034
IFS=- read -r CLUSTER_NAME CLUSTER_API_IP CLUSTER_API_PORT CLUSTER_HV_IP CLUSTER_ENV <<< "$(cat ${SHARED_DIR}/cluster_name)"
PLAN_NAME="${CLUSTER_NAME}_ci"

cat << EOF > $SHARED_DIR/release-cluster.yml
---
- name: Release cluster $CLUSTER_NAME
  hosts: bastion
  gather_facts: false
  tasks:

  - name: Release cluster from job
    command: python3 ~/telco5g-lab-deployment/scripts/upstream_cluster_all.py --release-cluster $CLUSTER_NAME
EOF

if [[ "$CLUSTER_ENV" != "upstreambil" ]]; then
    BASTION_ENV=false
fi

if $BASTION_ENV; then
# Run on upstream lab with bastion
cat << EOF > $SHARED_DIR/inventory
[hypervisor]
${HYPERV_IP} ansible_host=${HYPERV_IP} ansible_user=kni ansible_ssh_private_key_file="${SSH_PKEY}" ansible_ssh_common_args='${COMMON_SSH_ARGS} -o ProxyCommand="ssh -i ${SSH_PKEY} ${COMMON_SSH_ARGS} -p 22 -W %h:%p -q centos@${BASTION_IP}"'
EOF

else
# Run on downstream cnfdc1 without bastion
cat << EOF > $SHARED_DIR/inventory
[hypervisor]
${CLUSTER_HV_IP} ansible_host=${CLUSTER_HV_IP} ansible_ssh_user=kni ansible_ssh_common_args="${COMMON_SSH_ARGS}" ansible_ssh_private_key_file="${SSH_PKEY}"
EOF

fi
echo "#############################################################################..."
echo "========  Deploying plan $PLAN_NAME on cluster $CLUSTER_NAME $(if $BASTION_ENV; then echo "with a bastion"; fi)  ========"
echo "#############################################################################..."

# Start the deployment
cat << EOF > ~/ocp-install.yml
---
- name: Grab and run kcli to install openshift cluster
  hosts: hypervisor
  gather_facts: false
  tasks:

  - name: Wait 300 seconds, but only start checking after 10 seconds
    wait_for_connection:
      delay: 10
      timeout: 300

  - name: Remove last run
    shell: kcli delete plan --yes ${PLAN_NAME}
    ignore_errors: yes

  - name: Remove lock file
    file:
      path: /home/kni/us_${CLUSTER_NAME}_ready.txt
      state: absent

  - name: Run deployment
    shell: kcli create plan --force --paramfile /home/kni/params_${CLUSTER_NAME}.yaml ${PLAN_NAME} $KCLI_PARAM
    args:
      chdir: ~/kcli-openshift4-baremetal

  - name: Try to grab file to see install finished
    shell: >-
      kcli scp root@${CLUSTER_NAME}-installer:/root/cluster_ready.txt /home/kni/us_${CLUSTER_NAME}_ready.txt &&
      ls /home/kni/us_${CLUSTER_NAME}_ready.txt
    register: result
    until: result is success
    retries: 150
    delay: 60
    ignore_errors: true

  - name: Check if successful
    stat: path=/home/kni/us_${CLUSTER_NAME}_ready.txt
    register: ready

  - name: Grab the kcli log from installer
    shell: >-
      kcli scp root@${CLUSTER_NAME}-installer:/var/log/cloud-init-output.log /tmp/kcli_${CLUSTER_NAME}_cloud-init-output.log
    ignore_errors: true

  - name: Grab the log from HV to artifacts
    fetch:
      src: /tmp/kcli_${CLUSTER_NAME}_cloud-init-output.log
      dest: ${ARTIFACT_DIR}/cloud-init-output.log
      flat: yes
    ignore_errors: true

  - name: Show last logs from cloud init if failed
    shell: >-
      kcli ssh root@${CLUSTER_NAME}-installer 'tail -100 /var/log/cloud-init-output.log'
    when: ready.stat.exists == False
    ignore_errors: true

  - name: Show bmh objects when failed to install
    shell: >-
      kcli ssh root@${CLUSTER_NAME}-installer 'oc get bmh -A'
    when: ready.stat.exists == False
    ignore_errors: true

  - name: Fail if file was not there
    fail:
      msg: Installation not finished yet
    when: ready.stat.exists == False
EOF

cat << EOF > ~/fetch-kubeconfig.yml
---
- name: Fetch kubeconfig for cluster
  hosts: hypervisor
  gather_facts: false
  tasks:

  - name: Copy kubeconfig from installer vm
    shell: kcli scp root@${CLUSTER_NAME}-installer:/root/ocp/auth/kubeconfig /home/kni/.kube/config_${CLUSTER_NAME}

  - name: Add skip-tls-verify to kubeconfig
    replace:
      path: /home/kni/.kube/config_${CLUSTER_NAME}
      regexp: '    certificate-authority-data:.*'
      replace: '    insecure-skip-tls-verify: true'

  - name: Grab the kubeconfig
    fetch:
      src: /home/kni/.kube/config_${CLUSTER_NAME}
      dest: $SHARED_DIR/kubeconfig
      flat: yes

  - name: Modify local copy of kubeconfig
    replace:
      path: $SHARED_DIR/kubeconfig
      regexp: '    server: https://api.*'
      replace: "    server: https://${CLUSTER_API_IP}:${CLUSTER_API_PORT}"
    delegate_to: localhost

EOF

cat << EOF > ~/fetch-information.yml
---
- name: Fetch information about cluster
  hosts: hypervisor
  gather_facts: false
  tasks:

  - name: Get cluster version
    shell: kcli ssh root@${CLUSTER_NAME}-installer 'oc get clusterversion'

  - name: Get bmh objects
    shell: kcli ssh root@${CLUSTER_NAME}-installer 'oc get bmh -A'

  - name: Get nodes
    shell: kcli ssh root@${CLUSTER_NAME}-installer 'oc get node'
EOF

cat << EOF > $SHARED_DIR/check-cluster.yml
---
- name: Check if cluster is ready
  hosts: hypervisor
  gather_facts: false
  tasks:

  - name: Check if cluster is available
    shell: kcli ssh root@${CLUSTER_NAME}-installer "oc get clusterversion -o=jsonpath='{.items[0].status.conditions[?(@.type=='\''Available'\'')].status}'"
    register: ready_check

  - name: Fail when cluster is not available
    shell: "echo Cluster ready: {{ ready_check.stdout }}"
    failed_when: "'True' not in ready_check.stdout"
EOF

# PROCEED_AFTER_FAILURES is used to allow the pipeline to continue past cluster setup failures for information gathering.
# CNF tests do not require this extra gathering and thus should fail immdiately if the cluster is not available.
# It is intentionally set to a string so that it can be evaluated as a command (either /bin/true or /bin/false)
# in order to provide the desired return code later.
PROCEED_AFTER_FAILURES="false"
status=0
if [[ "$T5_JOB_DESC" == "periodic-cnftests" ]]; then
    ANSIBLE_STDOUT_CALLBACK=debug ansible-playbook -i $SHARED_DIR/inventory $SHARED_DIR/check-cluster.yml -vv
else
    PROCEED_AFTER_FAILURES="true"
    ANSIBLE_STDOUT_CALLBACK=debug ansible-playbook -i $SHARED_DIR/inventory ~/ocp-install.yml -vv || status=$?
fi
ansible-playbook -i $SHARED_DIR/inventory ~/fetch-kubeconfig.yml -vv || eval $PROCEED_AFTER_FAILURES
ANSIBLE_STDOUT_CALLBACK=debug ansible-playbook -i $SHARED_DIR/inventory ~/fetch-information.yml -vv || eval $PROCEED_AFTER_FAILURES
exit ${status}
<|MERGE_RESOLUTION|>--- conflicted
+++ resolved
@@ -23,10 +23,6 @@
 echo "==========  Running with KCLI_PARAM=$KCLI_PARAM =========="
 
 # Set environment for jobs to run
-<<<<<<< HEAD
-INTERNAL=false
-INTERNAL_ONLY=false
-=======
 INTERNAL=true
 INTERNAL_ONLY=true
 # Run cnftests job on Upstream cluster
@@ -34,7 +30,6 @@
     INTERNAL=false
     INTERNAL_ONLY=false
 fi
->>>>>>> b9b893cd
 # Whether to use the bastion environment
 BASTION_ENV=true
 # Environment - US lab, DS lab or any
