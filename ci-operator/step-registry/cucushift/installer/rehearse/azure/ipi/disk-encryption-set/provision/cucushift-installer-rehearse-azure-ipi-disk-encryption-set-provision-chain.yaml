chain:
  as: cucushift-installer-rehearse-azure-ipi-disk-encryption-set-provision
  steps:
  - ref: azure-provision-resourcegroup
  - ref: azure-provision-disk-encryption-set
  - ref: ipi-conf
  - ref: ipi-conf-telemetry
  - ref: ipi-conf-azure
  - ref: ipi-conf-azure-provisioned-des
<<<<<<< HEAD
  #https://issues.redhat.com/browse/OCPBUGS-984
=======
>>>>>>> ba205bff
  - ref: ipi-install-monitoringpvc
  - chain: ipi-install
  #- ref: azure-provision-disk-encryption-set-grant-permission
  - ref: enable-qe-catalogsource
  - chain: cucushift-installer-check
  - ref: cucushift-installer-check-azure-des
  documentation: |-
    Create an IPI cluster on Azure with disk encryption set enabled for QE e2e tests. Supported since 4.11.<|MERGE_RESOLUTION|>--- conflicted
+++ resolved
@@ -7,10 +7,7 @@
   - ref: ipi-conf-telemetry
   - ref: ipi-conf-azure
   - ref: ipi-conf-azure-provisioned-des
-<<<<<<< HEAD
   #https://issues.redhat.com/browse/OCPBUGS-984
-=======
->>>>>>> ba205bff
   - ref: ipi-install-monitoringpvc
   - chain: ipi-install
   #- ref: azure-provision-disk-encryption-set-grant-permission
