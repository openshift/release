ref:
  as: hypershift-hostedcluster-destroy-hostedcluster
  best_effort: true
  cli: latest
  env:
  - name: PLATFORM
    default: "aws"
    documentation: "The platform(AWS/PowerVS) of the HostedCluster. AWS by default"
  - name: HYPERSHIFT_BASE_DOMAIN
    default: ""
    documentation: "The cluster's FQDN will be a subdomain of the base domain."
  - name: HYPERSHIFT_AWS_REGION
    default: "us-east-1"
    documentation: "The AWS region of the cluster."
  - name: HYPERSHIFT_GUEST_INFRA_OCP_ACCOUNT
    default: "false"
    documentation: "Whether to use the generic CI account or the HyperShift OSD account for the guest clusters infra. For the infra created for the clusters. E.g. For cluster-bot we use the generic CI account"
  - name: POWERVS_REGION
    default: ""
    documentation: "The PowerVS region of the cluster."
  - name: POWERVS_ZONE
    default: ""
    documentation: "The PowerVS zone of the cluster."
  - name: POWERVS_VPC_REGION
    default: ""
    documentation: "The region of the VPC created for PowerVS deployment"
  - name: POWERVS_RESOURCE_GROUP
    default: ""
    documentation: "The PowerVS resource group."
  - name: POWERVS_GUID
    default: ""
    documentation: "IBM Cloud PowerVS Service Instance ID.This flag is used to reuse an existing PowerVS Service Instance resource for cluster's infra"
  - name: VPC
    default: ""
    documentation: "IBM Cloud VPC Name. This flag is used to reuse an existing VPC resource for cluster's infra"
  - name: CLOUD_CONNECTION
    default: ""
    documentation: "Cloud Connection in given zone.This flag is used to reuse an existing Cloud Connection resource for cluster's infra"
<<<<<<< HEAD
  - name: IBMCLOUD_CREDENTIALS
    default: ""
    documentation: "Path to IBM Cloud credentials"
=======
>>>>>>> d778bf87
  commands: hypershift-hostedcluster-destroy-hostedcluster-commands.sh
  from_image:
    namespace: ci
    name: "hypershift-cli"
    tag: "20230912"
  grace_period: 5m0s
  resources:
    requests:
      cpu: 100m
      memory: 100Mi
  timeout: 15m0s
  credentials:
  - mount_path: /etc/hypershift-ci-jobs-awscreds
    name: hypershift-ci-jobs-awscreds
    namespace: test-credentials
  - mount_path: /etc/hypershift-pool-powervs-credentials
    name: hypershift-pool-powervs-credentials
    namespace: test-credentials
  - mount_path: /var/run/hypershift-workload-credentials
    name: hypershift-workload-credentials
    namespace: test-credentials<|MERGE_RESOLUTION|>--- conflicted
+++ resolved
@@ -36,12 +36,6 @@
   - name: CLOUD_CONNECTION
     default: ""
     documentation: "Cloud Connection in given zone.This flag is used to reuse an existing Cloud Connection resource for cluster's infra"
-<<<<<<< HEAD
-  - name: IBMCLOUD_CREDENTIALS
-    default: ""
-    documentation: "Path to IBM Cloud credentials"
-=======
->>>>>>> d778bf87
   commands: hypershift-hostedcluster-destroy-hostedcluster-commands.sh
   from_image:
     namespace: ci
