ref:
  as: hypershift-hostedcluster-create-hostedcluster
  cli: latest
  env:
  - name: HYPERSHIFT_NODE_COUNT
    default: "3"
    documentation: "The number nodes to automatically create and join to the cluster."
  - name: BASE_DOMAIN
    default: "hypershift.aws-2.ci.openshift.org"
    documentation: |-
      A fully-qualified domain or subdomain name. The base domain of the cloud provider is used for setting baseDomain variable of the install configuration of the cluster.
      It will be overridden by a non-empty HYPERSHIFT_BASE_DOMAIN.
  - name: HYPERSHIFT_BASE_DOMAIN
    default: ""
    documentation: |-
      A fully-qualified domain or subdomain name. The base domain of the cloud provider is used for setting baseDomain variable of the install configuration of the cluster.
      It overrides BASE_DOMAIN if non-empty.
  - name: HYPERSHIFT_AWS_REGION
    default: "us-east-1"
    documentation: "The AWS region of the cluster."
  - name: CONTROLPLANE_OPERATOR_IMAGE
    default: ""
    documentation: "The CPO image to use. Set to LATEST to use the latest one"
  - name: EXTRA_ARGS
    default: ""
    documentation: "Extra args to pass to the create cluster aws command"
  - name: HYPERSHIFT_HC_RELEASE_IMAGE
    default: ""
    documentation: "Release image used for the HostedCluster. Empty by default it will use release:latest"
  - name: HYPERSHIFT_CP_AVAILABILITY_POLICY
    default: "SingleReplica"
    documentation: "Availability policy for hosted cluster components. Supported options: SingleReplica, HighlyAvailable, default SingleReplica"
  - name: HYPERSHIFT_INFRA_AVAILABILITY_POLICY
    default: "SingleReplica"
    documentation: "Availability policy for infrastructure services in guest cluster. Supported options: SingleReplica, HighlyAvailable, default SingleReplica"
  commands: hypershift-hostedcluster-create-hostedcluster-commands.sh
  from_image:
    namespace: ci
    name: "hypershift-cli"
<<<<<<< HEAD
    tag: hypershift-cli:20230428-12e6a502bd6a7ea5434df2b83fef102b7819b413
=======
    tag: 20230428-12e6a502bd6a7ea5434df2b83fef102b7819b413
>>>>>>> 1864855f
  grace_period: 5m0s
  leases:
    - resource_type: hypershift-hive-quota-slice
      env: HYPERSHIFT_HIVE_LEASED_RESOURCE
  resources:
    requests:
      cpu: 100m
      memory: 100Mi
  timeout: 30m0s
  credentials:
  - mount_path: /etc/hypershift-ci-jobs-awscreds
    name: hypershift-ci-jobs-awscreds
    namespace: test-credentials
  - mount_path: /etc/ci-pull-credentials
    name: ci-pull-credentials
    namespace: test-credentials
  - mount_path: /var/run/hypershift-workload-credentials
    name: hypershift-workload-credentials
    namespace: test-credentials
  dependencies:
  - name: "release:latest"
    env: RELEASE_IMAGE_LATEST
  - name: "stable:hypershift"
    env: HYPERSHIFT_RELEASE_LATEST<|MERGE_RESOLUTION|>--- conflicted
+++ resolved
@@ -37,11 +37,7 @@
   from_image:
     namespace: ci
     name: "hypershift-cli"
-<<<<<<< HEAD
-    tag: hypershift-cli:20230428-12e6a502bd6a7ea5434df2b83fef102b7819b413
-=======
     tag: 20230428-12e6a502bd6a7ea5434df2b83fef102b7819b413
->>>>>>> 1864855f
   grace_period: 5m0s
   leases:
     - resource_type: hypershift-hive-quota-slice
