--- conflicted
+++ resolved
@@ -256,38 +256,6 @@
 # wait for hypershift operator to come online
 echo "Waiting for hypershift operator pods to come online..."
 _hypershiftReady=0
-<<<<<<< HEAD
-for ((i=1; i<=30; i++)); do
-  # Check if hypershift namespace exists first
-  if ! oc get namespace hypershift &>/dev/null; then
-    echo "Waiting for hypershift namespace to be created... (attempt $i/30)"
-    sleep 15
-    continue
-  fi
-  running_pods=$(oc get pods -n hypershift --no-headers 2>/dev/null | grep -c "operator.*Running" || echo "0")
-
-  if [ "$running_pods" -gt 0 ]; then
-    echo "HyperShift operator pod(s) are running! ($running_pods pod(s) found)"
-    _hypershiftReady=1
-    break
-  fi
-
-  echo "Waiting for hypershift operator to start... (attempt $i/30)"
-
-  # Show debug info every 5 attempts
-  if [ $((i % 5)) -eq 0 ]; then
-    echo "=== Debug: Current state ==="
-    echo "Hypershift namespace pods:"
-    oc get pods -n hypershift 2>/dev/null || echo "  No pods yet"
-    echo "ManagedClusterAddOn status:"
-    oc get managedclusteraddon hypershift-addon -n local-cluster -o jsonpath='{.status.conditions[?(@.type=="Available")]}' 2>/dev/null | jq '.' || echo "  Not available yet"
-    echo "ManifestWork:"
-    oc get manifestwork -n local-cluster 2>/dev/null | head -5 || echo "  No ManifestWork found"
-    echo "=========================="
-  fi
-
-  sleep 15
-=======
 set +e
 for ((i=1; i<=30; i++)); do
   if oc get pods -n hypershift | grep -q "operator.*Running"; then
@@ -296,7 +264,6 @@
   fi
   echo "Waiting on hypershift operator ($i/20)"
   sleep 10
->>>>>>> 156ca427
 done
 
 if [ $_hypershiftReady -eq 0 ]; then
