--- conflicted
+++ resolved
@@ -285,11 +285,7 @@
 fi
 
 # display HyperShift cli version
-<<<<<<< HEAD
 HYPERSHIFT_NAME="hcp"
-=======
-HYPERSHIFT_NAME=hcp
->>>>>>> c26029a0
 arch=$(arch)
 if [ "$arch" == "x86_64" ]; then
   downURL=$(oc get ConsoleCLIDownload ${HYPERSHIFT_NAME}-cli-download -o json | jq -r '.spec.links[] | select(.text | test("Linux for x86_64")).href') && curl -k --output /tmp/${HYPERSHIFT_NAME}.tar.gz ${downURL}
@@ -297,11 +293,9 @@
   chmod +x /tmp/${HYPERSHIFT_NAME}
   cd -
 fi
-<<<<<<< HEAD
-#if (( $(awk 'BEGIN {print ("'"$MCE_VERSION"'" > 2.3)}') )); then /tmp/${HYPERSHIFT_NAME} version; else /tmp/${HYPERSHIFT_NAME} --version; fi
-=======
+
 /tmp/${HYPERSHIFT_NAME} version
->>>>>>> c26029a0
+
 
 # display HyperShift Operator Version and MCE version
 oc get "$(oc get multiclusterengines -oname)" -ojsonpath="{.status.currentVersion}" > "$ARTIFACT_DIR/mce-version"
