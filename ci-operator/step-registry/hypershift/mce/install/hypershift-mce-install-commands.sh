#!/bin/bash



set -ex

function exit_with_failure() {
  oc get pod -n openshift-marketplace > "$ARTIFACT_DIR/openshift-marketplace-pod"
  oc get pod -n openshift-marketplace -o yaml > "$ARTIFACT_DIR/openshift-marketplace-pod-yaml"
  oc get pod -n multicluster-engine > "$ARTIFACT_DIR/multicluster-engine-pod"
  oc get pod -n multicluster-engine -o yaml > "$ARTIFACT_DIR/multicluster-engine-pod-yaml"
  exit 1
}

trap 'exit_with_failure' ERR

env

if [ -f "${SHARED_DIR}/proxy-conf.sh" ] ; then
  source "${SHARED_DIR}/proxy-conf.sh"
fi

if [[ -n "$MULTISTAGE_PARAM_OVERRIDE_MCE_VERSION" ]]; then
    MCE_VERSION="$MULTISTAGE_PARAM_OVERRIDE_MCE_VERSION"
fi

echo "$MCE_VERSION"

MCE_CATALOG_PATH="acm-d/mce-custom-registry"
_REPO="quay.io/$MCE_CATALOG_PATH"
if [[ "$(printf '%s\n' "2.6" "$MCE_VERSION" | sort -V | head -n1)" == "2.6" ]]; then
  MCE_CATALOG_PATH="acm-d/mce-dev-catalog"
  _REPO="quay.io:443/$MCE_CATALOG_PATH"
fi
if [[ "$DISCONNECTED" == "true" ]]; then
  _REPO=$(head -n 1 "${SHARED_DIR}/mirror_registry_url" | sed 's/5000/6001/g')/$MCE_CATALOG_PATH
  # Setup disconnected quay mirror container repo
  oc apply -f - <<EOF
apiVersion: operator.openshift.io/v1alpha1
kind: ImageContentSourcePolicy
metadata:
  name: rhacm-repo
spec:
  repositoryDigestMirrors:
  - mirrors:
    - $(head -n 1 "${SHARED_DIR}/mirror_registry_url" | sed 's/5000/6001/g')/acm-d
    source: quay.io/acm-d
  - mirrors:
    - $(head -n 1 "${SHARED_DIR}/mirror_registry_url" | sed 's/5000/6001/g')/acm-d
    source: registry.redhat.io/rhacm2
  - mirrors:
    - $(head -n 1 "${SHARED_DIR}/mirror_registry_url" | sed 's/5000/6001/g')/acm-d
    source: registry.redhat.io/multicluster-engine
  - mirrors:
    - $(head -n 1 "${SHARED_DIR}/mirror_registry_url" | sed 's/5000/6001/g')/acm-d
    source: registry.stage.redhat.io/multicluster-engine
  - mirrors:
    - $(head -n 1 "${SHARED_DIR}/mirror_registry_url" | sed 's/5000/6002/g')/openshift4/ose-oauth-proxy
    source: registry.access.redhat.com/openshift4/ose-oauth-proxy
EOF
  oc apply -f - <<EOF
apiVersion: config.openshift.io/v1
kind: ImageTagMirrorSet
metadata:
  name: rhacm-repo
spec:
  imageTagMirrors:
  - mirrors:
    - $(head -n 1 "${SHARED_DIR}/mirror_registry_url" | sed 's/5000/6001/g')/acm-d
    source: quay.io/acm-d
EOF
else
  # Setup quay mirror container repo
  cat << EOF | oc apply -f -
apiVersion: operator.openshift.io/v1alpha1
kind: ImageContentSourcePolicy
metadata:
  name: rhacm-repo
spec:
  repositoryDigestMirrors:
  - mirrors:
    - quay.io:443/acm-d
    source: registry.redhat.io/rhacm2
  - mirrors:
    - quay.io:443/acm-d
    source: registry.redhat.io/multicluster-engine
  - mirrors:
    - registry.redhat.io/openshift4/ose-oauth-proxy
    source: registry.access.redhat.com/openshift4/ose-oauth-proxy
EOF

  QUAY_USERNAME=$(cat /etc/acm-d-mce-quay-pull-credentials/acm_d_mce_quay_username)
  QUAY_PASSWORD=$(cat /etc/acm-d-mce-quay-pull-credentials/acm_d_mce_quay_pullsecret)
  oc get secret pull-secret -n openshift-config -o json | jq -r '.data.".dockerconfigjson"' | base64 -d > /tmp/global-pull-secret.json
  QUAY_AUTH=$(echo -n "${QUAY_USERNAME}:${QUAY_PASSWORD}" | base64 -w 0)
  jq --arg QUAY_AUTH "$QUAY_AUTH" '.auths += {"quay.io:443": {"auth":$QUAY_AUTH,"email":""}}' /tmp/global-pull-secret.json > /tmp/global-pull-secret.json.tmp
  mv /tmp/global-pull-secret.json.tmp /tmp/global-pull-secret.json
  oc set data secret/pull-secret -n openshift-config --from-file=.dockerconfigjson=/tmp/global-pull-secret.json
  rm /tmp/global-pull-secret.json
fi

sleep 60
oc wait mcp master worker --for condition=updated --timeout=30m

echo "Install MCE custom catalog source"
<<<<<<< HEAD
IMG="quay.io:443/acm-d/mce-dev-catalog:2.10.0-DOWNSTREAM-2025-09-11-15-12-31"
=======
IMG="${_REPO}:${MCE_VERSION}-latest"
if [[ "$(printf '%s\n' "2.6" "$MCE_VERSION" | sort -V | head -n1)" == "2.6" ]]; then
  IMG="${_REPO}:latest-${MCE_VERSION}"
fi
>>>>>>> e8a7c1df
oc apply -f - <<EOF
apiVersion: operators.coreos.com/v1alpha1
kind: CatalogSource
metadata:
  name: multiclusterengine-catalog
  namespace: openshift-marketplace
spec:
  displayName: MultiCluster Engine
  publisher: Red Hat
  sourceType: grpc
  image: ${IMG}
  updateStrategy:
    registryPoll:
      interval: 10m
EOF
oc wait CatalogSource --timeout=20m --for=jsonpath='{.status.connectionState.lastObservedState}'=READY -n openshift-marketplace multiclusterengine-catalog

oc apply -f - <<EOF
apiVersion: v1
kind: Namespace
metadata:
  name: multicluster-engine
EOF

oc apply -f - <<EOF
apiVersion: operators.coreos.com/v1
kind: OperatorGroup
metadata:
  name: multicluster-engine-group
  namespace: multicluster-engine
spec:
  targetNamespaces:
    - "multicluster-engine"
EOF

echo "* Applying SUBSCRIPTION_CHANNEL $MCE_VERSION, SUBSCRIPTION_SOURCE multiclusterengine-catalog to multiclusterengine-operator subscription"
oc apply -f - <<EOF
apiVersion: operators.coreos.com/v1alpha1
kind: Subscription
metadata:
  name: multicluster-engine
  namespace: multicluster-engine
spec:
  channel: stable-${MCE_VERSION}
  installPlanApproval: Automatic
  name: multicluster-engine
  source: multiclusterengine-catalog
  sourceNamespace: openshift-marketplace
EOF

CSVName=""
for ((i=1; i<=60; i++)); do
  output=$(oc get sub multicluster-engine -n multicluster-engine -o jsonpath='{.status.currentCSV}' >> /dev/null && echo "exists" || echo "not found")
  if [ "$output" != "exists" ]; then
    sleep 2
    continue
  fi
  CSVName=$(oc get sub -n multicluster-engine multicluster-engine -o jsonpath='{.status.currentCSV}')
  if [ "$CSVName" != "" ]; then
    break
  fi
  sleep 20
done

_apiReady=0
echo "* Using CSV: ${CSVName}"
for ((i=1; i<=40; i++)); do
  sleep 30
  output=$(oc get csv -n multicluster-engine $CSVName -o jsonpath='{.status.phase}' >> /dev/null && echo "exists" || echo "not found")
  if [ "$output" != "exists" ]; then
    continue
  fi
  phase=$(oc get csv -n multicluster-engine $CSVName -o jsonpath='{.status.phase}')
  if [ "$phase" == "Succeeded" ]; then
    _apiReady=1
    break
  fi
  echo "Waiting for CSV to be ready"
done

if [ $_apiReady -eq 0 ]; then
  echo "multiclusterengine subscription could not install in the allotted time."
  exit 1
fi
echo "multiclusterengine installed successfully"

# Enable Hypershift Preview
oc apply -f - <<EOF
apiVersion: multicluster.openshift.io/v1
kind: MultiClusterEngine
metadata:
  name: multiclusterengine-sample
spec: {}
EOF
sleep 5

oc patch mce multiclusterengine-sample --type=merge -p '{"spec":{"overrides":{"components":[{"name":"hypershift-preview","enabled": true}]}}}'
echo "wait for mce to Available"
oc wait --timeout=20m --for=condition=Available MultiClusterEngine/multiclusterengine-sample

oc apply -f - <<EOF
apiVersion: cluster.open-cluster-management.io/v1
kind: ManagedCluster
metadata:
  labels:
    local-cluster: "true"
  name: local-cluster
spec:
  hubAcceptsClient: true
  leaseDurationSeconds: 60
EOF
oc wait --timeout=5m --for=condition=HubAcceptedManagedCluster -n local-cluster ManagedCluster/local-cluster
oc wait --timeout=5m --for=condition=ManagedClusterImportSucceeded -n local-cluster ManagedCluster/local-cluster
oc wait --timeout=5m --for=condition=ManagedClusterConditionAvailable -n local-cluster ManagedCluster/local-cluster
oc wait --timeout=5m --for=condition=ManagedClusterJoined -n local-cluster ManagedCluster/local-cluster
echo "MCE local-cluster is ready!"

oc apply -f - <<EOF
apiVersion: addon.open-cluster-management.io/v1alpha1
kind: ManagedClusterAddOn
metadata:
  name: hypershift-addon
  namespace: local-cluster
spec:
  installNamespace: open-cluster-management-agent-addon
EOF

# wait for hypershift operator to come online
_hypershiftReady=0
set +e
for ((i=1; i<=20; i++)); do
  oc get pods -n hypershift | grep "operator.*Running"
  if [ $? -eq 0 ]; then
    _hypershiftReady=1
    break
  fi
  echo "Waiting on hypershift operator to install"
  sleep 30
done
set -e

if [ $_hypershiftReady -eq 0 ]; then
  echo "hypershift operator did not come online in expected time"
  exit 1
fi
echo "hypershift is running! Waiting for the pods to become ready"

oc wait deployment operator -n hypershift --for condition=Available=True --timeout=5m

echo "Configuring the hosting service cluster"
oc create secret generic hypershift-operator-oidc-provider-s3-credentials --from-file=credentials=/etc/hypershift-pool-aws-credentials/credentials --from-literal=bucket=hypershift-ci-oidc --from-literal=region=us-east-1 -n local-cluster
oc label secret hypershift-operator-oidc-provider-s3-credentials -n local-cluster cluster.open-cluster-management.io/backup=true
# wait for Configuring the hosting service cluster
_configReady=0
trap - ERR
set +e
for ((i=1; i<=10; i++)); do
  oc get configmap -n kube-public oidc-storage-provider-s3-config
  if [ $? -eq 0 ]; then
    _configReady=1
    break
  fi
  echo "Waiting on Configuring the hosting service cluster"
  sleep 30
done
set -e
trap 'exit_with_failure' ERR
if [ $_configReady -eq 0 ]; then
  echo "Configuring error"
  exit 1
fi
echo "Configuring the hosting service cluster Succeeded!"

# export icsp for hypershift hostedcluster if needed
oc get imagecontentsourcepolicy -oyaml > /tmp/mgmt_icsp.yaml && yq-go r /tmp/mgmt_icsp.yaml 'items[*].spec.repositoryDigestMirrors' -  | sed  '/---*/d' > ${SHARED_DIR}/mgmt_icsp.yaml

echo "wait for addon to Available"
oc wait --timeout=5m --for=condition=Available -n local-cluster ManagedClusterAddOn/hypershift-addon
oc wait --timeout=5m --for=condition=Degraded=False -n local-cluster ManagedClusterAddOn/hypershift-addon

if [[ "$USE_KONFLUX_CATALOG" == "true" ]]; then
  declare -A konflux_mce_image_list=(
    [2.6]="quay.io/redhat-user-workloads/crt-redhat-acm-tenant/release-mce-26/hypershift-release-mce-26:latest"
    [2.7]="quay.io/redhat-user-workloads/crt-redhat-acm-tenant/release-mce-27/hypershift-release-mce-27:latest"
    [2.8]="quay.io/redhat-user-workloads/crt-redhat-acm-tenant/hypershift-release-mce-28:latest"
    [2.9]="quay.io/redhat-user-workloads/crt-redhat-acm-tenant/hypershift-release-mce-29:latest"
    [2.10]="quay.io/redhat-user-workloads/crt-redhat-acm-tenant/hypershift-release-mce-210:latest"
  )
  OVERRIDE_HO_IMAGE="${konflux_mce_image_list[$MCE_VERSION]}"
fi
if [[ ${OVERRIDE_HO_IMAGE} ]] ; then
  oc apply -f - <<EOF
apiVersion: v1
kind: ConfigMap
metadata:
  name: hypershift-override-images
  namespace: local-cluster
data:
  hypershift-operator: ${OVERRIDE_HO_IMAGE}
EOF
  while ! [[ "$(oc get deployment operator -n hypershift -o jsonpath='{.spec.template.spec.containers[*].image}')" == "$OVERRIDE_HO_IMAGE" ]]; do
      echo "wait override hypershift operator IMAGE..."
      sleep 10
  done
  oc wait deployment -n hypershift operator --for=condition=Available --timeout=5m
fi

# display HyperShift cli version
<<<<<<< HEAD
HYPERSHIFT_NAME="hcp"
=======
HYPERSHIFT_NAME=hcp
>>>>>>> e8a7c1df
arch=$(arch)
if [ "$arch" == "x86_64" ]; then
  downURL=$(oc get ConsoleCLIDownload ${HYPERSHIFT_NAME}-cli-download -o json | jq -r '.spec.links[] | select(.text | test("Linux for x86_64")).href') && curl -k --output /tmp/${HYPERSHIFT_NAME}.tar.gz ${downURL}
  cd /tmp && tar -xvf /tmp/${HYPERSHIFT_NAME}.tar.gz
  chmod +x /tmp/${HYPERSHIFT_NAME}
  cd -
fi
/tmp/${HYPERSHIFT_NAME} version

# display HyperShift Operator Version and MCE version
oc get "$(oc get multiclusterengines -oname)" -ojsonpath="{.status.currentVersion}" > "$ARTIFACT_DIR/mce-version"
oc get deployment -n hypershift operator -ojsonpath='{.spec.template.spec.containers[*].image}' > "$ARTIFACT_DIR/hypershiftoperator-image"
oc logs -n hypershift -lapp=operator --tail=-1 -c operator | head -1 | jq > "$ARTIFACT_DIR/hypershift-version"<|MERGE_RESOLUTION|>--- conflicted
+++ resolved
@@ -103,14 +103,7 @@
 oc wait mcp master worker --for condition=updated --timeout=30m
 
 echo "Install MCE custom catalog source"
-<<<<<<< HEAD
 IMG="quay.io:443/acm-d/mce-dev-catalog:2.10.0-DOWNSTREAM-2025-09-11-15-12-31"
-=======
-IMG="${_REPO}:${MCE_VERSION}-latest"
-if [[ "$(printf '%s\n' "2.6" "$MCE_VERSION" | sort -V | head -n1)" == "2.6" ]]; then
-  IMG="${_REPO}:latest-${MCE_VERSION}"
-fi
->>>>>>> e8a7c1df
 oc apply -f - <<EOF
 apiVersion: operators.coreos.com/v1alpha1
 kind: CatalogSource
@@ -319,11 +312,7 @@
 fi
 
 # display HyperShift cli version
-<<<<<<< HEAD
 HYPERSHIFT_NAME="hcp"
-=======
-HYPERSHIFT_NAME=hcp
->>>>>>> e8a7c1df
 arch=$(arch)
 if [ "$arch" == "x86_64" ]; then
   downURL=$(oc get ConsoleCLIDownload ${HYPERSHIFT_NAME}-cli-download -o json | jq -r '.spec.links[] | select(.text | test("Linux for x86_64")).href') && curl -k --output /tmp/${HYPERSHIFT_NAME}.tar.gz ${downURL}
