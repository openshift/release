--- conflicted
+++ resolved
@@ -7,29 +7,6 @@
 fi
 
 HCP_CLI=""
-<<<<<<< HEAD
-if (( $(awk 'BEGIN {prxint ("'"$MCE_VERSION"'" < 2.4)}') )); then
-  echo "MCE version is less than 2.4, use HyperShift command"
-  arch=$(arch)
-  if [ "$arch" == "x86_64" ]; then
-    downURL=$(oc get ConsoleCLIDownload hypershift-cli-download -o json | jq -r '.spec.links[] | select(.text | test("Linux for x86_64")).href') && curl -k --output /tmp/hypershift.tar.gz ${downURL}
-    cd /tmp && tar -xvf /tmp/hypershift.tar.gz
-    chmod +x /tmp/hypershift
-    HCP_CLI="/tmp/hypershift"
-    cd -
-  fi
-else
-  echo "MCE version is greater than or equal to 2.4, need to extract HyperShift cli"
-  oc extract secret/pull-secret -n openshift-config --to=/tmp --confirm
-  HO_IMAGE=$(oc get deployment -n hypershift operator -ojsonpath='{.spec.template.spec.containers[*].image}')
-  mkdir /tmp/hs-cli
-  brew_registry_auth=$(echo -n "${BREW_IMAGE_REGISTRY_USERNAME}:$(<$BREW_IMAGE_REGISTRY_TOKEN_PATH)" | base64 -w 0)
-  echo '{}' | jq --arg auth "$brew_registry_auth" '.auths += {"brew.registry.redhat.io": {"auth": $auth}}' > /tmp/brew_configjson
-  oc image extract "brew.${HO_IMAGE}" --path /usr/bin/hypershift-no-cgo:/tmp/hs-cli --registry-config=/tmp/brew_configjson
-  chmod +x /tmp/hs-cli/hypershift-no-cgo
-  HCP_CLI="/tmp/hs-cli/hypershift-no-cgo"
-fi
-=======
 echo "MCE version is greater than or equal to 2.4, need to extract HyperShift cli"
 oc extract secret/pull-secret -n openshift-config --to=/tmp --confirm
 HO_IMAGE=$(oc get deployment -n hypershift operator -ojsonpath='{.spec.template.spec.containers[*].image}')
@@ -39,7 +16,6 @@
 oc image extract "brew.${HO_IMAGE}" --path /usr/bin/hypershift-no-cgo:/tmp/hs-cli --registry-config=/tmp/brew_configjson
 chmod +x /tmp/hs-cli/hypershift-no-cgo
 HCP_CLI="/tmp/hs-cli/hypershift-no-cgo"
->>>>>>> c26029a0
 
 CLUSTER_NAME="$(echo -n $PROW_JOB_ID|sha256sum|cut -c-20)"
 HOSTED_CLUSTER_NS=$(oc get hostedcluster -A -ojsonpath='{.items[0].metadata.namespace}')
