workflow:
  as: rosa-lifecycle
  steps:
    pre:
      - ref: rosa-setup
      - ref: rosa-setup-readiness-cluster
    post:
      - ref: rosa-teardown
<<<<<<< HEAD
      - ref: send-results-to-reportportal
=======
      - chain: send-results-to-reportportal-for-rosa
>>>>>>> 306a769c
  documentation: |-
    This workflow installs a rosa cluster by profile.It will only wait for cluster ready without checking nodes/operators.
    After finish testing, the cluster will be deprovsioned.<|MERGE_RESOLUTION|>--- conflicted
+++ resolved
@@ -6,11 +6,7 @@
       - ref: rosa-setup-readiness-cluster
     post:
       - ref: rosa-teardown
-<<<<<<< HEAD
-      - ref: send-results-to-reportportal
-=======
       - chain: send-results-to-reportportal-for-rosa
->>>>>>> 306a769c
   documentation: |-
     This workflow installs a rosa cluster by profile.It will only wait for cluster ready without checking nodes/operators.
     After finish testing, the cluster will be deprovsioned.