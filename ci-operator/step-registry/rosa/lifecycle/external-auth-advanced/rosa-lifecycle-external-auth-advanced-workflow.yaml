--- conflicted
+++ resolved
@@ -11,11 +11,8 @@
     - ref: openshift-extended-web-tests-ext-oidc-login
     - ref: idp-external-oidc-grant-user-role
     post:
-<<<<<<< HEAD
+    - chain: gather
     - ref: idp-external-oidc-entraid-console-app-redirect-uri-remove
-=======
-    - chain: gather
->>>>>>> c6736dd4
     - ref: rosa-teardown
   documentation: |-
     This workflow installs a rosa cluster by profile. The cluster is set with external auth configure. After finish testing, the cluster will be deprovsioned.