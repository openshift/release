--- conflicted
+++ resolved
@@ -22,11 +22,7 @@
       terminationGracePeriodSeconds: 180
       containers:
       - name: statusreconciler
-<<<<<<< HEAD
-        image: gcr.io/k8s-prow/status-reconciler:v20210920-f234f533b3
-=======
         image: gcr.io/k8s-prow/status-reconciler:v20210921-ce880de448
->>>>>>> c690268e
         imagePullPolicy: IfNotPresent
         args:
         - --dry-run=false
