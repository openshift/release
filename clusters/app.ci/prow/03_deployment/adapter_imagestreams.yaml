--- conflicted
+++ resolved
@@ -13,11 +13,7 @@
     - name: latest
       from:
         kind: DockerImage
-<<<<<<< HEAD
-        name: gcr.io/k8s-prow/branchprotector:v20210920-f234f533b3
-=======
         name: gcr.io/k8s-prow/branchprotector:v20210921-ce880de448
->>>>>>> c690268e
 - apiVersion: v1
   kind: ImageStream
   metadata:
@@ -43,11 +39,7 @@
     - name: latest
       from:
         kind: DockerImage
-<<<<<<< HEAD
-        name: gcr.io/k8s-prow/cherrypicker:v20210920-f234f533b3
-=======
         name: gcr.io/k8s-prow/cherrypicker:v20210921-ce880de448
->>>>>>> c690268e
 - apiVersion: v1
   kind: ImageStream
   metadata:
@@ -60,11 +52,7 @@
     - name: latest
       from:
         kind: DockerImage
-<<<<<<< HEAD
-        name: gcr.io/k8s-prow/clonerefs:v20210920-f234f533b3
-=======
         name: gcr.io/k8s-prow/clonerefs:v20210921-ce880de448
->>>>>>> c690268e
 - apiVersion: v1
   kind: ImageStream
   metadata:
@@ -77,11 +65,7 @@
     - name: latest
       from:
         kind: DockerImage
-<<<<<<< HEAD
-        name: gcr.io/k8s-prow/crier:v20210920-f234f533b3
-=======
         name: gcr.io/k8s-prow/crier:v20210921-ce880de448
->>>>>>> c690268e
 - apiVersion: v1
   kind: ImageStream
   metadata:
@@ -94,11 +78,7 @@
     - name: latest
       from:
         kind: DockerImage
-<<<<<<< HEAD
-        name: gcr.io/k8s-prow/deck:v20210920-bd8073b837
-=======
         name: gcr.io/k8s-prow/deck:v20210921-ce880de448
->>>>>>> c690268e
 - apiVersion: v1
   kind: ImageStream
   metadata:
@@ -111,11 +91,7 @@
     - name: latest
       from:
         kind: DockerImage
-<<<<<<< HEAD
-        name: gcr.io/k8s-prow/entrypoint:v20210920-f234f533b3
-=======
         name: gcr.io/k8s-prow/entrypoint:v20210921-ce880de448
->>>>>>> c690268e
 - apiVersion: v1
   kind: ImageStream
   metadata:
@@ -128,11 +104,7 @@
     - name: latest
       from:
         kind: DockerImage
-<<<<<<< HEAD
-        name: gcr.io/k8s-prow/gcsupload:v20210920-f234f533b3
-=======
         name: gcr.io/k8s-prow/gcsupload:v20210921-ce880de448
->>>>>>> c690268e
 - apiVersion: v1
   kind: ImageStream
   metadata:
@@ -145,11 +117,7 @@
     - name: latest
       from:
         kind: DockerImage
-<<<<<<< HEAD
-        name: gcr.io/k8s-prow/hook:v20210920-f234f533b3
-=======
         name: gcr.io/k8s-prow/hook:v20210921-ce880de448
->>>>>>> c690268e
 - apiVersion: v1
   kind: ImageStream
   metadata:
@@ -162,11 +130,7 @@
     - name: latest
       from:
         kind: DockerImage
-<<<<<<< HEAD
-        name: gcr.io/k8s-prow/horologium:v20210920-bd8073b837
-=======
         name: gcr.io/k8s-prow/horologium:v20210921-ce880de448
->>>>>>> c690268e
 - apiVersion: v1
   kind: ImageStream
   metadata:
@@ -179,11 +143,7 @@
     - name: latest
       from:
         kind: DockerImage
-<<<<<<< HEAD
-        name: gcr.io/k8s-prow/initupload:v20210920-f234f533b3
-=======
         name: gcr.io/k8s-prow/initupload:v20210921-ce880de448
->>>>>>> c690268e
 - apiVersion: v1
   kind: ImageStream
   metadata:
@@ -196,11 +156,7 @@
     - name: latest
       from:
         kind: DockerImage
-<<<<<<< HEAD
-        name: gcr.io/k8s-prow/jenkins-operator:v20210920-f234f533b3
-=======
         name: gcr.io/k8s-prow/jenkins-operator:v20210921-ce880de448
->>>>>>> c690268e
 - apiVersion: v1
   kind: ImageStream
   metadata:
@@ -213,11 +169,7 @@
     - name: latest
       from:
         kind: DockerImage
-<<<<<<< HEAD
-        name: gcr.io/k8s-prow/needs-rebase:v20210920-bd8073b837
-=======
         name: gcr.io/k8s-prow/needs-rebase:v20210921-ce880de448
->>>>>>> c690268e
 - apiVersion: v1
   kind: ImageStream
   metadata:
@@ -230,11 +182,7 @@
     - name: latest
       from:
         kind: DockerImage
-<<<<<<< HEAD
-        name: gcr.io/k8s-prow/refresh:v20210920-f234f533b3
-=======
         name: gcr.io/k8s-prow/refresh:v20210921-ce880de448
->>>>>>> c690268e
 - apiVersion: v1
   kind: ImageStream
   metadata:
@@ -247,11 +195,7 @@
     - name: latest
       from:
         kind: DockerImage
-<<<<<<< HEAD
-        name: gcr.io/k8s-prow/sidecar:v20210920-f234f533b3
-=======
         name: gcr.io/k8s-prow/sidecar:v20210921-ce880de448
->>>>>>> c690268e
 - apiVersion: v1
   kind: ImageStream
   metadata:
@@ -264,11 +208,7 @@
     - name: latest
       from:
         kind: DockerImage
-<<<<<<< HEAD
-        name: gcr.io/k8s-prow/sinker:v20210920-f234f533b3
-=======
         name: gcr.io/k8s-prow/sinker:v20210921-ce880de448
->>>>>>> c690268e
 - apiVersion: v1
   kind: ImageStream
   metadata:
@@ -281,11 +221,7 @@
     - name: latest
       from:
         kind: DockerImage
-<<<<<<< HEAD
-        name: gcr.io/k8s-prow/tide:v20210920-f234f533b3
-=======
         name: gcr.io/k8s-prow/tide:v20210921-ce880de448
->>>>>>> c690268e
 - apiVersion: v1
   kind: ImageStream
   metadata:
@@ -298,8 +234,4 @@
     - name: latest
       from:
         kind: DockerImage
-<<<<<<< HEAD
-        name: gcr.io/k8s-prow/tot:v20210920-f234f533b3
-=======
-        name: gcr.io/k8s-prow/tot:v20210921-ce880de448
->>>>>>> c690268e
+        name: gcr.io/k8s-prow/tot:v20210921-ce880de448