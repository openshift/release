--- conflicted
+++ resolved
@@ -55,11 +55,7 @@
             name: gcsweb-private-tls
           - mountPath: /etc/proxy/secrets
             name: session-secret
-<<<<<<< HEAD
-        - image: gcr.io/k8s-prow/gcsweb:v20210920-bd8073b837
-=======
         - image: gcr.io/k8s-prow/gcsweb:v20210921-ce880de448
->>>>>>> c690268e
           name: gcsweb-private
           args:
           - "-b"
