--- conflicted
+++ resolved
@@ -51,11 +51,7 @@
         serviceAccountName: jenkins-operator
         containers:
         - name: jenkins-operator
-<<<<<<< HEAD
-          image: gcr.io/k8s-prow/jenkins-operator:v20210920-f234f533b3
-=======
           image: gcr.io/k8s-prow/jenkins-operator:v20210921-ce880de448
->>>>>>> c690268e
           args:
           - --jenkins-url=https://ci.openshift.redhat.com/jenkins
           - --jenkins-user=openshift-ci-robot
@@ -227,11 +223,7 @@
         serviceAccountName: jenkins-operator
         containers:
         - name: kata-jenkins-operator
-<<<<<<< HEAD
-          image: gcr.io/k8s-prow/jenkins-operator:v20210920-f234f533b3
-=======
           image: gcr.io/k8s-prow/jenkins-operator:v20210921-ce880de448
->>>>>>> c690268e
           args:
           - --jenkins-url=http://jenkins.katacontainers.io/
           - --jenkins-user=katabuilder
