kind: List
apiVersion: v1
items:
- apiVersion: apps/v1
  kind: Deployment
  metadata:
    labels:
      app: gcsweb
    name: gcsweb
    namespace: ci
  spec:
    replicas: 1
    selector:
      matchLabels:
        component: gcsweb
    template:
      metadata:
        labels:
          app: prow
          component: gcsweb
      spec:
        containers:
<<<<<<< HEAD
        - image: gcr.io/k8s-prow/gcsweb:v20210920-bd8073b837
=======
        - image: gcr.io/k8s-prow/gcsweb:v20210921-ce880de448
>>>>>>> c690268e
          name: gcsweb
          args:
          - "-b"
          - "origin-ci-test"
          - "-b"
          - "origin-federated-results"
          livenessProbe:
            httpGet:
              path: /healthz
              port: 8081
            initialDelaySeconds: 10
            periodSeconds: 3
          readinessProbe:
            httpGet:
              path: /healthz/ready
              port: 8081
- kind: Service
  apiVersion: v1
  metadata:
    name: gcsweb
    namespace: ci
    labels:
      app: gcsweb
    annotations:
      service.openshift.io/infrastructure: 'true'
  spec:
    ports:
    - name: web
      protocol: TCP
      port: 80
      targetPort: 8080
      nodePort: 0
    selector:
      component: gcsweb
    type: ClusterIP
    sessionAffinity: None
- kind: Route
  apiVersion: v1
  metadata:
    annotations:
      haproxy.router.openshift.io/timeout: 1h
    name: gcsweb
    namespace: ci
    labels:
      app: gcsweb
  spec:
    to:
      kind: Service
      name: gcsweb
    tls:
      termination: edge
      insecureEdgeTerminationPolicy: Redirect<|MERGE_RESOLUTION|>--- conflicted
+++ resolved
@@ -20,11 +20,7 @@
           component: gcsweb
       spec:
         containers:
-<<<<<<< HEAD
-        - image: gcr.io/k8s-prow/gcsweb:v20210920-bd8073b837
-=======
         - image: gcr.io/k8s-prow/gcsweb:v20210921-ce880de448
->>>>>>> c690268e
           name: gcsweb
           args:
           - "-b"
