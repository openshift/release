--- conflicted
+++ resolved
@@ -37,11 +37,7 @@
       spec:
         containers:
         - name: needs-rebase
-<<<<<<< HEAD
-          image: gcr.io/k8s-prow/needs-rebase:v20210920-bd8073b837
-=======
           image: gcr.io/k8s-prow/needs-rebase:v20210921-ce880de448
->>>>>>> c690268e
           args:
           - --github-app-id=$(GITHUB_APP_ID)
           - --github-app-private-key-path=/etc/github/cert
