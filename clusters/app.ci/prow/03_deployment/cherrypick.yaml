--- conflicted
+++ resolved
@@ -37,11 +37,7 @@
       spec:
         containers:
         - name: cherrypick
-<<<<<<< HEAD
-          image: gcr.io/k8s-prow/cherrypicker:v20210920-f234f533b3
-=======
           image: gcr.io/k8s-prow/cherrypicker:v20210921-ce880de448
->>>>>>> c690268e
           args:
           - --hmac-secret-file=/etc/webhook/hmac.yaml
           - --github-token-path=/etc/github/oauth
