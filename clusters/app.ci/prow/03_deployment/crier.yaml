kind: List
apiVersion: v1
items:
- apiVersion: v1
  kind: Service
  metadata:
    namespace: ci
    labels:
      app: prow
      component: crier
    name: crier
  spec:
    ports:
    - name: metrics
      port: 9090
      protocol: TCP
      targetPort: 9090
    selector:
      app: prow
      component: crier
- apiVersion: apps/v1
  kind: Deployment
  metadata:
    namespace: ci
    name: crier-apps-auth
    labels:
      app: prow
      component: crier
  spec:
    # Do not scale up.
    replicas: 1
    revisionHistoryLimit: 2
    strategy:
      type: Recreate
    selector:
      matchLabels:
        app: prow
        component: crier
        flavor: apps-auth
    template:
      metadata:
        labels:
          app: prow
          component: crier
          flavor: apps-auth
      spec:
        serviceAccountName: crier
        containers:
        - name: crier
<<<<<<< HEAD
          image: gcr.io/k8s-prow/crier:v20210920-f234f533b3
=======
          image: gcr.io/k8s-prow/crier:v20210921-ce880de448
>>>>>>> c690268e
          args:
          - --github-workers=250
          - --config-path=/etc/config/config.yaml
          - --supplemental-prow-config-dir=/etc/config
          - --job-config-path=/etc/job-config
          - --github-app-id=$(GITHUB_APP_ID)
          - --github-app-private-key-path=/etc/github/cert
          - --github-endpoint=http://ghproxy
          - --github-endpoint=https://api.github.com
          - --blob-storage-workers=20
          - --gcs-credentials-file=/etc/service-account/service-account.json
          - --kubernetes-blob-storage-workers=20
          - --slack-workers=5
          - --slack-token-file=/etc/slack/oauth
          - --projected-token-file=/var/sa-token/token
          - --kubeconfig-dir=/etc/build-farm-credentials
          env:
          - name: GITHUB_APP_ID
            valueFrom:
              secretKeyRef:
                name: openshift-prow-github-app
                key: appid
          volumeMounts:
          - name: service-account-token
            mountPath: /var/sa-token
          - name: github-app-credentials
            mountPath: /etc/github
            readOnly: true
          - name: slack
            mountPath: /etc/slack
            readOnly: true
          - name: config
            mountPath: /etc/config
            readOnly: true
          - name: job-config-misc
            mountPath: /etc/job-config/misc
            readOnly: true
          - name: job-config-master
            mountPath: /etc/job-config/master
            readOnly: true
          - name: job-config-3x
            mountPath: /etc/job-config/3.x
            readOnly: true
          - name: job-config-41
            mountPath: /etc/job-config/4.1
            readOnly: true
          - name: job-config-42
            mountPath: /etc/job-config/4.2
            readOnly: true
          - name: job-config-43
            mountPath: /etc/job-config/4.3
            readOnly: true
          - name: job-config-44
            mountPath: /etc/job-config/4.4
            readOnly: true
          - name: job-config-45
            mountPath: /etc/job-config/4.5
            readOnly: true
          - name: job-config-46
            mountPath: /etc/job-config/4.6
            readOnly: true
          - name: job-config-47
            mountPath: /etc/job-config/4.7
            readOnly: true
          - name: job-config-48
            mountPath: /etc/job-config/4.8
            readOnly: true
          - name: job-config-49
            mountPath: /etc/job-config/4.9
            readOnly: true
          - name: job-config-410
            mountPath: /etc/job-config/4.10
            readOnly: true
          - mountPath: /etc/build-farm-credentials
            name: build-farm-credentials
            readOnly: true
          - name: service-account
            mountPath: /etc/service-account
            readOnly: true
          resources:
            requests:
              memory: "4Gi"
              cpu: "600m"
        volumes:
        - name: service-account-token
          projected:
            sources:
            - serviceAccountToken:
                path: token
        - name: github-app-credentials
          secret:
            secretName: openshift-prow-github-app
        - name: slack
          secret:
            secretName: slack-credentials-prow
        - name: config
          configMap:
            name: config
        - name: job-config-misc
          configMap:
            name: job-config-misc
        - name: job-config-master
          configMap:
            name: job-config-master
        - name: job-config-3x
          configMap:
            name: job-config-3.x
        - name: job-config-41
          configMap:
            name: job-config-4.1
        - name: job-config-42
          configMap:
            name: job-config-4.2
        - name: job-config-43
          configMap:
            name: job-config-4.3
        - name: job-config-44
          configMap:
            name: job-config-4.4
        - name: job-config-45
          configMap:
            name: job-config-4.5
        - name: job-config-46
          configMap:
            name: job-config-4.6
        - name: job-config-47
          configMap:
            name: job-config-4.7
        - name: job-config-48
          configMap:
            name: job-config-4.8
        - name: job-config-49
          configMap:
            name: job-config-4.9
        - name: job-config-410
          configMap:
            name: job-config-4.10
        - name: build-farm-credentials
          secret:
            secretName: crier
        - name: service-account
          secret:
            secretName: gce-sa-credentials-gcs-crier-publisher<|MERGE_RESOLUTION|>--- conflicted
+++ resolved
@@ -47,11 +47,7 @@
         serviceAccountName: crier
         containers:
         - name: crier
-<<<<<<< HEAD
-          image: gcr.io/k8s-prow/crier:v20210920-f234f533b3
-=======
           image: gcr.io/k8s-prow/crier:v20210921-ce880de448
->>>>>>> c690268e
           args:
           - --github-workers=250
           - --config-path=/etc/config/config.yaml
