kind: List
apiVersion: v1
items:
- apiVersion: apps/v1
  kind: Deployment
  metadata:
    namespace: ci
    name: horologium
    labels:
      app: prow
      component: horologium
  spec:
    replicas: 1
    revisionHistoryLimit: 2
    selector:
      matchLabels:
        app: prow
        component: horologium
    template:
      metadata:
        labels:
          app: prow
          component: horologium
      spec:
        serviceAccountName: horologium
        containers:
        - name: horologium
          args:
          - --config-path=/etc/config/config.yaml
          - --supplemental-prow-config-dir=/etc/config
          - --job-config-path=/etc/job-config
          - --projected-token-file=/var/sa-token/token
          - --dry-run=false
<<<<<<< HEAD
          image: gcr.io/k8s-prow/horologium:v20210920-bd8073b837
=======
          image: gcr.io/k8s-prow/horologium:v20210921-ce880de448
>>>>>>> c690268e
          volumeMounts:
          - name: service-account-token
            mountPath: /var/sa-token
          - name: config
            mountPath: /etc/config
            readOnly: true
          - name: job-config-misc
            mountPath: /etc/job-config/misc
            readOnly: true
          - name: job-config-master
            mountPath: /etc/job-config/master
            readOnly: true
          - name: job-config-3x
            mountPath: /etc/job-config/3.x
            readOnly: true
          - name: job-config-41
            mountPath: /etc/job-config/4.1
            readOnly: true
          - name: job-config-42
            mountPath: /etc/job-config/4.2
            readOnly: true
          - name: job-config-43
            mountPath: /etc/job-config/4.3
            readOnly: true
          - name: job-config-44
            mountPath: /etc/job-config/4.4
            readOnly: true
          - name: job-config-45
            mountPath: /etc/job-config/4.5
            readOnly: true
          - name: job-config-46
            mountPath: /etc/job-config/4.6
            readOnly: true
          - name: job-config-47
            mountPath: /etc/job-config/4.7
            readOnly: true
          - name: job-config-48
            mountPath: /etc/job-config/4.8
            readOnly: true
          - name: job-config-49
            mountPath: /etc/job-config/4.9
            readOnly: true
          - name: job-config-410
            mountPath: /etc/job-config/4.10
            readOnly: true
          resources:
            requests:
              memory: "1.5Gi"
              cpu: "150m"
        volumes:
        - name: service-account-token
          projected:
            sources:
            - serviceAccountToken:
                path: token
        - name: config
          configMap:
            name: config
        - name: job-config-misc
          configMap:
            name: job-config-misc
        - name: job-config-master
          configMap:
            name: job-config-master
        - name: job-config-3x
          configMap:
            name: job-config-3.x
        - name: job-config-41
          configMap:
            name: job-config-4.1
        - name: job-config-42
          configMap:
            name: job-config-4.2
        - name: job-config-43
          configMap:
            name: job-config-4.3
        - name: job-config-44
          configMap:
            name: job-config-4.4
        - name: job-config-45
          configMap:
            name: job-config-4.5
        - name: job-config-46
          configMap:
            name: job-config-4.6
        - name: job-config-47
          configMap:
            name: job-config-4.7
        - name: job-config-48
          configMap:
            name: job-config-4.8
        - name: job-config-49
          configMap:
            name: job-config-4.9
        - name: job-config-410
          configMap:
            name: job-config-4.10<|MERGE_RESOLUTION|>--- conflicted
+++ resolved
@@ -31,11 +31,7 @@
           - --job-config-path=/etc/job-config
           - --projected-token-file=/var/sa-token/token
           - --dry-run=false
-<<<<<<< HEAD
-          image: gcr.io/k8s-prow/horologium:v20210920-bd8073b837
-=======
           image: gcr.io/k8s-prow/horologium:v20210921-ce880de448
->>>>>>> c690268e
           volumeMounts:
           - name: service-account-token
             mountPath: /var/sa-token
