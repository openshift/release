--- conflicted
+++ resolved
@@ -112,11 +112,7 @@
         serviceAccountName: hook
         containers:
         - name: hook
-<<<<<<< HEAD
-          image: gcr.io/k8s-prow/hook:v20210920-f234f533b3
-=======
           image: gcr.io/k8s-prow/hook:v20210921-ce880de448
->>>>>>> c690268e
           args:
           - --config-path=/etc/config/config.yaml
           - --supplemental-prow-config-dir=/etc/config
