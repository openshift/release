--- conflicted
+++ resolved
@@ -265,13 +265,12 @@
     namespace: ci
     name: deployment-validation-operator-codecov-token
 - from:
-<<<<<<< HEAD
     namespace: psap
     name: psap-entitlement-secret
   to:
     namespace: test-credentials
     name: psap-entitlement-secret
-=======
+- from:
     namespace: loki-ci
     name: loki-stage-reader-test-secret
   to:
@@ -283,4 +282,3 @@
   to:
     namespace: test-credentials
     name: loki-stage-collector-test-secret
->>>>>>> fbb4c633
