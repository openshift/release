--- conflicted
+++ resolved
@@ -942,11 +942,11 @@
     namespace: ci
   - cluster_groups:
     - non_app_ci
-<<<<<<< HEAD
+    name: cluster-secrets-quay-aws
+    namespace: ci
+  - cluster_groups:
+      - non_app_ci
     name: cluster-secrets-devsandboxci-aws
-=======
-    name: cluster-secrets-quay-aws
->>>>>>> f244d4bc
     namespace: ci
 - from:
     pull-secret:
