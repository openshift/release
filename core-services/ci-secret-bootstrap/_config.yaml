--- conflicted
+++ resolved
@@ -5016,13 +5016,8 @@
     type: kubernetes.io/dockerconfigjson
   - cluster: build01
     name: manifest-tool-local-pusher
-<<<<<<< HEAD
-    namespace: ci
-    type: test-credentials
-=======
     namespace: test-credentials
     type: kubernetes.io/dockerconfigjson
->>>>>>> e8fe2082
 - from:
     .dockerconfigjson:
       dockerconfigJSON:
@@ -5036,13 +5031,8 @@
     type: kubernetes.io/dockerconfigjson
   - cluster: build02
     name: manifest-tool-local-pusher
-<<<<<<< HEAD
-    namespace: ci
-    type: test-credentials
-=======
     namespace: test-credentials
     type: kubernetes.io/dockerconfigjson
->>>>>>> e8fe2082
 - from:
     .dockerconfigjson:
       dockerconfigJSON:
@@ -5056,13 +5046,8 @@
     type: kubernetes.io/dockerconfigjson
   - cluster: build03
     name: manifest-tool-local-pusher
-<<<<<<< HEAD
-    namespace: ci
-    type: test-credentials
-=======
     namespace: test-credentials
     type: kubernetes.io/dockerconfigjson
->>>>>>> e8fe2082
 - from:
     .dockerconfigjson:
       dockerconfigJSON:
@@ -5076,13 +5061,8 @@
     type: kubernetes.io/dockerconfigjson
   - cluster: build04
     name: manifest-tool-local-pusher
-<<<<<<< HEAD
-    namespace: ci
-    type: test-credentials
-=======
     namespace: test-credentials
     type: kubernetes.io/dockerconfigjson
->>>>>>> e8fe2082
 - from:
     .dockerconfigjson:
       dockerconfigJSON:
@@ -5096,13 +5076,8 @@
     type: kubernetes.io/dockerconfigjson
   - cluster: build05
     name: manifest-tool-local-pusher
-<<<<<<< HEAD
-    namespace: ci
-    type: test-credentials
-=======
     namespace: test-credentials
     type: kubernetes.io/dockerconfigjson
->>>>>>> e8fe2082
 - from:
     .dockerconfigjson:
       dockerconfigJSON:
@@ -5116,13 +5091,8 @@
     type: kubernetes.io/dockerconfigjson
   - cluster: multi01
     name: manifest-tool-local-pusher
-<<<<<<< HEAD
-    namespace: ci
-    type: test-credentials
-=======
     namespace: test-credentials
     type: kubernetes.io/dockerconfigjson
->>>>>>> e8fe2082
 - from:
     .dockerconfigjson:
       dockerconfigJSON:
@@ -5136,13 +5106,8 @@
     type: kubernetes.io/dockerconfigjson
   - cluster: arm01
     name: manifest-tool-local-pusher
-<<<<<<< HEAD
-    namespace: ci
-    type: test-credentials
-=======
     namespace: test-credentials
     type: kubernetes.io/dockerconfigjson
->>>>>>> e8fe2082
 - from:
     .dockerconfigjson:
       dockerconfigJSON:
@@ -5156,13 +5121,8 @@
     type: kubernetes.io/dockerconfigjson
   - cluster: vsphere
     name: manifest-tool-local-pusher
-<<<<<<< HEAD
-    namespace: ci
-    type: test-credentials
-=======
     namespace: test-credentials
     type: kubernetes.io/dockerconfigjson
->>>>>>> e8fe2082
 - from:
     .dockerconfigjson:
       dockerconfigJSON:
@@ -5176,13 +5136,8 @@
     type: kubernetes.io/dockerconfigjson
   - cluster: vsphere02
     name: manifest-tool-local-pusher
-<<<<<<< HEAD
-    namespace: ci
-    type: test-credentials
-=======
     namespace: test-credentials
     type: kubernetes.io/dockerconfigjson
->>>>>>> e8fe2082
 user_secrets_target_clusters:
 - app.ci
 - arm01
