cluster_groups:
  bastion:
  - build01
  - build02
  build_farm:
  - app.ci
  - arm01
  - build01
  - build02
  - build03
  - build04
  - build05
  - build09
  - multi01
  - vsphere02
  non_app_ci:
  - arm01
  - build01
  - build02
  - build03
  - build04
  - build05
  - build09
  - multi01
  - vsphere02
  non_app_ci_arm:
  - arm01
  non_osd_x86:
  - build01
  - build02
  - vsphere02
  osd_global_pull_secret:
  - build03
  - build04
  - build05
  - build09
  - multi01
secret_configs:
- from:
    ops-mirror.pem:
      field: cert-key.pem
      item: mirror.openshift.com
    rh-cdn.pem:
      field: rh-cdn.pem
      item: rh-cdn
  to:
  - cluster_groups:
    - build_farm
    name: mirror.openshift.com
    namespace: ocp
- from:
    authorized_keys:
      field: authorized_keys
      item: sshd-bastion-slack-bot-alpha
  to:
  - cluster: app.ci
    name: sshd-slack-bot-alpha-authorized-keys
    namespace: ci
- from:
    ssh_host_dsa_key:
      field: ssh_host_dsa_key
      item: sshd-bastion-slack-bot-alpha
    ssh_host_ecdsa_key:
      field: ssh_host_ecdsa_key
      item: sshd-bastion-slack-bot-alpha
    ssh_host_ed25519_key:
      field: ssh_host_ed25519_key
      item: sshd-bastion-slack-bot-alpha
    ssh_host_rsa_key:
      field: ssh_host_rsa_key
      item: sshd-bastion-slack-bot-alpha
  to:
  - cluster: app.ci
    name: sshd-slack-bot-alpha-host-keys
    namespace: ci
- from:
    authorized_keys:
      field: authorized_keys
      item: sshd-bastion-z
  to:
  - cluster_groups:
    - bastion
    name: sshd-authorized-keys
    namespace: bastion-z
- from:
    ssh_host_dsa_key:
      field: ssh_host_dsa_key
      item: sshd-bastion-z
    ssh_host_ecdsa_key:
      field: ssh_host_ecdsa_key
      item: sshd-bastion-z
    ssh_host_ed25519_key:
      field: ssh_host_ed25519_key
      item: sshd-bastion-z
    ssh_host_rsa_key:
      field: ssh_host_rsa_key
      item: sshd-bastion-z
  to:
  - cluster_groups:
    - bastion
    name: sshd-host-keys
    namespace: bastion-z
- from:
    authorized_keys:
      field: authorized_keys
      item: sshd-bastion-ppc64le
  to:
  - cluster_groups:
    - bastion
    name: sshd-authorized-keys
    namespace: bastion-ppc64le
- from:
    ssh_host_dsa_key:
      field: ssh_host_dsa_key
      item: sshd-bastion-ppc64le
    ssh_host_ecdsa_key:
      field: ssh_host_ecdsa_key
      item: sshd-bastion-ppc64le
    ssh_host_ed25519_key:
      field: ssh_host_ed25519_key
      item: sshd-bastion-ppc64le
    ssh_host_rsa_key:
      field: ssh_host_rsa_key
      item: sshd-bastion-ppc64le
  to:
  - cluster_groups:
    - bastion
    name: sshd-host-keys
    namespace: bastion-ppc64le
- from:
    authorized_keys:
      field: authorized_keys
      item: sshd-bastion-ppc64le-libvirt
  to:
  - cluster_groups:
    - bastion
    name: sshd-authorized-keys
    namespace: bastion-ppc64le-libvirt
- from:
    ssh_host_dsa_key:
      field: ssh_host_dsa_key
      item: sshd-bastion-ppc64le-libvirt
    ssh_host_ecdsa_key:
      field: ssh_host_ecdsa_key
      item: sshd-bastion-ppc64le-libvirt
    ssh_host_ed25519_key:
      field: ssh_host_ed25519_key
      item: sshd-bastion-ppc64le-libvirt
    ssh_host_rsa_key:
      field: ssh_host_rsa_key
      item: sshd-bastion-ppc64le-libvirt
  to:
  - cluster_groups:
    - bastion
    name: sshd-host-keys
    namespace: bastion-ppc64le-libvirt
- from:
    authorized_keys:
      field: authorized_keys
      item: sshd-bastion-telco
  to:
  - cluster_groups:
    - bastion
    name: sshd-authorized-keys
    namespace: bastion-telco
- from:
    ssh_host_dsa_key:
      field: ssh_host_dsa_key
      item: sshd-bastion-telco
    ssh_host_ecdsa_key:
      field: ssh_host_ecdsa_key
      item: sshd-bastion-telco
    ssh_host_ed25519_key:
      field: ssh_host_ed25519_key
      item: sshd-bastion-telco
    ssh_host_rsa_key:
      field: ssh_host_rsa_key
      item: sshd-bastion-telco
  to:
  - cluster_groups:
    - bastion
    name: sshd-host-keys
    namespace: bastion-telco
- from:
    api:
      field: api-key
      item: openshift-bugzilla-robot
  to:
  - cluster_groups:
    - build_farm
    name: bugzilla-credentials-openshift-bugzilla-robot
    namespace: ci
- from:
    password:
      field: password
      item: kata-jenkins-ci.westus2.cloudapp.azure.com
  to:
  - cluster: app.ci
    name: jenkins-credentials-kata-jenkins-ci.westus2.cloudapp.azure.com
    namespace: ci
- from:
    oauth:
      field: github-oauth-token
      item: openshift-bot
  to:
  - cluster: app.ci
    name: github-credentials-openshift-bot
    namespace: ci
- from:
    oauth:
      field: github-oauth-token
      item: openshift-cherrypick-robot
  to:
  - cluster: app.ci
    name: github-credentials-openshift-cherrypick-robot
    namespace: ci
- from:
    oauth:
      field: github-oauth-token
      item: openshift-ci-robot
  to:
  - cluster: app.ci
    name: github-credentials-openshift-ci-robot
    namespace: ci
- from:
    oauth:
      field: github-oauth-token
      item: openshift-merge-robot
  to:
  - cluster: app.ci
    name: github-credentials-openshift-merge-robot
    namespace: ci
- from:
    oauth:
      field: private-git-cloner
      item: openshift-ci-robot
  to:
  - cluster_groups:
    - build_farm
    name: github-credentials-openshift-ci-robot-private-git-cloner
    namespace: ci
- from:
    oauth:
      field: oauth-token
      item: slack-credentials-prow
  to:
  - cluster: app.ci
    name: slack-credentials-prow
    namespace: ci
- from:
    url:
      field: url
      item: ci-slack-api-url
  to:
  - cluster: app.ci
    name: ci-slack-api-url
    namespace: ci
  - cluster: hive
    name: ci-slack-api-url
    namespace: hive
- from:
    integration_key:
      field: integration_key
      item: pagerduty
    token:
      field: token
      item: pagerduty
  to:
  - cluster: app.ci
    name: pagerduty
    namespace: ci
- from:
    integration_key:
      field: integration_key
      item: pagerduty
  to:
  - cluster: hive
    name: pagerduty
    namespace: hive
- from:
    config.json:
      field: client-configuration
      item: prow.ci.openshift.org
  to:
  - cluster: app.ci
    name: github-app-credentials
    namespace: ci
- from:
    config.json:
      field: client-configuration
      item: deck-internal-ci.apps.ci.l2s4.p1.openshiftapps.com
  to:
  - cluster: app.ci
    name: github-app-credentials-private
    namespace: ci
- from:
    config.json:
      field: client-configuration
      item: qe-private-deck-ci.apps.ci.l2s4.p1.openshiftapps.com
  to:
  - cluster: app.ci
    name: github-app-qe-private-deck
    namespace: ci
- from:
    cookie:
      field: cookie32
      item: prow.ci.openshift.org
  to:
  - cluster: app.ci
    name: cookie
    namespace: ci
- from:
    hmac:
      field: hmac-token
      item: hmac
    hmac.yaml:
      field: ci-bot-github-app-combined.yaml
      item: hmac
  to:
  - cluster: app.ci
    name: github-webhook-credentials
    namespace: ci
- from:
    api-key:
      field: api-key
      item: unsplash.com
  to:
  - cluster: app.ci
    name: unsplash-api-key
    namespace: ci
- from:
    service-account.json:
      field: credentials.json
      item: gcs-publisher
  to:
  - cluster_groups:
    - build_farm
    name: gce-sa-credentials-gcs-publisher
    namespace: ci
  - cluster_groups:
    - build_farm
    name: gce-sa-credentials-gcs-publisher
    namespace: test-credentials
- from:
    service-account.json:
      field: credentials.json
      item: gcs-tide-publisher
  to:
  - cluster: app.ci
    name: gce-sa-credentials-gcs-tide-publisher
    namespace: ci
- from:
    service-account.json:
      field: credentials.json
      item: resource-usage-data-publisher
  to:
  - cluster_groups:
    - build_farm
    name: gce-sa-credentials-resource-usage-data-publisher
    namespace: ci
- from:
    service-account.json:
      field: credentials.json
      item: gcs-private
  to:
  - cluster_groups:
    - build_farm
    name: gce-sa-credentials-gcs-private
    namespace: ci
- from:
    service-account.json:
      field: credentials.json
      item: gcs-qe-private-deck
  to:
  - cluster_groups:
    - build_farm
    name: gce-sa-credentials-gcs-qe-private-deck
    namespace: ci
- from:
    service-account.json:
      field: credentials.json
      item: gcs-crier-publisher
  to:
  - cluster: app.ci
    name: gce-sa-credentials-gcs-crier-publisher
    namespace: ci
- from:
    config.json:
      field: push-credentials
      item: quay.io
  to:
  - cluster: app.ci
    name: registry-push-credentials-quay.io
    namespace: ci
- from:
    config.json:
      field: push-credentials
      item: quay.io/openshift-knative
  to:
  - cluster: app.ci
    name: registry-push-credentials-quay.io-openshift-knative
    namespace: ci
- from:
    config.json:
      field: push-credentials
      item: quay.io/openshift-kni
  to:
  - cluster: app.ci
    name: registry-push-credentials-quay.io-openshift-kni
    namespace: ci
- from:
    config.json:
      field: push-credentials
      item: quay.io/openshiftio
  to:
  - cluster: app.ci
    name: registry-push-credentials-quay.io-openshiftio
    namespace: ci
- from:
    config.json:
      field: push-credentials
      item: quay.io/openshift-pipeline
  to:
  - cluster: app.ci
    name: registry-push-credentials-quay.io-openshift-pipeline
    namespace: ci
- from:
    config.json:
      field: push-credentials
      item: quay.io/codeready-toolchain
  to:
  - cluster: app.ci
    name: registry-push-credentials-quay.io-codeready-toolchain
    namespace: ci
- from:
    config.json:
      field: push-credentials
      item: quay.io/integr8ly
  to:
  - cluster: app.ci
    name: registry-push-credentials-quay.io-integr8ly
    namespace: ci
- from:
    .dockerconfigjson:
      dockerconfigJSON:
      - auth_field: push-token
        item: quay.io/openshift-psap
        registry_url: quay.io
      - auth_field: token_image-puller_app.ci_reg_auth_value.txt
        item: build_farm
        registry_url: registry.ci.openshift.org
  to:
  - cluster: app.ci
    name: registry-push-credentials-quay.io-openshift-psap
    namespace: ci
    type: kubernetes.io/dockerconfigjson
- from:
    config.json:
      field: config.json
      item: quay.io/ovirt
  to:
  - cluster: app.ci
    name: registry-push-credentials-quay.io-ovirt
    namespace: ci
- from:
    config.json:
      field: push-credentials
      item: quay.io/redhat-developer
  to:
  - cluster: app.ci
    name: registry-push-credentials-quay.io-redhat-developer
    namespace: ci
- from:
    config.json:
      field: docker.cfg
      item: quay.io/open-cluster-management
  to:
  - cluster: app.ci
    name: registry-push-credentials-quay.io-open-cluster-management
    namespace: ci
- from:
    .dockerconfigjson:
      dockerconfigJSON:
      - auth_field: push-token
        item: quay.io/openshift-ocs-dev
        registry_url: quay.io
      - auth_field: token_image-puller_app.ci_reg_auth_value.txt
        item: build_farm
        registry_url: registry.ci.openshift.org
  to:
  - cluster: app.ci
    name: registry-push-credentials-quay.io-ocs-dev
    namespace: ci
    type: kubernetes.io/dockerconfigjson
- from:
    .dockerconfigjson:
      dockerconfigJSON:
      - auth_field: push-token
        item: quay.io/openshift-azure
        registry_url: quay.io
  to:
  - cluster: app.ci
    name: registry-push-credentials-quay.io-openshift-azure
    namespace: ci
    type: kubernetes.io/dockerconfigjson
- from:
    config.json:
      field: pull-credentials
      item: quay.io
  to:
  - cluster: app.ci
    name: files-pull-secret
    namespace: ci-release
  - cluster: app.ci
    name: files-pull-secret
    namespace: ci-release-priv
  - cluster: app.ci
    name: files-pull-secret
    namespace: ci-release-ppc64le
  - cluster: app.ci
    name: files-pull-secret
    namespace: ci-release-ppc64le-priv
  - cluster: app.ci
    name: files-pull-secret
    namespace: ci-release-s390x
  - cluster: app.ci
    name: files-pull-secret
    namespace: ci-release-s390x-priv
  - cluster: app.ci
    name: files-pull-secret
    namespace: ci-release-arm64
  - cluster: app.ci
    name: files-pull-secret
    namespace: ci-release-arm64-priv
  - cluster: app.ci
    name: files-pull-secret
    namespace: ci-release-multi
  - cluster: app.ci
    name: files-pull-secret
    namespace: ci-release-multi-priv
  - cluster: app.ci
    name: git-pull-secret
    namespace: ci-release
  - cluster: app.ci
    name: git-pull-secret
    namespace: ci-release-priv
  - cluster: app.ci
    name: git-pull-secret
    namespace: ci-release-ppc64le
  - cluster: app.ci
    name: git-pull-secret
    namespace: ci-release-ppc64le-priv
  - cluster: app.ci
    name: git-pull-secret
    namespace: ci-release-s390x
  - cluster: app.ci
    name: git-pull-secret
    namespace: ci-release-s390x-priv
  - cluster: app.ci
    name: git-pull-secret
    namespace: ci-release-arm64
  - cluster: app.ci
    name: git-pull-secret
    namespace: ci-release-arm64-priv
  - cluster: app.ci
    name: git-pull-secret
    namespace: ci-release-multi
  - cluster: app.ci
    name: git-pull-secret
    namespace: ci-release-multi-priv
  - cluster: app.ci
    name: source
    namespace: ci-release
  - cluster: app.ci
    name: source
    namespace: ci-release-priv
  - cluster: app.ci
    name: source
    namespace: ci-release-ppc64le
  - cluster: app.ci
    name: source
    namespace: ci-release-ppc64le-priv
  - cluster: app.ci
    name: source
    namespace: ci-release-s390x
  - cluster: app.ci
    name: source
    namespace: ci-release-s390x-priv
  - cluster: app.ci
    name: source
    namespace: ci-release-arm64
  - cluster: app.ci
    name: source
    namespace: ci-release-arm64-priv
  - cluster: app.ci
    name: source
    namespace: ci-release-multi
  - cluster: app.ci
    name: source
    namespace: ci-release-multi-priv
- from:
    .dockerconfigjson:
      dockerconfigJSON:
      - auth_field: token_image-puller_app.ci_reg_auth_value.txt
        item: build_farm
        registry_url: registry.ci.openshift.org
      - auth_field: auth
        email_field: email
        item: cloud.openshift.com-pull-secret
        registry_url: cloud.openshift.com
      - auth_field: auth
        email_field: email
        item: quay.io-pull-secret
        registry_url: quay.io
      - auth_field: auth
        email_field: email
        item: registry.connect.redhat.com-pull-secret
        registry_url: registry.connect.redhat.com
      - auth_field: auth
        email_field: email
        item: registry.redhat.io-pull-secret
        registry_url: registry.redhat.io
  to:
  - cluster_groups:
    - non_app_ci
    name: ci-pull-credentials
    namespace: ci
    type: kubernetes.io/dockerconfigjson
  - cluster_groups:
    - build_farm
    name: ci-pull-credentials
    namespace: test-credentials
    type: kubernetes.io/dockerconfigjson
  - cluster: app.ci
    name: ci-pull-credentials
    namespace: ci-release
    type: kubernetes.io/dockerconfigjson
  - cluster: app.ci
    name: ci-pull-credentials
    namespace: ci-release-priv
    type: kubernetes.io/dockerconfigjson
  - cluster: app.ci
    name: ci-pull-credentials
    namespace: ci-release-ppc64le
    type: kubernetes.io/dockerconfigjson
  - cluster: app.ci
    name: ci-pull-credentials
    namespace: ci-release-ppc64le-priv
    type: kubernetes.io/dockerconfigjson
  - cluster: app.ci
    name: ci-pull-credentials
    namespace: ci-release-s390x
    type: kubernetes.io/dockerconfigjson
  - cluster: app.ci
    name: ci-pull-credentials
    namespace: ci-release-s390x-priv
    type: kubernetes.io/dockerconfigjson
  - cluster: app.ci
    name: ci-pull-credentials
    namespace: ci-release-arm64
    type: kubernetes.io/dockerconfigjson
  - cluster: app.ci
    name: ci-pull-credentials
    namespace: ci-release-arm64-priv
    type: kubernetes.io/dockerconfigjson
- from:
    .dockerconfigjson:
      dockerconfigJSON:
      - auth_field: token_image-puller_app.ci_reg_auth_value.txt
        item: build_farm
        registry_url: registry.ci.openshift.org
      - auth_field: auth
        email_field: email
        item: cloud.openshift.com-pull-secret
        registry_url: cloud.openshift.com
      - auth_field: auth
        email_field: email
        item: quay.io-pull-secret
        registry_url: quay.io
      - auth_field: auth
        email_field: email
        item: registry.connect.redhat.com-pull-secret
        registry_url: registry.connect.redhat.com
      - auth_field: auth
        email_field: email
        item: registry.redhat.io-pull-secret
        registry_url: registry.redhat.io
  to:
  - cluster_groups:
    - non_osd_x86
    name: pull-secret
    namespace: openshift-config
    type: kubernetes.io/dockerconfigjson
- from:
    .dockerconfigjson:
      dockerconfigJSON:
      - auth_field: token_image-puller_app.ci_reg_auth_value.txt
        item: build_farm
        registry_url: registry.ci.openshift.org
      - auth_field: auth
        email_field: email
        item: cloud.openshift.com-pull-secret
        registry_url: cloud.openshift.com
      - auth_field: auth
        email_field: email
        item: quay.io-pull-secret
        registry_url: quay.io
      - auth_field: auth
        email_field: email
        item: registry.connect.redhat.com-pull-secret
        registry_url: registry.connect.redhat.com
      - auth_field: auth
        email_field: email
        item: registry.redhat.io-pull-secret
        registry_url: registry.redhat.io
  to:
  - cluster_groups:
    - non_app_ci_arm
    name: pull-secret
    namespace: openshift-config
    type: kubernetes.io/dockerconfigjson
- from:
    .awscred:
      field: .awscred
      item: cluster-bot-osd-ephemeral
    aws-account-id:
      field: aws-account-id
      item: cluster-bot-osd-ephemeral
    pull-secret:
      dockerconfigJSON:
      - auth_field: token_image-puller_app.ci_reg_auth_value.txt
        item: build_farm
        registry_url: registry.ci.openshift.org
      - auth_field: auth
        email_field: email
        item: cloud.openshift.com-pull-secret
        registry_url: cloud.openshift.com
      - auth_field: auth
        email_field: email
        item: quay.io-pull-secret
        registry_url: quay.io
      - auth_field: auth
        email_field: email
        item: registry.connect.redhat.com-pull-secret
        registry_url: registry.connect.redhat.com
      - auth_field: auth
        email_field: email
        item: registry.redhat.io-pull-secret
        registry_url: registry.redhat.io
    sso-client-id:
      field: ocm-developer-productivity-staging.user
      item: cluster-bot-osd-ephemeral
    sso-client-secret:
      field: ocm-developer-productivity-staging.token
      item: cluster-bot-osd-ephemeral
  to:
  - cluster_groups:
    - non_app_ci
    name: cluster-secrets-osd-ephemeral
    namespace: ci
- from:
    .awscred:
      field: .awscred
      item: jenkins-ci-iam
    insights-live.yaml:
      field: insights-live.yaml
      item: insights-ci-account
    ops-mirror.pem:
      field: cert-key.pem
      item: mirror.openshift.com
    pull-secret:
      dockerconfigJSON:
      - auth_field: token_image-puller_app.ci_reg_auth_value.txt
        item: build_farm
        registry_url: registry.ci.openshift.org
      - auth_field: auth
        email_field: email
        item: cloud.openshift.com-pull-secret
        registry_url: cloud.openshift.com
      - auth_field: auth
        email_field: email
        item: quay.io-pull-secret
        registry_url: quay.io
      - auth_field: auth
        email_field: email
        item: registry.connect.redhat.com-pull-secret
        registry_url: registry.connect.redhat.com
      - auth_field: auth
        email_field: email
        item: registry.redhat.io-pull-secret
        registry_url: registry.redhat.io
    ssh-privatekey:
      field: ssh-privatekey
      item: jenkins-ci-iam
    ssh-publickey:
      field: ssh-publickey
      item: jenkins-ci-iam
  to:
  - cluster_groups:
    - non_app_ci
    name: cluster-secrets-aws
    namespace: ci
- from:
    insights-live.yaml:
      field: insights-live.yaml
      item: insights-ci-account
    ops-mirror.pem:
      field: cert-key.pem
      item: mirror.openshift.com
    pull-secret:
      dockerconfigJSON:
      - auth_field: token_image-puller_app.ci_reg_auth_value.txt
        item: build_farm
        registry_url: registry.ci.openshift.org
      - auth_field: auth
        email_field: email
        item: cloud.openshift.com-pull-secret
        registry_url: cloud.openshift.com
      - auth_field: auth
        email_field: email
        item: quay.io-pull-secret
        registry_url: quay.io
      - auth_field: auth
        item: quay.io/multi-arch
        registry_url: quay.io/multi-arch
      - auth_field: auth
        email_field: email
        item: registry.connect.redhat.com-pull-secret
        registry_url: registry.connect.redhat.com
      - auth_field: auth
        email_field: email
        item: registry.redhat.io-pull-secret
        registry_url: registry.redhat.io
    ssh-privatekey:
      field: ssh-privatekey
      item: jenkins-ci-iam
    ssh-publickey:
      field: ssh-publickey
      item: jenkins-ci-iam
  to:
  - cluster_groups:
    - non_app_ci
    name: cluster-secrets-aws-arm64
    namespace: ci
- from:
    pull-secret:
      dockerconfigJSON:
      - auth_field: token_image-puller_app.ci_reg_auth_value.txt
        item: build_farm
        registry_url: registry.ci.openshift.org
      - auth_field: auth
        email_field: email
        item: cloud.openshift.com-pull-secret
        registry_url: cloud.openshift.com
      - auth_field: auth
        email_field: email
        item: quay.io-pull-secret
        registry_url: quay.io
      - auth_field: auth
        item: quay.io/multi-arch
        registry_url: quay.io/multi-arch
      - auth_field: auth
        email_field: email
        item: registry.connect.redhat.com-pull-secret
        registry_url: registry.connect.redhat.com
      - auth_field: auth
        email_field: email
        item: registry.redhat.io-pull-secret
        registry_url: registry.redhat.io
  to:
  - cluster_groups:
    - non_app_ci
    name: cluster-secrets-aws-qe
    namespace: ci
  - cluster_groups:
    - non_app_ci
    name: cluster-secrets-aws-1-qe
    namespace: ci
  - cluster_groups:
    - non_app_ci
    name: cluster-secrets-aws-sd-qe
    namespace: ci
  - cluster_groups:
    - non_app_ci
    name: cluster-secrets-fleet-manager-qe
    namespace: ci
  - cluster_groups:
    - non_app_ci
    name: cluster-secrets-aws-terraform-qe
    namespace: ci
  - cluster_groups:
    - non_app_ci
    name: cluster-secrets-aws-perf-qe
    namespace: ci
  - cluster_groups:
    - non_app_ci
    name: cluster-secrets-aws-perfscale
    namespace: ci
  - cluster_groups:
    - non_app_ci
    name: cluster-secrets-aws-perfscale-qe
    namespace: ci
  - cluster_groups:
    - non_app_ci
    name: cluster-secrets-aws-perfscale-lrc-qe
    namespace: ci
  - cluster_groups:
    - non_app_ci
    name: cluster-secrets-aws-outpost-qe
    namespace: ci
  - cluster_groups:
    - non_app_ci
    name: cluster-secrets-aws-rhtap-qe
    namespace: ci
  - cluster_groups:
    - non_app_ci
    name: cluster-secrets-aws-rhtap-performance
    namespace: ci
  - cluster_groups:
    - non_app_ci
    name: cluster-secrets-aws-devfile
    namespace: ci
  - cluster_groups:
    - non_app_ci
    name: cluster-secrets-medik8s-aws
    namespace: ci
  - cluster_groups:
    - non_app_ci
    name: cluster-secrets-aws-pipelines-performance
    namespace: ci
  - cluster_groups:
    - non_app_ci
    name: cluster-secrets-aws-rhdh-performance
    namespace: ci
  - cluster_groups:
    - non_app_ci
    name: cluster-secrets-gitops-aws
    namespace: ci
  - cluster_groups:
    - non_app_ci
    name: cluster-secrets-che-aws
    namespace: ci
  - cluster_groups:
    - non_app_ci
    name: cluster-secrets-quay-aws
    namespace: ci
  - cluster_groups:
<<<<<<< HEAD
      - non_app_ci
    name: cluster-secrets-devsandboxci-aws
=======
    - non_app_ci
    name: cluster-secrets-aws-edge-infra
>>>>>>> 63ebb105
    namespace: ci
- from:
    pull-secret:
      dockerconfigJSON:
      - auth_field: token_image-puller_app.ci_reg_auth_value.txt
        item: build_farm
        registry_url: registry.ci.openshift.org
      - auth_field: auth
        email_field: email
        item: cloud.openshift.com-pull-secret
        registry_url: cloud.openshift.com
      - auth_field: auth
        email_field: email
        item: quay.io-pull-secret
        registry_url: quay.io
      - auth_field: auth
        item: quay.io/multi-arch
        registry_url: quay.io/multi-arch
      - auth_field: auth
        email_field: email
        item: registry.connect.redhat.com-pull-secret
        registry_url: registry.connect.redhat.com
      - auth_field: auth
        email_field: email
        item: registry.redhat.io-pull-secret
        registry_url: registry.redhat.io
  to:
  - cluster_groups:
    - non_app_ci
    name: cluster-secrets-aws-china-qe
    namespace: ci
- from:
    insights-live.yaml:
      field: insights-live.yaml
      item: insights-ci-account
    ops-mirror.pem:
      field: cert-key.pem
      item: mirror.openshift.com
    pull-secret:
      dockerconfigJSON:
      - auth_field: token_image-puller_app.ci_reg_auth_value.txt
        item: build_farm
        registry_url: registry.ci.openshift.org
      - auth_field: auth
        email_field: email
        item: cloud.openshift.com-pull-secret
        registry_url: cloud.openshift.com
      - auth_field: auth
        email_field: email
        item: quay.io-pull-secret
        registry_url: quay.io
      - auth_field: auth
        email_field: email
        item: registry.connect.redhat.com-pull-secret
        registry_url: registry.connect.redhat.com
      - auth_field: auth
        email_field: email
        item: registry.redhat.io-pull-secret
        registry_url: registry.redhat.io
  to:
  - cluster_groups:
    - non_app_ci
    name: cluster-secrets-aws-cpaas
    namespace: ci
- from:
    pull-secret:
      dockerconfigJSON:
      - auth_field: token_image-puller_app.ci_reg_auth_value.txt
        item: build_farm
        registry_url: registry.ci.openshift.org
      - auth_field: auth
        email_field: email
        item: cloud.openshift.com-pull-secret
        registry_url: cloud.openshift.com
      - auth_field: auth
        email_field: email
        item: quay.io-pull-secret
        registry_url: quay.io
      - auth_field: auth
        item: quay.io/multi-arch
        registry_url: quay.io/multi-arch
      - auth_field: auth
        email_field: email
        item: registry.connect.redhat.com-pull-secret
        registry_url: registry.connect.redhat.com
      - auth_field: auth
        email_field: email
        item: registry.redhat.io-pull-secret
        registry_url: registry.redhat.io
  to:
  - cluster_groups:
    - non_app_ci
    name: cluster-secrets-aws-usgov-qe
    namespace: ci
- from:
    pull-secret:
      dockerconfigJSON:
      - auth_field: token_image-puller_app.ci_reg_auth_value.txt
        item: build_farm
        registry_url: registry.ci.openshift.org
      - auth_field: auth
        email_field: email
        item: cloud.openshift.com-pull-secret
        registry_url: cloud.openshift.com
      - auth_field: auth
        email_field: email
        item: quay.io-pull-secret
        registry_url: quay.io
      - auth_field: auth
        item: quay.io/multi-arch
        registry_url: quay.io/multi-arch
      - auth_field: auth
        email_field: email
        item: registry.connect.redhat.com-pull-secret
        registry_url: registry.connect.redhat.com
      - auth_field: auth
        email_field: email
        item: registry.redhat.io-pull-secret
        registry_url: registry.redhat.io
  to:
  - cluster_groups:
    - non_app_ci
    name: cluster-secrets-aws-c2s-qe
    namespace: ci
- from:
    pull-secret:
      dockerconfigJSON:
      - auth_field: token_image-puller_app.ci_reg_auth_value.txt
        item: build_farm
        registry_url: registry.ci.openshift.org
      - auth_field: auth
        email_field: email
        item: cloud.openshift.com-pull-secret
        registry_url: cloud.openshift.com
      - auth_field: auth
        email_field: email
        item: quay.io-pull-secret
        registry_url: quay.io
      - auth_field: auth
        item: quay.io/multi-arch
        registry_url: quay.io/multi-arch
      - auth_field: auth
        email_field: email
        item: registry.connect.redhat.com-pull-secret
        registry_url: registry.connect.redhat.com
      - auth_field: auth
        email_field: email
        item: registry.redhat.io-pull-secret
        registry_url: registry.redhat.io
  to:
  - cluster_groups:
    - non_app_ci
    name: cluster-secrets-aws-sc2s-qe
    namespace: ci
- from:
    ci-xpn.json:
      field: ci-xpn-sa-credentials.json
      item: gcp-openshift-gce-devel-ci
    gce.json:
      field: ci-provisioner-sa-credentials.json
      item: gcp-openshift-gce-devel-ci
    insights-live.yaml:
      field: insights-live.yaml
      item: insights-ci-account
    ops-mirror.pem:
      field: cert-key.pem
      item: mirror.openshift.com
    pull-secret:
      dockerconfigJSON:
      - auth_field: token_image-puller_app.ci_reg_auth_value.txt
        item: build_farm
        registry_url: registry.ci.openshift.org
      - auth_field: auth
        email_field: email
        item: cloud.openshift.com-pull-secret
        registry_url: cloud.openshift.com
      - auth_field: auth
        email_field: email
        item: quay.io-pull-secret
        registry_url: quay.io
      - auth_field: auth
        email_field: email
        item: registry.connect.redhat.com-pull-secret
        registry_url: registry.connect.redhat.com
      - auth_field: auth
        email_field: email
        item: registry.redhat.io-pull-secret
        registry_url: registry.redhat.io
    repository-credentials-password:
      field: password
      item: mirror.openshift.com
    repository-credentials-username:
      field: username
      item: mirror.openshift.com
    ssh-privatekey:
      field: ssh-privatekey
      item: gcp-openshift-gce-devel-ci
    ssh-publickey:
      field: ssh-publickey
      item: gcp-openshift-gce-devel-ci
    telemeter-token:
      field: telemeter-token
      item: telemeter
  to:
  - cluster_groups:
    - non_app_ci
    name: cluster-secrets-gcp
    namespace: ci
  - cluster_groups:
    - non_app_ci
    name: cluster-secrets-gcp-arm64
    namespace: ci
- from:
    pull-secret:
      dockerconfigJSON:
      - auth_field: token_image-puller_app.ci_reg_auth_value.txt
        item: build_farm
        registry_url: registry.ci.openshift.org
      - auth_field: auth
        email_field: email
        item: cloud.openshift.com-pull-secret
        registry_url: cloud.openshift.com
      - auth_field: auth
        email_field: email
        item: quay.io-pull-secret
        registry_url: quay.io
      - auth_field: auth
        item: quay.io/multi-arch
        registry_url: quay.io/multi-arch
      - auth_field: auth
        email_field: email
        item: registry.connect.redhat.com-pull-secret
        registry_url: registry.connect.redhat.com
      - auth_field: auth
        email_field: email
        item: registry.redhat.io-pull-secret
        registry_url: registry.redhat.io
  to:
  - cluster_groups:
    - non_app_ci
    name: cluster-secrets-aws-outpost
    namespace: ci
- from:
    pull-secret:
      dockerconfigJSON:
      - auth_field: token_image-puller_app.ci_reg_auth_value.txt
        item: build_farm
        registry_url: registry.ci.openshift.org
      - auth_field: auth
        email_field: email
        item: cloud.openshift.com-pull-secret
        registry_url: cloud.openshift.com
      - auth_field: auth
        email_field: email
        item: quay.io-pull-secret
        registry_url: quay.io
      - auth_field: auth
        item: quay.io/multi-arch
        registry_url: quay.io/multi-arch
      - auth_field: auth
        email_field: email
        item: registry.connect.redhat.com-pull-secret
        registry_url: registry.connect.redhat.com
      - auth_field: auth
        email_field: email
        item: registry.redhat.io-pull-secret
        registry_url: registry.redhat.io
  to:
  - cluster_groups:
    - non_app_ci
    name: cluster-secrets-aws-local-zones
    namespace: ci
- from:
    pull-secret:
      dockerconfigJSON:
      - auth_field: token_image-puller_app.ci_reg_auth_value.txt
        item: build_farm
        registry_url: registry.ci.openshift.org
      - auth_field: auth
        email_field: email
        item: cloud.openshift.com-pull-secret
        registry_url: cloud.openshift.com
      - auth_field: auth
        email_field: email
        item: quay.io-pull-secret
        registry_url: quay.io
      - auth_field: auth
        email_field: email
        item: registry.connect.redhat.com-pull-secret
        registry_url: registry.connect.redhat.com
      - auth_field: auth
        email_field: email
        item: registry.redhat.io-pull-secret
        registry_url: registry.redhat.io
  to:
  - cluster_groups:
    - non_app_ci
    name: cluster-secrets-gcp-qe
    namespace: ci
- from:
    gce.json:
      field: credentials.json
      item: gcp-openshift-gce-devel-ci-2
    insights-live.yaml:
      field: insights-live.yaml
      item: insights-ci-account
    ops-mirror.pem:
      field: cert-key.pem
      item: mirror.openshift.com
    pull-secret:
      dockerconfigJSON:
      - auth_field: token_image-puller_app.ci_reg_auth_value.txt
        item: build_farm
        registry_url: registry.ci.openshift.org
      - auth_field: auth
        email_field: email
        item: cloud.openshift.com-pull-secret
        registry_url: cloud.openshift.com
      - auth_field: auth
        email_field: email
        item: quay.io-pull-secret
        registry_url: quay.io
      - auth_field: auth
        email_field: email
        item: registry.connect.redhat.com-pull-secret
        registry_url: registry.connect.redhat.com
      - auth_field: auth
        email_field: email
        item: registry.redhat.io-pull-secret
        registry_url: registry.redhat.io
    ssh-privatekey:
      field: ssh-privatekey
      item: gcp-openshift-gce-devel-ci-2
    ssh-publickey:
      field: ssh-publickey
      item: gcp-openshift-gce-devel-ci-2
    telemeter-token:
      field: telemeter-token
      item: telemeter
  to:
  - cluster_groups:
    - non_app_ci
    name: cluster-secrets-gcp-openshift-gce-devel-ci-2
    namespace: ci
- from:
    gce.json:
      field: credentials.json
      item: gcp-openshift-gce-devel-ci-3
    insights-live.yaml:
      field: insights-live.yaml
      item: insights-ci-account
    ops-mirror.pem:
      field: cert-key.pem
      item: mirror.openshift.com
    pull-secret:
      dockerconfigJSON:
      - auth_field: token_image-puller_app.ci_reg_auth_value.txt
        item: build_farm
        registry_url: registry.ci.openshift.org
      - auth_field: auth
        email_field: email
        item: cloud.openshift.com-pull-secret
        registry_url: cloud.openshift.com
      - auth_field: auth
        email_field: email
        item: quay.io-pull-secret
        registry_url: quay.io
      - auth_field: auth
        email_field: email
        item: registry.connect.redhat.com-pull-secret
        registry_url: registry.connect.redhat.com
      - auth_field: auth
        email_field: email
        item: registry.redhat.io-pull-secret
        registry_url: registry.redhat.io
    ssh-privatekey:
      field: ssh-privatekey
      item: gcp-openshift-gce-devel-ci-3
    ssh-publickey:
      field: ssh-publickey
      item: gcp-openshift-gce-devel-ci-3
    telemeter-token:
      field: telemeter-token
      item: telemeter
  to:
  - cluster_groups:
    - non_app_ci
    name: cluster-secrets-gcp-3
    namespace: ci
- from:
    insights-live.yaml:
      field: insights-live.yaml
      item: insights-ci-account
    ops-mirror.pem:
      field: cert-key.pem
      item: mirror.openshift.com
    pull-secret:
      dockerconfigJSON:
      - auth_field: token_image-puller_app.ci_reg_auth_value.txt
        item: build_farm
        registry_url: registry.ci.openshift.org
      - auth_field: auth
        email_field: email
        item: cloud.openshift.com-pull-secret
        registry_url: cloud.openshift.com
      - auth_field: auth
        email_field: email
        item: quay.io-pull-secret
        registry_url: quay.io
      - auth_field: auth
        email_field: email
        item: registry.connect.redhat.com-pull-secret
        registry_url: registry.connect.redhat.com
      - auth_field: auth
        email_field: email
        item: registry.redhat.io-pull-secret
        registry_url: registry.redhat.io
    repository-credentials-password:
      field: password
      item: mirror.openshift.com
    repository-credentials-username:
      field: username
      item: mirror.openshift.com
    ssh-privatekey:
      field: ssh-privatekey
      item: gcp-openshift-gce-devel-ci
    ssh-publickey:
      field: ssh-publickey
      item: gcp-openshift-gce-devel-ci
    telemeter-token:
      field: telemeter-token
      item: telemeter
  to:
  - cluster_groups:
    - non_app_ci
    name: cluster-secrets-osl-gcp
    namespace: ci
- from:
    .awscred:
      field: .awscred
      item: openstack
    insights-live.yaml:
      field: insights-live.yaml
      item: insights-ci-account
    pull-secret:
      dockerconfigJSON:
      - auth_field: token_image-puller_app.ci_reg_auth_value.txt
        item: build_farm
        registry_url: registry.ci.openshift.org
      - auth_field: auth
        email_field: email
        item: cloud.openshift.com-pull-secret
        registry_url: cloud.openshift.com
      - auth_field: auth
        email_field: email
        item: quay.io-pull-secret
        registry_url: quay.io
      - auth_field: auth
        email_field: email
        item: registry.connect.redhat.com-pull-secret
        registry_url: registry.connect.redhat.com
      - auth_field: auth
        email_field: email
        item: registry.redhat.io-pull-secret
        registry_url: registry.redhat.io
    ssh-privatekey:
      field: ssh-privatekey
      item: openstack
    ssh-publickey:
      field: ssh-publickey
      item: openstack
  to:
  - cluster_groups:
    - non_app_ci
    name: cluster-secrets-openstack-vexxhost
    namespace: ci
  - cluster_groups:
    - non_app_ci
    name: cluster-secrets-openstack-hwoffload
    namespace: ci
  - cluster_groups:
    - non_app_ci
    name: cluster-secrets-openstack-nfv
    namespace: ci
  - cluster_groups:
    - non_app_ci
    name: cluster-secrets-openstack-vh-mecha-central
    namespace: ci
  - cluster_groups:
    - non_app_ci
    name: cluster-secrets-openstack-vh-mecha-az0
    namespace: ci
- from:
    ca-cert.pem:
      field: ca-cert.pem
      item: openstack-ppc64le
    clouds.yaml:
      field: clouds.yaml
      item: openstack-ppc64le
    pull-secret:
      dockerconfigJSON:
      - auth_field: token_image-puller_app.ci_reg_auth_value.txt
        item: build_farm
        registry_url: registry.ci.openshift.org
      - auth_field: auth
        email_field: email
        item: cloud.openshift.com-pull-secret
        registry_url: cloud.openshift.com
      - auth_field: auth
        email_field: email
        item: quay.io-pull-secret
        registry_url: quay.io
      - auth_field: auth
        email_field: email
        item: registry.connect.redhat.com-pull-secret
        registry_url: registry.connect.redhat.com
      - auth_field: auth
        email_field: email
        item: registry.redhat.io-pull-secret
        registry_url: registry.redhat.io
    ssh-privatekey:
      field: ssh-privatekey
      item: openstack-ppc64le
    ssh-publickey:
      field: ssh-publickey
      item: openstack-ppc64le
  to:
  - cluster_groups:
    - non_app_ci
    name: cluster-secrets-openstack-ppc64le
    namespace: ci
- from:
    pull-secret:
      dockerconfigJSON:
      - auth_field: token_image-puller_app.ci_reg_auth_value.txt
        item: build_farm
        registry_url: registry.ci.openshift.org
      - auth_field: auth
        email_field: email
        item: cloud.openshift.com-pull-secret
        registry_url: cloud.openshift.com
      - auth_field: auth
        email_field: email
        item: quay.io-pull-secret
        registry_url: quay.io
      - auth_field: auth
        email_field: email
        item: registry.connect.redhat.com-pull-secret
        registry_url: registry.connect.redhat.com
      - auth_field: auth
        email_field: email
        item: registry.redhat.io-pull-secret
        registry_url: registry.redhat.io
    ssh-privatekey:
      field: ssh-privatekey
      item: openstack
    ssh-publickey:
      field: ssh-publickey
      item: openstack
  to:
  - cluster_groups:
    - non_app_ci
    name: cluster-secrets-openstack-osuosl
    namespace: ci
- from:
    .awscred:
      field: .awscred
      item: openstack
    clouds.yaml:
      field: clouds.yaml
      item: openstack
    pull-secret:
      dockerconfigJSON:
      - auth_field: token_image-puller_app.ci_reg_auth_value.txt
        item: build_farm
        registry_url: registry.ci.openshift.org
      - auth_field: auth
        email_field: email
        item: cloud.openshift.com-pull-secret
        registry_url: cloud.openshift.com
      - auth_field: auth
        email_field: email
        item: quay.io-pull-secret
        registry_url: quay.io
      - auth_field: auth
        email_field: email
        item: registry.connect.redhat.com-pull-secret
        registry_url: registry.connect.redhat.com
      - auth_field: auth
        email_field: email
        item: registry.redhat.io-pull-secret
        registry_url: registry.redhat.io
    ssh-privatekey:
      field: ssh-privatekey
      item: openstack
    ssh-publickey:
      field: ssh-publickey
      item: openstack
  to:
  - cluster_groups:
    - non_app_ci
    name: cluster-secrets-openstack-operators-vexxhost
    namespace: ci
- from:
    ops-mirror.pem:
      field: cert-key.pem
      item: mirror.openshift.com
    pull-secret:
      dockerconfigJSON:
      - auth_field: token_image-puller_app.ci_reg_auth_value.txt
        item: build_farm
        registry_url: registry.ci.openshift.org
      - auth_field: auth
        email_field: email
        item: cloud.openshift.com-pull-secret
        registry_url: cloud.openshift.com
      - auth_field: auth
        email_field: email
        item: quay.io-pull-secret
        registry_url: quay.io
      - auth_field: auth
        email_field: email
        item: registry.connect.redhat.com-pull-secret
        registry_url: registry.connect.redhat.com
      - auth_field: auth
        email_field: email
        item: registry.redhat.io-pull-secret
        registry_url: registry.redhat.io
    ssh-privatekey:
      field: ssh-privatekey
      item: jenkins-ci-iam
    ssh-publickey:
      field: ssh-publickey
      item: jenkins-ci-iam
  to:
  - cluster_groups:
    - non_app_ci
    name: cluster-secrets-alibabacloud
    namespace: ci
- from:
    pull-secret:
      dockerconfigJSON:
      - auth_field: token_image-puller_app.ci_reg_auth_value.txt
        item: build_farm
        registry_url: registry.ci.openshift.org
      - auth_field: auth
        email_field: email
        item: cloud.openshift.com-pull-secret
        registry_url: cloud.openshift.com
      - auth_field: auth
        email_field: email
        item: quay.io-pull-secret
        registry_url: quay.io
      - auth_field: auth
        email_field: email
        item: registry.connect.redhat.com-pull-secret
        registry_url: registry.connect.redhat.com
      - auth_field: auth
        email_field: email
        item: registry.redhat.io-pull-secret
        registry_url: registry.redhat.io
  to:
  - cluster_groups:
    - non_app_ci
    name: cluster-secrets-alibabacloud-qe
    namespace: ci
- from:
    pull-secret:
      dockerconfigJSON:
      - auth_field: token_image-puller_app.ci_reg_auth_value.txt
        item: build_farm
        registry_url: registry.ci.openshift.org
      - auth_field: auth
        email_field: email
        item: cloud.openshift.com-pull-secret
        registry_url: cloud.openshift.com
      - auth_field: auth
        email_field: email
        item: quay.io-pull-secret
        registry_url: quay.io
      - auth_field: auth
        email_field: email
        item: registry.connect.redhat.com-pull-secret
        registry_url: registry.connect.redhat.com
      - auth_field: auth
        email_field: email
        item: registry.redhat.io-pull-secret
        registry_url: registry.redhat.io
  to:
  - cluster_groups:
    - non_app_ci
    name: cluster-secrets-alibabacloud-cn-qe
    namespace: ci
- from:
    .awscred:
      field: .awscred
      item: jenkins-ci-iam
    insights-live.yaml:
      field: insights-live.yaml
      item: insights-ci-account
    pull-secret:
      dockerconfigJSON:
      - auth_field: token_image-puller_app.ci_reg_auth_value.txt
        item: build_farm
        registry_url: registry.ci.openshift.org
      - auth_field: auth
        email_field: email
        item: cloud.openshift.com-pull-secret
        registry_url: cloud.openshift.com
      - auth_field: auth
        email_field: email
        item: quay.io-pull-secret
        registry_url: quay.io
      - auth_field: auth
        email_field: email
        item: registry.connect.redhat.com-pull-secret
        registry_url: registry.connect.redhat.com
      - auth_field: auth
        email_field: email
        item: registry.redhat.io-pull-secret
        registry_url: registry.redhat.io
    ssh-privatekey:
      field: ssh-privatekey
      item: jenkins-ci-iam
    ssh-publickey:
      field: ssh-publickey
      item: jenkins-ci-iam
    vmc.secret.auto.tfvars:
      field: vmc.secret.auto.tfvars
      item: vsphere-credentials
  to:
  - cluster_groups:
    - non_app_ci
    name: cluster-secrets-vsphere
    namespace: ci
- from:
    .awscred:
      field: .awscred
      item: jenkins-ci-iam
    .packetcred:
      field: .packetcred
      item: packet.net
    .slackhook:
      field: .slackhook
      item: packet.net
    insights-live.yaml:
      field: insights-live.yaml
      item: insights-ci-account
    pull-secret:
      dockerconfigJSON:
      - auth_field: token_image-puller_app.ci_reg_auth_value.txt
        item: build_farm
        registry_url: registry.ci.openshift.org
      - auth_field: auth
        email_field: email
        item: cloud.openshift.com-pull-secret
        registry_url: cloud.openshift.com
      - auth_field: auth
        email_field: email
        item: quay.io-pull-secret
        registry_url: quay.io
      - auth_field: auth
        email_field: email
        item: registry.connect.redhat.com-pull-secret
        registry_url: registry.connect.redhat.com
      - auth_field: auth
        email_field: email
        item: registry.redhat.io-pull-secret
        registry_url: registry.redhat.io
    ssh-privatekey:
      field: ssh-privatekey
      item: jenkins-ci-iam
    ssh-publickey:
      field: ssh-publickey
      item: jenkins-ci-iam
  to:
  - cluster_groups:
    - non_app_ci
    name: cluster-secrets-metal
    namespace: ci
- from:
    insights-live.yaml:
      field: insights-live.yaml
      item: insights-ci-account
    ops-mirror.pem:
      field: cert-key.pem
      item: mirror.openshift.com
    pull-secret:
      dockerconfigJSON:
      - auth_field: token_image-puller_app.ci_reg_auth_value.txt
        item: build_farm
        registry_url: registry.ci.openshift.org
      - auth_field: auth
        email_field: email
        item: cloud.openshift.com-pull-secret
        registry_url: cloud.openshift.com
      - auth_field: auth
        email_field: email
        item: quay.io-pull-secret
        registry_url: quay.io
      - auth_field: auth
        email_field: email
        item: registry.connect.redhat.com-pull-secret
        registry_url: registry.connect.redhat.com
      - auth_field: auth
        email_field: email
        item: registry.redhat.io-pull-secret
        registry_url: registry.redhat.io
    ssh-privatekey:
      field: ssh-privatekey
      item: jenkins-ci-iam
    ssh-publickey:
      field: ssh-publickey
      item: jenkins-ci-iam
  to:
  - cluster_groups:
    - non_app_ci
    name: cluster-secrets-libvirt-s390x
    namespace: ci
- from:
    insights-live.yaml:
      field: insights-live.yaml
      item: insights-ci-account
    ops-mirror.pem:
      field: cert-key.pem
      item: mirror.openshift.com
    pull-secret:
      dockerconfigJSON:
      - auth_field: token_image-puller_app.ci_reg_auth_value.txt
        item: build_farm
        registry_url: registry.ci.openshift.org
      - auth_field: auth
        email_field: email
        item: cloud.openshift.com-pull-secret
        registry_url: cloud.openshift.com
      - auth_field: auth
        email_field: email
        item: quay.io-pull-secret
        registry_url: quay.io
      - auth_field: auth
        email_field: email
        item: registry.connect.redhat.com-pull-secret
        registry_url: registry.connect.redhat.com
      - auth_field: auth
        email_field: email
        item: registry.redhat.io-pull-secret
        registry_url: registry.redhat.io
    ssh-privatekey:
      field: ssh-privatekey
      item: jenkins-ci-iam
    ssh-publickey:
      field: ssh-publickey
      item: jenkins-ci-iam
  to:
  - cluster_groups:
    - non_app_ci
    name: cluster-secrets-libvirt-ppc64le
    namespace: ci
- from:
    pull-secret:
      dockerconfigJSON:
      - auth_field: token_image-puller_app.ci_reg_auth_value.txt
        item: build_farm
        registry_url: registry.ci.openshift.org
      - auth_field: auth
        email_field: email
        item: cloud.openshift.com-pull-secret
        registry_url: cloud.openshift.com
      - auth_field: auth
        email_field: email
        item: quay.io-pull-secret
        registry_url: quay.io
      - auth_field: auth
        email_field: email
        item: registry.connect.redhat.com-pull-secret
        registry_url: registry.connect.redhat.com
      - auth_field: auth
        email_field: email
        item: registry.redhat.io-pull-secret
        registry_url: registry.redhat.io
  to:
  - cluster_groups:
    - non_app_ci
    name: cluster-secrets-packet
    namespace: ci
- from:
    pull-secret:
      dockerconfigJSON:
      - auth_field: token_image-puller_app.ci_reg_auth_value.txt
        item: build_farm
        registry_url: registry.ci.openshift.org
      - auth_field: auth
        email_field: email
        item: cloud.openshift.com-pull-secret
        registry_url: cloud.openshift.com
      - auth_field: auth
        email_field: email
        item: quay.io-pull-secret
        registry_url: quay.io
      - auth_field: auth
        email_field: email
        item: registry.connect.redhat.com-pull-secret
        registry_url: registry.connect.redhat.com
      - auth_field: auth
        email_field: email
        item: registry.redhat.io-pull-secret
        registry_url: registry.redhat.io
      - auth_field: token_image-puller_build01_reg_auth_value.txt
        item: build_farm
        registry_url: registry.build01.ci.openshift.org
      - auth_field: token_image-puller_build02_reg_auth_value.txt
        item: build_farm
        registry_url: registry.build02.ci.openshift.org
      - auth_field: token_image-puller_build03_reg_auth_value.txt
        item: build_farm
        registry_url: registry.build03.ci.openshift.org
      - auth_field: token_image-puller_build04_reg_auth_value.txt
        item: build_farm
        registry_url: registry.build04.ci.openshift.org
      - auth_field: token_image-puller_build05_reg_auth_value.txt
        item: build_farm
        registry_url: registry.build05.ci.openshift.org
  to:
  - cluster_groups:
    - non_app_ci
    name: cluster-secrets-equinix-ocp-metal
    namespace: ci
- from:
    pull-secret:
      dockerconfigJSON:
      - auth_field: token_image-puller_app.ci_reg_auth_value.txt
        item: build_farm
        registry_url: registry.ci.openshift.org
      - auth_field: auth
        email_field: email
        item: cloud.openshift.com-pull-secret
        registry_url: cloud.openshift.com
      - auth_field: auth
        email_field: email
        item: quay.io-pull-secret
        registry_url: quay.io
      - auth_field: auth
        email_field: email
        item: registry.connect.redhat.com-pull-secret
        registry_url: registry.connect.redhat.com
      - auth_field: auth
        email_field: email
        item: registry.redhat.io-pull-secret
        registry_url: registry.redhat.io
      - auth_field: token_image-puller_build01_reg_auth_value.txt
        item: build_farm
        registry_url: registry.build01.ci.openshift.org
      - auth_field: token_image-puller_build02_reg_auth_value.txt
        item: build_farm
        registry_url: registry.build02.ci.openshift.org
      - auth_field: token_image-puller_build03_reg_auth_value.txt
        item: build_farm
        registry_url: registry.build03.ci.openshift.org
      - auth_field: token_image-puller_build04_reg_auth_value.txt
        item: build_farm
        registry_url: registry.build04.ci.openshift.org
      - auth_field: token_image-puller_build05_reg_auth_value.txt
        item: build_farm
        registry_url: registry.build05.ci.openshift.org
  to:
  - cluster_groups:
    - non_app_ci
    name: cluster-secrets-equinix-ocp-metal-qe
    namespace: ci
- from:
    pull-secret:
      dockerconfigJSON:
      - auth_field: token_image-puller_app.ci_reg_auth_value.txt
        item: build_farm
        registry_url: registry.ci.openshift.org
      - auth_field: auth
        email_field: email
        item: cloud.openshift.com-pull-secret
        registry_url: cloud.openshift.com
      - auth_field: auth
        email_field: email
        item: quay.io-pull-secret
        registry_url: quay.io
      - auth_field: auth
        email_field: email
        item: registry.connect.redhat.com-pull-secret
        registry_url: registry.connect.redhat.com
      - auth_field: auth
        email_field: email
        item: registry.redhat.io-pull-secret
        registry_url: registry.redhat.io
      - auth_field: auth
        item: brew.registry.redhat.io-pull-secret
        registry_url: brew.registry.redhat.io
  to:
  - cluster_groups:
    - non_app_ci
    name: cluster-secrets-packet-assisted
    namespace: ci
- from:
    pull-secret:
      dockerconfigJSON:
      - auth_field: token_image-puller_app.ci_reg_auth_value.txt
        item: build_farm
        registry_url: registry.ci.openshift.org
      - auth_field: auth
        email_field: email
        item: cloud.openshift.com-pull-secret
        registry_url: cloud.openshift.com
      - auth_field: auth
        email_field: email
        item: quay.io-pull-secret
        registry_url: quay.io
      - auth_field: auth
        email_field: email
        item: registry.connect.redhat.com-pull-secret
        registry_url: registry.connect.redhat.com
      - auth_field: auth
        email_field: email
        item: registry.redhat.io-pull-secret
        registry_url: registry.redhat.io
  to:
  - cluster_groups:
    - non_app_ci
    name: cluster-secrets-packet-sno
    namespace: ci
- from:
    pull-secret:
      dockerconfigJSON:
      - auth_field: token_image-puller_app.ci_reg_auth_value.txt
        item: build_farm
        registry_url: registry.ci.openshift.org
      - auth_field: auth
        email_field: email
        item: cloud.openshift.com-pull-secret
        registry_url: cloud.openshift.com
      - auth_field: auth
        email_field: email
        item: quay.io-pull-secret
        registry_url: quay.io
      - auth_field: auth
        email_field: email
        item: registry.connect.redhat.com-pull-secret
        registry_url: registry.connect.redhat.com
      - auth_field: auth
        email_field: email
        item: registry.redhat.io-pull-secret
        registry_url: registry.redhat.io
  to:
  - cluster_groups:
    - non_app_ci
    name: cluster-secrets-oci-assisted
    namespace: ci
- from:
    osServicePrincipal.json:
      field: osServicePrincipal.json
      item: os4-installer.openshift-ci.azure
    pull-secret:
      dockerconfigJSON:
      - auth_field: token_image-puller_app.ci_reg_auth_value.txt
        item: build_farm
        registry_url: registry.ci.openshift.org
      - auth_field: auth
        email_field: email
        item: cloud.openshift.com-pull-secret
        registry_url: cloud.openshift.com
      - auth_field: auth
        email_field: email
        item: quay.io-pull-secret
        registry_url: quay.io
      - auth_field: auth
        email_field: email
        item: registry.connect.redhat.com-pull-secret
        registry_url: registry.connect.redhat.com
      - auth_field: auth
        email_field: email
        item: registry.redhat.io-pull-secret
        registry_url: registry.redhat.io
    ssh-privatekey:
      field: ssh-privatekey
      item: jenkins-ci-iam
    ssh-publickey:
      field: ssh-publickey
      item: jenkins-ci-iam
  to:
  - cluster_groups:
    - non_app_ci
    name: cluster-secrets-azure4
    namespace: ci
  - cluster_groups:
    - non_app_ci
    name: cluster-secrets-azure-arm64
    namespace: ci
- from:
    pull-secret:
      dockerconfigJSON:
      - auth_field: token_image-puller_app.ci_reg_auth_value.txt
        item: build_farm
        registry_url: registry.ci.openshift.org
      - auth_field: auth
        email_field: email
        item: cloud.openshift.com-pull-secret
        registry_url: cloud.openshift.com
      - auth_field: auth
        email_field: email
        item: quay.io-pull-secret
        registry_url: quay.io
      - auth_field: auth
        email_field: email
        item: registry.connect.redhat.com-pull-secret
        registry_url: registry.connect.redhat.com
      - auth_field: auth
        email_field: email
        item: registry.redhat.io-pull-secret
        registry_url: registry.redhat.io
    ssh-privatekey:
      field: ssh-privatekey
      item: jenkins-ci-iam
    ssh-publickey:
      field: ssh-publickey
      item: jenkins-ci-iam
  to:
  - cluster_groups:
    - non_app_ci
    name: cluster-secrets-azuremag
    namespace: ci
- from:
    pull-secret:
      dockerconfigJSON:
      - auth_field: token_image-puller_app.ci_reg_auth_value.txt
        item: build_farm
        registry_url: registry.ci.openshift.org
      - auth_field: auth
        email_field: email
        item: cloud.openshift.com-pull-secret
        registry_url: cloud.openshift.com
      - auth_field: auth
        email_field: email
        item: quay.io-pull-secret
        registry_url: quay.io
      - auth_field: auth
        email_field: email
        item: registry.connect.redhat.com-pull-secret
        registry_url: registry.connect.redhat.com
      - auth_field: auth
        email_field: email
        item: registry.redhat.io-pull-secret
        registry_url: registry.redhat.io
      - auth_field: token_image-puller_build02_reg_auth_value.txt
        item: build_farm
        registry_url: registry.build02.ci.openshift.org
  to:
  - cluster_groups:
    - non_app_ci
    name: cluster-secrets-azuremag-qe
    namespace: ci
- from:
    pull-secret:
      dockerconfigJSON:
      - auth_field: token_image-puller_app.ci_reg_auth_value.txt
        item: build_farm
        registry_url: registry.ci.openshift.org
      - auth_field: auth
        email_field: email
        item: cloud.openshift.com-pull-secret
        registry_url: cloud.openshift.com
      - auth_field: auth
        email_field: email
        item: quay.io-pull-secret
        registry_url: quay.io
      - auth_field: auth
        email_field: email
        item: registry.connect.redhat.com-pull-secret
        registry_url: registry.connect.redhat.com
      - auth_field: auth
        email_field: email
        item: registry.redhat.io-pull-secret
        registry_url: registry.redhat.io
      - auth_field: token_image-puller_build02_reg_auth_value.txt
        item: build_farm
        registry_url: registry.build02.ci.openshift.org
  to:
  - cluster_groups:
    - non_app_ci
    name: cluster-secrets-azure-qe
    namespace: ci
  - cluster_groups:
    - non_app_ci
    name: cluster-secrets-azure-arm64-qe
    namespace: ci
  - cluster_groups:
    - non_app_ci
    name: cluster-secrets-azurestack-qe
    namespace: ci
- from:
    osServicePrincipal.json:
      field: osServicePrincipal.json
      item: os4-installer.openshift-ci.azure
    pull-secret:
      dockerconfigJSON:
      - auth_field: token_image-puller_app.ci_reg_auth_value.txt
        item: build_farm
        registry_url: registry.ci.openshift.org
      - auth_field: auth
        email_field: email
        item: cloud.openshift.com-pull-secret
        registry_url: cloud.openshift.com
      - auth_field: auth
        email_field: email
        item: quay.io-pull-secret
        registry_url: quay.io
      - auth_field: auth
        email_field: email
        item: registry.connect.redhat.com-pull-secret
        registry_url: registry.connect.redhat.com
      - auth_field: auth
        email_field: email
        item: registry.redhat.io-pull-secret
        registry_url: registry.redhat.io
    ssh-privatekey:
      field: ssh-privatekey
      item: jenkins-ci-iam
    ssh-publickey:
      field: ssh-publickey
      item: jenkins-ci-iam
  to:
  - cluster_groups:
    - non_app_ci
    name: cluster-secrets-azurestack
    namespace: ci
- from:
    osServicePrincipal.json:
      field: osServicePrincipal.json
      item: os4-installer.openshift-ci2.azure
    pull-secret:
      dockerconfigJSON:
      - auth_field: token_image-puller_app.ci_reg_auth_value.txt
        item: build_farm
        registry_url: registry.ci.openshift.org
      - auth_field: auth
        email_field: email
        item: cloud.openshift.com-pull-secret
        registry_url: cloud.openshift.com
      - auth_field: auth
        email_field: email
        item: quay.io-pull-secret
        registry_url: quay.io
      - auth_field: auth
        email_field: email
        item: registry.connect.redhat.com-pull-secret
        registry_url: registry.connect.redhat.com
      - auth_field: auth
        email_field: email
        item: registry.redhat.io-pull-secret
        registry_url: registry.redhat.io
    ssh-privatekey:
      field: ssh-privatekey
      item: jenkins-ci-iam
    ssh-publickey:
      field: ssh-publickey
      item: jenkins-ci-iam
  to:
  - cluster_groups:
    - non_app_ci
    name: cluster-secrets-azure-2
    namespace: ci
- from:
    token:
      field: redhat-developer-service-binding-operator
      item: codecov-tokens
  to:
  - cluster: build01
    name: redhat-developer-service-binding-operator-codecov-token
    namespace: ci
  - cluster: build02
    name: redhat-developer-service-binding-operator-codecov-token
    namespace: ci
- from:
    app.ci.config:
      field: sa.pod-scaler.app.ci.config
      item: pod-scaler
    build01.config:
      field: sa.pod-scaler.build01.config
      item: pod-scaler
    build02.config:
      field: sa.pod-scaler.build02.config
      item: pod-scaler
    build03.config:
      field: sa.pod-scaler.build03.config
      item: pod-scaler
    build04.config:
      field: sa.pod-scaler.build04.config
      item: pod-scaler
    build05.config:
      field: sa.pod-scaler.build05.config
      item: pod-scaler
    build09.config:
      field: sa.pod-scaler.build09.config
      item: pod-scaler
    multi01.config:
      field: sa.pod-scaler.multi01.config
      item: pod-scaler
    sa.pod-scaler.app.ci.token.txt:
      field: sa.pod-scaler.app.ci.token.txt
      item: pod-scaler
    sa.pod-scaler.build01.token.txt:
      field: sa.pod-scaler.build01.token.txt
      item: pod-scaler
    sa.pod-scaler.build02.token.txt:
      field: sa.pod-scaler.build02.token.txt
      item: pod-scaler
    sa.pod-scaler.build03.token.txt:
      field: sa.pod-scaler.build03.token.txt
      item: pod-scaler
    sa.pod-scaler.build04.token.txt:
      field: sa.pod-scaler.build04.token.txt
      item: pod-scaler
    sa.pod-scaler.build05.token.txt:
      field: sa.pod-scaler.build05.token.txt
      item: pod-scaler
    sa.pod-scaler.build09.token.txt:
      field: sa.pod-scaler.build09.token.txt
      item: pod-scaler
    sa.pod-scaler.multi01.token.txt:
      field: sa.pod-scaler.multi01.token.txt
      item: pod-scaler
  to:
  - cluster: app.ci
    name: pod-scaler
    namespace: ci
- from:
    kubeconfig:
      field: sa.ci-operator.arm01.config
      item: build_farm
    sa.ci-operator.arm01.token.txt:
      field: sa.ci-operator.arm01.token.txt
      item: build_farm
  to:
  - cluster: arm01
    name: ci-operator
    namespace: test-credentials
- from:
    kubeconfig:
      field: sa.ci-operator.build01.config
      item: build_farm
    sa.ci-operator.build01.token.txt:
      field: sa.ci-operator.build01.token.txt
      item: build_farm
  to:
  - cluster: build01
    name: ci-operator
    namespace: test-credentials
- from:
    kubeconfig:
      field: sa.ci-operator.build02.config
      item: build_farm
    sa.ci-operator.build02.token.txt:
      field: sa.ci-operator.build02.token.txt
      item: build_farm
  to:
  - cluster: build02
    name: ci-operator
    namespace: test-credentials
- from:
    kubeconfig:
      field: sa.ci-operator.app.ci.config
      item: build_farm
    sa.ci-operator.app.ci.config:
      field: sa.ci-operator.app.ci.config
      item: build_farm
    sa.ci-operator.app.ci.token.txt:
      field: sa.ci-operator.app.ci.token.txt
      item: build_farm
  to:
  - cluster_groups:
    - non_app_ci
    name: app.ci-ci-operator-credentials
    namespace: ci
- from:
    kubeconfig:
      field: sa.hive.hive.config
      item: build_farm
    sa.hive.hive.token.txt:
      field: sa.hive.hive.token.txt
      item: build_farm
  to:
  - cluster_groups:
    - non_app_ci
    name: hive-hive-credentials
    namespace: ci
  - cluster_groups:
    - non_app_ci
    name: hive-hive-credentials
    namespace: test-credentials
- from:
    kubeconfig:
      field: sa.hypershift-workload.hive.config
      item: build_farm
    sa.hypershift-workload.hive.token.txt:
      field: sa.hypershift-workload.hive.token.txt
      item: build_farm
  to:
  - cluster_groups:
    - build_farm
    name: hypershift-workload-credentials
    namespace: test-credentials
  - cluster_groups:
    - build_farm
    name: hypershift-workload-credentials
    namespace: ci
- from:
    bucket:
      field: bucket
      item: hypershift-operator-oidc-provider-s3-credentials
    credentials:
      field: credentials
      item: hypershift-operator-oidc-provider-s3-credentials
    region:
      field: region
      item: hypershift-operator-oidc-provider-s3-credentials
  to:
  - cluster: hive
    name: hypershift-operator-oidc-provider-s3-credentials
    namespace: hypershift
- from:
    ci.htpasswd:
      field: ci.htpasswd
      item: boskos-oauth-proxy
    credentials:
      field: boskos-credentials
      item: boskos-oauth-proxy
  to:
  - cluster_groups:
    - build_farm
    name: boskos-credentials
    namespace: ci
- from:
    AWS_ACCESS_KEY_ID:
      field: AWS_ACCESS_KEY_ID
      item: aws_ci_infra_ci-app-ci-audit-logs-uploader
    AWS_SECRET_ACCESS_KEY:
      field: AWS_SECRET_ACCESS_KEY
      item: aws_ci_infra_ci-app-ci-audit-logs-uploader
  to:
  - cluster: app.ci
    name: aws-ci-infra-ci-app-ci-audit-logs-uploader-credentials
    namespace: api-audit-log
- from:
    AWS_ACCESS_KEY_ID:
      field: AWS_ACCESS_KEY_ID
      item: aws_ci_infra_ci-build01-audit-logs-uploader
    AWS_SECRET_ACCESS_KEY:
      field: AWS_SECRET_ACCESS_KEY
      item: aws_ci_infra_ci-build01-audit-logs-uploader
  to:
  - cluster: build01
    name: aws-ci-infra-ci-build01-audit-logs-uploader-credentials
    namespace: api-audit-log
- from:
    AWS_ACCESS_KEY_ID:
      field: AWS_ACCESS_KEY_ID
      item: aws_ci_infra_ci-build02-audit-logs-uploader
    AWS_SECRET_ACCESS_KEY:
      field: AWS_SECRET_ACCESS_KEY
      item: aws_ci_infra_ci-build02-audit-logs-uploader
  to:
  - cluster: build02
    name: aws-ci-infra-ci-build02-audit-logs-uploader-credentials
    namespace: api-audit-log
- from:
    .awscred:
      field: .awscred
      item: AWS ci-longlivedcluster-bot
  to:
  - cluster_groups:
    - build_farm
    name: aws-openshift-llc-account-credentials
    namespace: ci
- from:
    .git-credentials:
      field: git_url_with_credentials
      item: openshift-bot
  to:
  - cluster: app.ci
    name: git-credentials
    namespace: ci-release
  - cluster: app.ci
    name: git-credentials
    namespace: ci-release-priv
  - cluster: app.ci
    name: git-credentials
    namespace: ci-release-ppc64le
  - cluster: app.ci
    name: git-credentials
    namespace: ci-release-ppc64le-priv
  - cluster: app.ci
    name: git-credentials
    namespace: ci-release-s390x
  - cluster: app.ci
    name: git-credentials
    namespace: ci-release-s390x-priv
  - cluster: app.ci
    name: git-credentials
    namespace: ci-release-arm64
  - cluster: app.ci
    name: git-credentials
    namespace: ci-release-arm64-priv
  - cluster: app.ci
    name: git-credentials
    namespace: ci-release-multi
  - cluster: app.ci
    name: git-credentials
    namespace: ci-release-multi-priv
- from:
    sa.release-controller-ocp-arm64-priv.app.ci.config:
      field: sa.release-controller-ocp-arm64-priv.app.ci.config
      item: release-controller
    sa.release-controller-ocp-arm64-priv.app.ci.token.txt:
      field: sa.release-controller-ocp-arm64-priv.app.ci.token.txt
      item: release-controller
    sa.release-controller-ocp-arm64.app.ci.config:
      field: sa.release-controller-ocp-arm64.app.ci.config
      item: release-controller
    sa.release-controller-ocp-arm64.app.ci.token.txt:
      field: sa.release-controller-ocp-arm64.app.ci.token.txt
      item: release-controller
    sa.release-controller-ocp-multi-priv.app.ci.config:
      field: sa.release-controller-ocp-multi-priv.app.ci.config
      item: release-controller
    sa.release-controller-ocp-multi-priv.app.ci.token.txt:
      field: sa.release-controller-ocp-multi-priv.app.ci.token.txt
      item: release-controller
    sa.release-controller-ocp-multi.app.ci.config:
      field: sa.release-controller-ocp-multi.app.ci.config
      item: release-controller
    sa.release-controller-ocp-multi.app.ci.token.txt:
      field: sa.release-controller-ocp-multi.app.ci.token.txt
      item: release-controller
    sa.release-controller-ocp-ppc64le-priv.app.ci.config:
      field: sa.release-controller-ocp-ppc64le-priv.app.ci.config
      item: release-controller
    sa.release-controller-ocp-ppc64le-priv.app.ci.token.txt:
      field: sa.release-controller-ocp-ppc64le-priv.app.ci.token.txt
      item: release-controller
    sa.release-controller-ocp-ppc64le.app.ci.config:
      field: sa.release-controller-ocp-ppc64le.app.ci.config
      item: release-controller
    sa.release-controller-ocp-ppc64le.app.ci.token.txt:
      field: sa.release-controller-ocp-ppc64le.app.ci.token.txt
      item: release-controller
    sa.release-controller-ocp-priv.app.ci.config:
      field: sa.release-controller-ocp-priv.app.ci.config
      item: release-controller
    sa.release-controller-ocp-priv.app.ci.token.txt:
      field: sa.release-controller-ocp-priv.app.ci.token.txt
      item: release-controller
    sa.release-controller-ocp-s390x-priv.app.ci.config:
      field: sa.release-controller-ocp-s390x-priv.app.ci.config
      item: release-controller
    sa.release-controller-ocp-s390x-priv.app.ci.token.txt:
      field: sa.release-controller-ocp-s390x-priv.app.ci.token.txt
      item: release-controller
    sa.release-controller-ocp-s390x.app.ci.config:
      field: sa.release-controller-ocp-s390x.app.ci.config
      item: release-controller
    sa.release-controller-ocp-s390x.app.ci.token.txt:
      field: sa.release-controller-ocp-s390x.app.ci.token.txt
      item: release-controller
    sa.release-controller-ocp.app.ci.config:
      field: sa.release-controller-ocp.app.ci.config
      item: release-controller
    sa.release-controller-ocp.app.ci.token.txt:
      field: sa.release-controller-ocp.app.ci.token.txt
      item: release-controller
    sa.release-controller.app.ci.config:
      field: sa.release-controller.app.ci.config
      item: release-controller
    sa.release-controller.app.ci.token.txt:
      field: sa.release-controller.app.ci.token.txt
      item: release-controller
  to:
  - cluster: app.ci
    name: release-controller-kubeconfigs
    namespace: ci
- from:
    AWS_ACCESS_KEY_ID:
      field: AWS_ACCESS_KEY_ID
      item: arn:aws:iam::320297955214:user/app-ci-log-publisher
    AWS_SECRET_ACCESS_KEY:
      field: AWS_SECRET_ACCESS_KEY
      item: arn:aws:iam::320297955214:user/app-ci-log-publisher
  to:
  - cluster: app.ci
    name: vector-agent-secret
    namespace: prow-logging
- from:
    bw_password:
      field: password
      item: OpenShift CI Bitwarden Bot
  to:
  - cluster: app.ci
    name: bitwarden-credentials-openshift-ci-bitwarden-bot
    namespace: ci
- from:
    sa.crier.app.ci.config:
      field: sa.crier.app.ci.config
      item: build_farm
    sa.crier.app.ci.token.txt:
      field: sa.crier.app.ci.token.txt
      item: build_farm
    sa.crier.arm01.config:
      field: sa.crier.arm01.config
      item: build_farm
    sa.crier.arm01.token.txt:
      field: sa.crier.arm01.token.txt
      item: build_farm
    sa.crier.build01.config:
      field: sa.crier.build01.config
      item: build_farm
    sa.crier.build01.token.txt:
      field: sa.crier.build01.token.txt
      item: build_farm
    sa.crier.build02.config:
      field: sa.crier.build02.config
      item: build_farm
    sa.crier.build02.token.txt:
      field: sa.crier.build02.token.txt
      item: build_farm
    sa.crier.build03.config:
      field: sa.crier.build03.config
      item: build_farm
    sa.crier.build03.token.txt:
      field: sa.crier.build03.token.txt
      item: build_farm
    sa.crier.build04.config:
      field: sa.crier.build04.config
      item: build_farm
    sa.crier.build04.token.txt:
      field: sa.crier.build04.token.txt
      item: build_farm
    sa.crier.build05.config:
      field: sa.crier.build05.config
      item: build_farm
    sa.crier.build05.token.txt:
      field: sa.crier.build05.token.txt
      item: build_farm
    sa.crier.build09.config:
      field: sa.crier.build09.config
      item: build_farm
    sa.crier.build09.token.txt:
      field: sa.crier.build09.token.txt
      item: build_farm
    sa.crier.multi01.config:
      field: sa.crier.multi01.config
      item: build_farm
    sa.crier.multi01.token.txt:
      field: sa.crier.multi01.token.txt
      item: build_farm
    sa.crier.vsphere02.config:
      field: sa.crier.vsphere02.config
      item: build_farm
    sa.crier.vsphere02.token.txt:
      field: sa.crier.vsphere02.token.txt
      item: build_farm
  to:
  - cluster: app.ci
    name: crier
    namespace: ci
- from:
    sa.config-updater.app.ci.config:
      field: sa.config-updater.app.ci.config
      item: config-updater
    sa.config-updater.arm01.config:
      field: sa.config-updater.arm01.config
      item: config-updater
    sa.config-updater.build01.config:
      field: sa.config-updater.build01.config
      item: config-updater
    sa.config-updater.build02.config:
      field: sa.config-updater.build02.config
      item: config-updater
    sa.config-updater.build03.config:
      field: sa.config-updater.build03.config
      item: config-updater
    sa.config-updater.build04.config:
      field: sa.config-updater.build04.config
      item: config-updater
    sa.config-updater.build05.config:
      field: sa.config-updater.build05.config
      item: config-updater
    sa.config-updater.build09.config:
      field: sa.config-updater.build09.config
      item: config-updater
    sa.config-updater.hive.config:
      field: sa.config-updater.hive.config
      item: config-updater
    sa.config-updater.multi01.config:
      field: sa.config-updater.multi01.config
      item: config-updater
    sa.config-updater.vsphere02.config:
      field: sa.config-updater.vsphere02.config
      item: config-updater
  to:
  - cluster: app.ci
    name: config-updater
    namespace: ci
  - cluster: app.ci
    name: config-updater
    namespace: vault
- from:
    sa.deck.app.ci.config:
      field: sa.deck.app.ci.config
      item: build_farm
    sa.deck.app.ci.token.txt:
      field: sa.deck.app.ci.token.txt
      item: build_farm
    sa.deck.arm01.config:
      field: sa.deck.arm01.config
      item: build_farm
    sa.deck.arm01.token.txt:
      field: sa.deck.arm01.token.txt
      item: build_farm
    sa.deck.build01.config:
      field: sa.deck.build01.config
      item: build_farm
    sa.deck.build01.token.txt:
      field: sa.deck.build01.token.txt
      item: build_farm
    sa.deck.build02.config:
      field: sa.deck.build02.config
      item: build_farm
    sa.deck.build02.token.txt:
      field: sa.deck.build02.token.txt
      item: build_farm
    sa.deck.build03.config:
      field: sa.deck.build03.config
      item: build_farm
    sa.deck.build03.token.txt:
      field: sa.deck.build03.token.txt
      item: build_farm
    sa.deck.build04.config:
      field: sa.deck.build04.config
      item: build_farm
    sa.deck.build04.token.txt:
      field: sa.deck.build04.token.txt
      item: build_farm
    sa.deck.build05.config:
      field: sa.deck.build05.config
      item: build_farm
    sa.deck.build05.token.txt:
      field: sa.deck.build05.token.txt
      item: build_farm
    sa.deck.build09.config:
      field: sa.deck.build09.config
      item: build_farm
    sa.deck.build09.token.txt:
      field: sa.deck.build09.token.txt
      item: build_farm
    sa.deck.multi01.config:
      field: sa.deck.multi01.config
      item: build_farm
    sa.deck.multi01.token.txt:
      field: sa.deck.multi01.token.txt
      item: build_farm
    sa.deck.vsphere02.config:
      field: sa.deck.vsphere02.config
      item: build_farm
    sa.deck.vsphere02.token.txt:
      field: sa.deck.vsphere02.token.txt
      item: build_farm
  to:
  - cluster: app.ci
    name: deck
    namespace: ci
- from:
    sa.hook.app.ci.config:
      field: sa.hook.app.ci.config
      item: build_farm
    sa.hook.app.ci.token.txt:
      field: sa.hook.app.ci.token.txt
      item: build_farm
    sa.hook.arm01.config:
      field: sa.hook.arm01.config
      item: build_farm
    sa.hook.arm01.token.txt:
      field: sa.hook.arm01.token.txt
      item: build_farm
    sa.hook.build01.config:
      field: sa.hook.build01.config
      item: build_farm
    sa.hook.build01.token.txt:
      field: sa.hook.build01.token.txt
      item: build_farm
    sa.hook.build02.config:
      field: sa.hook.build02.config
      item: build_farm
    sa.hook.build02.token.txt:
      field: sa.hook.build02.token.txt
      item: build_farm
    sa.hook.build03.config:
      field: sa.hook.build03.config
      item: build_farm
    sa.hook.build03.token.txt:
      field: sa.hook.build03.token.txt
      item: build_farm
    sa.hook.build04.config:
      field: sa.hook.build04.config
      item: build_farm
    sa.hook.build04.token.txt:
      field: sa.hook.build04.token.txt
      item: build_farm
    sa.hook.build05.config:
      field: sa.hook.build05.config
      item: build_farm
    sa.hook.build05.token.txt:
      field: sa.hook.build05.token.txt
      item: build_farm
    sa.hook.build09.config:
      field: sa.hook.build09.config
      item: build_farm
    sa.hook.build09.token.txt:
      field: sa.hook.build09.token.txt
      item: build_farm
    sa.hook.multi01.config:
      field: sa.hook.multi01.config
      item: build_farm
    sa.hook.multi01.token.txt:
      field: sa.hook.multi01.token.txt
      item: build_farm
    sa.hook.vsphere02.config:
      field: sa.hook.vsphere02.config
      item: build_farm
    sa.hook.vsphere02.token.txt:
      field: sa.hook.vsphere02.token.txt
      item: build_farm
  to:
  - cluster: app.ci
    name: hook
    namespace: ci
- from:
    sa.prow-controller-manager.app.ci.config:
      field: sa.prow-controller-manager.app.ci.config
      item: build_farm
    sa.prow-controller-manager.app.ci.token.txt:
      field: sa.prow-controller-manager.app.ci.token.txt
      item: build_farm
    sa.prow-controller-manager.arm01.config:
      field: sa.prow-controller-manager.arm01.config
      item: build_farm
    sa.prow-controller-manager.arm01.token.txt:
      field: sa.prow-controller-manager.arm01.token.txt
      item: build_farm
    sa.prow-controller-manager.build01.config:
      field: sa.prow-controller-manager.build01.config
      item: build_farm
    sa.prow-controller-manager.build01.token.txt:
      field: sa.prow-controller-manager.build01.token.txt
      item: build_farm
    sa.prow-controller-manager.build02.config:
      field: sa.prow-controller-manager.build02.config
      item: build_farm
    sa.prow-controller-manager.build02.token.txt:
      field: sa.prow-controller-manager.build02.token.txt
      item: build_farm
    sa.prow-controller-manager.build03.config:
      field: sa.prow-controller-manager.build03.config
      item: build_farm
    sa.prow-controller-manager.build03.token.txt:
      field: sa.prow-controller-manager.build03.token.txt
      item: build_farm
    sa.prow-controller-manager.build04.config:
      field: sa.prow-controller-manager.build04.config
      item: build_farm
    sa.prow-controller-manager.build04.token.txt:
      field: sa.prow-controller-manager.build04.token.txt
      item: build_farm
    sa.prow-controller-manager.build05.config:
      field: sa.prow-controller-manager.build05.config
      item: build_farm
    sa.prow-controller-manager.build05.token.txt:
      field: sa.prow-controller-manager.build05.token.txt
      item: build_farm
    sa.prow-controller-manager.build09.config:
      field: sa.prow-controller-manager.build09.config
      item: build_farm
    sa.prow-controller-manager.build09.token.txt:
      field: sa.prow-controller-manager.build09.token.txt
      item: build_farm
    sa.prow-controller-manager.multi01.config:
      field: sa.prow-controller-manager.multi01.config
      item: build_farm
    sa.prow-controller-manager.multi01.token.txt:
      field: sa.prow-controller-manager.multi01.token.txt
      item: build_farm
    sa.prow-controller-manager.vsphere02.config:
      field: sa.prow-controller-manager.vsphere02.config
      item: build_farm
    sa.prow-controller-manager.vsphere02.token.txt:
      field: sa.prow-controller-manager.vsphere02.token.txt
      item: build_farm
  to:
  - cluster: app.ci
    name: prow-controller-manager
    namespace: ci
- from:
    sa.sprint-automation.build01.config:
      field: sa.sprint-automation.build01.config
      item: build_farm
    sa.sprint-automation.build01.token.txt:
      field: sa.sprint-automation.build01.token.txt
      item: build_farm
    sa.sprint-automation.build02.config:
      field: sa.sprint-automation.build02.config
      item: build_farm
    sa.sprint-automation.build02.token.txt:
      field: sa.sprint-automation.build02.token.txt
      item: build_farm
  to:
  - cluster: app.ci
    name: sprint-automation
    namespace: ci
- from:
    sa.sinker.app.ci.config:
      field: sa.sinker.app.ci.config
      item: build_farm
    sa.sinker.app.ci.token.txt:
      field: sa.sinker.app.ci.token.txt
      item: build_farm
    sa.sinker.arm01.config:
      field: sa.sinker.arm01.config
      item: build_farm
    sa.sinker.arm01.token.txt:
      field: sa.sinker.arm01.token.txt
      item: build_farm
    sa.sinker.build01.config:
      field: sa.sinker.build01.config
      item: build_farm
    sa.sinker.build01.token.txt:
      field: sa.sinker.build01.token.txt
      item: build_farm
    sa.sinker.build02.config:
      field: sa.sinker.build02.config
      item: build_farm
    sa.sinker.build02.token.txt:
      field: sa.sinker.build02.token.txt
      item: build_farm
    sa.sinker.build03.config:
      field: sa.sinker.build03.config
      item: build_farm
    sa.sinker.build03.token.txt:
      field: sa.sinker.build03.token.txt
      item: build_farm
    sa.sinker.build04.config:
      field: sa.sinker.build04.config
      item: build_farm
    sa.sinker.build04.token.txt:
      field: sa.sinker.build04.token.txt
      item: build_farm
    sa.sinker.build05.config:
      field: sa.sinker.build05.config
      item: build_farm
    sa.sinker.build05.token.txt:
      field: sa.sinker.build05.token.txt
      item: build_farm
    sa.sinker.build09.config:
      field: sa.sinker.build09.config
      item: build_farm
    sa.sinker.build09.token.txt:
      field: sa.sinker.build09.token.txt
      item: build_farm
    sa.sinker.multi01.config:
      field: sa.sinker.multi01.config
      item: build_farm
    sa.sinker.multi01.token.txt:
      field: sa.sinker.multi01.token.txt
      item: build_farm
    sa.sinker.vsphere02.config:
      field: sa.sinker.vsphere02.config
      item: build_farm
    sa.sinker.vsphere02.token.txt:
      field: sa.sinker.vsphere02.token.txt
      item: build_farm
  to:
  - cluster: app.ci
    name: sinker
    namespace: ci
- from:
    sa.dptp-controller-manager.arm01.config:
      field: sa.dptp-controller-manager.arm01.config
      item: build_farm
    sa.dptp-controller-manager.arm01.token.txt:
      field: sa.dptp-controller-manager.arm01.token.txt
      item: build_farm
    sa.dptp-controller-manager.build01.config:
      field: sa.dptp-controller-manager.build01.config
      item: build_farm
    sa.dptp-controller-manager.build01.token.txt:
      field: sa.dptp-controller-manager.build01.token.txt
      item: build_farm
    sa.dptp-controller-manager.build02.config:
      field: sa.dptp-controller-manager.build02.config
      item: build_farm
    sa.dptp-controller-manager.build02.token.txt:
      field: sa.dptp-controller-manager.build02.token.txt
      item: build_farm
    sa.dptp-controller-manager.build03.config:
      field: sa.dptp-controller-manager.build03.config
      item: build_farm
    sa.dptp-controller-manager.build03.token.txt:
      field: sa.dptp-controller-manager.build03.token.txt
      item: build_farm
    sa.dptp-controller-manager.build04.config:
      field: sa.dptp-controller-manager.build04.config
      item: build_farm
    sa.dptp-controller-manager.build04.token.txt:
      field: sa.dptp-controller-manager.build04.token.txt
      item: build_farm
    sa.dptp-controller-manager.build05.config:
      field: sa.dptp-controller-manager.build05.config
      item: build_farm
    sa.dptp-controller-manager.build05.token.txt:
      field: sa.dptp-controller-manager.build05.token.txt
      item: build_farm
    sa.dptp-controller-manager.build09.config:
      field: sa.dptp-controller-manager.build09.config
      item: build_farm
    sa.dptp-controller-manager.build09.token.txt:
      field: sa.dptp-controller-manager.build09.token.txt
      item: build_farm
    sa.dptp-controller-manager.multi01.config:
      field: sa.dptp-controller-manager.multi01.config
      item: build_farm
    sa.dptp-controller-manager.multi01.token.txt:
      field: sa.dptp-controller-manager.multi01.token.txt
      item: build_farm
    sa.dptp-controller-manager.vsphere02.config:
      field: sa.dptp-controller-manager.vsphere02.config
      item: build_farm
    sa.dptp-controller-manager.vsphere02.token.txt:
      field: sa.dptp-controller-manager.vsphere02.token.txt
      item: build_farm
  to:
  - cluster: app.ci
    name: dptp-controller-manager
    namespace: ci
- from:
    sa.promoted-image-governor.build01.config:
      field: sa.promoted-image-governor.build01.config
      item: build_farm
    sa.promoted-image-governor.build01.token.txt:
      field: sa.promoted-image-governor.build01.token.txt
      item: build_farm
    sa.promoted-image-governor.build02.config:
      field: sa.promoted-image-governor.build02.config
      item: build_farm
    sa.promoted-image-governor.build02.token.txt:
      field: sa.promoted-image-governor.build02.token.txt
      item: build_farm
    sa.promoted-image-governor.build03.config:
      field: sa.promoted-image-governor.build03.config
      item: build_farm
    sa.promoted-image-governor.build03.token.txt:
      field: sa.promoted-image-governor.build03.token.txt
      item: build_farm
    sa.promoted-image-governor.build04.config:
      field: sa.promoted-image-governor.build04.config
      item: build_farm
    sa.promoted-image-governor.build04.token.txt:
      field: sa.promoted-image-governor.build04.token.txt
      item: build_farm
    sa.promoted-image-governor.build05.config:
      field: sa.promoted-image-governor.build05.config
      item: build_farm
    sa.promoted-image-governor.build05.token.txt:
      field: sa.promoted-image-governor.build05.token.txt
      item: build_farm
    sa.promoted-image-governor.build09.config:
      field: sa.promoted-image-governor.build09.config
      item: build_farm
    sa.promoted-image-governor.build09.token.txt:
      field: sa.promoted-image-governor.build09.token.txt
      item: build_farm
    sa.promoted-image-governor.multi01.config:
      field: sa.promoted-image-governor.multi01.config
      item: build_farm
    sa.promoted-image-governor.multi01.token.txt:
      field: sa.promoted-image-governor.multi01.token.txt
      item: build_farm
    sa.promoted-image-governor.vsphere02.config:
      field: sa.promoted-image-governor.vsphere02.config
      item: build_farm
    sa.promoted-image-governor.vsphere02.token.txt:
      field: sa.promoted-image-governor.vsphere02.token.txt
      item: build_farm
  to:
  - cluster: app.ci
    name: promoted-image-governor
    namespace: ci
- from:
    credentials:
      field: credentials
      item: result-aggregator
    passwd:
      field: passwd
      item: result-aggregator
  to:
  - cluster_groups:
    - build_farm
    name: result-aggregator
    namespace: ci
- from:
    sa.ci-operator.arm01.config:
      field: sa.ci-operator.arm01.config
      item: build_farm
    sa.ci-operator.arm01.token.txt:
      field: sa.ci-operator.arm01.token.txt
      item: build_farm
    sa.ci-operator.build01.config:
      field: sa.ci-operator.build01.config
      item: build_farm
    sa.ci-operator.build01.token.txt:
      field: sa.ci-operator.build01.token.txt
      item: build_farm
    sa.ci-operator.build02.config:
      field: sa.ci-operator.build02.config
      item: build_farm
    sa.ci-operator.build02.token.txt:
      field: sa.ci-operator.build02.token.txt
      item: build_farm
    sa.ci-operator.build03.config:
      field: sa.ci-operator.build03.config
      item: build_farm
    sa.ci-operator.build03.token.txt:
      field: sa.ci-operator.build03.token.txt
      item: build_farm
    sa.ci-operator.build04.config:
      field: sa.ci-operator.build04.config
      item: build_farm
    sa.ci-operator.build04.token.txt:
      field: sa.ci-operator.build04.token.txt
      item: build_farm
    sa.ci-operator.build05.config:
      field: sa.ci-operator.build05.config
      item: build_farm
    sa.ci-operator.build05.token.txt:
      field: sa.ci-operator.build05.token.txt
      item: build_farm
    sa.ci-operator.build09.config:
      field: sa.ci-operator.build09.config
      item: build_farm
    sa.ci-operator.build09.token.txt:
      field: sa.ci-operator.build09.token.txt
      item: build_farm
    sa.ci-operator.multi01.config:
      field: sa.ci-operator.multi01.config
      item: build_farm
    sa.ci-operator.multi01.token.txt:
      field: sa.ci-operator.multi01.token.txt
      item: build_farm
    sa.ci-operator.vsphere02.config:
      field: sa.ci-operator.vsphere02.config
      item: build_farm
    sa.ci-operator.vsphere02.token.txt:
      field: sa.ci-operator.vsphere02.token.txt
      item: build_farm
    sa.pj-rehearse.app.ci.config:
      field: sa.pj-rehearse.app.ci.config
      item: build_farm
    sa.pj-rehearse.app.ci.token.txt:
      field: sa.pj-rehearse.app.ci.token.txt
      item: build_farm
  to:
  - cluster_groups:
    - build_farm
    name: pj-rehearse
    namespace: ci
- from:
    sa.ci-chat-bot.arm01.config:
      field: sa.ci-chat-bot.arm01.config
      item: ci-chat-bot
    sa.ci-chat-bot.arm01.token.txt:
      field: sa.ci-chat-bot.arm01.token.txt
      item: ci-chat-bot
    sa.ci-chat-bot.build01.config:
      field: sa.ci-chat-bot.build01.config
      item: ci-chat-bot
    sa.ci-chat-bot.build01.token.txt:
      field: sa.ci-chat-bot.build01.token.txt
      item: ci-chat-bot
    sa.ci-chat-bot.build02.config:
      field: sa.ci-chat-bot.build02.config
      item: ci-chat-bot
    sa.ci-chat-bot.build02.token.txt:
      field: sa.ci-chat-bot.build02.token.txt
      item: ci-chat-bot
    sa.ci-chat-bot.build03.config:
      field: sa.ci-chat-bot.build03.config
      item: ci-chat-bot
    sa.ci-chat-bot.build03.token.txt:
      field: sa.ci-chat-bot.build03.token.txt
      item: ci-chat-bot
    sa.ci-chat-bot.build04.config:
      field: sa.ci-chat-bot.build04.config
      item: ci-chat-bot
    sa.ci-chat-bot.build04.token.txt:
      field: sa.ci-chat-bot.build04.token.txt
      item: ci-chat-bot
    sa.ci-chat-bot.build05.config:
      field: sa.ci-chat-bot.build05.config
      item: ci-chat-bot
    sa.ci-chat-bot.build05.token.txt:
      field: sa.ci-chat-bot.build05.token.txt
      item: ci-chat-bot
    sa.ci-chat-bot.build09.config:
      field: sa.ci-chat-bot.build09.config
      item: ci-chat-bot
    sa.ci-chat-bot.build09.token.txt:
      field: sa.ci-chat-bot.build09.token.txt
      item: ci-chat-bot
    sa.ci-chat-bot.multi01.config:
      field: sa.ci-chat-bot.multi01.config
      item: ci-chat-bot
    sa.ci-chat-bot.multi01.token.txt:
      field: sa.ci-chat-bot.multi01.token.txt
      item: ci-chat-bot
    sa.ci-chat-bot.vsphere02.config:
      field: sa.ci-chat-bot.vsphere02.config
      item: ci-chat-bot
    sa.ci-chat-bot.vsphere02.token.txt:
      field: sa.ci-chat-bot.vsphere02.token.txt
      item: ci-chat-bot
    sa.hypershift-workload.hive.config:
      field: sa.hypershift-workload.hive.config
      item: build_farm
    sa.hypershift-workload.hive.token.txt:
      field: sa.hypershift-workload.hive.token.txt
      item: build_farm
  to:
  - cluster: app.ci
    name: ci-chat-bot-kubeconfigs
    namespace: ci
- from:
    sa.github-ldap-user-group-creator.arm01.config:
      field: sa.github-ldap-user-group-creator.arm01.config
      item: build_farm
    sa.github-ldap-user-group-creator.arm01.token.txt:
      field: sa.github-ldap-user-group-creator.arm01.token.txt
      item: build_farm
    sa.github-ldap-user-group-creator.build01.config:
      field: sa.github-ldap-user-group-creator.build01.config
      item: build_farm
    sa.github-ldap-user-group-creator.build01.token.txt:
      field: sa.github-ldap-user-group-creator.build01.token.txt
      item: build_farm
    sa.github-ldap-user-group-creator.build02.config:
      field: sa.github-ldap-user-group-creator.build02.config
      item: build_farm
    sa.github-ldap-user-group-creator.build02.token.txt:
      field: sa.github-ldap-user-group-creator.build02.token.txt
      item: build_farm
    sa.github-ldap-user-group-creator.build03.config:
      field: sa.github-ldap-user-group-creator.build03.config
      item: build_farm
    sa.github-ldap-user-group-creator.build03.token.txt:
      field: sa.github-ldap-user-group-creator.build03.token.txt
      item: build_farm
    sa.github-ldap-user-group-creator.build04.config:
      field: sa.github-ldap-user-group-creator.build04.config
      item: build_farm
    sa.github-ldap-user-group-creator.build04.token.txt:
      field: sa.github-ldap-user-group-creator.build04.token.txt
      item: build_farm
    sa.github-ldap-user-group-creator.build05.config:
      field: sa.github-ldap-user-group-creator.build05.config
      item: build_farm
    sa.github-ldap-user-group-creator.build05.token.txt:
      field: sa.github-ldap-user-group-creator.build05.token.txt
      item: build_farm
    sa.github-ldap-user-group-creator.build09.config:
      field: sa.github-ldap-user-group-creator.build09.config
      item: build_farm
    sa.github-ldap-user-group-creator.build09.token.txt:
      field: sa.github-ldap-user-group-creator.build09.token.txt
      item: build_farm
    sa.github-ldap-user-group-creator.hive.config:
      field: sa.github-ldap-user-group-creator.hive.config
      item: build_farm
    sa.github-ldap-user-group-creator.hive.token.txt:
      field: sa.github-ldap-user-group-creator.hive.token.txt
      item: build_farm
    sa.github-ldap-user-group-creator.multi01.config:
      field: sa.github-ldap-user-group-creator.multi01.config
      item: build_farm
    sa.github-ldap-user-group-creator.multi01.token.txt:
      field: sa.github-ldap-user-group-creator.multi01.token.txt
      item: build_farm
    sa.github-ldap-user-group-creator.vsphere02.config:
      field: sa.github-ldap-user-group-creator.vsphere02.config
      item: build_farm
    sa.github-ldap-user-group-creator.vsphere02.token.txt:
      field: sa.github-ldap-user-group-creator.vsphere02.token.txt
      item: build_farm
  to:
  - cluster: app.ci
    name: github-ldap-user-group-creator
    namespace: ci
- from:
    sa.prometheus-user-workload.app.ci.token.txt:
      field: sa.prometheus-user-workload.app.ci.token.txt
      item: app-ci-openshift-user-workload-monitoring-credentials
  to:
  - cluster: app.ci
    name: app-ci-openshift-user-workload-monitoring-credentials
    namespace: ci
- from:
    openshift-gce-devel-ci-infra-users-to-bigquery.json:
      field: openshift-gce-devel-ci-infra-users-to-bigquery.json
      item: openshift-gce-devel-ci-infra-users-to-bigquery
  to:
  - cluster: app.ci
    name: openshift-gce-devel-ci-infra-users-to-bigquery-credentials
    namespace: ci
- from:
    token:
      field: ocm-developer-productivity-staging
      item: cluster-bot-cloud-sso-for-ocm-ephemeral-osd
  to:
  - cluster_groups:
    - non_app_ci
    name: cluster-bot-cloud-sso-for-ocm-ephemeral-osd
    namespace: ci
- from:
    AWS_ACCESS_KEY_ID:
      field: AWS_ACCESS_KEY_ID
      item: cluster-bot-aws-account-for-ephemeral-osd
    AWS_ACCOUNT_ID:
      field: AWS_ACCOUNT_ID
      item: cluster-bot-aws-account-for-ephemeral-osd
    AWS_SECRET_ACCESS_KEY:
      field: AWS_SECRET_ACCESS_KEY
      item: cluster-bot-aws-account-for-ephemeral-osd
  to:
  - cluster_groups:
    - non_app_ci
    name: cluster-bot-aws-account-for-ephemeral-osd
    namespace: ci
- from:
    key.json:
      field: service-account.json
      item: cert-issuer
    openshift-ci-build-farm-cert-issuer.json:
      field: service-account.json
      item: openshift-ci-build-farm-cert-issuer
  to:
  - cluster: build02
    name: cert-issuer
    namespace: cert-manager
  - cluster: build03
    name: cert-issuer
    namespace: cert-manager
  - cluster: build04
    name: cert-issuer
    namespace: cert-manager
  - cluster: build05
    name: cert-issuer
    namespace: cert-manager
- from:
    key.json:
      field: service-account.json
      item: cert-issuer
  to:
  - cluster: app.ci
    name: cert-issuer
    namespace: cert-manager
- from:
    AWS_ACCESS_KEY_ID:
      field: AWS_ACCESS_KEY_ID
      item: cert-manager
    AWS_SECRET_ACCESS_KEY:
      field: AWS_SECRET_ACCESS_KEY
      item: cert-manager
    key.json:
      field: service-account.json
      item: cert-issuer
  to:
  - cluster: build01
    name: cert-issuer
    namespace: cert-manager
- from:
    AWS_ACCESS_KEY_ID:
      field: AWS_ACCESS_KEY_ID
      item: cert-manager-multi01
    AWS_SECRET_ACCESS_KEY:
      field: AWS_SECRET_ACCESS_KEY
      item: cert-manager-multi01
  to:
  - cluster: multi01
    name: route53-credentials
    namespace: cert-manager
- from:
    service-account.json:
      field: service-account.json
      item: openshift-ci-release-signature-publisher
  to:
  - cluster: app.ci
    name: release-controller-signature-publisher
    namespace: ci
- from:
    openshift-ci.gpg:
      base64_decode: true
      field: openshift-ci.gpg
      item: openshift-ci-release-signature-signer
  to:
  - cluster: app.ci
    name: release-controller-signature-signer
    namespace: ci
- from:
    credentials.json:
      field: credentials.json
      item: openshift-private-viewer
  to:
  - cluster: app.ci
    name: openshift-private-viewer
    namespace: ci
- from:
    credentials.json:
      field: credentials.json
      item: qe-private-deck-viewer
  to:
  - cluster: app.ci
    name: qe-private-deck-viewer
    namespace: ci
- from:
    app_id:
      field: app_id
      item: slack-credentials-dptp-bot
    client_id:
      field: client_id
      item: slack-credentials-dptp-bot
    client_secret:
      field: client_secret
      item: slack-credentials-dptp-bot
    oauth_token:
      field: oauth_token
      item: slack-credentials-dptp-bot
    signing_secret:
      field: signing_secret
      item: slack-credentials-dptp-bot
  to:
  - cluster: app.ci
    name: slack-credentials-dptp-bot
    namespace: ci
- from:
    app_id:
      field: app_id
      item: slack-credentials-dptp-bot-alpha
    client_id:
      field: client_id
      item: slack-credentials-dptp-bot-alpha
    client_secret:
      field: client_secret
      item: slack-credentials-dptp-bot-alpha
    oauth_token:
      field: oauth_token
      item: slack-credentials-dptp-bot-alpha
    signing_secret:
      field: signing_secret
      item: slack-credentials-dptp-bot-alpha
  to:
  - cluster: app.ci
    name: slack-credentials-dptp-bot-alpha
    namespace: ci
- from:
    password:
      field: password
      item: jira-credentials-dptp-bot
  to:
  - cluster: app.ci
    name: jira-credentials-dptp-bot
    namespace: ci
- from:
    token:
      field: token
      item: jira-token-dptp-bot
  to:
  - cluster: app.ci
    name: jira-token-dptp-bot
    namespace: ci
- from:
    .dockerconfigjson:
      dockerconfigJSON:
      - auth_field: token_image-pusher_app.ci_reg_auth_value.txt
        item: build_farm
        registry_url: image-registry.openshift-image-registry.svc.cluster.local:5000
      - auth_field: token_image-pusher_app.ci_reg_auth_value.txt
        item: build_farm
        registry_url: image-registry.openshift-image-registry.svc:5000
      - auth_field: token_image-pusher_app.ci_reg_auth_value.txt
        item: build_farm
        registry_url: registry.ci.openshift.org
  to:
  - cluster: app.ci
    name: registry-push-credentials-ci-central
    namespace: ci
    type: kubernetes.io/dockerconfigjson
  - cluster: app.ci
    name: registry-push-credentials-ci-central
    namespace: test-credentials
    type: kubernetes.io/dockerconfigjson
- from:
    .dockerconfigjson:
      dockerconfigJSON:
      - auth_field: token_image-puller_app.ci_reg_auth_value.txt
        item: build_farm
        registry_url: registry.ci.openshift.org
      - auth_field: auth
        item: quay-io-push-credentials
        registry_url: quay.io/openshift/ci
  to:
  - cluster: app.ci
    name: registry-push-credentials-ci-images-mirror
    namespace: ci
    type: kubernetes.io/dockerconfigjson
- from:
    .dockerconfigjson:
      dockerconfigJSON:
      - auth_field: token_image-pusher_app.ci_reg_auth_value.txt
        item: build_farm
        registry_url: registry.ci.openshift.org
      - auth_field: auth
        item: registry.redhat.io-pull-secret
        registry_url: registry.redhat.io
  to:
  - cluster: app.ci
    name: mirror-redhat-io-to-ci-central-registry-credentials
    namespace: ci
    type: kubernetes.io/dockerconfigjson
- from:
    .dockerconfigjson:
      dockerconfigJSON:
      - auth_field: token_image-pusher_app.ci_reg_auth_value.txt
        item: build_farm
        registry_url: registry.ci.openshift.org
      - auth_field: auth
        item: brew.registry.redhat.io-pull-secret
        registry_url: brew.registry.redhat.io
  to:
  - cluster: app.ci
    name: mirror-brew-redhat-io-to-ci-central-registry-credentials
    namespace: ci
    type: kubernetes.io/dockerconfigjson
- from:
    .dockerconfigjson:
      dockerconfigJSON:
      - auth_field: token_image-puller_arm01_reg_auth_value.txt
        item: build_farm
        registry_url: image-registry.openshift-image-registry.svc.cluster.local:5000
      - auth_field: token_image-puller_arm01_reg_auth_value.txt
        item: build_farm
        registry_url: image-registry.openshift-image-registry.svc:5000
      - auth_field: token_image-puller_arm01_reg_auth_value.txt
        item: build_farm
        registry_url: registry.arm-build01.arm-build.devcluster.openshift.com
      - auth_field: token_image-pusher_app.ci_reg_auth_value.txt
        item: build_farm
        registry_url: registry.ci.openshift.org
      - auth_field: auth
        item: quay-io-push-credentials
        registry_url: quay.io/openshift/ci
  to:
  - cluster: arm01
    name: registry-push-credentials-ci-central
    namespace: ci
    type: kubernetes.io/dockerconfigjson
  - cluster: arm01
    name: registry-push-credentials-ci-central
    namespace: test-credentials
    type: kubernetes.io/dockerconfigjson
- from:
    .dockerconfigjson:
      dockerconfigJSON:
      - auth_field: token_image-puller_build01_reg_auth_value.txt
        item: build_farm
        registry_url: image-registry.openshift-image-registry.svc.cluster.local:5000
      - auth_field: token_image-puller_build01_reg_auth_value.txt
        item: build_farm
        registry_url: image-registry.openshift-image-registry.svc:5000
      - auth_field: token_image-puller_build01_reg_auth_value.txt
        item: build_farm
        registry_url: registry.build01.ci.openshift.org
      - auth_field: token_image-pusher_app.ci_reg_auth_value.txt
        item: build_farm
        registry_url: registry.ci.openshift.org
      - auth_field: auth
        item: quay-io-push-credentials
        registry_url: quay.io/openshift/ci
  to:
  - cluster: build01
    name: registry-push-credentials-ci-central
    namespace: ci
    type: kubernetes.io/dockerconfigjson
  - cluster: build01
    name: registry-push-credentials-ci-central
    namespace: test-credentials
    type: kubernetes.io/dockerconfigjson
- from:
    .dockerconfigjson:
      dockerconfigJSON:
      - auth_field: token_image-puller_build02_reg_auth_value.txt
        item: build_farm
        registry_url: image-registry.openshift-image-registry.svc.cluster.local:5000
      - auth_field: token_image-puller_build02_reg_auth_value.txt
        item: build_farm
        registry_url: image-registry.openshift-image-registry.svc:5000
      - auth_field: token_image-puller_build02_reg_auth_value.txt
        item: build_farm
        registry_url: registry.build02.ci.openshift.org
      - auth_field: token_image-pusher_app.ci_reg_auth_value.txt
        item: build_farm
        registry_url: registry.ci.openshift.org
      - auth_field: auth
        item: quay-io-push-credentials
        registry_url: quay.io/openshift/ci
  to:
  - cluster: build02
    name: registry-push-credentials-ci-central
    namespace: ci
    type: kubernetes.io/dockerconfigjson
  - cluster: build02
    name: registry-push-credentials-ci-central
    namespace: test-credentials
    type: kubernetes.io/dockerconfigjson
- from:
    .dockerconfigjson:
      dockerconfigJSON:
      - auth_field: token_image-puller_app.ci_reg_auth_value.txt
        item: build_farm
        registry_url: image-registry.openshift-image-registry.svc.cluster.local:5000
      - auth_field: token_image-puller_app.ci_reg_auth_value.txt
        item: build_farm
        registry_url: image-registry.openshift-image-registry.svc:5000
      - auth_field: token_image-puller_app.ci_reg_auth_value.txt
        item: build_farm
        registry_url: registry.ci.openshift.org
      - auth_field: auth
        email_field: email
        item: quay.io-pull-secret
        registry_url: quay.io
  to:
  - cluster: app.ci
    name: registry-pull-credentials
    namespace: ci
    type: kubernetes.io/dockerconfigjson
  - cluster: app.ci
    name: registry-pull-credentials
    namespace: ci-staging
    type: kubernetes.io/dockerconfigjson
  - cluster: app.ci
    name: registry-pull-credentials
    namespace: test-credentials
    type: kubernetes.io/dockerconfigjson
  - cluster: app.ci
    name: registry-pull-credentials
    namespace: origin
    type: kubernetes.io/dockerconfigjson
  - cluster: app.ci
    name: registry-pull-credentials
    namespace: ocp
    type: kubernetes.io/dockerconfigjson
  - cluster: app.ci
    name: registry-pull-credentials
    namespace: ocp-priv
    type: kubernetes.io/dockerconfigjson
  - cluster: app.ci
    name: registry-pull-credentials
    namespace: ocp-ppc64le
    type: kubernetes.io/dockerconfigjson
  - cluster: app.ci
    name: registry-pull-credentials
    namespace: ocp-ppc64le-priv
    type: kubernetes.io/dockerconfigjson
  - cluster: app.ci
    name: registry-pull-credentials
    namespace: ocp-s390x
    type: kubernetes.io/dockerconfigjson
  - cluster: app.ci
    name: registry-pull-credentials
    namespace: ocp-s390x-priv
    type: kubernetes.io/dockerconfigjson
  - cluster: app.ci
    name: registry-pull-credentials
    namespace: ocp-arm64
    type: kubernetes.io/dockerconfigjson
  - cluster: app.ci
    name: registry-pull-credentials
    namespace: ocp-arm64-priv
    type: kubernetes.io/dockerconfigjson
- from:
    .dockerconfigjson:
      dockerconfigJSON:
      - auth_field: token_image-puller_arm01_reg_auth_value.txt
        item: build_farm
        registry_url: image-registry.openshift-image-registry.svc.cluster.local:5000
      - auth_field: token_image-puller_arm01_reg_auth_value.txt
        item: build_farm
        registry_url: image-registry.openshift-image-registry.svc:5000
      - auth_field: token_image-puller_arm01_reg_auth_value.txt
        item: build_farm
        registry_url: registry.arm-build01.arm-build.devcluster.openshift.com
      - auth_field: token_image-puller_app.ci_reg_auth_value.txt
        item: build_farm
        registry_url: registry.ci.openshift.org
      - auth_field: auth
        email_field: email
        item: quay.io-pull-secret
        registry_url: quay.io
  to:
  - cluster: arm01
    name: registry-pull-credentials
    namespace: ci
    type: kubernetes.io/dockerconfigjson
  - cluster: arm01
    name: registry-pull-credentials
    namespace: test-credentials
    type: kubernetes.io/dockerconfigjson
- from:
    .dockerconfigjson:
      dockerconfigJSON:
      - auth_field: token_image-puller_build01_reg_auth_value.txt
        item: build_farm
        registry_url: image-registry.openshift-image-registry.svc.cluster.local:5000
      - auth_field: token_image-puller_build01_reg_auth_value.txt
        item: build_farm
        registry_url: image-registry.openshift-image-registry.svc:5000
      - auth_field: token_image-puller_build01_reg_auth_value.txt
        item: build_farm
        registry_url: registry.build01.ci.openshift.org
      - auth_field: token_image-puller_app.ci_reg_auth_value.txt
        item: build_farm
        registry_url: registry.ci.openshift.org
      - auth_field: auth
        email_field: email
        item: quay.io-pull-secret
        registry_url: quay.io
  to:
  - cluster: build01
    name: registry-pull-credentials
    namespace: ci
    type: kubernetes.io/dockerconfigjson
  - cluster: build01
    name: registry-pull-credentials
    namespace: test-credentials
    type: kubernetes.io/dockerconfigjson
- from:
    .dockerconfigjson:
      dockerconfigJSON:
      - auth_field: token_image-puller_build02_reg_auth_value.txt
        item: build_farm
        registry_url: image-registry.openshift-image-registry.svc.cluster.local:5000
      - auth_field: token_image-puller_build02_reg_auth_value.txt
        item: build_farm
        registry_url: image-registry.openshift-image-registry.svc:5000
      - auth_field: token_image-puller_build02_reg_auth_value.txt
        item: build_farm
        registry_url: registry.build02.ci.openshift.org
      - auth_field: token_image-puller_app.ci_reg_auth_value.txt
        item: build_farm
        registry_url: registry.ci.openshift.org
      - auth_field: auth
        email_field: email
        item: quay.io-pull-secret
        registry_url: quay.io
  to:
  - cluster: build02
    name: registry-pull-credentials
    namespace: ci
    type: kubernetes.io/dockerconfigjson
  - cluster: build02
    name: registry-pull-credentials
    namespace: test-credentials
    type: kubernetes.io/dockerconfigjson
- from:
    insights-live.yaml:
      field: insights-live.yaml
      item: insights-ci-account
  to:
  - cluster_groups:
    - non_app_ci
    name: insights-live
    namespace: test-credentials
- from:
    .dockerconfigjson:
      dockerconfigJSON:
      - auth_field: push-token
        item: quay.io
        registry_url: quay.io
  to:
  - cluster: app.ci
    name: registry-push-credentials-openshift
    namespace: ci
    type: kubernetes.io/dockerconfigjson
- from:
    appid:
      field: appid
      item: openshift-prow-app
    cert:
      field: openshift-prow.2020-12-03.private-key.pem
      item: openshift-prow-app
    hmac:
      field: hmac
      item: openshift-prow-app
  to:
  - cluster: app.ci
    name: openshift-prow-github-app
    namespace: ci
- from:
    appid:
      field: appid
      item: openshift-merge-bot
    cert:
      field: openshift-merge-bot.2023-10-24.private-key.pem
      item: openshift-merge-bot
    hmac:
      field: hmac
      item: openshift-merge-bot
  to:
  - cluster: app.ci
    name: openshift-merge-bot
    namespace: ci
- from:
    appid:
      field: appid
      item: openshift-ci-staging-prow-app
    cert:
      field: cert
      item: openshift-ci-staging-prow-app
    hmac:
      field: hmac
      item: openshift-ci-staging-prow-app
  to:
  - cluster: app.ci
    name: openshift-prow-github-app
    namespace: ci-staging
- from:
    client-id:
      field: rh-internal-sso-client-id
      item: dex
    client-secret:
      field: rh-internal-sso-client-secret
      item: dex
  to:
  - cluster: app.ci
    name: rh-sso
    namespace: dex
- from:
    app.ci-id:
      field: app.ci-id
      item: dex
    app.ci-secret:
      field: app.ci-secret
      item: dex
  to:
  - cluster: app.ci
    name: app.ci-secret
    namespace: dex
- from:
    arm01-id:
      field: arm01-id
      item: dex
    arm01-secret:
      field: arm01-secret
      item: dex
  to:
  - cluster: app.ci
    name: arm01-secret
    namespace: dex
  - cluster: app.ci
    name: arm01-dex-oidc
    namespace: ci
- from:
    clientSecret:
      field: arm01-secret
      item: dex
  to:
  - cluster: arm01
    name: dex-rh-sso
    namespace: openshift-config
- from:
    build01-id:
      field: build01-id
      item: dex
    build01-secret:
      field: build01-secret
      item: dex
  to:
  - cluster: app.ci
    name: build01-secret
    namespace: dex
  - cluster: app.ci
    name: build01-dex-oidc
    namespace: ci
- from:
    clientSecret:
      field: build01-secret
      item: dex
  to:
  - cluster: build01
    name: dex-rh-sso
    namespace: openshift-config
- from:
    build02-id:
      field: build02-id
      item: dex
    build02-secret:
      field: build02-secret
      item: dex
  to:
  - cluster: app.ci
    name: build02-secret
    namespace: dex
  - cluster: app.ci
    name: build02-dex-oidc
    namespace: ci
- from:
    build03-id:
      field: build03-id
      item: dex
    build03-secret:
      field: build03-secret
      item: dex
  to:
  - cluster: app.ci
    name: build03-secret
    namespace: dex
- from:
    build04-id:
      field: build04-id
      item: dex
    build04-secret:
      field: build04-secret
      item: dex
  to:
  - cluster: app.ci
    name: build04-secret
    namespace: dex
- from:
    build05-id:
      field: build05-id
      item: dex
    build05-secret:
      field: build05-secret
      item: dex
  to:
  - cluster: app.ci
    name: build05-secret
    namespace: dex
- from:
    build09-id:
      field: build09-id
      item: dex
    build09-secret:
      field: build09-secret
      item: dex
  to:
  - cluster: app.ci
    name: build09-secret
    namespace: dex
  - cluster: app.ci
    name: build09-dex-oidc
    namespace: ci
- from:
    multi01-id:
      field: multi01-id
      item: dex
    multi01-secret:
      field: multi01-secret
      item: dex
  to:
  - cluster: app.ci
    name: multi01-secret
    namespace: dex
- from:
    dpcr-id:
      field: dpcr-id
      item: dex
    dpcr-secret:
      field: dpcr-secret
      item: dex
  to:
  - cluster: app.ci
    name: dpcr-secret
    namespace: dex
- from:
    hive-id:
      field: hive-id
      item: dex
    hive-secret:
      field: hive-secret
      item: dex
  to:
  - cluster: app.ci
    name: hive-secret
    namespace: dex
- from:
    art-id:
      field: art-id
      item: dex
    art-secret:
      field: art-secret
      item: dex
  to:
  - cluster: app.ci
    name: art-secret
    namespace: dex
- from:
    AWS_ACCESS_KEY_ID:
      field: AWS_ACCESS_KEY_ID
      item: aws-prow-retester-robot-user-credentials
    AWS_SECRET_ACCESS_KEY:
      field: AWS_SECRET_ACCESS_KEY
      item: aws-prow-retester-robot-user-credentials
  to:
  - cluster: app.ci
    name: retester-aws-credentials
    namespace: ci
- from:
    clientSecret:
      field: build02-secret
      item: dex
  to:
  - cluster: build02
    name: dex-rh-sso
    namespace: openshift-config
- from:
    clientSecret:
      field: build09-secret
      item: dex
  to:
  - cluster: build09
    name: dex-rh-sso
    namespace: openshift-config
- from:
    .awscred:
      field: .awscred
      item: openshift-ci-2-aws-credentials
    insights-live.yaml:
      field: insights-live.yaml
      item: insights-ci-account
    ops-mirror.pem:
      field: cert-key.pem
      item: mirror.openshift.com
    pull-secret:
      dockerconfigJSON:
      - auth_field: token_image-puller_app.ci_reg_auth_value.txt
        item: build_farm
        registry_url: registry.ci.openshift.org
      - auth_field: auth
        email_field: email
        item: cloud.openshift.com-pull-secret
        registry_url: cloud.openshift.com
      - auth_field: auth
        email_field: email
        item: quay.io-pull-secret
        registry_url: quay.io
      - auth_field: auth
        email_field: email
        item: registry.connect.redhat.com-pull-secret
        registry_url: registry.connect.redhat.com
      - auth_field: auth
        email_field: email
        item: registry.redhat.io-pull-secret
        registry_url: registry.redhat.io
    ssh-privatekey:
      field: id_rsa
      item: openshift-ci-2-aws-credentials
    ssh-publickey:
      field: id_rsa.pub
      item: openshift-ci-2-aws-credentials
  to:
  - cluster_groups:
    - non_app_ci
    name: cluster-secrets-aws-2
    namespace: ci
- from:
    .awscred:
      field: .awscred
      item: openshift-ci-3-aws-credentials
    insights-live.yaml:
      field: insights-live.yaml
      item: insights-ci-account
    ops-mirror.pem:
      field: cert-key.pem
      item: mirror.openshift.com
    pull-secret:
      dockerconfigJSON:
      - auth_field: token_image-puller_app.ci_reg_auth_value.txt
        item: build_farm
        registry_url: registry.ci.openshift.org
      - auth_field: auth
        email_field: email
        item: cloud.openshift.com-pull-secret
        registry_url: cloud.openshift.com
      - auth_field: auth
        email_field: email
        item: quay.io-pull-secret
        registry_url: quay.io
      - auth_field: auth
        email_field: email
        item: registry.connect.redhat.com-pull-secret
        registry_url: registry.connect.redhat.com
      - auth_field: auth
        email_field: email
        item: registry.redhat.io-pull-secret
        registry_url: registry.redhat.io
    ssh-privatekey:
      field: id_rsa
      item: openshift-ci-3-aws-credentials
    ssh-publickey:
      field: id_rsa.pub
      item: openshift-ci-3-aws-credentials
  to:
  - cluster_groups:
    - non_app_ci
    name: cluster-secrets-aws-3
    namespace: ci
- from:
    .dockerconfigjson:
      dockerconfigJSON:
      - auth_field: token_image-puller_app.ci_reg_auth_value.txt
        item: build_farm
        registry_url: registry.ci.openshift.org
      - auth_field: auth
        email_field: email
        item: cloud.openshift.com-pull-secret
        registry_url: cloud.openshift.com
      - auth_field: auth
        email_field: email
        item: quay.io-pull-secret
        registry_url: quay.io
      - auth_field: auth
        email_field: email
        item: registry.connect.redhat.com-pull-secret
        registry_url: registry.connect.redhat.com
      - auth_field: auth
        email_field: email
        item: registry.redhat.io-pull-secret
        registry_url: registry.redhat.io
  to:
  - cluster: hive
    name: pull-secret
    namespace: ci-cluster-pool
    type: kubernetes.io/dockerconfigjson
- from:
    aws_access_key_id:
      field: aws_access_key_id
      item: openshift-ci-pools-hive
    aws_secret_access_key:
      field: aws_secret_access_key
      item: openshift-ci-pools-hive
  to:
  - cluster: hive
    name: hive-aws-credentials
    namespace: ci-cluster-pool
  - cluster: hive
    name: hive-aws-credentials
    namespace: fake-cluster-pool
- from:
    .awscred:
      field: .awscred
      item: jenkins-ci-iam
    pull-secret:
      dockerconfigJSON:
      - auth_field: token_image-puller_app.ci_reg_auth_value.txt
        item: build_farm
        registry_url: registry.ci.openshift.org
      - auth_field: auth
        email_field: email
        item: cloud.openshift.com-pull-secret
        registry_url: cloud.openshift.com
      - auth_field: auth
        email_field: email
        item: quay.io-pull-secret
        registry_url: quay.io
      - auth_field: auth
        email_field: email
        item: registry.connect.redhat.com-pull-secret
        registry_url: registry.connect.redhat.com
      - auth_field: auth
        email_field: email
        item: registry.redhat.io-pull-secret
        registry_url: registry.redhat.io
    ssh-privatekey:
      field: ssh-privatekey
      item: jenkins-ci-iam
    ssh-publickey:
      field: ssh-publickey
      item: jenkins-ci-iam
  to:
  - cluster_groups:
    - non_app_ci
    name: cluster-secrets-hypershift
    namespace: ci
- from:
    vault-secret-manager-id:
      field: vault-secret-manager-client-id
      item: dex
    vault-secret-manager-secret:
      field: vault-secret-manager-client-secret
      item: dex
  to:
  - cluster: app.ci
    name: vault-secret-manager
    namespace: dex
  - cluster: app.ci
    name: vault-secret-collection-manager-oauth
    namespace: ci
- from:
    secret:
      field: secret
      item: vault-secret-collection-manager-cookie-secret
  to:
  - cluster: app.ci
    name: vault-secret-collection-manager-cookie-secret
    namespace: ci
- from:
    client-id:
      field: client-id
      item: loki-collector
    client-secret:
      field: client-secret
      item: loki-collector
  to:
  - cluster_groups:
    - build_farm
    name: promtail-prod-creds
    namespace: loki
- from:
    WebHookSecretKey:
      field: Token
      item: github-deploymentconfig-webhook-token
  to:
  - cluster: app.ci
    name: github-deploymentconfig-trigger
    namespace: ci
- from:
    sa.cluster-display.app.ci.config:
      field: sa.cluster-display.app.ci.config
      item: build_farm
    sa.cluster-display.app.ci.token.txt:
      field: sa.cluster-display.app.ci.token.txt
      item: build_farm
    sa.cluster-display.arm01.config:
      field: sa.cluster-display.arm01.config
      item: build_farm
    sa.cluster-display.arm01.token.txt:
      field: sa.cluster-display.arm01.token.txt
      item: build_farm
    sa.cluster-display.build01.config:
      field: sa.cluster-display.build01.config
      item: build_farm
    sa.cluster-display.build01.token.txt:
      field: sa.cluster-display.build01.token.txt
      item: build_farm
    sa.cluster-display.build02.config:
      field: sa.cluster-display.build02.config
      item: build_farm
    sa.cluster-display.build02.token.txt:
      field: sa.cluster-display.build02.token.txt
      item: build_farm
    sa.cluster-display.build03.config:
      field: sa.cluster-display.build03.config
      item: build_farm
    sa.cluster-display.build03.token.txt:
      field: sa.cluster-display.build03.token.txt
      item: build_farm
    sa.cluster-display.build04.config:
      field: sa.cluster-display.build04.config
      item: build_farm
    sa.cluster-display.build04.token.txt:
      field: sa.cluster-display.build04.token.txt
      item: build_farm
    sa.cluster-display.build05.config:
      field: sa.cluster-display.build05.config
      item: build_farm
    sa.cluster-display.build05.token.txt:
      field: sa.cluster-display.build05.token.txt
      item: build_farm
    sa.cluster-display.build09.config:
      field: sa.cluster-display.build09.config
      item: build_farm
    sa.cluster-display.build09.token.txt:
      field: sa.cluster-display.build09.token.txt
      item: build_farm
    sa.cluster-display.hive.config:
      field: sa.cluster-display.hive.config
      item: build_farm
    sa.cluster-display.hive.token.txt:
      field: sa.cluster-display.hive.token.txt
      item: build_farm
    sa.cluster-display.multi01.config:
      field: sa.cluster-display.multi01.config
      item: build_farm
    sa.cluster-display.multi01.token.txt:
      field: sa.cluster-display.multi01.token.txt
      item: build_farm
    sa.cluster-display.vsphere02.config:
      field: sa.cluster-display.vsphere02.config
      item: build_farm
    sa.cluster-display.vsphere02.token.txt:
      field: sa.cluster-display.vsphere02.token.txt
      item: build_farm
  to:
  - cluster: app.ci
    name: cluster-display
    namespace: ci
- from:
    github-client-id:
      field: github-client-id
      item: repo-init-github-client
    github-client-secret:
      field: github-client-secret
      item: repo-init-github-client
    github-redirect-uri:
      field: github-redirect-uri
      item: repo-init-github-client
  to:
  - cluster: app.ci
    name: repo-init-client
    namespace: ci
- from:
    insights-live.yaml:
      field: insights-live.yaml
      item: insights-ci-account
    ops-mirror.pem:
      field: cert-key.pem
      item: mirror.openshift.com
    pull-secret:
      dockerconfigJSON:
      - auth_field: token_image-puller_app.ci_reg_auth_value.txt
        item: build_farm
        registry_url: registry.ci.openshift.org
      - auth_field: auth
        email_field: email
        item: cloud.openshift.com-pull-secret
        registry_url: cloud.openshift.com
      - auth_field: auth
        email_field: email
        item: quay.io-pull-secret
        registry_url: quay.io
      - auth_field: auth
        email_field: email
        item: registry.connect.redhat.com-pull-secret
        registry_url: registry.connect.redhat.com
      - auth_field: auth
        email_field: email
        item: registry.redhat.io-pull-secret
        registry_url: registry.redhat.io
  to:
  - cluster_groups:
    - non_app_ci
    name: cluster-secrets-ibmcloud
    namespace: ci
  - cluster_groups:
    - non_app_ci
    name: cluster-secrets-ibmcloud-qe
    namespace: ci
  - cluster_groups:
    - non_app_ci
    name: cluster-secrets-ibmcloud-qe-2
    namespace: ci
- from:
    insights-live.yaml:
      field: insights-live.yaml
      item: insights-ci-account
    ops-mirror.pem:
      field: cert-key.pem
      item: mirror.openshift.com
    pull-secret:
      dockerconfigJSON:
      - auth_field: token_image-puller_app.ci_reg_auth_value.txt
        item: build_farm
        registry_url: registry.ci.openshift.org
      - auth_field: auth
        email_field: email
        item: cloud.openshift.com-pull-secret
        registry_url: cloud.openshift.com
      - auth_field: auth
        email_field: email
        item: quay.io-pull-secret
        registry_url: quay.io
      - auth_field: auth
        email_field: email
        item: registry.connect.redhat.com-pull-secret
        registry_url: registry.connect.redhat.com
      - auth_field: auth
        email_field: email
        item: registry.redhat.io-pull-secret
        registry_url: registry.redhat.io
    ssh-privatekey:
      field: ssh-privatekey
      item: jenkins-ci-iam
    ssh-publickey:
      field: ssh-publickey
      item: jenkins-ci-iam
  to:
  - cluster_groups:
    - non_app_ci
    name: cluster-secrets-ibmcloud-multi-ppc64le
    namespace: ci
  - cluster_groups:
    - non_app_ci
    name: cluster-secrets-ibmcloud-multi-s390x
    namespace: ci
- from:
    insights-live.yaml:
      field: insights-live.yaml
      item: insights-ci-account
    ops-mirror.pem:
      field: cert-key.pem
      item: mirror.openshift.com
    pull-secret:
      dockerconfigJSON:
      - auth_field: token_image-puller_app.ci_reg_auth_value.txt
        item: build_farm
        registry_url: registry.ci.openshift.org
      - auth_field: auth
        email_field: email
        item: cloud.openshift.com-pull-secret
        registry_url: cloud.openshift.com
      - auth_field: auth
        email_field: email
        item: quay.io-pull-secret
        registry_url: quay.io
      - auth_field: auth
        email_field: email
        item: registry.connect.redhat.com-pull-secret
        registry_url: registry.connect.redhat.com
      - auth_field: auth
        email_field: email
        item: registry.redhat.io-pull-secret
        registry_url: registry.redhat.io
    ssh-privatekey:
      field: ssh-privatekey
      item: jenkins-ci-iam
    ssh-publickey:
      field: ssh-publickey
      item: jenkins-ci-iam
  to:
  - cluster_groups:
    - non_app_ci
    name: cluster-secrets-powervs-1
    namespace: ci
- from:
    insights-live.yaml:
      field: insights-live.yaml
      item: insights-ci-account
    ops-mirror.pem:
      field: cert-key.pem
      item: mirror.openshift.com
    pull-secret:
      dockerconfigJSON:
      - auth_field: token_image-puller_app.ci_reg_auth_value.txt
        item: build_farm
        registry_url: registry.ci.openshift.org
      - auth_field: auth
        email_field: email
        item: cloud.openshift.com-pull-secret
        registry_url: cloud.openshift.com
      - auth_field: auth
        email_field: email
        item: quay.io-pull-secret
        registry_url: quay.io
      - auth_field: auth
        email_field: email
        item: registry.connect.redhat.com-pull-secret
        registry_url: registry.connect.redhat.com
      - auth_field: auth
        email_field: email
        item: registry.redhat.io-pull-secret
        registry_url: registry.redhat.io
    ssh-privatekey:
      field: ssh-privatekey
      item: jenkins-ci-iam
    ssh-publickey:
      field: ssh-publickey
      item: jenkins-ci-iam
  to:
  - cluster_groups:
    - non_app_ci
    name: cluster-secrets-powervs-2
    namespace: ci
- from:
    insights-live.yaml:
      field: insights-live.yaml
      item: insights-ci-account
    ops-mirror.pem:
      field: cert-key.pem
      item: mirror.openshift.com
    pull-secret:
      dockerconfigJSON:
      - auth_field: token_image-puller_app.ci_reg_auth_value.txt
        item: build_farm
        registry_url: registry.ci.openshift.org
      - auth_field: auth
        email_field: email
        item: cloud.openshift.com-pull-secret
        registry_url: cloud.openshift.com
      - auth_field: auth
        email_field: email
        item: quay.io-pull-secret
        registry_url: quay.io
      - auth_field: auth
        email_field: email
        item: registry.connect.redhat.com-pull-secret
        registry_url: registry.connect.redhat.com
      - auth_field: auth
        email_field: email
        item: registry.redhat.io-pull-secret
        registry_url: registry.redhat.io
    ssh-privatekey:
      field: ssh-privatekey
      item: jenkins-ci-iam
    ssh-publickey:
      field: ssh-publickey
      item: jenkins-ci-iam
  to:
  - cluster_groups:
    - non_app_ci
    name: cluster-secrets-powervs-3
    namespace: ci
- from:
    insights-live.yaml:
      field: insights-live.yaml
      item: insights-ci-account
    ops-mirror.pem:
      field: cert-key.pem
      item: mirror.openshift.com
    pull-secret:
      dockerconfigJSON:
      - auth_field: token_image-puller_app.ci_reg_auth_value.txt
        item: build_farm
        registry_url: registry.ci.openshift.org
      - auth_field: auth
        email_field: email
        item: cloud.openshift.com-pull-secret
        registry_url: cloud.openshift.com
      - auth_field: auth
        email_field: email
        item: quay.io-pull-secret
        registry_url: quay.io
      - auth_field: auth
        email_field: email
        item: registry.connect.redhat.com-pull-secret
        registry_url: registry.connect.redhat.com
      - auth_field: auth
        email_field: email
        item: registry.redhat.io-pull-secret
        registry_url: registry.redhat.io
    ssh-privatekey:
      field: ssh-privatekey
      item: jenkins-ci-iam
    ssh-publickey:
      field: ssh-publickey
      item: jenkins-ci-iam
  to:
  - cluster_groups:
    - non_app_ci
    name: cluster-secrets-powervs-4
    namespace: ci
- from:
    pull-secret:
      dockerconfigJSON:
      - auth_field: token_image-puller_app.ci_reg_auth_value.txt
        item: build_farm
        registry_url: registry.ci.openshift.org
      - auth_field: auth
        email_field: email
        item: cloud.openshift.com-pull-secret
        registry_url: cloud.openshift.com
      - auth_field: auth
        email_field: email
        item: quay.io-pull-secret
        registry_url: quay.io
      - auth_field: auth
        email_field: email
        item: registry.connect.redhat.com-pull-secret
        registry_url: registry.connect.redhat.com
      - auth_field: auth
        email_field: email
        item: registry.redhat.io-pull-secret
        registry_url: registry.redhat.io
  to:
  - cluster_groups:
    - non_app_ci
    name: cluster-secrets-hypershift-powervs
    namespace: ci
- from:
    pull-secret:
      dockerconfigJSON:
      - auth_field: token_image-puller_app.ci_reg_auth_value.txt
        item: build_farm
        registry_url: registry.ci.openshift.org
      - auth_field: auth
        email_field: email
        item: cloud.openshift.com-pull-secret
        registry_url: cloud.openshift.com
      - auth_field: auth
        email_field: email
        item: quay.io-pull-secret
        registry_url: quay.io
      - auth_field: auth
        email_field: email
        item: registry.connect.redhat.com-pull-secret
        registry_url: registry.connect.redhat.com
      - auth_field: auth
        email_field: email
        item: registry.redhat.io-pull-secret
        registry_url: registry.redhat.io
  to:
  - cluster_groups:
    - non_app_ci
    name: cluster-secrets-hypershift-powervs-cb
    namespace: ci
- from:
    cacert.pem:
      field: cacert.pem
      item: rh-corp-logging
    outputs.conf:
      field: outputs.conf
      item: rh-corp-logging
    server.pem:
      field: server.pem
      item: rh-corp-logging
    splunk-client-osd-pw.pem:
      field: splunk-client-osd-pw.pem
      item: rh-corp-logging
    splunk.conf:
      field: splunk.conf
      item: rh-corp-logging
  to:
  - cluster_groups:
    - non_app_ci
    name: splunk-auth
    namespace: rh-corp-logging
- from:
    .dockerconfigjson:
      dockerconfigJSON:
      - auth_field: token_image-puller_build03_reg_auth_value.txt
        item: build_farm
        registry_url: image-registry.openshift-image-registry.svc.cluster.local:5000
      - auth_field: token_image-puller_build03_reg_auth_value.txt
        item: build_farm
        registry_url: image-registry.openshift-image-registry.svc:5000
      - auth_field: token_image-puller_build03_reg_auth_value.txt
        item: build_farm
        registry_url: registry.build03.ci.openshift.org
      - auth_field: token_image-pusher_app.ci_reg_auth_value.txt
        item: build_farm
        registry_url: registry.ci.openshift.org
      - auth_field: auth
        item: quay-io-push-credentials
        registry_url: quay.io/openshift/ci
  to:
  - cluster: build03
    name: registry-push-credentials-ci-central
    namespace: ci
    type: kubernetes.io/dockerconfigjson
  - cluster: build03
    name: registry-push-credentials-ci-central
    namespace: test-credentials
    type: kubernetes.io/dockerconfigjson
- from:
    .dockerconfigjson:
      dockerconfigJSON:
      - auth_field: token_image-puller_build03_reg_auth_value.txt
        item: build_farm
        registry_url: image-registry.openshift-image-registry.svc.cluster.local:5000
      - auth_field: token_image-puller_build03_reg_auth_value.txt
        item: build_farm
        registry_url: image-registry.openshift-image-registry.svc:5000
      - auth_field: token_image-puller_build03_reg_auth_value.txt
        item: build_farm
        registry_url: registry.build03.ci.openshift.org
      - auth_field: token_image-puller_app.ci_reg_auth_value.txt
        item: build_farm
        registry_url: registry.ci.openshift.org
      - auth_field: auth
        email_field: email
        item: quay.io-pull-secret
        registry_url: quay.io
  to:
  - cluster: build03
    name: registry-pull-credentials
    namespace: ci
    type: kubernetes.io/dockerconfigjson
  - cluster: build03
    name: registry-pull-credentials
    namespace: test-credentials
    type: kubernetes.io/dockerconfigjson
- from:
    kubeconfig:
      field: sa.ci-operator.build03.config
      item: build_farm
    sa.ci-operator.build03.token.txt:
      field: sa.ci-operator.build03.token.txt
      item: build_farm
  to:
  - cluster: build03
    name: ci-operator
    namespace: test-credentials
- from:
    .dockerconfigjson:
      dockerconfigJSON:
      - auth_field: token_image-puller_build04_reg_auth_value.txt
        item: build_farm
        registry_url: image-registry.openshift-image-registry.svc.cluster.local:5000
      - auth_field: token_image-puller_build04_reg_auth_value.txt
        item: build_farm
        registry_url: image-registry.openshift-image-registry.svc:5000
      - auth_field: token_image-puller_build04_reg_auth_value.txt
        item: build_farm
        registry_url: registry.build04.ci.openshift.org
      - auth_field: token_image-pusher_app.ci_reg_auth_value.txt
        item: build_farm
        registry_url: registry.ci.openshift.org
      - auth_field: auth
        item: quay-io-push-credentials
        registry_url: quay.io/openshift/ci
  to:
  - cluster: build04
    name: registry-push-credentials-ci-central
    namespace: ci
    type: kubernetes.io/dockerconfigjson
  - cluster: build04
    name: registry-push-credentials-ci-central
    namespace: test-credentials
    type: kubernetes.io/dockerconfigjson
- from:
    .dockerconfigjson:
      dockerconfigJSON:
      - auth_field: token_image-puller_build04_reg_auth_value.txt
        item: build_farm
        registry_url: image-registry.openshift-image-registry.svc.cluster.local:5000
      - auth_field: token_image-puller_build04_reg_auth_value.txt
        item: build_farm
        registry_url: image-registry.openshift-image-registry.svc:5000
      - auth_field: token_image-puller_build04_reg_auth_value.txt
        item: build_farm
        registry_url: registry.build04.ci.openshift.org
      - auth_field: token_image-puller_app.ci_reg_auth_value.txt
        item: build_farm
        registry_url: registry.ci.openshift.org
      - auth_field: auth
        email_field: email
        item: quay.io-pull-secret
        registry_url: quay.io
  to:
  - cluster: build04
    name: registry-pull-credentials
    namespace: ci
    type: kubernetes.io/dockerconfigjson
  - cluster: build04
    name: registry-pull-credentials
    namespace: test-credentials
    type: kubernetes.io/dockerconfigjson
- from:
    kubeconfig:
      field: sa.ci-operator.build04.config
      item: build_farm
    sa.ci-operator.build04.token.txt:
      field: sa.ci-operator.build04.token.txt
      item: build_farm
  to:
  - cluster: build04
    name: ci-operator
    namespace: test-credentials
- from:
    .dockerconfigjson:
      dockerconfigJSON:
      - auth_field: token_image-puller_build05_reg_auth_value.txt
        item: build_farm
        registry_url: image-registry.openshift-image-registry.svc.cluster.local:5000
      - auth_field: token_image-puller_build05_reg_auth_value.txt
        item: build_farm
        registry_url: image-registry.openshift-image-registry.svc:5000
      - auth_field: token_image-puller_build05_reg_auth_value.txt
        item: build_farm
        registry_url: registry.build05.ci.openshift.org
      - auth_field: token_image-pusher_app.ci_reg_auth_value.txt
        item: build_farm
        registry_url: registry.ci.openshift.org
      - auth_field: auth
        item: quay-io-push-credentials
        registry_url: quay.io/openshift/ci
  to:
  - cluster: build05
    name: registry-push-credentials-ci-central
    namespace: ci
    type: kubernetes.io/dockerconfigjson
  - cluster: build05
    name: registry-push-credentials-ci-central
    namespace: test-credentials
    type: kubernetes.io/dockerconfigjson
- from:
    .dockerconfigjson:
      dockerconfigJSON:
      - auth_field: token_image-puller_build05_reg_auth_value.txt
        item: build_farm
        registry_url: image-registry.openshift-image-registry.svc.cluster.local:5000
      - auth_field: token_image-puller_build05_reg_auth_value.txt
        item: build_farm
        registry_url: image-registry.openshift-image-registry.svc:5000
      - auth_field: token_image-puller_build05_reg_auth_value.txt
        item: build_farm
        registry_url: registry.build05.ci.openshift.org
      - auth_field: token_image-puller_app.ci_reg_auth_value.txt
        item: build_farm
        registry_url: registry.ci.openshift.org
      - auth_field: auth
        email_field: email
        item: quay.io-pull-secret
        registry_url: quay.io
  to:
  - cluster: build05
    name: registry-pull-credentials
    namespace: ci
    type: kubernetes.io/dockerconfigjson
  - cluster: build05
    name: registry-pull-credentials
    namespace: test-credentials
    type: kubernetes.io/dockerconfigjson
- from:
    kubeconfig:
      field: sa.ci-operator.build05.config
      item: build_farm
    sa.ci-operator.build05.token.txt:
      field: sa.ci-operator.build05.token.txt
      item: build_farm
  to:
  - cluster: build05
    name: ci-operator
    namespace: test-credentials
- from:
    .awscred:
      field: .awscred
      item: jenkins-ci-iam
    insights-live.yaml:
      field: insights-live.yaml
      item: insights-ci-account
    pull-secret:
      dockerconfigJSON:
      - auth_field: token_image-puller_app.ci_reg_auth_value.txt
        item: build_farm
        registry_url: registry.ci.openshift.org
      - auth_field: auth
        email_field: email
        item: cloud.openshift.com-pull-secret
        registry_url: cloud.openshift.com
      - auth_field: auth
        email_field: email
        item: quay.io-pull-secret
        registry_url: quay.io
      - auth_field: auth
        email_field: email
        item: registry.connect.redhat.com-pull-secret
        registry_url: registry.connect.redhat.com
      - auth_field: auth
        email_field: email
        item: registry.redhat.io-pull-secret
        registry_url: registry.redhat.io
    ssh-privatekey:
      field: ssh-privatekey
      item: jenkins-ci-iam
    ssh-publickey:
      field: ssh-publickey
      item: jenkins-ci-iam
  to:
  - cluster_groups:
    - non_app_ci
    name: cluster-secrets-nutanix
    namespace: ci
- from:
    .awscred:
      field: .awscred
      item: jenkins-ci-iam
    insights-live.yaml:
      field: insights-live.yaml
      item: insights-ci-account
    pull-secret:
      dockerconfigJSON:
      - auth_field: token_image-puller_app.ci_reg_auth_value.txt
        item: build_farm
        registry_url: registry.ci.openshift.org
      - auth_field: auth
        email_field: email
        item: cloud.openshift.com-pull-secret
        registry_url: cloud.openshift.com
      - auth_field: auth
        email_field: email
        item: quay.io-pull-secret
        registry_url: quay.io
      - auth_field: auth
        email_field: email
        item: registry.connect.redhat.com-pull-secret
        registry_url: registry.connect.redhat.com
      - auth_field: auth
        email_field: email
        item: registry.redhat.io-pull-secret
        registry_url: registry.redhat.io
  to:
  - cluster_groups:
    - non_app_ci
    name: cluster-secrets-nutanix-qe
    namespace: ci
  - cluster_groups:
    - non_app_ci
    name: cluster-secrets-nutanix-qe-dis
    namespace: ci
  - cluster_groups:
    - non_app_ci
    name: cluster-secrets-nutanix-qe-zone
    namespace: ci
- from:
    api-token:
      field: api-token
      item: snyk-credentials
  to:
  - cluster_groups:
    - build_farm
    name: snyk-credentials
    namespace: test-credentials
- from:
    content:
      field: content
      item: cloudfront-app-ci-internal-registry-private-key
  to:
  - cluster: app.ci
    name: cloudfront-app-ci-internal-registry-private-key
    namespace: openshift-image-registry
- from:
    content:
      field: content
      item: cloudfront-buildfarm-internal-registry-private-key
  to:
  - cluster_groups:
    - non_app_ci
    name: cloudfront-buildfarm-internal-registry-private-key
    namespace: openshift-image-registry
- from:
    AWS_ACCESS_KEY_ID:
      field: AWS_ACCESS_KEY_ID
      item: quayio-pull-through-cache-user
    AWS_SECRET_ACCESS_KEY:
      field: AWS_SECRET_ACCESS_KEY
      item: quayio-pull-through-cache-user
  to:
  - cluster: app.ci
    name: quayio-pull-through-cache-credentials
    namespace: ci
- from:
    credentials.json:
      field: credentials.json
      item: gcs-quayio-pull-through-cache-service-account
  to:
  - cluster: app.ci
    name: gcs-sa-quayio-pull-through-cache
    namespace: ci
- from:
    .dockerconfigjson:
      dockerconfigJSON:
      - auth_field: token_image-pusher_app.ci_reg_auth_value.txt
        item: build_farm
        registry_url: image-registry.openshift-image-registry.svc.cluster.local:5000
      - auth_field: token_image-pusher_app.ci_reg_auth_value.txt
        item: build_farm
        registry_url: image-registry.openshift-image-registry.svc:5000
      - auth_field: token_image-pusher_app.ci_reg_auth_value.txt
        item: build_farm
        registry_url: registry.ci.openshift.org
      - auth_field: auth
        item: brew.registry.redhat.io-pull-secret
        registry_url: brew.registry.redhat.io
      - auth_field: auth
        item: registry.redhat.io-pull-secret
        registry_url: registry.redhat.io
  to:
  - cluster: app.ci
    name: multi-arch-mirroring-secrets
    namespace: ci
    type: kubernetes.io/dockerconfigjson
- from:
    .dockerconfigjson:
      dockerconfigJSON:
      - auth_field: token_image-puller_app.ci_reg_auth_value.txt
        item: build_farm
        registry_url: registry.ci.openshift.org
  to:
  - cluster_groups:
    - osd_global_pull_secret
    name: pull-secret
    namespace: openshift-config
- from:
    OPENSHIFT_MONITORING_CI_TOKEN:
      field: sa.ci-monitoring.app.ci.token.txt
      item: openshift-monitoring-credentials
    OPENSHIFT_MONITORING_CI_TOKEN_ON_HIVE:
      field: sa.ci-monitoring.hive.token.txt
      item: openshift-monitoring-credentials
    PROMETHEUS_USER_WORKLOAD_TOKEN:
      field: sa.prometheus-user-workload.app.ci.token.txt
      item: app-ci-openshift-user-workload-monitoring-credentials
  to:
  - cluster: app.ci
    name: external-credentials
    namespace: ci-grafana
- from:
    insights-live.yaml:
      field: insights-live.yaml
      item: insights-ci-account
    ops-mirror.pem:
      field: cert-key.pem
      item: mirror.openshift.com
    pull-secret:
      dockerconfigJSON:
      - auth_field: token_image-puller_app.ci_reg_auth_value.txt
        item: build_farm
        registry_url: registry.ci.openshift.org
      - auth_field: auth
        email_field: email
        item: cloud.openshift.com-pull-secret
        registry_url: cloud.openshift.com
      - auth_field: auth
        email_field: email
        item: quay.io-pull-secret
        registry_url: quay.io
      - auth_field: auth
        email_field: email
        item: registry.connect.redhat.com-pull-secret
        registry_url: registry.connect.redhat.com
      - auth_field: auth
        email_field: email
        item: registry.redhat.io-pull-secret
        registry_url: registry.redhat.io
    ssh-privatekey:
      field: ssh-privatekey
      item: jenkins-ci-iam
    ssh-publickey:
      field: ssh-publickey
      item: jenkins-ci-iam
  to:
  - cluster_groups:
    - non_app_ci
    name: cluster-secrets-aws-virtualization
    namespace: ci
- from:
    insights-live.yaml:
      field: insights-live.yaml
      item: insights-ci-account
    ops-mirror.pem:
      field: cert-key.pem
      item: mirror.openshift.com
    pull-secret:
      dockerconfigJSON:
      - auth_field: token_image-puller_app.ci_reg_auth_value.txt
        item: build_farm
        registry_url: registry.ci.openshift.org
      - auth_field: auth
        email_field: email
        item: cloud.openshift.com-pull-secret
        registry_url: cloud.openshift.com
      - auth_field: auth
        email_field: email
        item: quay.io-pull-secret
        registry_url: quay.io
      - auth_field: auth
        email_field: email
        item: registry.connect.redhat.com-pull-secret
        registry_url: registry.connect.redhat.com
      - auth_field: auth
        email_field: email
        item: registry.redhat.io-pull-secret
        registry_url: registry.redhat.io
    repository-credentials-password:
      field: password
      item: mirror.openshift.com
    repository-credentials-username:
      field: username
      item: mirror.openshift.com
    ssh-privatekey:
      field: ssh-privatekey
      item: gcp-openshift-gce-devel-ci
    ssh-publickey:
      field: ssh-publickey
      item: gcp-openshift-gce-devel-ci
    telemeter-token:
      field: telemeter-token
      item: telemeter
  to:
  - cluster_groups:
    - non_app_ci
    name: cluster-secrets-gcp-virtualization
    namespace: ci
- from:
    pull-secret:
      dockerconfigJSON:
      - auth_field: token_image-puller_app.ci_reg_auth_value.txt
        item: build_farm
        registry_url: registry.ci.openshift.org
      - auth_field: auth
        email_field: email
        item: cloud.openshift.com-pull-secret
        registry_url: cloud.openshift.com
      - auth_field: auth
        email_field: email
        item: quay.io-pull-secret
        registry_url: quay.io
      - auth_field: auth
        email_field: email
        item: registry.connect.redhat.com-pull-secret
        registry_url: registry.connect.redhat.com
      - auth_field: auth
        email_field: email
        item: registry.redhat.io-pull-secret
        registry_url: registry.redhat.io
    ssh-privatekey:
      field: ssh-privatekey
      item: jenkins-ci-iam
    ssh-publickey:
      field: ssh-publickey
      item: jenkins-ci-iam
  to:
  - cluster_groups:
    - non_app_ci
    name: cluster-secrets-azure-virtualization
    namespace: ci
- from:
    .dockerconfigjson:
      dockerconfigJSON:
      - auth_field: token_image-puller_multi01_reg_auth_value.txt
        item: build_farm
        registry_url: image-registry.openshift-image-registry.svc.cluster.local:5000
      - auth_field: token_image-puller_multi01_reg_auth_value.txt
        item: build_farm
        registry_url: image-registry.openshift-image-registry.svc:5000
      - auth_field: token_image-puller_multi01_reg_auth_value.txt
        item: build_farm
        registry_url: registry.multi-build01.arm-build.devcluster.openshift.com
      - auth_field: token_image-pusher_app.ci_reg_auth_value.txt
        item: build_farm
        registry_url: registry.ci.openshift.org
      - auth_field: auth
        item: quay-io-push-credentials
        registry_url: quay.io/openshift/ci
  to:
  - cluster: multi01
    name: registry-push-credentials-ci-central
    namespace: ci
    type: kubernetes.io/dockerconfigjson
  - cluster: multi01
    name: registry-push-credentials-ci-central
    namespace: test-credentials
    type: kubernetes.io/dockerconfigjson
- from:
    .dockerconfigjson:
      dockerconfigJSON:
      - auth_field: token_image-puller_multi01_reg_auth_value.txt
        item: build_farm
        registry_url: image-registry.openshift-image-registry.svc.cluster.local:5000
      - auth_field: token_image-puller_multi01_reg_auth_value.txt
        item: build_farm
        registry_url: image-registry.openshift-image-registry.svc:5000
      - auth_field: token_image-puller_multi01_reg_auth_value.txt
        item: build_farm
        registry_url: registry.multi-build01.arm-build.devcluster.openshift.com
      - auth_field: token_image-puller_app.ci_reg_auth_value.txt
        item: build_farm
        registry_url: registry.ci.openshift.org
      - auth_field: auth
        email_field: email
        item: quay.io-pull-secret
        registry_url: quay.io
  to:
  - cluster: multi01
    name: registry-pull-credentials
    namespace: ci
    type: kubernetes.io/dockerconfigjson
  - cluster: multi01
    name: registry-pull-credentials
    namespace: test-credentials
    type: kubernetes.io/dockerconfigjson
- from:
    kubeconfig:
      field: sa.ci-operator.multi01.config
      item: build_farm
    sa.ci-operator.multi01.token.txt:
      field: sa.ci-operator.multi01.token.txt
      item: build_farm
  to:
  - cluster: multi01
    name: ci-operator
    namespace: test-credentials
- from:
    quay_io_password:
      field: quay_io_password
      item: quay-io-pull-credentials
    quay_io_username:
      field: quay_io_username
      item: quay-io-pull-credentials
  to:
  - cluster: app.ci
    name: quay-io-pull-credentials
    namespace: ci
- from:
    sa.ci-images-mirror.app.ci.config:
      field: sa.ci-images-mirror.app.ci.config
      item: build_farm
    sa.ci-images-mirror.app.ci.token.txt:
      field: sa.ci-images-mirror.app.ci.token.txt
      item: build_farm
  to:
  - cluster: app.ci
    name: ci-images-mirror
    namespace: ci
- from:
    .dockerconfigjson:
      dockerconfigJSON:
      - auth_field: token_image-pusher_multi01_reg_auth_value.txt
        item: build_farm
        registry_url: image-registry.openshift-image-registry.svc:5000
      - auth_field: token_multi-arch-builder-controller_multi01_reg_auth_value.txt
        item: build_farm
        registry_url: registry.multi-build01.arm-build.devcluster.openshift.com
      - auth_field: token_image-pusher_app.ci_reg_auth_value.txt
        item: build_farm
        registry_url: registry.ci.openshift.org
  to:
  - cluster: multi01
    name: multi-arch-builder-controller-multi01-registry-credentials
    namespace: ci
    type: kubernetes.io/dockerconfigjson
- from:
    .dockerconfigjson:
      dockerconfigJSON:
      - auth_field: token_image-puller_vsphere02_reg_auth_value.txt
        item: build_farm
        registry_url: image-registry.openshift-image-registry.svc.cluster.local:5000
      - auth_field: token_image-puller_vsphere02_reg_auth_value.txt
        item: build_farm
        registry_url: image-registry.openshift-image-registry.svc:5000
      - auth_field: token_image-puller_vsphere02_reg_auth_value.txt
        item: build_farm
        registry_url: registry.apps.build02.vmc.ci.openshift.org
      - auth_field: token_image-pusher_app.ci_reg_auth_value.txt
        item: build_farm
        registry_url: registry.ci.openshift.org
      - auth_field: auth
        item: quay-io-push-credentials
        registry_url: quay.io/openshift/ci
  to:
  - cluster: vsphere02
    name: registry-push-credentials-ci-central
    namespace: ci
    type: kubernetes.io/dockerconfigjson
  - cluster: vsphere02
    name: registry-push-credentials-ci-central
    namespace: test-credentials
    type: kubernetes.io/dockerconfigjson
- from:
    .dockerconfigjson:
      dockerconfigJSON:
      - auth_field: token_image-puller_vsphere02_reg_auth_value.txt
        item: build_farm
        registry_url: image-registry.openshift-image-registry.svc.cluster.local:5000
      - auth_field: token_image-puller_vsphere02_reg_auth_value.txt
        item: build_farm
        registry_url: image-registry.openshift-image-registry.svc:5000
      - auth_field: token_image-puller_vsphere02_reg_auth_value.txt
        item: build_farm
        registry_url: registry.apps.build02.vmc.ci.openshift.org
      - auth_field: token_image-puller_app.ci_reg_auth_value.txt
        item: build_farm
        registry_url: registry.ci.openshift.org
      - auth_field: auth
        email_field: email
        item: quay.io-pull-secret
        registry_url: quay.io
  to:
  - cluster: vsphere02
    name: registry-pull-credentials
    namespace: ci
    type: kubernetes.io/dockerconfigjson
  - cluster: vsphere02
    name: registry-pull-credentials
    namespace: test-credentials
    type: kubernetes.io/dockerconfigjson
- from:
    kubeconfig:
      field: sa.ci-operator.vsphere02.config
      item: build_farm
    sa.ci-operator.vsphere02.token.txt:
      field: sa.ci-operator.vsphere02.token.txt
      item: build_farm
  to:
  - cluster: vsphere02
    name: ci-operator
    namespace: test-credentials
- from:
    .dockerconfigjson:
      dockerconfigJSON:
      - auth_field: token_image-pusher_app.ci_reg_auth_value.txt
        item: build_farm
        registry_url: image-registry.openshift-image-registry.svc:5000
      - auth_field: token_image-pusher_app.ci_reg_auth_value.txt
        item: build_farm
        registry_url: registry.ci.openshift.org
  to:
  - cluster: app.ci
    name: manifest-tool-local-pusher
    namespace: ci
    type: kubernetes.io/dockerconfigjson
  - cluster: app.ci
    name: manifest-tool-local-pusher
    namespace: test-credentials
    type: kubernetes.io/dockerconfigjson
- from:
    .dockerconfigjson:
      dockerconfigJSON:
      - auth_field: token_image-pusher_build01_reg_auth_value.txt
        item: build_farm
        registry_url: image-registry.openshift-image-registry.svc:5000
      - auth_field: token_image-pusher_build01_reg_auth_value.txt
        item: build_farm
        registry_url: registry.build01.ci.openshift.org
  to:
  - cluster: build01
    name: manifest-tool-local-pusher
    namespace: ci
    type: kubernetes.io/dockerconfigjson
  - cluster: build01
    name: manifest-tool-local-pusher
    namespace: test-credentials
    type: kubernetes.io/dockerconfigjson
- from:
    .dockerconfigjson:
      dockerconfigJSON:
      - auth_field: token_image-pusher_build02_reg_auth_value.txt
        item: build_farm
        registry_url: image-registry.openshift-image-registry.svc:5000
      - auth_field: token_image-pusher_build02_reg_auth_value.txt
        item: build_farm
        registry_url: registry.build02.ci.openshift.org
  to:
  - cluster: build02
    name: manifest-tool-local-pusher
    namespace: ci
    type: kubernetes.io/dockerconfigjson
  - cluster: build02
    name: manifest-tool-local-pusher
    namespace: test-credentials
    type: kubernetes.io/dockerconfigjson
- from:
    .dockerconfigjson:
      dockerconfigJSON:
      - auth_field: token_image-pusher_build03_reg_auth_value.txt
        item: build_farm
        registry_url: image-registry.openshift-image-registry.svc:5000
      - auth_field: token_image-pusher_build03_reg_auth_value.txt
        item: build_farm
        registry_url: registry.build03.ci.openshift.org
  to:
  - cluster: build03
    name: manifest-tool-local-pusher
    namespace: ci
    type: kubernetes.io/dockerconfigjson
  - cluster: build03
    name: manifest-tool-local-pusher
    namespace: test-credentials
    type: kubernetes.io/dockerconfigjson
- from:
    .dockerconfigjson:
      dockerconfigJSON:
      - auth_field: token_image-pusher_build04_reg_auth_value.txt
        item: build_farm
        registry_url: image-registry.openshift-image-registry.svc:5000
      - auth_field: token_image-pusher_build04_reg_auth_value.txt
        item: build_farm
        registry_url: registry.build04.ci.openshift.org
  to:
  - cluster: build04
    name: manifest-tool-local-pusher
    namespace: ci
    type: kubernetes.io/dockerconfigjson
  - cluster: build04
    name: manifest-tool-local-pusher
    namespace: test-credentials
    type: kubernetes.io/dockerconfigjson
- from:
    .dockerconfigjson:
      dockerconfigJSON:
      - auth_field: token_image-pusher_build05_reg_auth_value.txt
        item: build_farm
        registry_url: image-registry.openshift-image-registry.svc:5000
      - auth_field: token_image-pusher_build05_reg_auth_value.txt
        item: build_farm
        registry_url: registry.build05.ci.openshift.org
  to:
  - cluster: build05
    name: manifest-tool-local-pusher
    namespace: ci
    type: kubernetes.io/dockerconfigjson
  - cluster: build05
    name: manifest-tool-local-pusher
    namespace: test-credentials
    type: kubernetes.io/dockerconfigjson
- from:
    .dockerconfigjson:
      dockerconfigJSON:
      - auth_field: token_image-pusher_build09_reg_auth_value.txt
        item: build_farm
        registry_url: image-registry.openshift-image-registry.svc:5000
      - auth_field: token_image-pusher_build09_reg_auth_value.txt
        item: build_farm
        registry_url: registry.build09.ci.openshift.org
  to:
  - cluster: build09
    name: manifest-tool-local-pusher
    namespace: ci
    type: kubernetes.io/dockerconfigjson
  - cluster: build09
    name: manifest-tool-local-pusher
    namespace: test-credentials
    type: kubernetes.io/dockerconfigjson
- from:
    .dockerconfigjson:
      dockerconfigJSON:
      - auth_field: token_image-pusher_multi01_reg_auth_value.txt
        item: build_farm
        registry_url: image-registry.openshift-image-registry.svc:5000
  to:
  - cluster: multi01
    name: manifest-tool-local-pusher
    namespace: ci
    type: kubernetes.io/dockerconfigjson
  - cluster: multi01
    name: manifest-tool-local-pusher
    namespace: test-credentials
    type: kubernetes.io/dockerconfigjson
- from:
    .dockerconfigjson:
      dockerconfigJSON:
      - auth_field: token_image-pusher_arm01_reg_auth_value.txt
        item: build_farm
        registry_url: image-registry.openshift-image-registry.svc:5000
  to:
  - cluster: arm01
    name: manifest-tool-local-pusher
    namespace: ci
    type: kubernetes.io/dockerconfigjson
  - cluster: arm01
    name: manifest-tool-local-pusher
    namespace: test-credentials
    type: kubernetes.io/dockerconfigjson
- from:
    .dockerconfigjson:
      dockerconfigJSON:
      - auth_field: token_image-pusher_vsphere02_reg_auth_value.txt
        item: build_farm
        registry_url: image-registry.openshift-image-registry.svc:5000
  to:
  - cluster: vsphere02
    name: manifest-tool-local-pusher
    namespace: ci
    type: kubernetes.io/dockerconfigjson
  - cluster: vsphere02
    name: manifest-tool-local-pusher
    namespace: test-credentials
    type: kubernetes.io/dockerconfigjson
- from:
    .dockerconfigjson:
      dockerconfigJSON:
      - auth_field: token_image-puller_build09_reg_auth_value.txt
        item: build_farm
        registry_url: image-registry.openshift-image-registry.svc.cluster.local:5000
      - auth_field: token_image-puller_build09_reg_auth_value.txt
        item: build_farm
        registry_url: image-registry.openshift-image-registry.svc:5000
      - auth_field: token_image-puller_build09_reg_auth_value.txt
        item: build_farm
        registry_url: registry.build09.ci.openshift.org
      - auth_field: token_image-pusher_app.ci_reg_auth_value.txt
        item: build_farm
        registry_url: registry.ci.openshift.org
      - auth_field: auth
        item: quay-io-push-credentials
        registry_url: quay.io/openshift/ci
  to:
  - cluster: build09
    name: registry-push-credentials-ci-central
    namespace: ci
    type: kubernetes.io/dockerconfigjson
  - cluster: build09
    name: registry-push-credentials-ci-central
    namespace: test-credentials
    type: kubernetes.io/dockerconfigjson
- from:
    .dockerconfigjson:
      dockerconfigJSON:
      - auth_field: token_image-puller_build09_reg_auth_value.txt
        item: build_farm
        registry_url: image-registry.openshift-image-registry.svc.cluster.local:5000
      - auth_field: token_image-puller_build09_reg_auth_value.txt
        item: build_farm
        registry_url: image-registry.openshift-image-registry.svc:5000
      - auth_field: token_image-puller_build09_reg_auth_value.txt
        item: build_farm
        registry_url: registry.build09.ci.openshift.org
      - auth_field: token_image-puller_app.ci_reg_auth_value.txt
        item: build_farm
        registry_url: registry.ci.openshift.org
      - auth_field: auth
        email_field: email
        item: quay.io-pull-secret
        registry_url: quay.io
  to:
  - cluster: build09
    name: registry-pull-credentials
    namespace: ci
    type: kubernetes.io/dockerconfigjson
  - cluster: build09
    name: registry-pull-credentials
    namespace: test-credentials
    type: kubernetes.io/dockerconfigjson
- from:
    kubeconfig:
      field: sa.ci-operator.build09.config
      item: build_farm
    sa.ci-operator.build09.token.txt:
      field: sa.ci-operator.build09.token.txt
      item: build_farm
  to:
  - cluster: build09
    name: ci-operator
    namespace: test-credentials
- from:
    password:
      field: password
      item: quayio-ci-read-only-robot
    username:
      field: username
      item: quayio-ci-read-only-robot
  to:
  - cluster: app.ci
    name: qci-robot-credentials
    namespace: ci
user_secrets_target_clusters:
- app.ci
- arm01
- build01
- build02
- build03
- build04
- build05
- build09
- hive
- multi01
- vsphere02
vault_dptp_prefix: dptp<|MERGE_RESOLUTION|>--- conflicted
+++ resolved
@@ -945,13 +945,12 @@
     name: cluster-secrets-quay-aws
     namespace: ci
   - cluster_groups:
-<<<<<<< HEAD
-      - non_app_ci
+    - non_app_ci
+    name: cluster-secrets-aws-edge-infra
+    namespace: ci
+  - cluster_groups:
+    - non_app_ci
     name: cluster-secrets-devsandboxci-aws
-=======
-    - non_app_ci
-    name: cluster-secrets-aws-edge-infra
->>>>>>> 63ebb105
     namespace: ci
 - from:
     pull-secret:
