--- conflicted
+++ resolved
@@ -90,13 +90,7 @@
         'default': 1000,
     },
     'nutanix-quota-slice': {},
-<<<<<<< HEAD
-    'nutanix-qe-quota-slice': {
-        'uvm_network1': 1,
-    },
-=======
     'nutanix-qe-quota-slice': {},
->>>>>>> 209d5b64
     'openstack-osuosl-quota-slice': {},
     'openstack-quota-slice': {
         'default': 7,
