#!/usr/bin/env python3

import yaml


CONFIG = {

    'aws-arm64-quota-slice': {
        # Wild guesses.  We'll see when we hit quota issues
        'us-east-1': 10,
        'us-east-2': 8,
        'us-west-1': 8,
        'us-west-2': 8,
    },
    'aws-quota-slice': {
        # Wild guesses.  We'll see when we hit quota issues
        'us-east-1': 50,
        'us-east-2': 35,
        'us-west-1': 35,
        'us-west-2': 35,
    },
    'aws-2-quota-slice': {
        'us-east-1': 40,
        'us-east-2': 40,
        'us-west-1': 35,
        'us-west-2': 40,
    },
    'aws-3-quota-slice': {
        'us-east-1': 40,
    },
    'aws-qe-quota-slice': {
        'us-east-1': 20,
        'us-east-2': 25,
    },
<<<<<<< HEAD
    'aws-outpost-quota-slice': {
        'us-east-1': 10,
=======
    'aws-1-qe-quota-slice': {
        'us-east-1': 5,
>>>>>>> 0731a335
    },
    'aws-china-qe-quota-slice': {
        'cn-north-1': 1,
        'cn-northwest-1': 1,
    },
    'aws-usgov-qe-quota-slice': {
        'us-gov-west-1': 5,
        'us-gov-east-1': 5,
    },
    'aws-c2s-qe-quota-slice': {
        'us-iso-east-1': 8,
    },
    'aws-sc2s-qe-quota-slice': {
        'us-isob-east-1': 5,
    },
    'azure4-quota-slice': {
        'centralus': 33,
        'eastus': 8,
        'eastus2': 8,
        'westus': 8
    },
    'azure-2-quota-slice': {
        'centralus': 33,
        'eastus': 8,
        'eastus2': 8,
        'westus': 8
    },
    'azure-arm64-quota-slice': {
        'centralus': 3,
        'eastus': 3,
        'eastus2': 3,
        'westus2': 3
    },
    'azurestack-quota-slice': {
        'ppe3': 2
    },
    'azuremag-quota-slice': {
        'usgovvirginia': 5
    },
    'azure-qe-quota-slice': {
        'northcentralus': 10,
        'westus3': 10,
        'centralus': 10
    },
    'azure-arm64-qe-quota-slice': {
        'centralus': 6,
        'eastus': 6,
        'eastus2': 4,
        'northeurope': 4
    },
    'azuremag-qe-quota-slice': {
        'usgovvirginia': 5
    },
    'equinix-ocp-metal-quota-slice': {
        'default': 40,
    },
    'equinix-ocp-metal-qe-quota-slice': {
        'default': 40,
    },
    'gcp-qe-quota-slice': {
        'us-central1': 70,
    },
    'gcp-quota-slice': {
        'us-central1': 70,
    },
    'gcp-openshift-gce-devel-ci-2-quota-slice': {
        'us-central1': 70,
    },
    'libvirt-s390x-quota-slice': {},
    'libvirt-ppc64le-quota-slice': {},
    'metal-quota-slice': {
        # Wild guesses.  We'll see when we hit quota issues
        'default': 1000,
    },
    'nutanix-quota-slice': {},
    'nutanix-qe-quota-slice': {},
    'openstack-osuosl-quota-slice': {},
    'openstack-quota-slice': {
        'default': 7,
    },
    'openstack-vexxhost-quota-slice': {
        'default': 9,
    },
    'openstack-operators-vexxhost-quota-slice': {
        'default': 2,
    },
    'openstack-hwoffload-quota-slice': {
        'default': 5,
    },
    'openstack-kuryr-quota-slice': {
        'default': 2,
    },
    'openstack-nfv-quota-slice': {
        'default': 5,
    },
    'openstack-vh-mecha-central-quota-slice': {
        'default': 5,
    },
    'openstack-vh-mecha-az0-quota-slice': {
        'default': 5,
    },
    'openstack-ppc64le-quota-slice': {},
    'ovirt-quota-slice': {},
    'ovirt-upgrade-quota-slice': {},
    'ovirt-clusterbot-quota-slice': {
        'default': 3,
    },
    'packet-quota-slice': {
        'default': 60,
    },
    'packet-edge-quota-slice': {
        'default': 50,
    },
    'vsphere-quota-slice':{},
    'vsphere-discon-quota-slice':{},
    'vsphere-clusterbot-quota-slice':{},
    'vsphere-connected-quota-slice':{},
    'vsphere-multizone-quota-slice':{},
    'vsphere-platform-none-quota-slice':{},
    'osd-ephemeral-quota-slice': {
        'default': 15,
    },
    'aws-osd-msp-quota-slice': {
        'default': 15,
    },
    'aws-cpaas-quota-slice': {
        'us-east-1': 8,
        'us-east-2': 8,
        'us-west-2': 8,
        'eu-west-1': 8,
        'eu-west-2': 8
    },
    'hypershift-quota-slice': {
        'default': 15,
    },
    'powervs-quota-slice': {
        'syd04': 1,
        'syd05': 1,
        'tor01': 1,
        'tok04': 1
    },
    'ibmcloud-quota-slice': {
        'default': 7,
    },
    'ibmcloud-qe-quota-slice': {
        'default': 10,
    },
    'alibabacloud-quota-slice': {
        'us-east-1': 10,
    },
    'alibabacloud-qe-quota-slice': {
        'us-east-1': 10,
    },
    'alibabacloud-cn-qe-quota-slice': {
        'us-east-1': 10,
    },
}

for i in range(3):
    for j in range(4):
        CONFIG['libvirt-s390x-quota-slice']['libvirt-s390x-{}-{}'.format(i, j)] = 1

for i in range(3):
    for j in range(4):
        CONFIG['libvirt-ppc64le-quota-slice']['libvirt-ppc64le-{}-{}'.format(i, j)] = 1
# Reserve one for internal debugging use
del CONFIG['libvirt-ppc64le-quota-slice']['libvirt-ppc64le-1-3']

for i in range(3):
    CONFIG['nutanix-quota-slice']['nutanix-segment-{0:0>2}'.format(i)] = 1

for i in range(3):
    CONFIG['nutanix-qe-quota-slice']['nutanix-qe-segment-{0:0>2}'.format(i)] = 1

for i in range(2):
    CONFIG['openstack-osuosl-quota-slice']['openstack-osuosl-{0:0>2}'.format(i)] = 1

for i in range(4):
    CONFIG['openstack-ppc64le-quota-slice']['openstack-ppc64le-{0:0>2}'.format(i)] = 1

for i in range(10, 24):
    CONFIG['ovirt-quota-slice']['ovirt-{}'.format(i)] = 1

for i in range(1, 7):
    CONFIG['ovirt-upgrade-quota-slice']['ovirt-upgrade-{}'.format(i)] = 1

for i in range(83,93):
    CONFIG['vsphere-quota-slice']['ci-segment-{}'.format(i)] = 1

for i in range(94,106):
    CONFIG['vsphere-quota-slice']['ci-segment-{}'.format(i)] = 1

for i in range(56,60):
    CONFIG['vsphere-platform-none-quota-slice']['ci-segment-{}'.format(i)] = 1

for i in range(60,62):
    CONFIG['vsphere-discon-quota-slice']['qe-discon-segment-{}'.format(i)] = 1

for i in range(50,54):
    CONFIG['vsphere-clusterbot-quota-slice']['ci-segment-{}'.format(i)] = 1

for i in range(55,56):
    CONFIG['vsphere-connected-quota-slice']['ci-segment-{}'.format(i)] = 1

for i in range(151,155):
    CONFIG['vsphere-multizone-quota-slice']['ci-segment-{}'.format(i)] = 1

config = {
    'resources': [],
}

for typeName, data in sorted(CONFIG.items()):
    resource = {
        'type': typeName,
        'state': 'free',
    }
    if set(data.keys()) == {'default'}:
        resource['min-count'] = resource['max-count'] = data['default']
    else:
        resource['names'] = []
        for name, count in sorted(data.items()):
            if '--' in name:
                raise ValueError('double-dashes are used internally, so {!r} is invalid'.format(name))
            if count > 1:
                width = len(str(count-1))
                resource['names'].extend(['{name}--{typeName}-{i:0>{width}}'.format(name=name,typeName=typeName, i=i, width=width) for i in range(count)])
            else:
                resource['names'].append(name)
    config['resources'].append(resource)

with open('_boskos.yaml', 'w') as f:
    f.write('# generated with generate-boskos.py; do not edit directly\n')
    yaml.dump(config, f, default_flow_style=False)<|MERGE_RESOLUTION|>--- conflicted
+++ resolved
@@ -19,6 +19,9 @@
         'us-west-1': 35,
         'us-west-2': 35,
     },
+    'aws-1-qe-quota-slice': {
+        'us-east-1': 5,
+    },
     'aws-2-quota-slice': {
         'us-east-1': 40,
         'us-east-2': 40,
@@ -32,13 +35,8 @@
         'us-east-1': 20,
         'us-east-2': 25,
     },
-<<<<<<< HEAD
     'aws-outpost-quota-slice': {
         'us-east-1': 10,
-=======
-    'aws-1-qe-quota-slice': {
-        'us-east-1': 5,
->>>>>>> 0731a335
     },
     'aws-china-qe-quota-slice': {
         'cn-north-1': 1,
