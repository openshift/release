--- conflicted
+++ resolved
@@ -5111,12 +5111,9 @@
   open-cluster-management/cluster-curator-controller:
     plugins:
     - dco
-<<<<<<< HEAD
   open-cluster-management/clusterlifecycle-state-metrics:
     plugins:
     - dco
-=======
->>>>>>> 04871c0e
   open-cluster-management/klusterlet-addon-controller:
     plugins:
     - dco
