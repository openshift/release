approve:
- commandHelpLink: https://go.k8s.io/bot-commands
  ignore_review_state: false
  lgtm_acts_as_approve: true
  repos:
  - openshift/ci-docs
  - openshift/ci-ns-ttl-controller
  - openshift/ci-search
  - openshift/ci-tools
  - openshift/release
  - openshift/release-controller
  - openshift/sippy
  - redhat-operator-ecosystem/release
- commandHelpLink: https://go.k8s.io/bot-commands
  ignore_review_state: false
  lgtm_acts_as_approve: true
  repos:
  - openshift/enterprise-images
  require_self_approval: false
- commandHelpLink: https://go.k8s.io/bot-commands
  ignore_review_state: true
  repos:
  - openshift-priv/cluster-api
  - openshift-priv/cluster-api-actuator-pkg
  - openshift-priv/cluster-api-provider-aws
  - openshift-priv/cluster-api-provider-azure
  - openshift-priv/cluster-api-provider-gcp
  - openshift-priv/cluster-api-provider-kubemark
  - openshift-priv/cluster-api-provider-libvirt
  - openshift-priv/cluster-api-provider-openstack
  - openshift-priv/cluster-autoscaler-operator
  - openshift-priv/cluster-machine-approver
  - openshift-priv/kubernetes-autoscaler
  - openshift-priv/machine-api-operator
  - openshift/cluster-api
  - openshift/cluster-api-actuator-pkg
  - openshift/cluster-api-provider-aws
  - openshift/cluster-api-provider-azure
  - openshift/cluster-api-provider-gcp
  - openshift/cluster-api-provider-kubemark
  - openshift/cluster-api-provider-libvirt
  - openshift/cluster-api-provider-openstack
  - openshift/cluster-autoscaler-operator
  - openshift/cluster-machine-approver
  - openshift/kubernetes-autoscaler
  - openshift/machine-api-operator
  require_self_approval: true
- commandHelpLink: https://go.k8s.io/bot-commands
  lgtm_acts_as_approve: true
  repos:
  - openshift
  - openshift-priv
  require_self_approval: false
- commandHelpLink: https://go.k8s.io/bot-commands
  ignore_review_state: true
  repos:
  - tnozicka/openshift-acme
  require_self_approval: false
- commandHelpLink: https://go.k8s.io/bot-commands
  repos:
  - openshift-priv/operator-lifecycle-manager
  - openshift-priv/operator-registry
  - operator-framework/operator-lifecycle-manager
  - operator-framework/operator-registry
  require_self_approval: false
- commandHelpLink: https://go.k8s.io/bot-commands
  ignore_review_state: true
  repos:
  - openshift/odo
  - openshift/odo-init-image
- commandHelpLink: https://go.k8s.io/bot-commands
  repos:
  - openshift/enhancements
  require_self_approval: true
- commandHelpLink: https://go.k8s.io/bot-commands
  ignore_review_state: true
  repos:
  - redhat-developer/devconsole-api
  - redhat-developer/devconsole-operator
  - redhat-developer/git-service
  - redhat-developer/service-binding-operator
  require_self_approval: true
- commandHelpLink: https://go.k8s.io/bot-commands
  ignore_review_state: true
  repos:
  - redhat-developer/gitops-backend
  - redhat-developer/gitops-operator
  - redhat-developer/kam
  require_self_approval: true
- commandHelpLink: https://go.k8s.io/bot-commands
  ignore_review_state: true
  repos:
  - shipwright-io/build
  - shipwright-io/cli
  - shipwright-io/operator
  - shipwright-io/website
  require_self_approval: true
- commandHelpLink: https://go.k8s.io/bot-commands
  ignore_review_state: false
  repos:
  - codeready-toolchain/api
  - codeready-toolchain/host-operator
  - codeready-toolchain/member-operator
  - codeready-toolchain/registration-service
  - codeready-toolchain/toolchain-common
  - codeready-toolchain/toolchain-e2e
  require_self_approval: false
- commandHelpLink: https://go.k8s.io/bot-commands
  ignore_review_state: false
  repos:
  - integr8ly/ansible-tower-configuration
  - integr8ly/application-monitoring-operator
  - integr8ly/cloud-resource-operator
  - integr8ly/delorean
  - integr8ly/grafana-operator
  - integr8ly/heimdall
  - integr8ly/installation
  - integr8ly/integreatly-operator
  - integr8ly/rhmi-utils
  - integr8ly/workload-web-app
  require_self_approval: true
- commandHelpLink: https://go.k8s.io/bot-commands
  lgtm_acts_as_approve: true
  repos:
  - openshift-knative
  require_self_approval: false
- commandHelpLink: https://go.k8s.io/bot-commands
  lgtm_acts_as_approve: true
  repos:
  - ostreedev/ostree
  require_self_approval: false
- commandHelpLink: https://go.k8s.io/bot-commands
  repos:
  - openshift-priv/file-integrity-operator
  - openshift/file-integrity-operator
  require_self_approval: false
- commandHelpLink: https://go.k8s.io/bot-commands
  ignore_review_state: true
  repos:
  - openshift-kni/baremetal-deploy
  require_self_approval: true
- commandHelpLink: https://go.k8s.io/bot-commands
  ignore_review_state: true
  repos:
  - openshift-metal3/dev-scripts
  - openshift-priv/dev-scripts
  require_self_approval: true
- commandHelpLink: https://go.k8s.io/bot-commands
  ignore_review_state: false
  repos:
  - openshift-priv/installer
  - openshift/installer
  require_self_approval: true
- commandHelpLink: https://go.k8s.io/bot-commands
  repos:
  - openshift/hypershift-toolkit
  require_self_approval: false
- commandHelpLink: https://go.k8s.io/bot-commands
  repos:
  - openshift-psap/ci-artifacts
  require_self_approval: true
- commandHelpLink: https://go.k8s.io/bot-commands
  repos:
  - openshift/ibm-roks-toolkit
  require_self_approval: false
- commandHelpLink: https://go.k8s.io/bot-commands
  repos:
  - openshift-kni/performance-addon-operators
  require_self_approval: false
- commandHelpLink: https://go.k8s.io/bot-commands
  repos:
  - openshift-kni/cnf-features-deploy
  require_self_approval: false
- commandHelpLink: ""
  repos:
  - openshift-kni/node-label-operator
  require_self_approval: false
- commandHelpLink: ""
  repos:
  - openshift-kni/poison-pill
  require_self_approval: false
- commandHelpLink: https://go.k8s.io/bot-commands
  repos:
  - openshift-priv/cluster-csi-snapshot-controller-operator
  - openshift/cluster-csi-snapshot-controller-operator
  require_self_approval: false
- commandHelpLink: https://go.k8s.io/bot-commands
  repos:
  - openshift-priv/openshift-tests
  - openshift-priv/openshift-tests-private
  - openshift/openshift-tests
  - openshift/openshift-tests-private
  require_self_approval: true
- commandHelpLink: https://go.k8s.io/bot-commands
  repos:
  - jianzhangbjz/learn-operator
  require_self_approval: true
- commandHelpLink: https://go.k8s.io/bot-commands
  repos:
  - openshift-priv/csi-driver-nfs
  - openshift/csi-driver-nfs
  require_self_approval: false
- commandHelpLink: https://go.k8s.io/bot-commands
  repos:
  - openshift-priv/windows-machine-config-operator
  - openshift/windows-machine-config-operator
  require_self_approval: false
- commandHelpLink: https://go.k8s.io/bot-commands
  repos:
  - openshift-priv/csi-driver-manila-operator
  - openshift/csi-driver-manila-operator
  require_self_approval: false
- commandHelpLink: https://go.k8s.io/bot-commands
  repos:
  - openshift-priv/aws-pod-identity-webhook
  - openshift/aws-pod-identity-webhook
  require_self_approval: false
- commandHelpLink: https://go.k8s.io/bot-commands
  lgtm_acts_as_approve: true
  repos:
  - open-cluster-management
  require_self_approval: false
- commandHelpLink: https://go.k8s.io/bot-commands
  repos:
  - openshift-priv/bond-cni
  - openshift/bond-cni
  require_self_approval: false
- commandHelpLink: https://go.k8s.io/bot-commands
  repos:
  - openshift-priv/kubernetes-nmstate
  - openshift/kubernetes-nmstate
  require_self_approval: false
- commandHelpLink: https://go.k8s.io/bot-commands
  repos:
  - openshift-priv/cincinnati-operator
  - openshift/cincinnati-operator
  require_self_approval: false
- commandHelpLink: https://go.k8s.io/bot-commands
  repos:
  - devfile
  require_self_approval: false
- commandHelpLink: https://go.k8s.io/bot-commands
  repos:
  - code-ready/crc
  - openshift-priv/crc
  require_self_approval: false
- commandHelpLink: https://go.k8s.io/bot-commands
  repos:
  - code-ready/snc
  - openshift-priv/egress-router-cni
  - openshift/egress-router-cni
  require_self_approval: false
- commandHelpLink: https://go.k8s.io/bot-commands
  repos:
  - openshift-priv/assisted-installer
  - openshift-priv/assisted-installer-agent
  - openshift-priv/assisted-service
  - openshift-priv/assisted-test-infra
  - openshift/assisted-installer
  - openshift/assisted-installer-agent
  - openshift/assisted-service
  - openshift/assisted-test-infra
  require_self_approval: false
- commandHelpLink: https://go.k8s.io/bot-commands
  repos:
  - che-incubator/chectl
  require_self_approval: false
- commandHelpLink: https://go.k8s.io/bot-commands
  repos:
  - che-incubator/che-test-harness
- commandHelpLink: https://go.k8s.io/bot-commands
  repos:
  - openshift-priv/csi-driver-projected-resource
  - openshift/csi-driver-projected-resource
  require_self_approval: false
- commandHelpLink: https://go.k8s.io/bot-commands
  repos:
  - openshift-priv/redhat-subscription-injection-webhook
  - openshift/redhat-subscription-injection-webhook
  require_self_approval: false
- commandHelpLink: https://go.k8s.io/bot-commands
  lgtm_acts_as_approve: true
  repos:
  - openshift-priv/ocs-operator
  - openshift/ocs-operator
  require_self_approval: true
- commandHelpLink: ""
  repos:
  - ansible-collections/community.okd
  - openshift-priv/community.okd
  require_self_approval: false
- commandHelpLink: https://go.k8s.io/bot-commands
  ignore_review_state: true
  repos:
  - operator-framework/operator-lib
  require_self_approval: true
- commandHelpLink: https://go.k8s.io/bot-commands
  ignore_review_state: true
  repos:
  - operator-framework/api
  require_self_approval: false
- commandHelpLink: https://go.k8s.io/bot-commands
  ignore_review_state: true
  repos:
  - operator-framework/olm-docs
  require_self_approval: false
- commandHelpLink: ""
  repos:
  - openshift-priv/cluster-baremetal-operator
  - openshift/cluster-baremetal-operator
  require_self_approval: false
- commandHelpLink: ""
  repos:
  - openshift-priv/openstack-cinder-csi-driver-operator
  - openshift/openstack-cinder-csi-driver-operator
  require_self_approval: false
- commandHelpLink: ""
  repos:
  - kubevirt/must-gather
  - openshift-priv/must-gather
  require_self_approval: false
- commandHelpLink: ""
  repos:
  - kubevirt/must-gather
  - openshift-priv/must-gather
  require_self_approval: false
- commandHelpLink: ""
  repos:
  - openshift-priv/osd-metrics-exporter
  - openshift/osd-metrics-exporter
  require_self_approval: false
- commandHelpLink: ""
  repos:
  - openshift/procfs
  require_self_approval: false
- commandHelpLink: ""
  repos:
  - openshift/okd-machine-os
  require_self_approval: false
- commandHelpLink: ""
  repos:
  - openshift-priv/gcp-pd-csi-driver-operator
  - openshift/gcp-pd-csi-driver-operator
  require_self_approval: false
- commandHelpLink: ""
  repos:
  - openshift-priv/gcp-pd-csi-driver
  - openshift/gcp-pd-csi-driver
  require_self_approval: false
- commandHelpLink: ""
  repos:
  - openshift-priv/egress-router-cni
  - openshift/egress-router-cni
  require_self_approval: false
- commandHelpLink: ""
  repos:
  - app-sre/deployment-validation-operator
  require_self_approval: false
- commandHelpLink: ""
  repos:
  - freeipa/freeipa-operator
  require_self_approval: false
- commandHelpLink: ""
  repos:
  - openshift-priv/vsphere-problem-detector
  - openshift/vsphere-problem-detector
  require_self_approval: false
- commandHelpLink: ""
  repos:
  - openshift-priv/special-resource-operator
  - openshift/special-resource-operator
  require_self_approval: false
- commandHelpLink: ""
  repos:
  - openshift-priv/app-netutil
  - openshift/app-netutil
  require_self_approval: false
- commandHelpLink: ""
  repos:
  - openshift-priv/cluster-cloud-controller-manager-operator
  - openshift/cluster-cloud-controller-manager-operator
  require_self_approval: true
- commandHelpLink: ""
  repos:
  - openstack-k8s-operators/osp-director-operator
  require_self_approval: false
- commandHelpLink: ""
  repos:
  - 3scale/3scale-operator
  - openshift-priv/hypershift
  - openshift/hypershift
  require_self_approval: false
- commandHelpLink: ""
  repos:
  - openshift/rook
  require_self_approval: false
- commandHelpLink: ""
  repos:
  - openshift-priv/azure-disk-csi-driver-operator
  - openshift/azure-disk-csi-driver-operator
  require_self_approval: false
- commandHelpLink: ""
  repos:
  - openshift-priv/azure-disk-csi-driver
  - openshift/azure-disk-csi-driver
  require_self_approval: false
- commandHelpLink: ""
  repos:
  - openshift-priv/cloud-network-config-controller
  - openshift/cloud-network-config-controller
  require_self_approval: false
- commandHelpLink: https://go.k8s.io/bot-commands
  repos:
  - openshift-priv/operator-framework-olm
  - openshift/operator-framework-olm
  require_self_approval: false
- commandHelpLink: ""
  repos:
  - openshift/oc-compliance
- commandHelpLink: ""
  repos:
  - openshift/ceph-csi
  require_self_approval: false
- commandHelpLink: ""
  repos:
  - eclipse-che/che-operator
  require_self_approval: false
- commandHelpLink: ""
  repos:
  - openshift-priv/driver-toolkit
  - openshift/driver-toolkit
  require_self_approval: false
- commandHelpLink: ""
  repos:
  - openshift-priv/vmware-vsphere-csi-driver-operator
  - openshift/vmware-vsphere-csi-driver-operator
  require_self_approval: false
- commandHelpLink: ""
  repos:
  - openshift-priv/vmware-vsphere-csi-driver
  - openshift/vmware-vsphere-csi-driver
  require_self_approval: false
- commandHelpLink: ""
  repos:
  - openshift/openshift-restclient-python
  require_self_approval: false
- commandHelpLink: ""
  repos:
  - eclipse-che/che-plugin-registry
  require_self_approval: false
blunderbuss:
  max_request_count: 2
  request_count: 2
  use_status_availability: true
bugzilla:
  default:
    '*':
      add_external_link: true
      allowed_groups:
      - redhat
      - qe_staff
      dependent_bug_states:
      - status: VERIFIED
      - status: RELEASE_PENDING
      - resolution: ERRATA
        status: CLOSED
      - resolution: CURRENTRELEASE
        status: CLOSED
      is_open: true
      state_after_close:
        status: NEW
      state_after_merge:
        status: MODIFIED
      state_after_validation:
        status: POST
      valid_states:
      - status: NEW
      - status: ASSIGNED
      - status: ON_DEV
      - status: POST
    community-4.6:
      validate_by_default: false
    community-4.7:
      validate_by_default: false
    fcos:
      validate_by_default: false
    master:
      add_external_link: true
      allowed_groups:
      - redhat
      - qe_staff
      exclude_defaults: true
      is_open: true
      state_after_close:
        status: NEW
      state_after_merge:
        status: MODIFIED
      state_after_validation:
        status: POST
      target_release: 4.8.0
      valid_states:
      - status: NEW
      - status: ASSIGNED
      - status: ON_DEV
      - status: POST
    openshift-3.11:
      add_external_link: true
      allowed_groups:
      - redhat
      - qe_staff
      exclude_defaults: true
      is_open: true
      state_after_close:
        status: NEW
      state_after_merge:
        status: MODIFIED
      state_after_validation:
        status: POST
      target_release: 3.11.z
      valid_states:
      - status: NEW
      - status: ASSIGNED
      - status: ON_DEV
      - status: POST
      validate_by_default: true
    openshift-4.1:
      dependent_bug_target_releases:
      - 4.2.0
      - 4.2.z
      target_release: 4.1.z
      validate_by_default: true
    openshift-4.2:
      dependent_bug_target_releases:
      - 4.3.0
      - 4.3.z
      target_release: 4.2.z
      validate_by_default: true
    openshift-4.3:
      dependent_bug_target_releases:
      - 4.4.0
      - 4.4.z
      target_release: 4.3.z
      validate_by_default: true
    openshift-4.4:
      dependent_bug_target_releases:
      - 4.5.0
      - 4.5.z
      target_release: 4.4.z
      validate_by_default: true
    openshift-4.5:
      dependent_bug_target_releases:
      - 4.6.0
      - 4.6.z
      target_release: 4.5.z
      validate_by_default: true
    openshift-4.6:
      dependent_bug_target_releases:
      - 4.7.0
      - 4.7.z
      target_release: 4.6.z
      validate_by_default: true
    openshift-4.7:
      dependent_bug_target_releases:
      - 4.8.0
      target_release: 4.7.z
      validate_by_default: true
    openshift-4.8:
      dependent_bug_states:
      - status: MODIFIED
      - status: VERIFIED
      dependent_bug_target_releases:
      - 4.9.0
      target_release: 4.8.0
      validate_by_default: true
    release-3.11:
      add_external_link: true
      allowed_groups:
      - redhat
      - qe_staff
      exclude_defaults: true
      is_open: true
      state_after_close:
        status: NEW
      state_after_merge:
        status: MODIFIED
      state_after_validation:
        status: POST
      target_release: 3.11.z
      valid_states:
      - status: NEW
      - status: ASSIGNED
      - status: ON_DEV
      - status: POST
      validate_by_default: true
    release-4.1:
      dependent_bug_target_releases:
      - 4.2.0
      - 4.2.z
      target_release: 4.1.z
      validate_by_default: true
    release-4.2:
      dependent_bug_target_releases:
      - 4.3.0
      - 4.3.z
      target_release: 4.2.z
      validate_by_default: true
    release-4.3:
      dependent_bug_target_releases:
      - 4.4.0
      - 4.4.z
      target_release: 4.3.z
      validate_by_default: true
    release-4.4:
      dependent_bug_target_releases:
      - 4.5.0
      - 4.5.z
      target_release: 4.4.z
      validate_by_default: true
    release-4.5:
      dependent_bug_target_releases:
      - 4.6.0
      - 4.6.z
      target_release: 4.5.z
      validate_by_default: true
    release-4.6:
      dependent_bug_target_releases:
      - 4.7.0
      - 4.7.z
      target_release: 4.6.z
      validate_by_default: true
    release-4.7:
      dependent_bug_target_releases:
      - 4.8.0
      target_release: 4.7.z
      validate_by_default: true
    release-4.8:
      dependent_bug_states:
      - status: MODIFIED
      - status: VERIFIED
      dependent_bug_target_releases:
      - 4.9.0
      target_release: 4.8.0
      validate_by_default: true
  orgs:
    openshift:
      repos:
        ceph-csi:
          branches:
            '*':
              add_external_link: true
              allowed_groups:
              - redhat
              - qe_staff
              exclude_defaults: true
              is_open: true
              state_after_close:
                status: NEW
              state_after_merge:
                status: MODIFIED
              state_after_validation:
                status: POST
              valid_states:
              - status: NEW
              - status: ASSIGNED
              - status: ON_DEV
              - status: POST
            master:
              exclude_defaults: true
              target_release: OCS 4.8.0
            release-4.6:
              target_release: OCS 4.6.0
              validate_by_default: true
            release-4.7:
              target_release: OCS 4.7.0
              validate_by_default: true
            release-4.8:
              target_release: OCS 4.8.0
              validate_by_default: false
        cluster-logging-operator:
          branches:
            '*':
              add_external_link: true
              allowed_groups:
              - redhat
              - qe_staff
              dependent_bug_states:
              - status: VERIFIED
              - status: RELEASE_PENDING
              - resolution: ERRATA
                status: CLOSED
              - resolution: CURRENTRELEASE
                status: CLOSED
              is_open: true
              state_after_close:
                status: NEW
              state_after_merge:
                status: MODIFIED
              state_after_validation:
                status: POST
              valid_states:
              - status: NEW
              - status: ASSIGNED
              - status: ON_DEV
              - status: POST
            master:
              add_external_link: true
              allowed_groups:
              - redhat
              - qe_staff
              exclude_defaults: true
              is_open: true
              state_after_close:
                status: NEW
              state_after_merge:
                status: MODIFIED
              state_after_validation:
                status: POST
              target_release: 4.8.0
              valid_states:
              - status: NEW
              - status: ASSIGNED
              - status: ON_DEV
              - status: POST
            release-3.11:
              add_external_link: true
              allowed_groups:
              - redhat
              - qe_staff
              exclude_defaults: true
              is_open: true
              state_after_close:
                status: NEW
              state_after_merge:
                status: MODIFIED
              state_after_validation:
                status: POST
              target_release: 3.11.z
              valid_states:
              - status: NEW
              - status: ASSIGNED
              - status: ON_DEV
              - status: POST
              validate_by_default: true
            release-4.1:
              dependent_bug_target_releases:
              - 4.2.0
              - 4.2.z
              target_release: 4.1.z
              validate_by_default: true
            release-4.2:
              dependent_bug_target_releases:
              - 4.3.0
              - 4.3.z
              target_release: 4.2.z
              validate_by_default: true
            release-4.3:
              dependent_bug_target_releases:
              - 4.4.0
              - 4.4.z
              target_release: 4.3.z
              validate_by_default: true
            release-4.4:
              dependent_bug_target_releases:
              - 4.5.0
              - 4.5.z
              target_release: 4.4.z
              validate_by_default: true
            release-4.5:
              dependent_bug_target_releases:
              - 4.6.0
              - 4.6.z
              target_release: 4.5.z
              validate_by_default: true
            release-4.6:
              exclude_defaults: true
              target_release: 4.6.z
              validate_by_default: true
        elasticsearch-operator:
          branches:
            '*':
              add_external_link: true
              allowed_groups:
              - redhat
              - qe_staff
              dependent_bug_states:
              - status: VERIFIED
              - status: RELEASE_PENDING
              - resolution: ERRATA
                status: CLOSED
              - resolution: CURRENTRELEASE
                status: CLOSED
              is_open: true
              state_after_close:
                status: NEW
              state_after_merge:
                status: MODIFIED
              state_after_validation:
                status: POST
              valid_states:
              - status: NEW
              - status: ASSIGNED
              - status: ON_DEV
              - status: POST
            master:
              add_external_link: true
              allowed_groups:
              - redhat
              - qe_staff
              exclude_defaults: true
              is_open: true
              state_after_close:
                status: NEW
              state_after_merge:
                status: MODIFIED
              state_after_validation:
                status: POST
              target_release: 4.8.0
              valid_states:
              - status: NEW
              - status: ASSIGNED
              - status: ON_DEV
              - status: POST
            release-3.11:
              add_external_link: true
              allowed_groups:
              - redhat
              - qe_staff
              exclude_defaults: true
              is_open: true
              state_after_close:
                status: NEW
              state_after_merge:
                status: MODIFIED
              state_after_validation:
                status: POST
              target_release: 3.11.z
              valid_states:
              - status: NEW
              - status: ASSIGNED
              - status: ON_DEV
              - status: POST
              validate_by_default: true
            release-4.1:
              dependent_bug_target_releases:
              - 4.2.0
              - 4.2.z
              target_release: 4.1.z
              validate_by_default: true
            release-4.2:
              dependent_bug_target_releases:
              - 4.3.0
              - 4.3.z
              target_release: 4.2.z
              validate_by_default: true
            release-4.3:
              dependent_bug_target_releases:
              - 4.4.0
              - 4.4.z
              target_release: 4.3.z
              validate_by_default: true
            release-4.4:
              dependent_bug_target_releases:
              - 4.5.0
              - 4.5.z
              target_release: 4.4.z
              validate_by_default: true
            release-4.5:
              dependent_bug_target_releases:
              - 4.6.0
              - 4.6.z
              target_release: 4.5.z
              validate_by_default: true
            release-4.6:
              exclude_defaults: true
              target_release: 4.6.z
              validate_by_default: true
        elasticsearch-proxy:
          branches:
            '*':
              add_external_link: true
              allowed_groups:
              - redhat
              - qe_staff
              dependent_bug_states:
              - status: VERIFIED
              - status: RELEASE_PENDING
              - resolution: ERRATA
                status: CLOSED
              - resolution: CURRENTRELEASE
                status: CLOSED
              is_open: true
              state_after_close:
                status: NEW
              state_after_merge:
                status: MODIFIED
              state_after_validation:
                status: POST
              valid_states:
              - status: NEW
              - status: ASSIGNED
              - status: ON_DEV
              - status: POST
            master:
              add_external_link: true
              allowed_groups:
              - redhat
              - qe_staff
              exclude_defaults: true
              is_open: true
              state_after_close:
                status: NEW
              state_after_merge:
                status: MODIFIED
              state_after_validation:
                status: POST
              target_release: 4.8.0
              valid_states:
              - status: NEW
              - status: ASSIGNED
              - status: ON_DEV
              - status: POST
            release-3.11:
              add_external_link: true
              allowed_groups:
              - redhat
              - qe_staff
              exclude_defaults: true
              is_open: true
              state_after_close:
                status: NEW
              state_after_merge:
                status: MODIFIED
              state_after_validation:
                status: POST
              target_release: 3.11.z
              valid_states:
              - status: NEW
              - status: ASSIGNED
              - status: ON_DEV
              - status: POST
              validate_by_default: true
            release-4.1:
              dependent_bug_target_releases:
              - 4.2.0
              - 4.2.z
              target_release: 4.1.z
              validate_by_default: true
            release-4.2:
              dependent_bug_target_releases:
              - 4.3.0
              - 4.3.z
              target_release: 4.2.z
              validate_by_default: true
            release-4.3:
              dependent_bug_target_releases:
              - 4.4.0
              - 4.4.z
              target_release: 4.3.z
              validate_by_default: true
            release-4.4:
              dependent_bug_target_releases:
              - 4.5.0
              - 4.5.z
              target_release: 4.4.z
              validate_by_default: true
            release-4.5:
              dependent_bug_target_releases:
              - 4.6.0
              - 4.6.z
              target_release: 4.5.z
              validate_by_default: true
            release-4.6:
              exclude_defaults: true
              target_release: 4.6.z
              validate_by_default: true
        ocs-operator:
          branches:
            '*':
              add_external_link: true
              allowed_groups:
              - redhat
              - qe_staff
              exclude_defaults: true
              is_open: true
              state_after_close:
                status: NEW
              state_after_merge:
                status: MODIFIED
              state_after_validation:
                status: POST
              valid_states:
              - status: NEW
              - status: ASSIGNED
              - status: ON_DEV
              - status: POST
            master:
              exclude_defaults: true
              target_release: OCS 4.7.0
            release-4.2:
              exclude_defaults: true
              target_release: OCS 4.2.0
              validate_by_default: true
            release-4.3:
              exclude_defaults: true
              target_release: OCS 4.3.0
              validate_by_default: true
            release-4.4:
              exclude_defaults: true
              target_release: OCS 4.4.0
              validate_by_default: true
            release-4.5:
              exclude_defaults: true
              target_release: OCS 4.5.0
              validate_by_default: true
            release-4.6:
              target_release: OCS 4.6.0
              validate_by_default: true
            release-4.7:
              target_release: OCS 4.7.0
              validate_by_default: true
        openshift-tests:
          branches:
            '*':
              allowed_groups:
              - redhat
              - qe_staff
              validate_by_default: false
        openshift-tests-private:
          branches:
            '*':
              allowed_groups:
              - redhat
              - qe_staff
              validate_by_default: false
        origin-aggregated-logging:
          branches:
            '*':
              add_external_link: true
              allowed_groups:
              - redhat
              - qe_staff
              dependent_bug_states:
              - status: VERIFIED
              - status: RELEASE_PENDING
              - resolution: ERRATA
                status: CLOSED
              - resolution: CURRENTRELEASE
                status: CLOSED
              is_open: true
              state_after_close:
                status: NEW
              state_after_merge:
                status: MODIFIED
              state_after_validation:
                status: POST
              valid_states:
              - status: NEW
              - status: ASSIGNED
              - status: ON_DEV
              - status: POST
            master:
              add_external_link: true
              allowed_groups:
              - redhat
              - qe_staff
              exclude_defaults: true
              is_open: true
              state_after_close:
                status: NEW
              state_after_merge:
                status: MODIFIED
              state_after_validation:
                status: POST
              target_release: 4.8.0
              valid_states:
              - status: NEW
              - status: ASSIGNED
              - status: ON_DEV
              - status: POST
            release-3.11:
              add_external_link: true
              allowed_groups:
              - redhat
              - qe_staff
              exclude_defaults: true
              is_open: true
              state_after_close:
                status: NEW
              state_after_merge:
                status: MODIFIED
              state_after_validation:
                status: POST
              target_release: 3.11.z
              valid_states:
              - status: NEW
              - status: ASSIGNED
              - status: ON_DEV
              - status: POST
              validate_by_default: true
            release-4.1:
              dependent_bug_target_releases:
              - 4.2.0
              - 4.2.z
              target_release: 4.1.z
              validate_by_default: true
            release-4.2:
              dependent_bug_target_releases:
              - 4.3.0
              - 4.3.z
              target_release: 4.2.z
              validate_by_default: true
            release-4.3:
              dependent_bug_target_releases:
              - 4.4.0
              - 4.4.z
              target_release: 4.3.z
              validate_by_default: true
            release-4.4:
              dependent_bug_target_releases:
              - 4.5.0
              - 4.5.z
              target_release: 4.4.z
              validate_by_default: true
            release-4.5:
              dependent_bug_target_releases:
              - 4.6.0
              - 4.6.z
              target_release: 4.5.z
              validate_by_default: true
            release-4.6:
              exclude_defaults: true
              target_release: 4.6.z
              validate_by_default: true
    openshift-priv:
      repos:
        cluster-logging-operator:
          branches:
            '*':
              add_external_link: true
              allowed_groups:
              - redhat
              - qe_staff
              dependent_bug_states:
              - status: VERIFIED
              - status: RELEASE_PENDING
              - resolution: ERRATA
                status: CLOSED
              - resolution: CURRENTRELEASE
                status: CLOSED
              is_open: true
              state_after_close:
                status: NEW
              state_after_merge:
                status: MODIFIED
              state_after_validation:
                status: POST
              valid_states:
              - status: NEW
              - status: ASSIGNED
              - status: ON_DEV
              - status: POST
            master:
              add_external_link: true
              allowed_groups:
              - redhat
              - qe_staff
              exclude_defaults: true
              is_open: true
              state_after_close:
                status: NEW
              state_after_merge:
                status: MODIFIED
              state_after_validation:
                status: POST
              target_release: 4.8.0
              valid_states:
              - status: NEW
              - status: ASSIGNED
              - status: ON_DEV
              - status: POST
            release-3.11:
              add_external_link: true
              allowed_groups:
              - redhat
              - qe_staff
              exclude_defaults: true
              is_open: true
              state_after_close:
                status: NEW
              state_after_merge:
                status: MODIFIED
              state_after_validation:
                status: POST
              target_release: 3.11.z
              valid_states:
              - status: NEW
              - status: ASSIGNED
              - status: ON_DEV
              - status: POST
              validate_by_default: true
            release-4.1:
              dependent_bug_target_releases:
              - 4.2.0
              - 4.2.z
              target_release: 4.1.z
              validate_by_default: true
            release-4.2:
              dependent_bug_target_releases:
              - 4.3.0
              - 4.3.z
              target_release: 4.2.z
              validate_by_default: true
            release-4.3:
              dependent_bug_target_releases:
              - 4.4.0
              - 4.4.z
              target_release: 4.3.z
              validate_by_default: true
            release-4.4:
              dependent_bug_target_releases:
              - 4.5.0
              - 4.5.z
              target_release: 4.4.z
              validate_by_default: true
            release-4.5:
              dependent_bug_target_releases:
              - 4.6.0
              - 4.6.z
              target_release: 4.5.z
              validate_by_default: true
            release-4.6:
              exclude_defaults: true
              target_release: 4.6.z
              validate_by_default: true
        elasticsearch-operator:
          branches:
            '*':
              add_external_link: true
              allowed_groups:
              - redhat
              - qe_staff
              dependent_bug_states:
              - status: VERIFIED
              - status: RELEASE_PENDING
              - resolution: ERRATA
                status: CLOSED
              - resolution: CURRENTRELEASE
                status: CLOSED
              is_open: true
              state_after_close:
                status: NEW
              state_after_merge:
                status: MODIFIED
              state_after_validation:
                status: POST
              valid_states:
              - status: NEW
              - status: ASSIGNED
              - status: ON_DEV
              - status: POST
            master:
              add_external_link: true
              allowed_groups:
              - redhat
              - qe_staff
              exclude_defaults: true
              is_open: true
              state_after_close:
                status: NEW
              state_after_merge:
                status: MODIFIED
              state_after_validation:
                status: POST
              target_release: 4.8.0
              valid_states:
              - status: NEW
              - status: ASSIGNED
              - status: ON_DEV
              - status: POST
            release-3.11:
              add_external_link: true
              allowed_groups:
              - redhat
              - qe_staff
              exclude_defaults: true
              is_open: true
              state_after_close:
                status: NEW
              state_after_merge:
                status: MODIFIED
              state_after_validation:
                status: POST
              target_release: 3.11.z
              valid_states:
              - status: NEW
              - status: ASSIGNED
              - status: ON_DEV
              - status: POST
              validate_by_default: true
            release-4.1:
              dependent_bug_target_releases:
              - 4.2.0
              - 4.2.z
              target_release: 4.1.z
              validate_by_default: true
            release-4.2:
              dependent_bug_target_releases:
              - 4.3.0
              - 4.3.z
              target_release: 4.2.z
              validate_by_default: true
            release-4.3:
              dependent_bug_target_releases:
              - 4.4.0
              - 4.4.z
              target_release: 4.3.z
              validate_by_default: true
            release-4.4:
              dependent_bug_target_releases:
              - 4.5.0
              - 4.5.z
              target_release: 4.4.z
              validate_by_default: true
            release-4.5:
              dependent_bug_target_releases:
              - 4.6.0
              - 4.6.z
              target_release: 4.5.z
              validate_by_default: true
            release-4.6:
              exclude_defaults: true
              target_release: 4.6.z
              validate_by_default: true
        elasticsearch-proxy:
          branches:
            '*':
              add_external_link: true
              allowed_groups:
              - redhat
              - qe_staff
              dependent_bug_states:
              - status: VERIFIED
              - status: RELEASE_PENDING
              - resolution: ERRATA
                status: CLOSED
              - resolution: CURRENTRELEASE
                status: CLOSED
              is_open: true
              state_after_close:
                status: NEW
              state_after_merge:
                status: MODIFIED
              state_after_validation:
                status: POST
              valid_states:
              - status: NEW
              - status: ASSIGNED
              - status: ON_DEV
              - status: POST
            master:
              add_external_link: true
              allowed_groups:
              - redhat
              - qe_staff
              exclude_defaults: true
              is_open: true
              state_after_close:
                status: NEW
              state_after_merge:
                status: MODIFIED
              state_after_validation:
                status: POST
              target_release: 4.8.0
              valid_states:
              - status: NEW
              - status: ASSIGNED
              - status: ON_DEV
              - status: POST
            release-3.11:
              add_external_link: true
              allowed_groups:
              - redhat
              - qe_staff
              exclude_defaults: true
              is_open: true
              state_after_close:
                status: NEW
              state_after_merge:
                status: MODIFIED
              state_after_validation:
                status: POST
              target_release: 3.11.z
              valid_states:
              - status: NEW
              - status: ASSIGNED
              - status: ON_DEV
              - status: POST
              validate_by_default: true
            release-4.1:
              dependent_bug_target_releases:
              - 4.2.0
              - 4.2.z
              target_release: 4.1.z
              validate_by_default: true
            release-4.2:
              dependent_bug_target_releases:
              - 4.3.0
              - 4.3.z
              target_release: 4.2.z
              validate_by_default: true
            release-4.3:
              dependent_bug_target_releases:
              - 4.4.0
              - 4.4.z
              target_release: 4.3.z
              validate_by_default: true
            release-4.4:
              dependent_bug_target_releases:
              - 4.5.0
              - 4.5.z
              target_release: 4.4.z
              validate_by_default: true
            release-4.5:
              dependent_bug_target_releases:
              - 4.6.0
              - 4.6.z
              target_release: 4.5.z
              validate_by_default: true
            release-4.6:
              exclude_defaults: true
              target_release: 4.6.z
              validate_by_default: true
        ocs-operator:
          branches:
            '*':
              add_external_link: true
              allowed_groups:
              - redhat
              - qe_staff
              exclude_defaults: true
              is_open: true
              state_after_close:
                status: NEW
              state_after_merge:
                status: MODIFIED
              state_after_validation:
                status: POST
              valid_states:
              - status: NEW
              - status: ASSIGNED
              - status: ON_DEV
              - status: POST
            master:
              exclude_defaults: true
              target_release: OCS 4.7.0
            release-4.2:
              exclude_defaults: true
              target_release: OCS 4.2.0
              validate_by_default: true
            release-4.3:
              exclude_defaults: true
              target_release: OCS 4.3.0
              validate_by_default: true
            release-4.4:
              exclude_defaults: true
              target_release: OCS 4.4.0
              validate_by_default: true
            release-4.5:
              exclude_defaults: true
              target_release: OCS 4.5.0
              validate_by_default: true
            release-4.6:
              target_release: OCS 4.6.0
              validate_by_default: true
            release-4.7:
              target_release: OCS 4.7.0
              validate_by_default: true
        openshift-tests:
          branches:
            '*':
              allowed_groups:
              - redhat
              - qe_staff
              validate_by_default: false
        openshift-tests-private:
          branches:
            '*':
              allowed_groups:
              - redhat
              - qe_staff
              validate_by_default: false
        origin-aggregated-logging:
          branches:
            '*':
              add_external_link: true
              allowed_groups:
              - redhat
              - qe_staff
              dependent_bug_states:
              - status: VERIFIED
              - status: RELEASE_PENDING
              - resolution: ERRATA
                status: CLOSED
              - resolution: CURRENTRELEASE
                status: CLOSED
              is_open: true
              state_after_close:
                status: NEW
              state_after_merge:
                status: MODIFIED
              state_after_validation:
                status: POST
              valid_states:
              - status: NEW
              - status: ASSIGNED
              - status: ON_DEV
              - status: POST
            master:
              add_external_link: true
              allowed_groups:
              - redhat
              - qe_staff
              exclude_defaults: true
              is_open: true
              state_after_close:
                status: NEW
              state_after_merge:
                status: MODIFIED
              state_after_validation:
                status: POST
              target_release: 4.8.0
              valid_states:
              - status: NEW
              - status: ASSIGNED
              - status: ON_DEV
              - status: POST
            release-3.11:
              add_external_link: true
              allowed_groups:
              - redhat
              - qe_staff
              exclude_defaults: true
              is_open: true
              state_after_close:
                status: NEW
              state_after_merge:
                status: MODIFIED
              state_after_validation:
                status: POST
              target_release: 3.11.z
              valid_states:
              - status: NEW
              - status: ASSIGNED
              - status: ON_DEV
              - status: POST
              validate_by_default: true
            release-4.1:
              dependent_bug_target_releases:
              - 4.2.0
              - 4.2.z
              target_release: 4.1.z
              validate_by_default: true
            release-4.2:
              dependent_bug_target_releases:
              - 4.3.0
              - 4.3.z
              target_release: 4.2.z
              validate_by_default: true
            release-4.3:
              dependent_bug_target_releases:
              - 4.4.0
              - 4.4.z
              target_release: 4.3.z
              validate_by_default: true
            release-4.4:
              dependent_bug_target_releases:
              - 4.5.0
              - 4.5.z
              target_release: 4.4.z
              validate_by_default: true
            release-4.5:
              dependent_bug_target_releases:
              - 4.6.0
              - 4.6.z
              target_release: 4.5.z
              validate_by_default: true
            release-4.6:
              exclude_defaults: true
              target_release: 4.6.z
              validate_by_default: true
cat: {}
cherry_pick_unapproved:
  branchregexp: ^release-.*$
  comment: This PR is not for the master branch but does not have the `cherry-pick-approved`  label. Adding the `do-not-merge/cherry-pick-not-approved`  label.
config_updater:
  gzip: false
  maps:
    ci-operator/config/**/*-fcos.yaml:
      clusters:
        app.ci:
        - ci
      gzip: true
      name: ci-operator-misc-configs
    ci-operator/config/**/*-hive-ocm-*.yaml:
      clusters:
        app.ci:
        - ci
      gzip: true
      name: ci-operator-misc-configs
    ci-operator/config/**/*-logging*/openshift*-*-logging*-release-5.*.yaml:
      clusters:
        app.ci:
        - ci
      gzip: true
      name: ci-operator-misc-configs
    ci-operator/config/**/*-logging*/openshift*-*-logging*-tech-preview*.yaml:
      clusters:
        app.ci:
        - ci
      name: ci-operator-misc-configs
    ci-operator/config/**/*-main.yaml:
      clusters:
        app.ci:
        - ci
      gzip: true
      name: ci-operator-master-configs
    ci-operator/config/**/*-main__*.yaml:
      clusters:
        app.ci:
        - ci
      name: ci-operator-master-configs
    ci-operator/config/**/*-ocp-ci-integration.yaml:
      clusters:
        app.ci:
        - ci
      gzip: true
      name: ci-operator-misc-configs
    ci-operator/config/**/*branch-openshift*.yaml:
      clusters:
        app.ci:
        - ci
      gzip: true
      name: ci-operator-misc-configs
    ci-operator/config/**/*master*.yaml:
      clusters:
        app.ci:
        - ci
      gzip: true
      name: ci-operator-master-configs
    ci-operator/config/**/*openshift-3.*.yaml:
      clusters:
        app.ci:
        - ci
      gzip: true
      name: ci-operator-3.x-configs
    ci-operator/config/**/*openshift-4.1*.yaml:
      clusters:
        app.ci:
        - ci
      gzip: true
      name: ci-operator-4.1-configs
    ci-operator/config/**/*openshift-4.2*.yaml:
      clusters:
        app.ci:
        - ci
      gzip: true
      name: ci-operator-4.2-configs
    ci-operator/config/**/*openshift-4.3*.yaml:
      clusters:
        app.ci:
        - ci
      gzip: true
      name: ci-operator-4.3-configs
    ci-operator/config/**/*openshift-4.4*.yaml:
      clusters:
        app.ci:
        - ci
      gzip: true
      name: ci-operator-4.4-configs
    ci-operator/config/**/*openshift-4.5*.yaml:
      clusters:
        app.ci:
        - ci
      gzip: true
      name: ci-operator-4.5-configs
    ci-operator/config/**/*openshift-4.6*.yaml:
      clusters:
        app.ci:
        - ci
      gzip: true
      name: ci-operator-4.6-configs
    ci-operator/config/**/*openshift-4.7*.yaml:
      clusters:
        app.ci:
        - ci
      gzip: true
      name: ci-operator-4.7-configs
    ci-operator/config/**/*openshift-4.8*.yaml:
      clusters:
        app.ci:
        - ci
      gzip: true
      name: ci-operator-4.8-configs
    ci-operator/config/**/*openshift-4.9*.yaml:
      clusters:
        app.ci:
        - ci
      name: ci-operator-4.9-configs
    ci-operator/config/**/*openshift-v4*.yaml:
      clusters:
        app.ci:
        - ci
      gzip: true
      name: ci-operator-misc-configs
    ci-operator/config/**/*podman-v1.*.yaml:
      clusters:
        app.ci:
        - ci
      gzip: true
      name: ci-operator-misc-configs
    ci-operator/config/**/*release-0.*.yaml:
      clusters:
        app.ci:
        - ci
      gzip: true
      name: ci-operator-misc-configs
    ci-operator/config/**/*release-1.*.yaml:
      clusters:
        app.ci:
        - ci
      gzip: true
      name: ci-operator-misc-configs
    ci-operator/config/**/*release-3.*.yaml:
      clusters:
        app.ci:
        - ci
      gzip: true
      name: ci-operator-3.x-configs
    ci-operator/config/**/*release-4.1*.yaml:
      clusters:
        app.ci:
        - ci
      gzip: true
      name: ci-operator-4.1-configs
    ci-operator/config/**/*release-4.2*.yaml:
      clusters:
        app.ci:
        - ci
      gzip: true
      name: ci-operator-4.2-configs
    ci-operator/config/**/*release-4.3*.yaml:
      clusters:
        app.ci:
        - ci
      gzip: true
      name: ci-operator-4.3-configs
    ci-operator/config/**/*release-4.4*.yaml:
      clusters:
        app.ci:
        - ci
      gzip: true
      name: ci-operator-4.4-configs
    ci-operator/config/**/*release-4.5*.yaml:
      clusters:
        app.ci:
        - ci
      gzip: true
      name: ci-operator-4.5-configs
    ci-operator/config/**/*release-4.6*.yaml:
      clusters:
        app.ci:
        - ci
      gzip: true
      name: ci-operator-4.6-configs
    ci-operator/config/**/*release-4.7*.yaml:
      clusters:
        app.ci:
        - ci
      gzip: true
      name: ci-operator-4.7-configs
    ci-operator/config/**/*release-4.8*.yaml:
      clusters:
        app.ci:
        - ci
      gzip: true
      name: ci-operator-4.8-configs
    ci-operator/config/**/*release-4.9*.yaml:
      clusters:
        app.ci:
        - ci
      name: ci-operator-4.9-configs
    ci-operator/config/**/*release-next*.yaml:
      clusters:
        app.ci:
        - ci
      gzip: true
      name: ci-operator-misc-configs
    ci-operator/config/**/*release-v*.yaml:
      clusters:
        app.ci:
        - ci
      gzip: true
      name: ci-operator-misc-configs
    ci-operator/config/**/cluster-logging-operator/openshift*-cluster-logging-operator-feature*.yaml:
      clusters:
        app.ci:
        - ci
      gzip: true
      name: ci-operator-misc-configs
    ci-operator/config/**/elasticsearch-*/openshift*-elasticsearch*-release-5.*.yaml:
      clusters:
        app.ci:
        - ci
      gzip: true
      name: ci-operator-misc-configs
    ci-operator/config/**/elasticsearch-*/openshift-elasticsearch-*-tech-preview*.yaml:
      clusters:
        app.ci:
        - ci
      name: ci-operator-misc-configs
    ci-operator/config/**/elasticsearch-operator/openshift*-elasticsearch-operator-feature*.yaml:
      clusters:
        app.ci:
        - ci
      gzip: true
      name: ci-operator-misc-configs
    ci-operator/config/**/oauth-proxy/openshift*-samples-operator-*.yaml:
      clusters:
        app.ci:
        - ci
      gzip: true
      name: ci-operator-misc-configs
    ci-operator/config/**/origin-aggregated-logging/openshift*-origin-aggregated-logging-feature*.yaml:
      clusters:
        app.ci:
        - ci
      gzip: true
      name: ci-operator-misc-configs
    ci-operator/config/**/tektoncd-pipeline-operator/openshift-tektoncd-pipeline-operator-v*.yaml:
      clusters:
        app.ci:
        - ci
      gzip: true
      name: ci-operator-misc-configs
    ci-operator/config/**/windows-machine-config-bootstrapper/*windows-machine-config-bootstrapper-community-*.yaml:
      clusters:
        app.ci:
        - ci
      gzip: true
      name: ci-operator-misc-configs
    ci-operator/config/**/windows-machine-config-operator/*-community-*.yaml:
      clusters:
        app.ci:
        - ci
      gzip: true
      name: ci-operator-misc-configs
    ci-operator/config/code-ready/snc/*4.*.yaml:
      clusters:
        app.ci:
        - ci
      gzip: true
      name: ci-operator-misc-configs
    ci-operator/config/eclipse-che/che-operator/*-7*.yaml:
      clusters:
        app.ci:
        - ci
      gzip: true
      name: ci-operator-misc-configs
    ci-operator/config/eclipse-che/che-operator/*-main.yaml:
      clusters:
        app.ci:
        - ci
      name: ci-operator-misc-configs
    ci-operator/config/integr8ly/integreatly-operator/integr8ly-integreatly-operator-*-next-*.yaml:
      clusters:
        app.ci:
        - ci
      gzip: true
      name: ci-operator-misc-configs
    ci-operator/config/integr8ly/integreatly-operator/integr8ly-integreatly-operator-MGDAPI-*-*.yaml:
      clusters:
        app.ci:
        - ci
      gzip: true
      name: ci-operator-misc-configs
    ci-operator/config/kubevirt/**/*release-2.[4-9].yaml:
      clusters:
        app.ci:
        - ci
      gzip: true
      name: ci-operator-misc-configs
    ci-operator/config/open-cluster-management/**/*-prow-experiment.yaml:
      clusters:
        app.ci:
        - ci
      gzip: true
      name: ci-operator-misc-configs
    ci-operator/config/open-cluster-management/**/*-release-2.0*.yaml:
      clusters:
        app.ci:
        - ci
      gzip: true
      name: ci-operator-misc-configs
    ci-operator/config/open-cluster-management/**/*-release-2.1*.yaml:
      clusters:
        app.ci:
        - ci
      gzip: true
      name: ci-operator-misc-configs
    ci-operator/config/open-cluster-management/**/*-release-2.2*.yaml:
      clusters:
        app.ci:
        - ci
      gzip: true
      name: ci-operator-misc-configs
    ci-operator/config/open-cluster-management/**/*-release-2.3*.yaml:
      clusters:
        app.ci:
        - ci
      gzip: true
      name: ci-operator-misc-configs
    ci-operator/config/openshift-priv/kubernetes/openshift-priv-kubernetes-{oc,origin,sdn}-*.yaml:
      clusters:
        app.ci:
        - ci
      gzip: true
      name: ci-operator-misc-configs
    ci-operator/config/openshift/kubernetes/openshift-kubernetes-{oc,origin,sdn}-*.yaml:
      clusters:
        app.ci:
        - ci
      gzip: true
      name: ci-operator-misc-configs
    ci-operator/config/operator-framework/*/*feature*.yaml:
      clusters:
        app.ci:
        - ci
      gzip: true
      name: ci-operator-misc-configs
    ci-operator/config/red-hat-data-services/**/*-v1*.yaml:
      clusters:
        app.ci:
        - ci
      gzip: true
      name: ci-operator-misc-configs
    ci-operator/config/redhat-operator-ecosystem/cvp/*-ocp-4.*.yaml:
      clusters:
        app.ci:
        - ci
      name: ci-operator-misc-configs
    ci-operator/config/redhat-operator-ecosystem/playground/*-cvp-ocp-4.4.yaml:
      clusters:
        app.ci:
        - ci
      gzip: true
      name: ci-operator-4.4-configs
    ci-operator/config/redhat-operator-ecosystem/playground/*-cvp-ocp-4.5.yaml:
      clusters:
        app.ci:
        - ci
      gzip: true
      name: ci-operator-4.5-configs
    ci-operator/config/redhat-operator-ecosystem/playground/*-cvp-ocp-4.6.yaml:
      clusters:
        app.ci:
        - ci
      gzip: true
      name: ci-operator-4.6-configs
    ci-operator/config/redhat-operator-ecosystem/playground/*-cvp-ocp-4.7.yaml:
      clusters:
        app.ci:
        - ci
      gzip: true
      name: ci-operator-4.7-configs
    ci-operator/config/redhat-operator-ecosystem/playground/*-cvp-ocp-4.8.yaml:
      clusters:
        app.ci:
        - ci
      gzip: true
      name: ci-operator-4.8-configs
    ci-operator/config/redhat-operator-ecosystem/playground/*-cvp-ocp-4.9.yaml:
      clusters:
        app.ci:
        - ci
      name: ci-operator-4.9-configs
    ci-operator/jobs/**/*-branch-openshift-*.yaml:
      clusters:
        app.ci:
        - ci
      gzip: true
      name: job-config-misc
    ci-operator/jobs/**/*-fcos-*.yaml:
      clusters:
        app.ci:
        - ci
      gzip: true
      name: job-config-misc
    ci-operator/jobs/**/*-hive-ocm-*.yaml:
      clusters:
        app.ci:
        - ci
      gzip: true
      name: job-config-misc
    ci-operator/jobs/**/*-logging*/openshift*-logging*-release-5.*.yaml:
      clusters:
        app.ci:
        - ci
      gzip: true
      name: job-config-misc
    ci-operator/jobs/**/*-logging*/openshift*logging*-tech-preview*.yaml:
      clusters:
        app.ci:
        - ci
      gzip: true
      name: job-config-misc
    ci-operator/jobs/**/*-main-periodics.yaml:
      clusters:
        app.ci:
        - ci
      gzip: true
      name: job-config-master
    ci-operator/jobs/**/*-main-postsubmits.yaml:
      clusters:
        app.ci:
        - ci
      gzip: true
      name: job-config-master
    ci-operator/jobs/**/*-main-presubmits.yaml:
      clusters:
        app.ci:
        - ci
      gzip: true
      name: job-config-master
    ci-operator/jobs/**/*-ocp-ci-integration*.yaml:
      clusters:
        app.ci:
        - ci
      name: job-config-misc
    ci-operator/jobs/**/*enterprise-3.*.yaml:
      clusters:
        app.ci:
        - ci
      gzip: true
      name: job-config-3.x
    ci-operator/jobs/**/*infra-periodics*.yaml:
      clusters:
        app.ci:
        - ci
      gzip: true
      name: job-config-misc
    ci-operator/jobs/**/*master*.yaml:
      clusters:
        app.ci:
        - ci
      gzip: true
      name: job-config-master
    ci-operator/jobs/**/*openshift-3.*.yaml:
      clusters:
        app.ci:
        - ci
      gzip: true
      name: job-config-3.x
    ci-operator/jobs/**/*openshift-4.1*.yaml:
      clusters:
        app.ci:
        - ci
      gzip: true
      name: job-config-4.1
    ci-operator/jobs/**/*openshift-4.2*.yaml:
      clusters:
        app.ci:
        - ci
      gzip: true
      name: job-config-4.2
    ci-operator/jobs/**/*openshift-4.3*.yaml:
      clusters:
        app.ci:
        - ci
      gzip: true
      name: job-config-4.3
    ci-operator/jobs/**/*openshift-4.4*.yaml:
      clusters:
        app.ci:
        - ci
      gzip: true
      name: job-config-4.4
    ci-operator/jobs/**/*openshift-4.5*.yaml:
      clusters:
        app.ci:
        - ci
      gzip: true
      name: job-config-4.5
    ci-operator/jobs/**/*openshift-4.6*.yaml:
      clusters:
        app.ci:
        - ci
      gzip: true
      name: job-config-4.6
    ci-operator/jobs/**/*openshift-4.7*.yaml:
      clusters:
        app.ci:
        - ci
      gzip: true
      name: job-config-4.7
    ci-operator/jobs/**/*openshift-4.8*.yaml:
      clusters:
        app.ci:
        - ci
      gzip: true
      name: job-config-4.8
    ci-operator/jobs/**/*openshift-4.9*.yaml:
      clusters:
        app.ci:
        - ci
      gzip: true
      name: job-config-4.9
    ci-operator/jobs/**/*openshift-v4*.yaml:
      clusters:
        app.ci:
        - ci
      gzip: true
      name: job-config-misc
    ci-operator/jobs/**/*podman-v1.*.yaml:
      clusters:
        app.ci:
        - ci
      gzip: true
      name: job-config-misc
    ci-operator/jobs/**/*release-0.*.yaml:
      clusters:
        app.ci:
        - ci
      gzip: true
      name: job-config-misc
    ci-operator/jobs/**/*release-1.*.yaml:
      clusters:
        app.ci:
        - ci
      gzip: true
      name: job-config-misc
    ci-operator/jobs/**/*release-3.*.yaml:
      clusters:
        app.ci:
        - ci
      gzip: true
      name: job-config-3.x
    ci-operator/jobs/**/*release-4.1*.yaml:
      clusters:
        app.ci:
        - ci
      gzip: true
      name: job-config-4.1
    ci-operator/jobs/**/*release-4.2*.yaml:
      clusters:
        app.ci:
        - ci
      gzip: true
      name: job-config-4.2
    ci-operator/jobs/**/*release-4.3*.yaml:
      clusters:
        app.ci:
        - ci
      gzip: true
      name: job-config-4.3
    ci-operator/jobs/**/*release-4.4*.yaml:
      clusters:
        app.ci:
        - ci
      gzip: true
      name: job-config-4.4
    ci-operator/jobs/**/*release-4.5*.yaml:
      clusters:
        app.ci:
        - ci
      gzip: true
      name: job-config-4.5
    ci-operator/jobs/**/*release-4.6*.yaml:
      clusters:
        app.ci:
        - ci
      gzip: true
      name: job-config-4.6
    ci-operator/jobs/**/*release-4.7*.yaml:
      clusters:
        app.ci:
        - ci
      gzip: true
      name: job-config-4.7
    ci-operator/jobs/**/*release-4.8*.yaml:
      clusters:
        app.ci:
        - ci
      gzip: true
      name: job-config-4.8
    ci-operator/jobs/**/*release-4.9*.yaml:
      clusters:
        app.ci:
        - ci
      gzip: true
      name: job-config-4.9
    ci-operator/jobs/**/*release-next*.yaml:
      clusters:
        app.ci:
        - ci
      gzip: true
      name: job-config-misc
    ci-operator/jobs/**/*release-v*.yaml:
      clusters:
        app.ci:
        - ci
      gzip: true
      name: job-config-misc
    ci-operator/jobs/**/cluster-logging-operator/openshift*-cluster-logging-operator-feature*.yaml:
      clusters:
        app.ci:
        - ci
      gzip: true
      name: job-config-misc
    ci-operator/jobs/**/elasticsearch-*/openshift*-release-5.*.yaml:
      clusters:
        app.ci:
        - ci
      gzip: true
      name: job-config-misc
    ci-operator/jobs/**/elasticsearch-operator/openshift*-elasticsearch-operator-feature*.yaml:
      clusters:
        app.ci:
        - ci
      gzip: true
      name: job-config-misc
    ci-operator/jobs/**/elasticsearch-operator/openshift-elasticsearch-operator-tech-preview*.yaml:
      clusters:
        app.ci:
        - ci
      gzip: true
      name: job-config-misc
    ci-operator/jobs/**/elasticsearch-proxy/openshift-elasticsearch-proxy-tech-preview*.yaml:
      clusters:
        app.ci:
        - ci
      gzip: true
      name: job-config-misc
    ci-operator/jobs/**/infra-image-mirroring.yaml:
      clusters:
        app.ci:
        - ci
      gzip: true
      name: job-config-misc
    ci-operator/jobs/**/oauth-proxy/openshift*-oauth-proxy-samples-operator-*.yaml:
      clusters:
        app.ci:
        - ci
      gzip: true
      name: job-config-misc
    ci-operator/jobs/**/origin-aggregated-logging/openshift*-origin-aggregated-logging-feature*.yaml:
      clusters:
        app.ci:
        - ci
      gzip: true
      name: job-config-misc
    ci-operator/jobs/**/tektoncd-pipeline-operator/openshift-tektoncd-pipeline-operator-v*.yaml:
      clusters:
        app.ci:
        - ci
      gzip: true
      name: job-config-misc
    ci-operator/jobs/**/windows-machine-config-bootstrapper/*windows-machine-config-bootstrapper-community-*.yaml:
      clusters:
        app.ci:
        - ci
      gzip: true
      name: job-config-misc
    ci-operator/jobs/**/windows-machine-config-operator/*-community-*.yaml:
      clusters:
        app.ci:
        - ci
      gzip: true
      name: job-config-misc
    ci-operator/jobs/code-ready/snc/*4.*.yaml:
      clusters:
        app.ci:
        - ci
      gzip: true
      name: job-config-misc
    ci-operator/jobs/eclipse-che/che-operator/*-7*.yaml:
      clusters:
        app.ci:
        - ci
      name: job-config-misc
    ci-operator/jobs/eclipse-che/che-operator/*-main.yaml:
      clusters:
        app.ci:
        - ci
      name: job-config-misc
    ci-operator/jobs/integr8ly/integreatly-operator/integr8ly-integreatly-operator-*-next-*.yaml:
      clusters:
        app.ci:
        - ci
      gzip: true
      name: job-config-misc
    ci-operator/jobs/integr8ly/integreatly-operator/integr8ly-integreatly-operator-MGDAPI-*-*.yaml:
      clusters:
        app.ci:
        - ci
      gzip: true
      name: job-config-misc
    ci-operator/jobs/open-cluster-management/**/*-prow-experiment-*.yaml:
      clusters:
        app.ci:
        - ci
      gzip: true
      name: job-config-misc
    ci-operator/jobs/open-cluster-management/**/*-release-2.0*.yaml:
      clusters:
        app.ci:
        - ci
      gzip: true
      name: job-config-misc
    ci-operator/jobs/open-cluster-management/**/*-release-2.1*.yaml:
      clusters:
        app.ci:
        - ci
      gzip: true
      name: job-config-misc
    ci-operator/jobs/open-cluster-management/**/*-release-2.2*.yaml:
      clusters:
        app.ci:
        - ci
      gzip: true
      name: job-config-misc
    ci-operator/jobs/open-cluster-management/**/*-release-2.3*.yaml:
      clusters:
        app.ci:
        - ci
      gzip: true
      name: job-config-misc
    ci-operator/jobs/openshift-priv/kubernetes/openshift-priv-kubernetes-{oc,origin,sdn}-*.yaml:
      clusters:
        app.ci:
        - ci
      gzip: true
      name: job-config-misc
    ci-operator/jobs/openshift/kubernetes/openshift-kubernetes-{oc,origin,sdn}-*.yaml:
      clusters:
        app.ci:
        - ci
      gzip: true
      name: job-config-misc
    ci-operator/jobs/operator-framework/*/*feature*.yaml:
      clusters:
        app.ci:
        - ci
      gzip: true
      name: job-config-misc
    ci-operator/jobs/red-hat-data-services/**/*-v1*.yaml:
      clusters:
        app.ci:
        - ci
      gzip: true
      name: job-config-misc
    ci-operator/jobs/redhat-operator-ecosystem/cvp/*-ocp-4.*.yaml:
      clusters:
        app.ci:
        - ci
      gzip: true
      name: job-config-misc
    ci-operator/jobs/redhat-operator-ecosystem/playground/*-cvp-ocp-4.4.yaml:
      clusters:
        app.ci:
        - ci
      gzip: true
      name: job-config-4.4
    ci-operator/jobs/redhat-operator-ecosystem/playground/*-cvp-ocp-4.5.yaml:
      clusters:
        app.ci:
        - ci
      gzip: true
      name: job-config-4.5
    ci-operator/jobs/redhat-operator-ecosystem/playground/*-cvp-ocp-4.6.yaml:
      clusters:
        app.ci:
        - ci
      gzip: true
      name: job-config-4.6
    ci-operator/jobs/redhat-operator-ecosystem/playground/*-cvp-ocp-4.7.yaml:
      clusters:
        app.ci:
        - ci
      gzip: true
      name: job-config-4.7
    ci-operator/jobs/redhat-operator-ecosystem/playground/*-cvp-ocp-4.8.yaml:
      clusters:
        app.ci:
        - ci
      gzip: true
      name: job-config-4.8
    ci-operator/jobs/redhat-operator-ecosystem/playground/*-cvp-ocp-4.9.yaml:
      clusters:
        app.ci:
        - ci
      gzip: true
      name: job-config-4.9
    ci-operator/step-registry/**/*:
      clusters:
        app.ci:
        - ci
      name: step-registry
    ci-operator/templates/master-sidecar-3.yaml:
      clusters:
        app.ci:
        - ci
        build01:
        - ci
        build02:
        - ci
        vsphere:
        - ci
      name: prow-job-master-sidecar-3
    ci-operator/templates/master-sidecar-4.2.yaml:
      clusters:
        app.ci:
        - ci
        build01:
        - ci
        build02:
        - ci
        vsphere:
        - ci
      name: prow-job-master-sidecar-4.2
    ci-operator/templates/master-sidecar-4.3.yaml:
      clusters:
        app.ci:
        - ci
        build01:
        - ci
        build02:
        - ci
        vsphere:
        - ci
      name: prow-job-master-sidecar-4.3
    ci-operator/templates/master-sidecar-4.4.yaml:
      clusters:
        app.ci:
        - ci
        build01:
        - ci
        build02:
        - ci
        vsphere:
        - ci
      name: prow-job-master-sidecar-4.4
    ci-operator/templates/master-sidecar-4.6.yaml:
      clusters:
        app.ci:
        - ci
        build01:
        - ci
        build02:
        - ci
        vsphere:
        - ci
      name: prow-job-master-sidecar-4.6
    ci-operator/templates/openshift/endurance/endurance-install.yaml:
      clusters:
        app.ci:
        - ci
        build01:
        - ci
        build02:
        - ci
        vsphere:
        - ci
      name: prow-job-endurance-install
    ci-operator/templates/openshift/endurance/endurance-test.yaml:
      clusters:
        app.ci:
        - ci
        build01:
        - ci
        build02:
        - ci
        vsphere:
        - ci
      name: prow-job-endurance-test
    ci-operator/templates/openshift/installer/cluster-launch-installer-custom-test-image.yaml:
      clusters:
        app.ci:
        - ci
        build01:
        - ci
        build02:
        - ci
        vsphere:
        - ci
      name: prow-job-cluster-launch-installer-custom-test-image
    ci-operator/templates/openshift/installer/cluster-launch-installer-e2e.yaml:
      clusters:
        app.ci:
        - ci
        build01:
        - ci
        build02:
        - ci
        vsphere:
        - ci
      name: prow-job-cluster-launch-installer-e2e
    ci-operator/templates/openshift/installer/cluster-launch-installer-libvirt-e2e.yaml:
      clusters:
        app.ci:
        - ci
        build01:
        - ci
        build02:
        - ci
        vsphere:
        - ci
      name: prow-job-cluster-launch-installer-libvirt-e2e
    ci-operator/templates/openshift/installer/cluster-launch-installer-metal-e2e.yaml:
      clusters:
        app.ci:
        - ci
        build01:
        - ci
        build02:
        - ci
        vsphere:
        - ci
      name: prow-job-cluster-launch-installer-metal-e2e
    ci-operator/templates/openshift/installer/cluster-launch-installer-openstack-e2e.yaml:
      clusters:
        app.ci:
        - ci
        build01:
        - ci
        build02:
        - ci
        vsphere:
        - ci
      name: prow-job-cluster-launch-installer-openstack-e2e
    ci-operator/templates/openshift/installer/cluster-launch-installer-openstack-upi-e2e.yaml:
      clusters:
        app.ci:
        - ci
        build01:
        - ci
        build02:
        - ci
        vsphere:
        - ci
      name: prow-job-cluster-launch-installer-openstack-upi-e2e
    ci-operator/templates/openshift/installer/cluster-launch-installer-remote-libvirt-e2e.yaml:
      clusters:
        app.ci:
        - ci
        build01:
        - ci
        build02:
        - ci
        vsphere:
        - ci
      name: prow-job-cluster-launch-installer-remote-libvirt-e2e
    ci-operator/templates/openshift/installer/cluster-launch-installer-src.yaml:
      clusters:
        build01:
        - ci
        build02:
        - ci
        vsphere:
        - ci
      name: prow-job-cluster-launch-installer-src
    ci-operator/templates/openshift/installer/cluster-launch-installer-upi-e2e.yaml:
      clusters:
        app.ci:
        - ci
        build01:
        - ci
        build02:
        - ci
        vsphere:
        - ci
      name: prow-job-cluster-launch-installer-upi-e2e
    ci-operator/templates/openshift/openshift-ansible/cluster-launch-e2e-openshift-ansible.yaml:
      clusters:
        app.ci:
        - ci
        build01:
        - ci
        build02:
        - ci
        vsphere:
        - ci
      name: prow-job-cluster-launch-e2e-openshift-ansible
    ci-operator/templates/openshift/openshift-ansible/cluster-launch-e2e-openshift-jenkins.yaml:
      clusters:
        app.ci:
        - ci
        build01:
        - ci
        build02:
        - ci
        vsphere:
        - ci
      name: prow-job-cluster-launch-e2e-openshift-jenkins
    ci-operator/templates/openshift/openshift-ansible/cluster-launch-e2e-upgrade.yaml:
      clusters:
        app.ci:
        - ci
        build01:
        - ci
        build02:
        - ci
        vsphere:
        - ci
      name: prow-job-cluster-launch-e2e-upgrade
    ci-operator/templates/openshift/openshift-ansible/cluster-launch-e2e.yaml:
      clusters:
        app.ci:
        - ci
        build01:
        - ci
        build02:
        - ci
        vsphere:
        - ci
      name: prow-job-cluster-launch-e2e
    ci-operator/templates/openshift/openshift-ansible/cluster-launch-src.yaml:
      clusters:
        app.ci:
        - ci
        build01:
        - ci
        build02:
        - ci
        vsphere:
        - ci
      name: prow-job-cluster-launch-src
    ci-operator/templates/openshift/openshift-ansible/cluster-scaleup-e2e-40.yaml:
      clusters:
        app.ci:
        - ci
        build01:
        - ci
        build02:
        - ci
        vsphere:
        - ci
      name: prow-job-cluster-scaleup-e2e-40
    cluster/test-deploy/aws-4.0/*:
      clusters:
        app.ci:
        - ci
        build01:
        - ci
        build02:
        - ci
        vsphere:
        - ci
      name: cluster-profile-aws-centos-40
    cluster/test-deploy/aws-atomic/*:
      clusters:
        app.ci:
        - ci
        build01:
        - ci
        build02:
        - ci
        vsphere:
        - ci
      name: cluster-profile-aws-atomic
    cluster/test-deploy/aws-centos/*:
      clusters:
        app.ci:
        - ci
        build01:
        - ci
        build02:
        - ci
        vsphere:
        - ci
      name: cluster-profile-aws-centos
    cluster/test-deploy/aws-gluster/*:
      clusters:
        app.ci:
        - ci
        build01:
        - ci
        build02:
        - ci
        vsphere:
        - ci
      name: cluster-profile-aws-gluster
    cluster/test-deploy/gcp-4.0/*:
      clusters:
        app.ci:
        - ci
        build01:
        - ci
        build02:
        - ci
        vsphere:
        - ci
      name: cluster-profile-gcp-40
    cluster/test-deploy/gcp-crio/*:
      clusters:
        app.ci:
        - ci
        build01:
        - ci
        build02:
        - ci
        vsphere:
        - ci
      name: cluster-profile-gcp-crio
    cluster/test-deploy/gcp-ha-static/*:
      clusters:
        app.ci:
        - ci
        build01:
        - ci
        build02:
        - ci
        vsphere:
        - ci
      name: cluster-profile-gcp-ha-static
    cluster/test-deploy/gcp-ha/*:
      clusters:
        app.ci:
        - ci
        build01:
        - ci
        build02:
        - ci
        vsphere:
        - ci
      name: cluster-profile-gcp-ha
    cluster/test-deploy/gcp-logging/*:
      clusters:
        app.ci:
        - ci
        build01:
        - ci
        build02:
        - ci
        vsphere:
        - ci
      name: cluster-profile-gcp-logging
    cluster/test-deploy/gcp-openshift-gce-devel-ci-2/*:
      clusters:
        app.ci:
        - ci
        build01:
        - ci
        build02:
        - ci
        vsphere:
        - ci
      name: cluster-profile-gcp-openshift-gce-devel-ci-2
    cluster/test-deploy/gcp/*:
      clusters:
        app.ci:
        - ci
        build01:
        - ci
        build02:
        - ci
        vsphere:
        - ci
      name: cluster-profile-gcp
    cluster/test-deploy/ovirt/*:
      clusters:
        app.ci:
        - ci
        build01:
        - ci
        build02:
        - ci
        vsphere:
        - ci
      name: cluster-profile-ovirt
    cluster/test-deploy/packet/*:
      clusters:
        app.ci:
        - ci
        build01:
        - ci
        build02:
        - ci
        vsphere:
        - ci
      name: cluster-profile-packet
    clusters/app.ci/backport-verifier/_config.yaml:
      clusters:
        app.ci:
        - ci
      key: config.yaml
      name: backport-verifier-config
    clusters/app.ci/prow-monitoring/_dashboards.yaml:
      clusters:
        app.ci:
        - prow-monitoring
      key: dashboards.yaml
      name: grafana-dashboards
    clusters/app.ci/prow-monitoring/mixins/_grafana_dashboards_out/*.json:
      clusters:
        app.ci:
        - prow-monitoring
      name: grafana-dashboard-definitions-0
    clusters/app.ci/publicize/_config.yaml:
      clusters:
        app.ci:
        - ci
      key: config.yaml
      name: publicize-config
    clusters/build-clusters/01_cluster/sshd-bastion/ppc64le-libvirt/sshd_config:
      clusters:
        build01:
        - bastion-ppc64le-libvirt
      name: sshd-config-ppc64le-libvirt
    clusters/build-clusters/01_cluster/sshd-bastion/ppc64le/sshd_config:
      clusters:
        build01:
        - bastion-ppc64le
      name: sshd-config-ppc64le
    clusters/build-clusters/01_cluster/sshd-bastion/telco/sshd_config:
      clusters:
        build01:
        - bastion-telco
      name: sshd-config-telco
    clusters/build-clusters/01_cluster/sshd-bastion/z/sshd_config:
      clusters:
        build01:
        - bastion-z
      name: sshd-config-z
    core-services/ci-secret-bootstrap/_config.yaml:
      clusters:
        app.ci:
        - ci
      name: ci-secret-bootstrap
    core-services/ci-secret-generator/_config.yaml:
      clusters:
        app.ci:
        - ci
      name: ci-secret-generator
    core-services/image-mirroring/**/mapping_*:
      clusters:
        app.ci:
        - ci
      name: image-mirror-mappings
    core-services/prow/02_config/_boskos.yaml:
      clusters:
        app.ci:
        - ci
      key: boskos.yaml
      name: resources
    core-services/prow/02_config/_config.yaml:
      clusters:
        app.ci:
        - ci
      key: config.yaml
      name: config
    core-services/prow/02_config/_labels.yaml:
      clusters:
        app.ci:
        - ci
      key: labels.yaml
      name: labels
    core-services/prow/02_config/_plugins.yaml:
      clusters:
        app.ci:
        - ci
      key: plugins.yaml
      name: plugins
    core-services/prow/02_config/deck-extensions/*:
      clusters:
        app.ci:
        - ci
      name: deck-extensions
    core-services/prow/02_config/deck-internal-extensions/*:
      clusters:
        app.ci:
        - ci
      name: deck-internal-extensions
    core-services/release-controller/_repos/*:
      clusters:
        app.ci:
        - ocp
        build01:
        - ocp
        build02:
        - ocp
        vsphere:
        - ocp
      name: base-repos
    core-services/secret-mirroring/_mapping.yaml:
      clusters:
        app.ci:
        - ci
        build01:
        - ci
        build02:
        - ci
      key: mapping.yaml
      name: secret-mirroring
external_plugins:
  3scale/3scale-operator:
  - endpoint: http://refresh
    events:
    - issue_comment
    name: refresh
  - endpoint: http://cherrypick
    events:
    - issue_comment
    - pull_request
    name: cherrypick
  - endpoint: http://needs-rebase
    events:
    - pull_request
    name: needs-rebase
  ComplianceAsCode/content:
  - endpoint: http://refresh
    events:
    - issue_comment
    name: refresh
  - endpoint: http://cherrypick
    events:
    - issue_comment
    - pull_request
    name: cherrypick
  - endpoint: http://needs-rebase
    events:
    - pull_request
    name: needs-rebase
  ansible-collections/community.okd:
  - endpoint: http://refresh
    events:
    - issue_comment
    name: refresh
  - endpoint: http://cherrypick
    events:
    - issue_comment
    - pull_request
    name: cherrypick
  - endpoint: http://needs-rebase
    events:
    - pull_request
    name: needs-rebase
  app-sre/deployment-validation-operator:
  - endpoint: http://refresh
    events:
    - issue_comment
    name: refresh
  - endpoint: http://cherrypick
    events:
    - issue_comment
    - pull_request
    name: cherrypick
  - endpoint: http://needs-rebase
    events:
    - pull_request
    name: needs-rebase
  che-incubator/che-test-harness:
  - endpoint: http://refresh
    events:
    - issue_comment
    name: refresh
  - endpoint: http://cherrypick
    events:
    - issue_comment
    - pull_request
    name: cherrypick
  - endpoint: http://needs-rebase
    events:
    - pull_request
    name: needs-rebase
  che-incubator/chectl:
  - endpoint: http://refresh
    events:
    - issue_comment
    name: refresh
  - endpoint: http://cherrypick
    events:
    - issue_comment
    - pull_request
    name: cherrypick
  - endpoint: http://needs-rebase
    events:
    - pull_request
    name: needs-rebase
  code-ready/crc:
  - endpoint: http://refresh
    events:
    - issue_comment
    name: refresh
  - endpoint: http://cherrypick
    events:
    - issue_comment
    - pull_request
    name: cherrypick
  - endpoint: http://needs-rebase
    events:
    - pull_request
    name: needs-rebase
  code-ready/snc:
  - endpoint: http://refresh
    events:
    - issue_comment
    name: refresh
  - endpoint: http://cherrypick
    events:
    - issue_comment
    - pull_request
    name: cherrypick
  - endpoint: http://needs-rebase
    events:
    - pull_request
    name: needs-rebase
  codeready-toolchain/api:
  - endpoint: http://refresh
    events:
    - issue_comment
    name: refresh
  - endpoint: http://needs-rebase
    events:
    - pull_request
    name: needs-rebase
  codeready-toolchain/host-operator:
  - endpoint: http://refresh
    events:
    - issue_comment
    name: refresh
  - endpoint: http://needs-rebase
    events:
    - pull_request
    name: needs-rebase
  codeready-toolchain/member-operator:
  - endpoint: http://refresh
    events:
    - issue_comment
    name: refresh
  - endpoint: http://needs-rebase
    events:
    - pull_request
    name: needs-rebase
  codeready-toolchain/registration-service:
  - endpoint: http://refresh
    events:
    - issue_comment
    name: refresh
  - endpoint: http://needs-rebase
    events:
    - pull_request
    name: needs-rebase
  codeready-toolchain/toolchain-common:
  - endpoint: http://refresh
    events:
    - issue_comment
    name: refresh
  - endpoint: http://needs-rebase
    events:
    - pull_request
    name: needs-rebase
  codeready-toolchain/toolchain-e2e:
  - endpoint: http://refresh
    events:
    - issue_comment
    name: refresh
  - endpoint: http://needs-rebase
    events:
    - pull_request
    name: needs-rebase
  containers/buildah:
  - endpoint: http://refresh
    events:
    - issue_comment
    name: refresh
  - endpoint: http://cherrypick
    events:
    - issue_comment
    - pull_request
    name: cherrypick
  - endpoint: http://needs-rebase
    events:
    - pull_request
    name: needs-rebase
  containers/common:
  - endpoint: http://needs-rebase
    events:
    - pull_request
    name: needs-rebase
  containers/dnsname:
  - endpoint: http://needs-rebase
    events:
    - pull_request
    name: needs-rebase
  containers/podman:
  - endpoint: http://needs-rebase
    events:
    - pull_request
    name: needs-rebase
  coreos/bootupd:
  - endpoint: http://refresh
    events:
    - issue_comment
    name: refresh
  - endpoint: http://cherrypick
    events:
    - issue_comment
    - pull_request
    name: cherrypick
  - endpoint: http://needs-rebase
    events:
    - pull_request
    name: needs-rebase
  coreos/coreos-assembler:
  - endpoint: http://refresh
    events:
    - issue_comment
    name: refresh
  - endpoint: http://cherrypick
    events:
    - issue_comment
    - pull_request
    name: cherrypick
  - endpoint: http://needs-rebase
    events:
    - pull_request
    name: needs-rebase
  coreos/rpm-ostree:
  - endpoint: http://refresh
    events:
    - issue_comment
    name: refresh
  - endpoint: http://cherrypick
    events:
    - issue_comment
    - pull_request
    name: cherrypick
  - endpoint: http://needs-rebase
    events:
    - pull_request
    name: needs-rebase
  cri-o:
  - endpoint: http://refresh
    events:
    - issue_comment
    name: refresh
  - endpoint: http://cherrypick
    events:
    - issue_comment
    - pull_request
    name: cherrypick
  - endpoint: http://needs-rebase
    events:
    - pull_request
    name: needs-rebase
  devfile:
  - endpoint: http://refresh
    events:
    - issue_comment
    name: refresh
  - endpoint: http://cherrypick
    events:
    - issue_comment
    - pull_request
    name: cherrypick
  - endpoint: http://needs-rebase
    events:
    - pull_request
    name: needs-rebase
  eclipse-che/che-operator:
  - endpoint: http://refresh
    events:
    - issue_comment
    name: refresh
  - endpoint: http://cherrypick
    events:
    - issue_comment
    - pull_request
    name: cherrypick
  - endpoint: http://needs-rebase
    events:
    - pull_request
    name: needs-rebase
  - endpoint: http://backport-verifier
    events:
    - issue_comment
    - pull_request
    name: backport-verifier
  - endpoint: http://cherrypick
    events:
    - pull_request
    - issue_comment
    name: cherrypick
  - endpoint: http://needs-rebase
    events:
    - pull_request
    name: needs-rebase
  eclipse-che/che-plugin-registry:
  - endpoint: http://refresh
    events:
    - issue_comment
    name: refresh
  - endpoint: http://cherrypick
    events:
    - issue_comment
    - pull_request
    name: cherrypick
  - endpoint: http://needs-rebase
    events:
    - issue_comment
    - pull_request
    name: needs-rebase
  - endpoint: http://backport-verifier
    events:
    - issue_comment
    - pull_request
    name: backport-verifier
  freeipa/freeipa-operator:
  - endpoint: http://refresh
    events:
    - issue_comment
    name: refresh
  - endpoint: http://cherrypick
    events:
    - issue_comment
    - pull_request
    name: cherrypick
  - endpoint: http://needs-rebase
    events:
    - pull_request
    name: needs-rebase
  integr8ly/ansible-tower-configuration:
  - endpoint: http://refresh
    events:
    - issue_comment
    name: refresh
  - endpoint: http://cherrypick
    events:
    - issue_comment
    - pull_request
    name: cherrypick
  - endpoint: http://needs-rebase
    events:
    - pull_request
    name: needs-rebase
  integr8ly/application-monitoring-operator:
  - endpoint: http://refresh
    events:
    - issue_comment
    name: refresh
  - endpoint: http://cherrypick
    events:
    - issue_comment
    - pull_request
    name: cherrypick
  - endpoint: http://needs-rebase
    events:
    - pull_request
    name: needs-rebase
  integr8ly/cloud-resource-operator:
  - endpoint: http://refresh
    events:
    - issue_comment
    name: refresh
  - endpoint: http://cherrypick
    events:
    - issue_comment
    - pull_request
    name: cherrypick
  - endpoint: http://needs-rebase
    events:
    - pull_request
    name: needs-rebase
  integr8ly/delorean:
  - endpoint: http://refresh
    events:
    - issue_comment
    name: refresh
  - endpoint: http://cherrypick
    events:
    - issue_comment
    - pull_request
    name: cherrypick
  - endpoint: http://needs-rebase
    events:
    - pull_request
    name: needs-rebase
  integr8ly/grafana-operator:
  - endpoint: http://refresh
    events:
    - issue_comment
    name: refresh
  - endpoint: http://cherrypick
    events:
    - issue_comment
    - pull_request
    name: cherrypick
  - endpoint: http://needs-rebase
    events:
    - pull_request
    name: needs-rebase
  integr8ly/heimdall:
  - endpoint: http://refresh
    events:
    - issue_comment
    name: refresh
  - endpoint: http://cherrypick
    events:
    - issue_comment
    - pull_request
    name: cherrypick
  - endpoint: http://needs-rebase
    events:
    - pull_request
    name: needs-rebase
  integr8ly/installation:
  - endpoint: http://refresh
    events:
    - issue_comment
    name: refresh
  - endpoint: http://cherrypick
    events:
    - issue_comment
    - pull_request
    name: cherrypick
  - endpoint: http://needs-rebase
    events:
    - pull_request
    name: needs-rebase
  integr8ly/integreatly-operator:
  - endpoint: http://refresh
    events:
    - issue_comment
    name: refresh
  - endpoint: http://cherrypick
    events:
    - issue_comment
    - pull_request
    name: cherrypick
  - endpoint: http://needs-rebase
    events:
    - pull_request
    name: needs-rebase
  integr8ly/rhmi-utils:
  - endpoint: http://refresh
    events:
    - issue_comment
    name: refresh
  - endpoint: http://cherrypick
    events:
    - issue_comment
    - pull_request
    name: cherrypick
  - endpoint: http://needs-rebase
    events:
    - pull_request
    name: needs-rebase
  integr8ly/workload-web-app:
  - endpoint: http://refresh
    events:
    - issue_comment
    name: refresh
  - endpoint: http://cherrypick
    events:
    - issue_comment
    - pull_request
    name: cherrypick
  - endpoint: http://needs-rebase
    events:
    - pull_request
    name: needs-rebase
  jianzhangbjz/learn-operator:
  - endpoint: http://refresh
    events:
    - issue_comment
    name: refresh
  - endpoint: http://cherrypick
    events:
    - issue_comment
    - pull_request
    name: cherrypick
  - endpoint: http://needs-rebase
    events:
    - pull_request
    name: needs-rebase
  kiegroup/kie-cloud-operator:
  - endpoint: http://refresh
    events:
    - issue_comment
    name: refresh
  - endpoint: http://needs-rebase
    events:
    - pull_request
    name: needs-rebase
  kube-reporting:
  - endpoint: http://refresh
    events:
    - issue_comment
    name: refresh
  - endpoint: http://cherrypick
    events:
    - issue_comment
    - pull_request
    name: cherrypick
  - endpoint: http://needs-rebase
    events:
    - pull_request
    name: needs-rebase
  kubernetes-sigs/security-profiles-operators:
  - endpoint: http://refresh
    events:
    - issue_comment
    name: refresh
  - endpoint: http://cherrypick
    events:
    - issue_comment
    - pull_request
    name: cherrypick
  - endpoint: http://needs-rebase
    events:
    - pull_request
    name: needs-rebase
  kubevirt/kubevirt-tekton-tasks:
  - endpoint: http://refresh
    events:
    - issue_comment
    name: refresh
  - endpoint: http://cherrypick
    events:
    - issue_comment
    - pull_request
    name: cherrypick
  - endpoint: http://needs-rebase
    events:
    - pull_request
    name: needs-rebase
  kubevirt/must-gather:
  - endpoint: http://refresh
    events:
    - issue_comment
    name: refresh
  - endpoint: http://cherrypick
    events:
    - issue_comment
    - pull_request
    name: cherrypick
  - endpoint: http://needs-rebase
    events:
    - pull_request
    name: needs-rebase
  open-cluster-management:
  - endpoint: http://refresh
    events:
    - issue_comment
    name: refresh
  - endpoint: http://cherrypick
    events:
    - issue_comment
    - pull_request
    name: cherrypick
  - endpoint: http://needs-rebase
    events:
    - pull_request
    name: needs-rebase
  opendatahub-io/manifests:
  - endpoint: http://needs-rebase
    events:
    - issue_comment
    - pull_request
    name: needs-rebase
  opendatahub-io/odh-manifests:
  - endpoint: http://needs-rebase
    events:
    - pull_request
    name: needs-rebase
  opendatahub-io/opendatahub-operator:
  - endpoint: http://refresh
    events:
    - issue_comment
    name: refresh
  - endpoint: http://needs-rebase
    events:
    - pull_request
    name: needs-rebase
  openshift:
  - endpoint: http://refresh
    events:
    - issue_comment
    name: refresh
  - endpoint: http://cherrypick
    events:
    - issue_comment
    - pull_request
    name: cherrypick
  - endpoint: http://needs-rebase
    events:
    - issue_comment
    - pull_request
    name: needs-rebase
  - endpoint: http://backport-verifier
    events:
    - issue_comment
    - pull_request
    name: backport-verifier
  openshift-cnv:
  - endpoint: http://refresh
    events:
    - issue_comment
    name: refresh
  - endpoint: http://cherrypick
    events:
    - issue_comment
    - pull_request
    name: cherrypick
  - endpoint: http://needs-rebase
    events:
    - pull_request
    name: needs-rebase
  openshift-knative:
  - endpoint: http://refresh
    events:
    - issue_comment
    name: refresh
  - endpoint: http://cherrypick
    events:
    - issue_comment
    - pull_request
    name: cherrypick
  - endpoint: http://needs-rebase
    events:
    - pull_request
    name: needs-rebase
  openshift-kni/baremetal-deploy:
  - endpoint: http://refresh
    events:
    - issue_comment
    name: refresh
  - endpoint: http://needs-rebase
    events:
    - pull_request
    name: needs-rebase
  openshift-kni/cnf-features-deploy:
  - endpoint: http://refresh
    events:
    - issue_comment
    name: refresh
  - endpoint: http://cherrypick
    events:
    - issue_comment
    - pull_request
    name: cherrypick
  - endpoint: http://needs-rebase
    events:
    - pull_request
    name: needs-rebase
  openshift-kni/debug-tools:
  - endpoint: http://refresh
    events:
    - issue_comment
    name: refresh
  - endpoint: http://cherrypick
    events:
    - issue_comment
    - pull_request
    name: cherrypick
  - endpoint: http://needs-rebase
    events:
    - pull_request
    name: needs-rebase
  openshift-kni/node-label-operator:
  - endpoint: http://refresh
    events:
    - issue_comment
    name: refresh
  - endpoint: http://cherrypick
    events:
    - issue_comment
    - pull_request
    name: cherrypick
  - endpoint: http://needs-rebase
    events:
    - pull_request
    name: needs-rebase
  openshift-kni/performance-addon-operators:
  - endpoint: http://refresh
    events:
    - issue_comment
    name: refresh
  - endpoint: http://cherrypick
    events:
    - issue_comment
    - pull_request
    name: cherrypick
  - endpoint: http://needs-rebase
    events:
    - pull_request
    name: needs-rebase
  openshift-kni/poison-pill:
  - endpoint: http://refresh
    events:
    - issue_comment
    name: refresh
  - endpoint: http://cherrypick
    events:
    - issue_comment
    - pull_request
    name: cherrypick
  - endpoint: http://needs-rebase
    events:
    - pull_request
    name: needs-rebase
  openshift-metal3/dev-scripts:
  - endpoint: http://refresh
    events:
    - issue_comment
    name: refresh
  - endpoint: http://cherrypick
    events:
    - issue_comment
    - pull_request
    name: cherrypick
  - endpoint: http://needs-rebase
    events:
    - pull_request
    name: needs-rebase
  openshift-priv:
  - endpoint: http://refresh
    events:
    - issue_comment
    name: refresh
  - endpoint: http://cherrypick
    events:
    - issue_comment
    - pull_request
    name: cherrypick
  - endpoint: http://needs-rebase
    events:
    - pull_request
    name: needs-rebase
  - endpoint: http://publicize
    events:
    - issue_comment
    name: publicize
  openshift-psap/ci-artifacts:
  - endpoint: http://refresh
    events:
    - issue_comment
    name: refresh
  - endpoint: http://cherrypick
    events:
    - issue_comment
    - pull_request
    name: cherrypick
  - endpoint: http://needs-rebase
    events:
    - pull_request
    name: needs-rebase
  openshift-psap/special-resource-operator:
  - endpoint: http://refresh
    events:
    - issue_comment
    name: refresh
  - endpoint: http://cherrypick
    events:
    - issue_comment
    - pull_request
    name: cherrypick
  - endpoint: http://needs-rebase
    events:
    - pull_request
    name: needs-rebase
  openshift-psap/wireguard-worker:
  - endpoint: http://refresh
    events:
    - issue_comment
    name: refresh
  - endpoint: http://cherrypick
    events:
    - issue_comment
    - pull_request
    name: cherrypick
  - endpoint: http://needs-rebase
    events:
    - pull_request
    name: needs-rebase
  openshift-s2i:
  - endpoint: http://needs-rebase
    events:
    - pull_request
    name: needs-rebase
  openstack-k8s-operators/osp-director-operator:
  - endpoint: http://refresh
    events:
    - issue_comment
    name: refresh
  - endpoint: http://cherrypick
    events:
    - issue_comment
    - pull_request
    name: cherrypick
  - endpoint: http://needs-rebase
    events:
    - pull_request
    name: needs-rebase
  operator-framework:
  - endpoint: http://refresh
    events:
    - issue_comment
    name: refresh
  - endpoint: http://cherrypick
    events:
    - issue_comment
    - pull_request
    name: cherrypick
  - endpoint: http://needs-rebase
    events:
    - pull_request
    name: needs-rebase
  ostreedev/ostree:
  - endpoint: http://refresh
    events:
    - issue_comment
    name: refresh
  - endpoint: http://cherrypick
    events:
    - issue_comment
    - pull_request
    name: cherrypick
  - endpoint: http://needs-rebase
    events:
    - pull_request
    name: needs-rebase
  red-hat-data-services/opendatahub-operator:
  - endpoint: http://needs-rebase
    events:
    - pull_request
    name: needs-rebase
  - endpoint: http://refresh
    events:
    - issue_comment
    name: refresh
  redhat-developer/gitops-backend:
  - endpoint: http://refresh
    events:
    - issue_comment
    name: refresh
  - endpoint: http://needs-rebase
    events:
    - pull_request
    name: needs-rebase
  redhat-developer/gitops-operator:
  - endpoint: http://refresh
    events:
    - issue_comment
    name: refresh
  - endpoint: http://needs-rebase
    events:
    - pull_request
    name: needs-rebase
  redhat-developer/helm:
  - endpoint: http://refresh
    events:
    - issue_comment
    name: refresh
  - endpoint: http://needs-rebase
    events:
    - pull_request
    name: needs-rebase
  redhat-developer/jenkins-operator:
  - endpoint: http://refresh
    events:
    - issue_comment
    name: refresh
  - endpoint: http://needs-rebase
    events:
    - pull_request
    name: needs-rebase
  redhat-developer/jenkins-operator-bundle:
  - endpoint: http://refresh
    events:
    - issue_comment
    name: refresh
  - endpoint: http://needs-rebase
    events:
    - pull_request
    name: needs-rebase
  redhat-developer/kam:
  - endpoint: http://refresh
    events:
    - issue_comment
    name: refresh
  - endpoint: http://needs-rebase
    events:
    - pull_request
    name: needs-rebase
  redhat-developer/openshift-jenkins-operator:
  - endpoint: http://refresh
    events:
    - issue_comment
    name: refresh
  - endpoint: http://needs-rebase
    events:
    - pull_request
    name: needs-rebase
  redhat-developer/service-binding-operator:
  - endpoint: http://refresh
    events:
    - issue_comment
    name: refresh
  - endpoint: http://needs-rebase
    events:
    - pull_request
    name: needs-rebase
  redhat-operator-ecosystem:
  - endpoint: http://refresh
    events:
    - issue_comment
    name: refresh
  - endpoint: http://cherrypick
    events:
    - issue_comment
    - pull_request
    name: cherrypick
  - endpoint: http://needs-rebase
    events:
    - pull_request
    name: needs-rebase
  shipwright-io/build:
  - endpoint: http://refresh
    events:
    - issue_comment
    name: refresh
  - endpoint: http://needs-rebase
    events:
    - pull_request
    name: needs-rebase
  shipwright-io/cli:
  - endpoint: http://refresh
    events:
    - issue_comment
    name: refresh
  - endpoint: http://needs-rebase
    events:
    - pull_request
    name: needs-rebase
  shipwright-io/operator:
  - endpoint: http://refresh
    events:
    - issue_comment
    name: refresh
  - endpoint: http://needs-rebase
    events:
    - pull_request
    name: needs-rebase
  shipwright-io/website:
  - endpoint: http://refresh
    events:
    - issue_comment
    name: refresh
  - endpoint: http://needs-rebase
    events:
    - pull_request
    name: needs-rebase
  tnozicka/openshift-acme:
  - endpoint: http://refresh
    events:
    - issue_comment
    name: refresh
  - endpoint: http://cherrypick
    events:
    - issue_comment
    - pull_request
    name: cherrypick
  - endpoint: http://needs-rebase
    events:
    - pull_request
    name: needs-rebase
golint: {}
goose:
  key_path: /etc/unsplash-api/api-key
heart:
  adorees:
  - openshift-merge-robot
help:
  help_guidelines_url: https://git.k8s.io/community/contributors/guide/help-wanted.md
jira:
  disabled_jira_projects:
  - enterprise
label:
  additional_labels:
  - platform/aws
  - platform/azure
  - platform/baremetal
  - platform/google
  - platform/libvirt
  - platform/openstack
  - ga
  - tide/merge-method-merge
  - tide/merge-method-rebase
  - tide/merge-method-squash
  - px-approved
  - docs-approved
  - qe-approved
  - downstream-change-needed
lgtm:
- repos:
  - opendatahub-io/manifests
  - opendatahub-io/odh-manifests
  - opendatahub-io/opendatahub-operator
  review_acts_as_lgtm: true
- repos:
  - red-hat-data-services/opendatahub-operator
  review_acts_as_lgtm: true
- repos:
  - openshift/odo
  - openshift/odo-init-image
  review_acts_as_lgtm: true
- repos:
  - openshift/ci-docs
  - openshift/ci-ns-ttl-controller
  - openshift/ci-tools
  - openshift/release
  - openshift/release-controller
  review_acts_as_lgtm: true
  trusted_team_for_sticky_lgtm: openshift-team-developer-productivity-test-platform
- repos:
  - redhat-operator-ecosystem/release
  review_acts_as_lgtm: true
  trusted_team_for_sticky_lgtm: openshift-team-developer-productivity-test-platform
- repos:
  - openshift-priv/file-integrity-operator
  - openshift/file-integrity-operator
  review_acts_as_lgtm: true
- repos:
  - openshift/hypershift-toolkit
  review_acts_as_lgtm: true
- repos:
  - openshift/ibm-roks-toolkit
  review_acts_as_lgtm: true
- repos:
  - openshift-kni/performance-addon-operators
  review_acts_as_lgtm: true
- repos:
  - openshift-kni/cnf-features-deploy
  review_acts_as_lgtm: true
- repos:
  - openshift-kni/debug-tools
  review_acts_as_lgtm: true
- repos:
  - openshift-kni/node-label-operator
  review_acts_as_lgtm: true
- repos:
  - openshift-kni/poison-pill
  review_acts_as_lgtm: true
- repos:
  - openshift-priv/cluster-csi-snapshot-controller-operator
  - openshift/cluster-csi-snapshot-controller-operator
  review_acts_as_lgtm: true
- repos:
  - openshift-priv/openshift-tests
  - openshift/openshift-tests
  review_acts_as_lgtm: true
- repos:
  - openshift-priv/openshift-tests-private
  - openshift/openshift-tests-private
  review_acts_as_lgtm: true
- repos:
  - jianzhangbjz/learn-operator
  review_acts_as_lgtm: true
- repos:
  - openshift-priv/csi-driver-nfs
  - openshift/csi-driver-nfs
  review_acts_as_lgtm: true
- repos:
  - openshift-priv/csi-driver-manila-operator
  - openshift/csi-driver-manila-operator
  review_acts_as_lgtm: true
- repos:
  - open-cluster-management
  review_acts_as_lgtm: true
- repos:
  - openshift-priv/aws-pod-identity-webhook
  - openshift/aws-pod-identity-webhook
  review_acts_as_lgtm: true
- repos:
  - openshift-priv/bond-cni
  - openshift/bond-cni
  review_acts_as_lgtm: true
- repos:
  - openshift-priv/kubernetes-nmstate
  - openshift/kubernetes-nmstate
  review_acts_as_lgtm: true
- repos:
  - openshift-priv/cincinnati-operator
  - openshift/cincinnati-operator
  review_acts_as_lgtm: true
- repos:
  - devfile
  review_acts_as_lgtm: true
- repos:
  - code-ready/crc
  - openshift-priv/crc
  review_acts_as_lgtm: true
- repos:
  - code-ready/snc
  - openshift-priv/egress-router-cni
  - openshift/egress-router-cni
  review_acts_as_lgtm: true
- repos:
  - openshift-priv/assisted-installer
  - openshift-priv/assisted-installer-agent
  - openshift-priv/assisted-service
  - openshift-priv/assisted-test-infra
  - openshift/assisted-installer
  - openshift/assisted-installer-agent
  - openshift/assisted-service
  - openshift/assisted-test-infra
  review_acts_as_lgtm: true
- repos:
  - che-incubator/chectl
  review_acts_as_lgtm: true
- repos:
  - che-incubator/che-test-harness
- repos:
  - openshift-priv/csi-driver-projected-resource
  - openshift/csi-driver-projected-resource
  review_acts_as_lgtm: true
- repos:
  - openshift-priv/redhat-subscription-injection-webhook
  - openshift/redhat-subscription-injection-webhook
  review_acts_as_lgtm: true
- repos:
  - ansible-collections/community.okd
  - openshift-priv/community.okd
  review_acts_as_lgtm: true
- repos:
  - openshift-priv/openstack-cinder-csi-driver-operator
  - openshift/openstack-cinder-csi-driver-operator
  review_acts_as_lgtm: true
- repos:
  - kubevirt/must-gather
  - openshift-priv/must-gather
  review_acts_as_lgtm: true
- repos:
  - kubevirt/must-gather
  - openshift-priv/must-gather
  review_acts_as_lgtm: true
- repos:
  - openshift-priv/osd-metrics-exporter
  - openshift/osd-metrics-exporter
  review_acts_as_lgtm: true
- repos:
  - openshift/procfs
  review_acts_as_lgtm: true
- repos:
  - openshift/okd-machine-os
  review_acts_as_lgtm: true
- repos:
  - openshift-priv/gcp-pd-csi-driver-operator
  - openshift/gcp-pd-csi-driver-operator
  review_acts_as_lgtm: true
- repos:
  - openshift-priv/gcp-pd-csi-driver
  - openshift/gcp-pd-csi-driver
  review_acts_as_lgtm: true
- repos:
  - openshift-priv/egress-router-cni
  - openshift/egress-router-cni
  review_acts_as_lgtm: true
- repos:
  - app-sre/deployment-validation-operator
  review_acts_as_lgtm: true
- repos:
  - freeipa/freeipa-operator
  review_acts_as_lgtm: true
- repos:
  - openshift-priv/vsphere-problem-detector
  - openshift/vsphere-problem-detector
  review_acts_as_lgtm: true
- repos:
  - openshift-priv/special-resource-operator
  - openshift/special-resource-operator
  review_acts_as_lgtm: true
- repos:
  - openshift-priv/app-netutil
  - openshift/app-netutil
  review_acts_as_lgtm: true
- repos:
  - openshift-priv/cluster-cloud-controller-manager-operator
  - openshift/cluster-cloud-controller-manager-operator
  review_acts_as_lgtm: true
- repos:
  - openstack-k8s-operators/osp-director-operator
  review_acts_as_lgtm: true
- repos:
  - 3scale/3scale-operator
  - openshift-priv/hypershift
  - openshift/hypershift
  review_acts_as_lgtm: true
- repos:
  - openshift/rook
  review_acts_as_lgtm: true
- repos:
  - openshift-priv/azure-disk-csi-driver-operator
  - openshift/azure-disk-csi-driver-operator
  review_acts_as_lgtm: true
- repos:
  - openshift-priv/azure-disk-csi-driver
  - openshift/azure-disk-csi-driver
  review_acts_as_lgtm: true
- repos:
  - openshift-priv/cloud-network-config-controller
  - openshift/cloud-network-config-controller
  review_acts_as_lgtm: true
- repos:
  - openshift-priv/operator-framework-olm
  - openshift/operator-framework-olm
  review_acts_as_lgtm: true
- repos:
  - openshift/oc-compliance
  review_acts_as_lgtm: true
- repos:
  - openshift/ceph-csi
  review_acts_as_lgtm: true
- repos:
  - openshift-priv/driver-toolkit
  - openshift/driver-toolkit
  review_acts_as_lgtm: true
- repos:
  - eclipse-che/che-operator
  review_acts_as_lgtm: true
- repos:
  - openshift-priv/vmware-vsphere-csi-driver-operator
  - openshift/vmware-vsphere-csi-driver-operator
  review_acts_as_lgtm: true
- repos:
  - openshift-priv/vmware-vsphere-csi-driver
  - openshift/vmware-vsphere-csi-driver
  review_acts_as_lgtm: true
- repos:
  - openshift/openshift-restclient-python
  review_acts_as_lgtm: true
- repos:
  - eclipse-che/che-plugin-registry
  review_acts_as_lgtm: true
override:
  allow_top_level_owners: true
owners:
  filenames:
    openshift/kubernetes:
      owners: DOWNSTREAM_OWNERS
      owners_aliases: DOWNSTREAM_OWNERS_ALIASES
  labels_denylist:
  - approved
  - lgtm
plugins:
  3scale/3scale-operator:
    plugins:
    - assign
    - blunderbuss
    - golint
    - hold
    - jira
    - label
    - skip
    - trigger
    - verify-owners
    - wip
  ComplianceAsCode/content:
    plugins:
    - assign
    - dog
    - help
    - hold
    - label
    - shrug
    - skip
    - trigger
    - verify-owners
    - wip
  ansible-collections/community.okd:
    plugins:
    - assign
    - blunderbuss
    - bugzilla
    - cat
    - dog
    - heart
    - golint
    - goose
    - help
    - hold
    - label
    - lgtm
    - lifecycle
    - override
    - pony
    - retitle
    - shrug
    - sigmention
    - skip
    - trigger
    - verify-owners
    - owners-label
    - wip
    - yuks
    - approve
  app-sre/deployment-validation-operator:
    plugins:
    - assign
    - blunderbuss
    - bugzilla
    - cat
    - dog
    - heart
    - golint
    - goose
    - help
    - hold
    - jira
    - label
    - lgtm
    - lifecycle
    - override
    - pony
    - retitle
    - shrug
    - sigmention
    - skip
    - trigger
    - verify-owners
    - owners-label
    - wip
    - yuks
    - approve
  che-incubator/che-test-harness:
    plugins:
    - assign
    - blunderbuss
    - bugzilla
    - cat
    - dog
    - heart
    - golint
    - goose
    - help
    - hold
    - label
    - lgtm
    - lifecycle
    - override
    - pony
    - retitle
    - shrug
    - sigmention
    - skip
    - trigger
    - verify-owners
    - owners-label
    - wip
    - yuks
    - approve
  che-incubator/chectl:
    plugins:
    - assign
    - blunderbuss
    - bugzilla
    - cat
    - dog
    - heart
    - golint
    - goose
    - help
    - hold
    - label
    - lgtm
    - lifecycle
    - override
    - pony
    - retitle
    - shrug
    - sigmention
    - skip
    - trigger
    - verify-owners
    - owners-label
    - wip
    - yuks
    - approve
  code-ready/crc:
    plugins:
    - assign
    - blunderbuss
    - bugzilla
    - cat
    - dog
    - heart
    - golint
    - goose
    - help
    - hold
    - label
    - lgtm
    - lifecycle
    - override
    - pony
    - retitle
    - shrug
    - sigmention
    - skip
    - trigger
    - verify-owners
    - owners-label
    - wip
    - yuks
    - approve
  code-ready/snc:
    plugins:
    - assign
    - blunderbuss
    - bugzilla
    - cat
    - dog
    - heart
    - golint
    - goose
    - help
    - hold
    - label
    - lgtm
    - lifecycle
    - override
    - pony
    - retitle
    - shrug
    - sigmention
    - skip
    - trigger
    - verify-owners
    - owners-label
    - wip
    - yuks
    - approve
  codeready-toolchain/api:
    plugins:
    - assign
    - blunderbuss
    - cat
    - dog
    - heart
    - golint
    - help
    - hold
    - label
    - lgtm
    - lifecycle
    - override
    - shrug
    - sigmention
    - skip
    - trigger
    - verify-owners
    - wip
    - yuks
    - approve
  codeready-toolchain/host-operator:
    plugins:
    - assign
    - blunderbuss
    - cat
    - dog
    - heart
    - golint
    - help
    - hold
    - label
    - lgtm
    - lifecycle
    - override
    - shrug
    - sigmention
    - skip
    - trigger
    - verify-owners
    - wip
    - yuks
    - approve
  codeready-toolchain/member-operator:
    plugins:
    - assign
    - blunderbuss
    - cat
    - dog
    - heart
    - golint
    - help
    - hold
    - label
    - lgtm
    - lifecycle
    - override
    - shrug
    - sigmention
    - skip
    - trigger
    - verify-owners
    - wip
    - yuks
    - approve
  codeready-toolchain/registration-service:
    plugins:
    - assign
    - blunderbuss
    - cat
    - dog
    - heart
    - golint
    - help
    - hold
    - label
    - lgtm
    - lifecycle
    - override
    - shrug
    - sigmention
    - skip
    - trigger
    - verify-owners
    - wip
    - yuks
    - approve
  codeready-toolchain/toolchain-common:
    plugins:
    - assign
    - blunderbuss
    - cat
    - dog
    - heart
    - golint
    - help
    - hold
    - label
    - lgtm
    - lifecycle
    - override
    - shrug
    - sigmention
    - skip
    - trigger
    - verify-owners
    - wip
    - yuks
    - approve
  codeready-toolchain/toolchain-e2e:
    plugins:
    - assign
    - blunderbuss
    - cat
    - dog
    - heart
    - golint
    - help
    - hold
    - label
    - lgtm
    - lifecycle
    - override
    - shrug
    - sigmention
    - skip
    - trigger
    - verify-owners
    - wip
    - yuks
    - approve
  containers/buildah:
    plugins:
    - approve
    - assign
    - cat
    - dog
    - heart
    - golint
    - help
    - hold
    - label
    - lgtm
    - lifecycle
    - override
    - retitle
    - shrug
    - sigmention
    - skip
    - trigger
    - verify-owners
    - wip
    - yuks
  containers/common:
    plugins:
    - approve
    - assign
    - cat
    - dog
    - heart
    - golint
    - help
    - hold
    - label
    - lgtm
    - lifecycle
    - override
    - retitle
    - shrug
    - sigmention
    - skip
    - trigger
    - verify-owners
    - wip
    - yuks
  containers/dnsname:
    plugins:
    - approve
    - assign
    - cat
    - dog
    - heart
    - golint
    - help
    - hold
    - label
    - lgtm
    - lifecycle
    - override
    - retitle
    - shrug
    - sigmention
    - skip
    - trigger
    - verify-owners
    - wip
    - yuks
  containers/podman:
    plugins:
    - approve
    - assign
    - cat
    - dog
    - heart
    - golint
    - help
    - hold
    - label
    - lgtm
    - lifecycle
    - override
    - retitle
    - shrug
    - sigmention
    - skip
    - trigger
    - verify-owners
    - wip
    - yuks
  coreos/bootupd:
    plugins:
    - assign
    - cat
    - dog
    - heart
    - help
    - hold
    - label
    - override
    - retitle
    - shrug
    - skip
    - trigger
    - verify-owners
    - wip
    - yuks
  coreos/coreos-assembler:
    plugins:
    - assign
    - cat
    - dog
    - heart
    - help
    - hold
    - label
    - override
    - retitle
    - shrug
    - skip
    - trigger
    - verify-owners
    - wip
    - yuks
  coreos/rpm-ostree:
    plugins:
    - assign
    - cat
    - dog
    - heart
    - help
    - hold
    - label
    - override
    - retitle
    - shrug
    - skip
    - trigger
    - verify-owners
    - wip
    - yuks
  cri-o:
    plugins:
    - approve
    - assign
    - blunderbuss
    - cat
    - dco
    - dog
    - heart
    - goose
    - help
    - hold
    - label
    - lgtm
    - lifecycle
    - owners-label
    - override
    - retitle
    - release-note
    - shrug
    - skip
    - trigger
    - verify-owners
    - wip
    - yuks
  devfile:
    plugins:
    - assign
    - blunderbuss
    - bugzilla
    - cat
    - dog
    - heart
    - golint
    - goose
    - help
    - hold
    - label
    - lgtm
    - lifecycle
    - override
    - pony
    - retitle
    - shrug
    - sigmention
    - skip
    - trigger
    - verify-owners
    - owners-label
    - wip
    - yuks
    - approve
  eclipse-che/che-operator:
    plugins:
    - assign
    - blunderbuss
    - bugzilla
    - cat
    - dog
    - heart
    - golint
    - goose
    - help
    - hold
    - jira
    - label
    - lgtm
    - lifecycle
    - override
    - pony
    - retitle
    - shrug
    - sigmention
    - skip
    - trigger
    - verify-owners
    - owners-label
    - wip
    - yuks
    - approve
  eclipse-che/che-plugin-registry:
    plugins:
    - assign
    - blunderbuss
    - bugzilla
    - cat
    - dog
    - heart
    - golint
    - goose
    - help
    - hold
    - jira
    - label
    - lgtm
    - lifecycle
    - override
    - pony
    - retitle
    - shrug
    - sigmention
    - skip
    - trigger
    - verify-owners
    - owners-label
    - wip
    - yuks
    - approve
  freeipa/freeipa-operator:
    plugins:
    - assign
    - blunderbuss
    - bugzilla
    - cat
    - dog
    - heart
    - golint
    - goose
    - help
    - hold
    - jira
    - label
    - lgtm
    - lifecycle
    - override
    - pony
    - retitle
    - shrug
    - sigmention
    - skip
    - trigger
    - verify-owners
    - owners-label
    - wip
    - yuks
    - approve
  integr8ly/ansible-tower-configuration:
    plugins:
    - assign
    - cat
    - dog
    - heart
    - golint
    - help
    - hold
    - label
    - lgtm
    - lifecycle
    - override
    - retitle
    - shrug
    - sigmention
    - skip
    - trigger
    - verify-owners
    - wip
    - yuks
    - approve
  integr8ly/application-monitoring-operator:
    plugins:
    - assign
    - cat
    - dog
    - heart
    - golint
    - help
    - hold
    - label
    - lgtm
    - lifecycle
    - override
    - retitle
    - shrug
    - sigmention
    - skip
    - trigger
    - verify-owners
    - wip
    - yuks
    - approve
  integr8ly/cloud-resource-operator:
    plugins:
    - assign
    - cat
    - dog
    - heart
    - golint
    - help
    - hold
    - label
    - lgtm
    - lifecycle
    - override
    - retitle
    - shrug
    - sigmention
    - skip
    - trigger
    - verify-owners
    - wip
    - yuks
    - approve
  integr8ly/delorean:
    plugins:
    - assign
    - cat
    - dog
    - heart
    - golint
    - help
    - hold
    - label
    - lgtm
    - lifecycle
    - override
    - shrug
    - sigmention
    - skip
    - trigger
    - verify-owners
    - wip
    - yuks
    - approve
  integr8ly/grafana-operator:
    plugins:
    - assign
    - cat
    - dog
    - heart
    - golint
    - goose
    - help
    - hold
    - label
    - lgtm
    - lifecycle
    - override
    - pony
    - retitle
    - shrug
    - sigmention
    - skip
    - trigger
    - verify-owners
    - owners-label
    - wip
    - yuks
    - approve
  integr8ly/heimdall:
    plugins:
    - assign
    - cat
    - dog
    - heart
    - golint
    - help
    - hold
    - label
    - lgtm
    - lifecycle
    - override
    - retitle
    - shrug
    - sigmention
    - skip
    - trigger
    - verify-owners
    - wip
    - yuks
    - approve
  integr8ly/installation:
    plugins:
    - assign
    - cat
    - dog
    - heart
    - golint
    - help
    - hold
    - label
    - lgtm
    - lifecycle
    - override
    - retitle
    - shrug
    - sigmention
    - skip
    - trigger
    - verify-owners
    - wip
    - yuks
    - approve
  integr8ly/integreatly-operator:
    plugins:
    - assign
    - cat
    - dog
    - heart
    - golint
    - help
    - hold
    - label
    - lgtm
    - lifecycle
    - override
    - retitle
    - shrug
    - sigmention
    - skip
    - trigger
    - verify-owners
    - wip
    - yuks
    - approve
  integr8ly/rhmi-utils:
    plugins:
    - assign
    - cat
    - dog
    - heart
    - golint
    - help
    - hold
    - label
    - lgtm
    - lifecycle
    - override
    - shrug
    - sigmention
    - skip
    - trigger
    - verify-owners
    - wip
    - yuks
    - approve
  integr8ly/workload-web-app:
    plugins:
    - assign
    - cat
    - dog
    - heart
    - golint
    - help
    - hold
    - label
    - lgtm
    - lifecycle
    - override
    - shrug
    - sigmention
    - skip
    - trigger
    - verify-owners
    - wip
    - yuks
    - approve
  jianzhangbjz/learn-operator:
    plugins:
    - assign
    - blunderbuss
    - cat
    - dog
    - heart
    - golint
    - help
    - hold
    - label
    - lgtm
    - lifecycle
    - override
    - shrug
    - sigmention
    - skip
    - trigger
    - verify-owners
    - wip
    - yuks
    - approve
  kata-containers/kata-containers:
    plugins:
    - trigger
  kiegroup/kie-cloud-operator:
    plugins:
    - approve
    - assign
    - blunderbuss
    - golint
    - heart
    - help
    - hold
    - label
    - lgtm
    - lifecycle
    - milestone
    - milestonestatus
    - owners-label
    - override
    - retitle
    - shrug
    - trigger
    - verify-owners
    - wip
    - yuks
  kube-reporting:
    plugins:
    - assign
    - blunderbuss
    - bugzilla
    - cat
    - dog
    - heart
    - golint
    - help
    - hold
    - label
    - lgtm
    - lifecycle
    - override
    - retitle
    - shrug
    - sigmention
    - skip
    - trigger
    - verify-owners
    - wip
    - yuks
  kube-reporting/ghostunnel:
    plugins:
    - approve
  kube-reporting/hadoop:
    plugins:
    - approve
  kube-reporting/helm:
    plugins:
    - approve
  kube-reporting/hive:
    plugins:
    - approve
  kube-reporting/metering-operator:
    plugins:
    - approve
  kube-reporting/presto:
    plugins:
    - approve
  kubernetes-incubator:
    plugins:
    - trigger
  kubernetes-sigs/security-profiles-operator:
    plugins:
    - trigger
  kubevirt/common-templates:
    plugins:
    - trigger
  kubevirt/hyperconverged-cluster-operator:
    plugins:
    - trigger
  kubevirt/kubevirt: {}
  kubevirt/kubevirt-ssp-operator:
    plugins:
    - trigger
  kubevirt/kubevirt-tekton-tasks:
    plugins:
    - assign
    - blunderbuss
    - bugzilla
    - cat
    - dog
    - heart
    - golint
    - goose
    - help
    - hold
    - jira
    - label
    - lgtm
    - lifecycle
    - override
    - pony
    - retitle
    - shrug
    - sigmention
    - skip
    - trigger
    - verify-owners
    - owners-label
    - wip
    - yuks
    - approve
  kubevirt/must-gather:
    plugins:
    - assign
    - blunderbuss
    - bugzilla
    - cat
    - dog
    - heart
    - golint
    - goose
    - help
    - hold
    - label
    - lgtm
    - lifecycle
    - override
    - pony
    - retitle
    - shrug
    - sigmention
    - skip
    - trigger
    - verify-owners
    - owners-label
    - wip
    - yuks
    - approve
  kubevirt/node-maintenance-operator:
    plugins:
    - trigger
  kubevirt/ssp-operator:
    plugins:
    - trigger
  monstorak/monstorak-operator:
    plugins:
    - assign
    - blunderbuss
    - cat
    - dog
    - heart
    - golint
    - help
    - hold
    - label
    - lgtm
    - lifecycle
    - override
    - pony
    - shrug
    - sigmention
    - skip
    - trigger
    - verify-owners
    - owners-label
    - wip
    - yuks
    - approve
  open-cluster-management:
    plugins:
    - approve
    - assign
    - golint
    - help
    - hold
    - label
    - lgtm
    - lifecycle
    - override
    - owners-label
    - retitle
    - trigger
    - verify-owners
    - wip
  open-cluster-management/addon-framework:
    plugins:
    - dco
  open-cluster-management/api:
    plugins:
    - dco
<<<<<<< HEAD
  open-cluster-management/cert-policy-controller:
    plugins:
    - dco
  open-cluster-management/config-policy-controller:
    plugins:
    - dco
  open-cluster-management/governance-policy-framework:
    plugins:
    - dco
  open-cluster-management/governance-policy-propagator:
    plugins:
    - dco
  open-cluster-management/governance-policy-spec-sync:
    plugins:
    - dco
  open-cluster-management/governance-policy-status-sync:
    plugins:
    - dco
  open-cluster-management/governance-policy-template-sync:
    plugins:
    - dco
  open-cluster-management/grc-chart:
    plugins:
    - dco
  open-cluster-management/grc-ui:
    plugins:
    - dco
  open-cluster-management/grc-ui-api:
    plugins:
    - dco
  open-cluster-management/iam-policy-controller:
=======
  open-cluster-management/applier:
    plugins:
    - dco
  open-cluster-management/cluster-curator-controller:
    plugins:
    - dco
  open-cluster-management/clusterlifecycle-state-metrics:
    plugins:
    - dco
  open-cluster-management/console:
    plugins:
    - dco
  open-cluster-management/endpoint-metrics-operator:
    plugins:
    - dco
  open-cluster-management/grafana-dashboard-loader:
    plugins:
    - dco
  open-cluster-management/klusterlet-addon-controller:
    plugins:
    - dco
  open-cluster-management/klusterlet-addon-operator:
    plugins:
    - dco
  open-cluster-management/library-go:
    plugins:
    - dco
  open-cluster-management/managedcluster-import-controller:
    plugins:
    - dco
  open-cluster-management/management-ingress:
    plugins:
    - dco
  open-cluster-management/metrics-collector:
>>>>>>> 10bd5551
    plugins:
    - dco
  open-cluster-management/multicloud-operators-application:
    plugins:
    - dco
  open-cluster-management/multicloud-operators-channel:
    plugins:
    - dco
  open-cluster-management/multicloud-operators-deployable:
    plugins:
    - dco
  open-cluster-management/multicloud-operators-placementrule:
    plugins:
    - dco
  open-cluster-management/multicloud-operators-subscription:
    plugins:
    - dco
  open-cluster-management/multicloud-operators-subscription-release:
    plugins:
    - dco
<<<<<<< HEAD
  open-cluster-management/policy-collection:
=======
  open-cluster-management/multicluster-observability-operator:
    plugins:
    - dco
  open-cluster-management/observability-e2e-test:
    plugins:
    - dco
  open-cluster-management/provider-credential-controller:
    plugins:
    - dco
  open-cluster-management/rbac-query-proxy:
>>>>>>> 10bd5551
    plugins:
    - dco
  open-cluster-management/registration:
    plugins:
    - dco
  open-cluster-management/registration-operator:
    plugins:
    - dco
  open-cluster-management/security-middleware:
    plugins:
    - dco
  open-cluster-management/website:
    plugins:
    - dco
  open-cluster-management/work:
    plugins:
    - dco
  opendatahub-io/manifests:
    plugins:
    - approve
    - assign
    - blunderbuss
    - golint
    - heart
    - help
    - hold
    - label
    - lgtm
    - lifecycle
    - milestone
    - milestonestatus
    - owners-label
    - override
    - retitle
    - shrug
    - trigger
    - verify-owners
    - wip
    - yuks
  opendatahub-io/odh-manifests:
    plugins:
    - approve
    - assign
    - blunderbuss
    - golint
    - heart
    - help
    - hold
    - label
    - lgtm
    - lifecycle
    - milestone
    - milestonestatus
    - owners-label
    - override
    - retitle
    - shrug
    - trigger
    - verify-owners
    - wip
    - yuks
  opendatahub-io/opendatahub-operator:
    plugins:
    - approve
    - assign
    - blunderbuss
    - golint
    - heart
    - help
    - hold
    - label
    - lgtm
    - lifecycle
    - milestone
    - milestonestatus
    - owners-label
    - override
    - retitle
    - shrug
    - trigger
    - verify-owners
    - wip
    - yuks
  openshift:
    plugins:
    - assign
    - blunderbuss
    - bugzilla
    - cat
    - dog
    - heart
    - golint
    - goose
    - help
    - hold
    - jira
    - label
    - lgtm
    - lifecycle
    - override
    - pony
    - retitle
    - shrug
    - sigmention
    - skip
    - trigger
    - verify-owners
    - owners-label
    - wip
    - yuks
  openshift-cnv/cnv-ci:
    plugins:
    - approve
    - assign
    - hold
    - label
    - lgtm
    - trigger
    - override
    - verify-owners
    - wip
  openshift-knative:
    plugins:
    - approve
    - assign
    - blunderbuss
    - bugzilla
    - cat
    - dog
    - heart
    - golint
    - help
    - hold
    - label
    - lgtm
    - lifecycle
    - override
    - pony
    - retitle
    - shrug
    - sigmention
    - skip
    - trigger
    - verify-owners
    - owners-label
    - wip
    - yuks
  openshift-kni/baremetal-deploy:
    plugins:
    - approve
    - label
    - hold
    - assign
    - blunderbuss
    - lifecycle
    - owners-label
    - verify-owners
    - skip
    - override
    - wip
    - lgtm
    - shrug
    - trigger
  openshift-kni/cnf-features-deploy:
    plugins:
    - assign
    - blunderbuss
    - bugzilla
    - cat
    - dog
    - heart
    - golint
    - goose
    - help
    - hold
    - label
    - lgtm
    - lifecycle
    - override
    - pony
    - retitle
    - shrug
    - sigmention
    - skip
    - trigger
    - verify-owners
    - owners-label
    - wip
    - yuks
    - approve
  openshift-kni/debug-tools:
    plugins:
    - assign
    - blunderbuss
    - bugzilla
    - cat
    - dog
    - heart
    - golint
    - goose
    - help
    - hold
    - label
    - lgtm
    - lifecycle
    - override
    - pony
    - retitle
    - shrug
    - sigmention
    - skip
    - trigger
    - verify-owners
    - owners-label
    - wip
    - yuks
    - approve
  openshift-kni/node-label-operator:
    plugins:
    - assign
    - blunderbuss
    - bugzilla
    - cat
    - dog
    - heart
    - golint
    - goose
    - help
    - hold
    - jira
    - label
    - lgtm
    - lifecycle
    - override
    - pony
    - retitle
    - shrug
    - sigmention
    - skip
    - trigger
    - verify-owners
    - owners-label
    - wip
    - yuks
    - approve
  openshift-kni/performance-addon-operators:
    plugins:
    - assign
    - blunderbuss
    - bugzilla
    - cat
    - dog
    - heart
    - golint
    - goose
    - help
    - hold
    - label
    - lgtm
    - lifecycle
    - override
    - pony
    - retitle
    - shrug
    - sigmention
    - skip
    - trigger
    - verify-owners
    - owners-label
    - wip
    - yuks
    - approve
  openshift-kni/poison-pill:
    plugins:
    - assign
    - blunderbuss
    - bugzilla
    - cat
    - dog
    - heart
    - golint
    - goose
    - help
    - hold
    - jira
    - label
    - lgtm
    - lifecycle
    - override
    - pony
    - retitle
    - shrug
    - sigmention
    - skip
    - trigger
    - verify-owners
    - owners-label
    - wip
    - yuks
    - approve
  openshift-metal3/dev-scripts:
    plugins:
    - assign
    - blunderbuss
    - cat
    - dog
    - heart
    - golint
    - goose
    - help
    - hold
    - label
    - lgtm
    - lifecycle
    - override
    - pony
    - retitle
    - shrug
    - sigmention
    - skip
    - trigger
    - verify-owners
    - owners-label
    - wip
    - yuks
    - approve
  openshift-priv:
    plugins:
    - assign
    - blunderbuss
    - bugzilla
    - cat
    - dog
    - golint
    - goose
    - heart
    - help
    - hold
    - jira
    - label
    - lgtm
    - lifecycle
    - override
    - owners-label
    - pony
    - retitle
    - shrug
    - sigmention
    - skip
    - trigger
    - verify-owners
    - wip
    - yuks
  openshift-priv/ansible-service-broker:
    plugins:
    - approve
  openshift-priv/api:
    plugins:
    - approve
  openshift-priv/apiserver-library-go:
    plugins:
    - approve
  openshift-priv/app-netutil:
    plugins:
    - approve
  openshift-priv/aws-ebs-csi-driver:
    plugins:
    - approve
  openshift-priv/aws-ebs-csi-driver-operator:
    plugins:
    - approve
  openshift-priv/aws-pod-identity-webhook:
    plugins:
    - approve
  openshift-priv/azure-disk-csi-driver:
    plugins:
    - approve
  openshift-priv/azure-disk-csi-driver-operator:
    plugins:
    - approve
  openshift-priv/baremetal-operator:
    plugins:
    - approve
  openshift-priv/baremetal-runtimecfg:
    plugins:
    - approve
  openshift-priv/bond-cni:
    plugins:
    - approve
  openshift-priv/build-machinery-go:
    plugins:
    - approve
  openshift-priv/builder:
    plugins:
    - approve
  openshift-priv/cincinnati-operator:
    plugins:
    - approve
  openshift-priv/client-go:
    plugins:
    - approve
  openshift-priv/cloud-credential-operator:
    plugins:
    - approve
  openshift-priv/cloud-network-config-controller:
    plugins:
    - approve
  openshift-priv/cloud-provider-aws:
    plugins:
    - approve
  openshift-priv/cloud-provider-openstack:
    plugins:
    - approve
  openshift-priv/cluster-api-actuator-pkg:
    plugins:
    - approve
  openshift-priv/cluster-api-provider-aws:
    plugins:
    - approve
  openshift-priv/cluster-api-provider-azure:
    plugins:
    - approve
  openshift-priv/cluster-api-provider-baremetal:
    plugins:
    - approve
  openshift-priv/cluster-api-provider-gcp:
    plugins:
    - approve
  openshift-priv/cluster-api-provider-kubemark:
    plugins:
    - approve
  openshift-priv/cluster-api-provider-kubevirt:
    plugins:
    - approve
  openshift-priv/cluster-api-provider-libvirt:
    plugins:
    - approve
  openshift-priv/cluster-api-provider-openstack:
    plugins:
    - approve
  openshift-priv/cluster-api-provider-ovirt:
    plugins:
    - approve
  openshift-priv/cluster-authentication-operator:
    plugins:
    - approve
  openshift-priv/cluster-autoscaler-operator:
    plugins:
    - approve
  openshift-priv/cluster-baremetal-operator:
    plugins:
    - approve
  openshift-priv/cluster-bootstrap:
    plugins:
    - approve
  openshift-priv/cluster-cloud-controller-manager-operator:
    plugins:
    - approve
  openshift-priv/cluster-config-operator:
    plugins:
    - approve
  openshift-priv/cluster-csi-snapshot-controller-operator:
    plugins:
    - approve
  openshift-priv/cluster-dns-operator:
    plugins:
    - approve
  openshift-priv/cluster-etcd-operator:
    plugins:
    - approve
  openshift-priv/cluster-image-registry-operator:
    plugins:
    - approve
  openshift-priv/cluster-ingress-operator:
    plugins:
    - approve
  openshift-priv/cluster-kube-apiserver-operator:
    plugins:
    - approve
  openshift-priv/cluster-kube-controller-manager-operator:
    plugins:
    - approve
  openshift-priv/cluster-kube-descheduler-operator:
    plugins:
    - approve
  openshift-priv/cluster-kube-scheduler-operator:
    plugins:
    - approve
  openshift-priv/cluster-kube-storage-version-migrator-operator:
    plugins:
    - approve
  openshift-priv/cluster-logging-operator:
    plugins:
    - approve
  openshift-priv/cluster-machine-approver:
    plugins:
    - approve
  openshift-priv/cluster-monitoring-operator:
    plugins:
    - approve
  openshift-priv/cluster-network-operator:
    plugins:
    - approve
  openshift-priv/cluster-nfd-operator:
    plugins:
    - approve
  openshift-priv/cluster-node-tuning-operator:
    plugins:
    - approve
  openshift-priv/cluster-openshift-apiserver-operator:
    plugins:
    - approve
  openshift-priv/cluster-openshift-controller-manager-operator:
    plugins:
    - approve
  openshift-priv/cluster-policy-controller:
    plugins:
    - approve
  openshift-priv/cluster-resource-override-admission:
    plugins:
    - approve
  openshift-priv/cluster-resource-override-admission-operator:
    plugins:
    - approve
  openshift-priv/cluster-samples-operator:
    plugins:
    - approve
  openshift-priv/cluster-storage-operator:
    plugins:
    - approve
  openshift-priv/cluster-svcat-apiserver-operator:
    plugins:
    - approve
  openshift-priv/cluster-svcat-controller-manager-operator:
    plugins:
    - approve
  openshift-priv/cluster-update-keys:
    plugins:
    - approve
  openshift-priv/cluster-version-operator:
    plugins:
    - approve
  openshift-priv/compliance-operator:
    plugins:
    - approve
  openshift-priv/configmap-reload:
    plugins:
    - approve
  openshift-priv/console:
    plugins:
    - approve
  openshift-priv/console-operator:
    plugins:
    - approve
  openshift-priv/coredns:
    plugins:
    - approve
  openshift-priv/crd-schema-gen:
    plugins:
    - approve
  openshift-priv/csi-cluster-driver-registrar:
    plugins:
    - approve
  openshift-priv/csi-driver-manila-operator:
    plugins:
    - approve
  openshift-priv/csi-driver-nfs:
    plugins:
    - approve
  openshift-priv/csi-driver-projected-resource:
    plugins:
    - approve
  openshift-priv/csi-driver-registrar:
    plugins:
    - approve
  openshift-priv/csi-external-attacher:
    plugins:
    - approve
  openshift-priv/csi-external-provisioner:
    plugins:
    - approve
  openshift-priv/csi-external-resizer:
    plugins:
    - approve
  openshift-priv/csi-external-snapshotter:
    plugins:
    - approve
  openshift-priv/csi-livenessprobe:
    plugins:
    - approve
  openshift-priv/csi-node-driver-registrar:
    plugins:
    - approve
  openshift-priv/csi-operator:
    plugins:
    - approve
  openshift-priv/driver-toolkit:
    plugins:
    - approve
  openshift-priv/egress-router-cni:
    plugins:
    - approve
  openshift-priv/elasticsearch-operator:
    plugins:
    - approve
  openshift-priv/elasticsearch-proxy:
    plugins:
    - approve
  openshift-priv/etcd:
    plugins:
    - approve
  openshift-priv/external-storage:
    plugins:
    - approve
  openshift-priv/federation-v2-operator:
    plugins:
    - approve
  openshift-priv/file-integrity-operator:
    plugins:
    - approve
  openshift-priv/gatekeeper:
    plugins:
    - approve
  openshift-priv/gatekeeper-operator:
    plugins:
    - approve
  openshift-priv/gcp-pd-csi-driver:
    plugins:
    - approve
  openshift-priv/gcp-pd-csi-driver-operator:
    plugins:
    - approve
  openshift-priv/grafana:
    plugins:
    - approve
  openshift-priv/ib-sriov-cni:
    plugins:
    - approve
  openshift-priv/image-registry:
    plugins:
    - approve
  openshift-priv/images:
    plugins:
    - approve
  openshift-priv/insights-operator:
    plugins:
    - approve
  openshift-priv/installer:
    plugins:
    - approve
  openshift-priv/ironic-hardware-inventory-recorder-image:
    plugins:
    - approve
  openshift-priv/ironic-image:
    plugins:
    - approve
  openshift-priv/ironic-inspector-image:
    plugins:
    - approve
  openshift-priv/ironic-ipa-downloader:
    plugins:
    - approve
  openshift-priv/ironic-rhcos-downloader:
    plugins:
    - approve
  openshift-priv/ironic-static-ip-manager:
    plugins:
    - approve
  openshift-priv/jenkins:
    plugins:
    - approve
  openshift-priv/jenkins-client-plugin:
    plugins:
    - approve
  openshift-priv/jenkins-openshift-login-plugin:
    plugins:
    - approve
  openshift-priv/jenkins-sync-plugin:
    plugins:
    - approve
  openshift-priv/k8s-prometheus-adapter:
    plugins:
    - approve
  openshift-priv/kube-rbac-proxy:
    plugins:
    - approve
  openshift-priv/kube-state-metrics:
    plugins:
    - approve
  openshift-priv/kubecsr:
    plugins:
    - approve
  openshift-priv/kubefed:
    plugins:
    - approve
  openshift-priv/kubefed-operator:
    plugins:
    - approve
  openshift-priv/kubernetes:
    plugins:
    - approve
  openshift-priv/kubernetes-autoscaler:
    plugins:
    - approve
  openshift-priv/kubernetes-kube-storage-version-migrator:
    plugins:
    - approve
  openshift-priv/kubernetes-metrics-server:
    plugins:
    - approve
  openshift-priv/kubernetes-nmstate:
    plugins:
    - approve
  openshift-priv/kuryr-kubernetes:
    plugins:
    - approve
  openshift-priv/leader-elector:
    plugins:
    - approve
  openshift-priv/library-go:
    plugins:
    - approve
  openshift-priv/linuxptp-daemon:
    plugins:
    - approve
  openshift-priv/local-storage-operator:
    plugins:
    - approve
  openshift-priv/loki:
    plugins:
    - approve
  openshift-priv/machine-api-operator:
    plugins:
    - approve
  openshift-priv/machine-config-operator:
    plugins:
    - approve
  openshift-priv/mdns-publisher:
    plugins:
    - approve
  openshift-priv/metal3-smart-exporter:
    plugins:
    - approve
  openshift-priv/multus-cni:
    plugins:
    - approve
  openshift-priv/must-gather:
    plugins:
    - approve
  openshift-priv/network-metrics-daemon:
    plugins:
    - approve
  openshift-priv/network-tools:
    plugins:
    - approve
  openshift-priv/node-feature-discovery:
    plugins:
    - approve
  openshift-priv/node-problem-detector:
    plugins:
    - approve
  openshift-priv/node-problem-detector-operator:
    plugins:
    - approve
  openshift-priv/node_exporter:
    plugins:
    - approve
  openshift-priv/oauth-apiserver:
    plugins:
    - approve
  openshift-priv/oauth-proxy:
    plugins:
    - approve
  openshift-priv/oauth-server:
    plugins:
    - approve
  openshift-priv/oc:
    plugins:
    - approve
  openshift-priv/ocs-operator:
    plugins:
    - approve
  openshift-priv/openshift-ansible:
    plugins:
    - approve
  openshift-priv/openshift-apiserver:
    plugins:
    - approve
  openshift-priv/openshift-controller-manager:
    plugins:
    - approve
  openshift-priv/openshift-state-metrics:
    plugins:
    - approve
  openshift-priv/openshift-tests:
    plugins:
    - approve
  openshift-priv/openshift-tests-private:
    plugins:
    - approve
  openshift-priv/openshift-tuned:
    plugins:
    - approve
  openshift-priv/openstack-cinder-csi-driver-operator:
    plugins:
    - approve
  openshift-priv/operator-framework-olm:
    plugins:
    - approve
  openshift-priv/origin:
    plugins:
    - approve
  openshift-priv/origin-aggregated-logging:
    plugins:
    - approve
  openshift-priv/osd-metrics-exporter:
    plugins:
    - approve
  openshift-priv/osin:
    plugins:
    - approve
  openshift-priv/ovirt-csi-driver:
    plugins:
    - approve
  openshift-priv/ovirt-csi-driver-operator:
    plugins:
    - approve
  openshift-priv/ovn-kubernetes:
    plugins:
    - approve
  openshift-priv/prom-label-proxy:
    plugins:
    - approve
  openshift-priv/prometheus:
    plugins:
    - approve
  openshift-priv/prometheus-alertmanager:
    plugins:
    - approve
  openshift-priv/prometheus-operator:
    plugins:
    - approve
  openshift-priv/ptp-operator:
    plugins:
    - approve
  openshift-priv/redhat-subscription-injection-webhook:
    plugins:
    - approve
  openshift-priv/route-override-cni:
    plugins:
    - approve
  openshift-priv/router:
    plugins:
    - approve
  openshift-priv/runtime-utils:
    plugins:
    - approve
  openshift-priv/sdn:
    plugins:
    - approve
  openshift-priv/service-ca-operator:
    plugins:
    - approve
  openshift-priv/service-catalog:
    plugins:
    - approve
  openshift-priv/sig-storage-local-static-provisioner:
    plugins:
    - approve
  openshift-priv/special-resource-operator:
    plugins:
    - approve
  openshift-priv/sriov-cni:
    plugins:
    - approve
  openshift-priv/sriov-dp-admission-controller:
    plugins:
    - approve
  openshift-priv/sriov-network-device-plugin:
    plugins:
    - approve
  openshift-priv/sriov-network-operator:
    plugins:
    - approve
  openshift-priv/telemeter:
    plugins:
    - approve
  openshift-priv/template-service-broker:
    plugins:
    - approve
  openshift-priv/template-service-broker-operator:
    plugins:
    - approve
  openshift-priv/thanos:
    plugins:
    - approve
  openshift-priv/vertical-pod-autoscaler-operator:
    plugins:
    - approve
  openshift-priv/vmware-vsphere-csi-driver:
    plugins:
    - approve
  openshift-priv/vmware-vsphere-csi-driver-operator:
    plugins:
    - approve
  openshift-priv/vsphere-problem-detector:
    plugins:
    - approve
  openshift-priv/whereabouts-cni:
    plugins:
    - approve
  openshift-priv/windows-machine-config-bootstrapper:
    plugins:
    - approve
  openshift-priv/windows-machine-config-operator:
    plugins:
    - approve
  openshift-psap/ci-artifacts:
    plugins:
    - approve
    - assign
    - blunderbuss
    - bugzilla
    - cat
    - dog
    - heart
    - golint
    - goose
    - help
    - hold
    - label
    - lgtm
    - lifecycle
    - override
    - owners-label
    - pony
    - retitle
    - shrug
    - sigmention
    - skip
    - trigger
    - verify-owners
    - wip
    - yuks
  openshift-psap/special-resource-operator:
    plugins:
    - approve
    - assign
    - blunderbuss
    - bugzilla
    - cat
    - dog
    - heart
    - golint
    - goose
    - help
    - hold
    - label
    - lgtm
    - lifecycle
    - override
    - owners-label
    - pony
    - retitle
    - shrug
    - sigmention
    - skip
    - trigger
    - verify-owners
    - wip
    - yuks
  openshift-psap/wireguard-worker:
    plugins:
    - approve
    - assign
    - blunderbuss
    - bugzilla
    - cat
    - dog
    - heart
    - golint
    - goose
    - help
    - hold
    - label
    - lgtm
    - lifecycle
    - override
    - owners-label
    - pony
    - retitle
    - shrug
    - sigmention
    - skip
    - trigger
    - verify-owners
    - wip
    - yuks
  openshift-s2i/s2i-wildfly:
    plugins:
    - approve
    - blunderbuss
    - bugzilla
    - heart
    - help
    - hold
    - label
    - lgtm
    - override
    - retitle
    - shrug
    - skip
    - trigger
    - verify-owners
    - wip
    - yuks
  openshift/ansible-service-broker:
    plugins:
    - approve
  openshift/api:
    plugins:
    - approve
  openshift/apiserver-library-go:
    plugins:
    - approve
  openshift/app-netutil:
    plugins:
    - approve
  openshift/assisted-installer:
    plugins:
    - approve
  openshift/assisted-installer-agent:
    plugins:
    - approve
  openshift/assisted-service:
    plugins:
    - approve
  openshift/assisted-test-infra:
    plugins:
    - approve
  openshift/autoheal:
    plugins:
    - approve
  openshift/aws-account-operator:
    plugins:
    - approve
  openshift/aws-account-shredder:
    plugins:
    - approve
  openshift/aws-ebs-csi-driver:
    plugins:
    - approve
  openshift/aws-ebs-csi-driver-operator:
    plugins:
    - approve
  openshift/aws-efs-operator:
    plugins:
    - approve
  openshift/aws-pod-identity-webhook:
    plugins:
    - approve
  openshift/azure-disk-csi-driver:
    plugins:
    - approve
  openshift/azure-disk-csi-driver-operator:
    plugins:
    - approve
  openshift/azure-misc:
    plugins:
    - approve
  openshift/baremetal-operator:
    plugins:
    - approve
  openshift/baremetal-runtimecfg:
    plugins:
    - approve
  openshift/boilerplate:
    plugins:
    - approve
  openshift/bond-cni:
    plugins:
    - approve
  openshift/build-machinery-go:
    plugins:
    - approve
  openshift/builder:
    plugins:
    - approve
  openshift/ceph-csi:
    plugins:
    - approve
  openshift/certman-operator:
    plugins:
    - approve
  openshift/ci-chat-bot:
    plugins:
    - approve
  openshift/ci-docs:
    plugins:
    - approve
  openshift/ci-ns-ttl-controller:
    plugins:
    - approve
  openshift/ci-search:
    plugins:
    - approve
  openshift/ci-tools:
    plugins:
    - approve
  openshift/ci-vm-operator:
    plugins:
    - approve
  openshift/cincinnati:
    plugins:
    - approve
  openshift/cincinnati-graph-data:
    plugins:
    - approve
  openshift/cincinnati-operator:
    plugins:
    - approve
  openshift/client-go:
    plugins:
    - approve
  openshift/cloud-credential-operator:
    plugins:
    - approve
  openshift/cloud-ingress-operator:
    plugins:
    - approve
  openshift/cloud-network-config-controller:
    plugins:
    - approve
  openshift/cloud-provider-aws:
    plugins:
    - approve
  openshift/cloud-provider-openstack:
    plugins:
    - approve
  openshift/cluster-api:
    plugins:
    - approve
  openshift/cluster-api-actuator-pkg:
    plugins:
    - approve
  openshift/cluster-api-provider-aws:
    plugins:
    - approve
  openshift/cluster-api-provider-azure:
    plugins:
    - approve
  openshift/cluster-api-provider-baremetal:
    plugins:
    - approve
  openshift/cluster-api-provider-gcp:
    plugins:
    - approve
  openshift/cluster-api-provider-kubemark:
    plugins:
    - approve
  openshift/cluster-api-provider-kubevirt:
    plugins:
    - approve
  openshift/cluster-api-provider-libvirt:
    plugins:
    - approve
  openshift/cluster-api-provider-openstack:
    plugins:
    - approve
  openshift/cluster-api-provider-ovirt:
    plugins:
    - approve
  openshift/cluster-authentication-operator:
    plugins:
    - approve
  openshift/cluster-autoscaler-operator:
    plugins:
    - approve
  openshift/cluster-baremetal-operator:
    plugins:
    - approve
  openshift/cluster-bootstrap:
    plugins:
    - approve
  openshift/cluster-cloud-controller-manager-operator:
    plugins:
    - approve
  openshift/cluster-config-operator:
    plugins:
    - approve
  openshift/cluster-csi-snapshot-controller-operator:
    plugins:
    - approve
  openshift/cluster-dns-operator:
    plugins:
    - approve
  openshift/cluster-etcd-operator:
    plugins:
    - approve
  openshift/cluster-image-registry-operator:
    plugins:
    - approve
  openshift/cluster-ingress-operator:
    plugins:
    - approve
  openshift/cluster-kube-apiserver-operator:
    plugins:
    - approve
  openshift/cluster-kube-controller-manager-operator:
    plugins:
    - approve
  openshift/cluster-kube-descheduler-operator:
    plugins:
    - approve
  openshift/cluster-kube-scheduler-operator:
    plugins:
    - approve
  openshift/cluster-kube-storage-version-migrator-operator:
    plugins:
    - approve
  openshift/cluster-logging-operator:
    plugins:
    - approve
  openshift/cluster-machine-approver:
    plugins:
    - approve
  openshift/cluster-monitoring-operator:
    plugins:
    - approve
  openshift/cluster-network-operator:
    plugins:
    - approve
  openshift/cluster-nfd-operator:
    plugins:
    - approve
  openshift/cluster-node-tuning-operator:
    plugins:
    - approve
  openshift/cluster-openshift-apiserver-operator:
    plugins:
    - approve
  openshift/cluster-openshift-controller-manager-operator:
    plugins:
    - approve
  openshift/cluster-policy-controller:
    plugins:
    - approve
  openshift/cluster-resource-override-admission:
    plugins:
    - approve
  openshift/cluster-resource-override-admission-operator:
    plugins:
    - approve
  openshift/cluster-samples-operator:
    plugins:
    - approve
  openshift/cluster-storage-operator:
    plugins:
    - approve
  openshift/cluster-svcat-apiserver-operator:
    plugins:
    - approve
  openshift/cluster-svcat-controller-manager-operator:
    plugins:
    - approve
  openshift/cluster-update-keys:
    plugins:
    - approve
  openshift/cluster-version-operator:
    plugins:
    - approve
  openshift/community:
    plugins:
    - approve
  openshift/compliance-operator:
    plugins:
    - approve
  openshift/config:
    plugins:
    - config-updater
    - approve
  openshift/configmap-reload:
    plugins:
    - approve
  openshift/configure-alertmanager-operator:
    plugins:
    - approve
  openshift/console:
    plugins:
    - approve
  openshift/console-operator:
    plugins:
    - approve
  openshift/coredns:
    plugins:
    - approve
  openshift/coredns-mdns:
    plugins:
    - approve
  openshift/crd-schema-gen:
    plugins:
    - approve
  openshift/csi-cluster-driver-registrar:
    plugins:
    - approve
  openshift/csi-driver-manila-operator:
    plugins:
    - approve
  openshift/csi-driver-nfs:
    plugins:
    - approve
  openshift/csi-driver-projected-resource:
    plugins:
    - approve
  openshift/csi-driver-registrar:
    plugins:
    - approve
  openshift/csi-external-attacher:
    plugins:
    - approve
  openshift/csi-external-provisioner:
    plugins:
    - approve
  openshift/csi-external-resizer:
    plugins:
    - approve
  openshift/csi-external-snapshotter:
    plugins:
    - approve
  openshift/csi-livenessprobe:
    plugins:
    - approve
  openshift/csi-node-driver-registrar:
    plugins:
    - approve
  openshift/csi-operator:
    plugins:
    - approve
  openshift/custom-domains-operator:
    plugins:
    - approve
  openshift/custom-resource-status:
    plugins:
    - approve
  openshift/deadmanssnitch-operator:
    plugins:
    - approve
  openshift/dedicated-admin-operator:
    plugins:
    - approve
  openshift/docker-distribution:
    plugins:
    - approve
  openshift/driver-toolkit:
    plugins:
    - approve
  openshift/egress-router-cni:
    plugins:
    - approve
  openshift/elasticsearch-operator:
    plugins:
    - approve
  openshift/elasticsearch-proxy:
    plugins:
    - approve
  openshift/enhancements:
    plugins:
    - approve
  openshift/enterprise-images:
    plugins:
    - approve
  openshift/etcd:
    plugins:
    - approve
  openshift/external-dns:
    plugins:
    - approve
  openshift/external-storage:
    plugins:
    - approve
  openshift/federation-v2-operator:
    plugins:
    - approve
  openshift/file-integrity-operator:
    plugins:
    - approve
  openshift/gatekeeper:
    plugins:
    - approve
  openshift/gatekeeper-operator:
    plugins:
    - approve
  openshift/gcp-pd-csi-driver:
    plugins:
    - approve
  openshift/gcp-pd-csi-driver-operator:
    plugins:
    - approve
  openshift/gcp-project-operator:
    plugins:
    - approve
  openshift/grafana:
    plugins:
    - approve
  openshift/hive:
    plugins:
    - approve
  openshift/hive-team:
    plugins:
    - approve
  openshift/hypershift:
    plugins:
    - approve
  openshift/hypershift-toolkit:
    plugins:
    - approve
  openshift/ib-sriov-cni:
    plugins:
    - approve
  openshift/ibm-roks-toolkit:
    plugins:
    - approve
  openshift/image-registry:
    plugins:
    - approve
  openshift/imagebuilder:
    plugins:
    - approve
  openshift/images:
    plugins:
    - approve
  openshift/insights-operator:
    plugins:
    - approve
  openshift/installer:
    plugins:
    - approve
  openshift/ironic-hardware-inventory-recorder-image:
    plugins:
    - approve
  openshift/ironic-image:
    plugins:
    - approve
  openshift/ironic-inspector-image:
    plugins:
    - approve
  openshift/ironic-ipa-downloader:
    plugins:
    - approve
  openshift/ironic-rhcos-downloader:
    plugins:
    - approve
  openshift/ironic-static-ip-manager:
    plugins:
    - approve
  openshift/jenkins:
    plugins:
    - approve
  openshift/jenkins-client-plugin:
    plugins:
    - approve
  openshift/jenkins-openshift-login-plugin:
    plugins:
    - approve
  openshift/jenkins-plugin:
    plugins:
    - approve
  openshift/jenkins-sync-plugin:
    plugins:
    - approve
  openshift/k8s-prometheus-adapter:
    plugins:
    - approve
  openshift/knative-build:
    plugins:
    - approve
  openshift/knative-caching:
    plugins:
    - approve
  openshift/knative-client:
    plugins:
    - approve
  openshift/knative-eventing:
    plugins:
    - approve
  openshift/knative-eventing-contrib:
    plugins:
    - approve
  openshift/knative-serving:
    plugins:
    - approve
  openshift/kube-rbac-proxy:
    plugins:
    - approve
  openshift/kube-state-metrics:
    plugins:
    - approve
  openshift/kubecsr:
    plugins:
    - approve
  openshift/kubefed:
    plugins:
    - approve
  openshift/kubefed-operator:
    plugins:
    - approve
  openshift/kubernetes:
    plugins:
    - approve
  openshift/kubernetes-autoscaler:
    plugins:
    - approve
  openshift/kubernetes-kube-storage-version-migrator:
    plugins:
    - approve
  openshift/kubernetes-metrics-server:
    plugins:
    - approve
  openshift/kubernetes-nmstate:
    plugins:
    - approve
  openshift/kuryr-kubernetes:
    plugins:
    - approve
  openshift/leader-elector:
    plugins:
    - approve
  openshift/library:
    plugins:
    - approve
  openshift/library-go:
    plugins:
    - approve
  openshift/linuxptp-daemon:
    plugins:
    - approve
  openshift/local-storage-operator:
    plugins:
    - approve
  openshift/loki:
    plugins:
    - approve
  openshift/machine-api-operator:
    plugins:
    - approve
  openshift/machine-config-operator:
    plugins:
    - approve
  openshift/managed-cluster-config:
    plugins:
    - approve
  openshift/managed-cluster-validating-webhooks:
    plugins:
    - approve
  openshift/managed-notifications:
    plugins:
    - approve
  openshift/managed-prometheus-exporter-dns:
    plugins:
    - approve
  openshift/managed-prometheus-exporter-ebs-iops-reporter:
    plugins:
    - approve
  openshift/managed-prometheus-exporter-stuck-ebs-vols:
    plugins:
    - approve
  openshift/managed-upgrade-operator:
    plugins:
    - approve
  openshift/managed-velero-operator:
    plugins:
    - approve
  openshift/mdns-publisher:
    plugins:
    - approve
  openshift/metal3-smart-exporter:
    plugins:
    - approve
  openshift/monitor-project-lifecycle:
    plugins:
    - approve
  openshift/multus-cni:
    plugins:
    - approve
  openshift/must-gather:
    plugins:
    - approve
  openshift/must-gather-operator:
    plugins:
    - approve
  openshift/network-metrics-daemon:
    plugins:
    - approve
  openshift/network-tools:
    plugins:
    - approve
  openshift/node-feature-discovery:
    plugins:
    - approve
  openshift/node-problem-detector:
    plugins:
    - approve
  openshift/node-problem-detector-operator:
    plugins:
    - approve
  openshift/node_exporter:
    plugins:
    - approve
  openshift/oauth-apiserver:
    plugins:
    - approve
  openshift/oauth-proxy:
    plugins:
    - approve
  openshift/oauth-server:
    plugins:
    - approve
  openshift/oc:
    plugins:
    - approve
  openshift/oc-compliance:
    plugins:
    - approve
  openshift/ocs-operator:
    plugins:
    - approve
  openshift/odo:
    plugins:
    - approve
    - project
    - milestone
    - milestonestatus
  openshift/odo-init-image:
    plugins:
    - approve
    - project
    - milestone
    - milestonestatus
  openshift/okd-machine-os:
    plugins:
    - approve
  openshift/online-console-extensions:
    plugins:
    - approve
  openshift/online-hibernation:
    plugins:
    - approve
  openshift/online-registration:
    plugins:
    - approve
  openshift/openshift-ansible:
    plugins:
    - approve
  openshift/openshift-apiserver:
    plugins:
    - approve
  openshift/openshift-azure:
    plugins:
    - approve
    - release-note
  openshift/openshift-controller-manager:
    plugins:
    - approve
  openshift/openshift-docs:
    plugins:
    - size
  openshift/openshift-gitops-examples:
    plugins:
    - approve
  openshift/openshift-restclient-python:
    plugins:
    - approve
  openshift/openshift-state-metrics:
    plugins:
    - approve
  openshift/openshift-tests:
    plugins:
    - approve
  openshift/openshift-tests-private:
    plugins:
    - approve
  openshift/openshift-tuned:
    plugins:
    - approve
  openshift/openstack-cinder-csi-driver-operator:
    plugins:
    - approve
  openshift/operator-framework-olm:
    plugins:
    - approve
  openshift/origin:
    plugins:
    - approve
  openshift/origin-aggregated-logging:
    plugins:
    - approve
  openshift/origin-branding:
    plugins:
    - approve
  openshift/os:
    plugins:
    - approve
  openshift/osd-metrics-exporter:
    plugins:
    - approve
  openshift/osdctl:
    plugins:
    - approve
  openshift/osde2e:
    plugins:
    - approve
  openshift/osde2e-private-providers:
    plugins:
    - approve
  openshift/ose:
    plugins:
    - approve
  openshift/osin:
    plugins:
    - approve
  openshift/ovirt-csi-driver:
    plugins:
    - approve
  openshift/ovirt-csi-driver-operator:
    plugins:
    - approve
  openshift/ovn-kubernetes:
    plugins:
    - approve
  openshift/pagerduty-operator:
    plugins:
    - approve
  openshift/pipelines-catalog:
    plugins:
    - approve
  openshift/pipelines-tutorial:
    plugins:
    - approve
  openshift/pipelines-vote-api:
    plugins:
    - approve
  openshift/pipelines-vote-ui:
    plugins:
    - approve
  openshift/pod-checkpointer-operator:
    plugins:
    - approve
  openshift/private-cluster-rhapi-apischeme-updater:
    plugins:
    - approve
  openshift/procfs:
    plugins:
    - approve
  openshift/prom-label-proxy:
    plugins:
    - approve
  openshift/prometheus:
    plugins:
    - approve
  openshift/prometheus-alertmanager:
    plugins:
    - approve
  openshift/prometheus-client_golang:
    plugins:
    - approve
  openshift/prometheus-operator:
    plugins:
    - approve
  openshift/ptp-operator:
    plugins:
    - approve
  openshift/rbac-permissions-operator:
    plugins:
    - approve
  openshift/redhat-subscription-injection-webhook:
    plugins:
    - approve
  openshift/release:
    plugins:
    - config-updater
    - approve
  openshift/release-controller:
    plugins:
    - approve
  openshift/rhcos-tools:
    plugins:
    - approve
  openshift/rook:
    plugins:
    - approve
  openshift/rosa:
    plugins:
    - approve
  openshift/route-monitor-operator:
    plugins:
    - approve
  openshift/route-override-cni:
    plugins:
    - approve
  openshift/router:
    plugins:
    - approve
  openshift/runbooks:
    plugins:
    - approve
  openshift/runtime-utils:
    plugins:
    - approve
  openshift/sdn:
    plugins:
    - approve
  openshift/service-ca-operator:
    plugins:
    - approve
  openshift/service-catalog:
    plugins:
    - approve
  openshift/sig-storage-local-static-provisioner:
    plugins:
    - approve
  openshift/sippy:
    plugins:
    - approve
  openshift/source-to-image:
    plugins:
    - approve
  openshift/special-resource-operator:
    plugins:
    - approve
  openshift/splunk-forwarder-operator:
    plugins:
    - approve
  openshift/sre-ssh-proxy-container:
    plugins:
    - approve
  openshift/sriov-cni:
    plugins:
    - approve
  openshift/sriov-dp-admission-controller:
    plugins:
    - approve
  openshift/sriov-network-device-plugin:
    plugins:
    - approve
  openshift/sriov-network-operator:
    plugins:
    - approve
  openshift/sriov-tests:
    plugins:
    - approve
  openshift/static-config-operator:
    plugins:
    - approve
  openshift/tektoncd-catalog:
    plugins:
    - approve
  openshift/tektoncd-cli:
    plugins:
    - approve
  openshift/tektoncd-pipeline:
    plugins:
    - approve
  openshift/tektoncd-pipeline-operator:
    plugins:
    - approve
  openshift/tektoncd-triggers:
    plugins:
    - approve
  openshift/telemeter:
    plugins:
    - approve
  openshift/template-service-broker:
    plugins:
    - approve
  openshift/template-service-broker-operator:
    plugins:
    - approve
  openshift/thanos:
    plugins:
    - approve
  openshift/verification-tests:
    plugins:
    - approve
  openshift/vertical-pod-autoscaler-operator:
    plugins:
    - approve
  openshift/vmware-vsphere-csi-driver:
    plugins:
    - approve
  openshift/vmware-vsphere-csi-driver-operator:
    plugins:
    - approve
  openshift/vsphere-problem-detector:
    plugins:
    - approve
  openshift/whereabouts-cni:
    plugins:
    - approve
  openshift/windows-machine-config-bootstrapper:
    plugins:
    - approve
  openshift/windows-machine-config-operator:
    plugins:
    - approve
  openstack-k8s-operators/osp-director-operator:
    plugins:
    - assign
    - blunderbuss
    - bugzilla
    - cat
    - dog
    - heart
    - golint
    - goose
    - help
    - hold
    - jira
    - label
    - lgtm
    - lifecycle
    - override
    - pony
    - retitle
    - shrug
    - sigmention
    - skip
    - trigger
    - verify-owners
    - owners-label
    - wip
    - yuks
    - approve
  operator-framework:
    plugins:
    - assign
    - blunderbuss
    - cat
    - dog
    - heart
    - golint
    - help
    - hold
    - label
    - lgtm
    - lifecycle
    - override
    - retitle
    - shrug
    - sigmention
    - skip
    - trigger
    - verify-owners
    - wip
    - yuks
  operator-framework/api:
    plugins:
    - approve
    - owners-label
  operator-framework/community-operators:
    plugins:
    - bugzilla
    - owners-label
  operator-framework/olm-docs:
    plugins:
    - approve
    - owners-label
  operator-framework/operator-lib:
    plugins:
    - approve
    - owners-label
  operator-framework/operator-lifecycle-manager:
    plugins:
    - approve
    - bugzilla
  operator-framework/operator-marketplace:
    plugins:
    - approve
    - bugzilla
  operator-framework/operator-registry:
    plugins:
    - approve
    - bugzilla
  ostreedev/ostree:
    plugins:
    - assign
    - cat
    - dog
    - heart
    - help
    - hold
    - label
    - override
    - retitle
    - shrug
    - skip
    - trigger
    - verify-owners
    - wip
    - yuks
  red-hat-data-services/opendatahub-operator:
    plugins:
    - approve
    - assign
    - blunderbuss
    - golint
    - heart
    - help
    - hold
    - label
    - lgtm
    - lifecycle
    - milestone
    - milestonestatus
    - owners-label
    - override
    - retitle
    - shrug
    - trigger
    - verify-owners
    - wip
    - yuks
  redhat-developer:
    plugins:
    - assign
    - blunderbuss
    - cat
    - dog
    - heart
    - golint
    - help
    - hold
    - label
    - lgtm
    - lifecycle
    - override
    - retitle
    - shrug
    - sigmention
    - skip
    - trigger
    - verify-owners
    - wip
    - yuks
  redhat-developer/devconsole-api:
    plugins:
    - approve
  redhat-developer/devconsole-operator:
    plugins:
    - approve
  redhat-developer/git-service:
    plugins:
    - approve
  redhat-developer/gitops-backend:
    plugins:
    - approve
    - goose
    - pony
    - owners-label
  redhat-developer/gitops-operator:
    plugins:
    - approve
    - goose
    - pony
    - owners-label
  redhat-developer/helm:
    plugins:
    - approve
  redhat-developer/jenkins-operator:
    plugins:
    - approve
  redhat-developer/jenkins-operator-bundle:
    plugins:
    - approve
  redhat-developer/kam:
    plugins:
    - approve
    - goose
    - pony
    - owners-label
  redhat-developer/openshift-jenkins-operator:
    plugins:
    - approve
  redhat-developer/service-binding-operator:
    plugins:
    - approve
  redhat-operator-ecosystem:
    plugins:
    - assign
    - blunderbuss
    - cat
    - dog
    - heart
    - golint
    - help
    - hold
    - label
    - lgtm
    - lifecycle
    - override
    - retitle
    - shrug
    - skip
    - trigger
    - verify-owners
    - wip
    - yuks
  redhat-operator-ecosystem/playground:
    plugins:
    - approve
  redhat-operator-ecosystem/release:
    plugins:
    - config-updater
    - approve
  shipwright-io:
    plugins:
    - assign
    - blunderbuss
    - cat
    - dog
    - heart
    - golint
    - help
    - hold
    - label
    - lgtm
    - lifecycle
    - override
    - retitle
    - shrug
    - sigmention
    - skip
    - trigger
    - verify-owners
    - wip
    - yuks
  shipwright-io/build:
    plugins:
    - approve
    - release-note
    - require-matching-label
  shipwright-io/cli:
    plugins:
    - approve
  shipwright-io/operator:
    plugins:
    - approve
    - release-note
    - require-matching-label
  shipwright-io/website:
    plugins:
    - approve
  tmckayus:
    plugins:
    - trigger
    - welcome
  tnozicka/openshift-acme:
    plugins:
    - approve
    - assign
    - blunderbuss
    - branchcleaner
    - golint
    - heart
    - help
    - hold
    - label
    - lgtm
    - lifecycle
    - milestone
    - milestonestatus
    - override
    - owners-label
    - override
    - owners-label
    - release-note
    - shrug
    - skip
    - stage
    - trigger
    - verify-owners
    - welcome
    - wip
    - yuks
project_config:
  project_org_configs:
    openshift:
      project_repo_configs:
        odo:
          repo_maintainers_team_id: 3240507
project_manager: {}
repo_milestone:
  openshift/odo:
    maintainers_friendly_name: odo maintainers
    maintainers_id: 3240507
    maintainers_team: odo-maintainers
retitle:
  allow_closed_issues: true
sigmention:
  regexp: (?m)@openshift/sig-([\w-]*)
size:
  l: 0
  m: 0
  s: 0
  xl: 0
  xxl: 0
slack: {}<|MERGE_RESOLUTION|>--- conflicted
+++ resolved
@@ -5179,7 +5179,6 @@
   open-cluster-management/api:
     plugins:
     - dco
-<<<<<<< HEAD
   open-cluster-management/cert-policy-controller:
     plugins:
     - dco
@@ -5211,7 +5210,7 @@
     plugins:
     - dco
   open-cluster-management/iam-policy-controller:
-=======
+    - dco
   open-cluster-management/applier:
     plugins:
     - dco
@@ -5244,9 +5243,7 @@
     - dco
   open-cluster-management/management-ingress:
     plugins:
-    - dco
   open-cluster-management/metrics-collector:
->>>>>>> 10bd5551
     plugins:
     - dco
   open-cluster-management/multicloud-operators-application:
@@ -5265,22 +5262,19 @@
     plugins:
     - dco
   open-cluster-management/multicloud-operators-subscription-release:
-    plugins:
     - dco
-<<<<<<< HEAD
   open-cluster-management/policy-collection:
-=======
+    plugins:
+    - dco
   open-cluster-management/multicluster-observability-operator:
     plugins:
     - dco
   open-cluster-management/observability-e2e-test:
     plugins:
     - dco
-  open-cluster-management/provider-credential-controller:
     plugins:
     - dco
   open-cluster-management/rbac-query-proxy:
->>>>>>> 10bd5551
     plugins:
     - dco
   open-cluster-management/registration:
