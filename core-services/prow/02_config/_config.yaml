branch-protection:
  allow_disabled_job_policies: true
  allow_disabled_policies: true
  orgs:
    ComplianceAsCode:
      repos:
        content:
          branches:
            master:
              protect: false
    che-incubator:
      repos:
        chectl:
          protect: false
    code-ready:
      repos:
        crc:
          branches:
            master:
              protect: false
            upstream-master:
              protect: false
        snc:
          branches:
            master:
              protect: false
    codeready-toolchain:
      repos:
        api:
          protect: false
        host-operator:
          protect: false
        member-operator:
          protect: false
        registration-service:
          protect: false
        toolchain-common:
          protect: false
        toolchain-e2e:
          protect: false
    containers:
      repos:
        podman:
          branches:
            v1.6:
              protect: false
    coreos:
      repos:
        rpm-ostree:
          protect: false
    cri-o:
      repos:
        cri-o:
          exclude:
          - main
          - master
          - release-*
          protect: false
      required_status_checks:
        contexts:
        - dco
    devfile:
      repos:
        devworkspace-operator:
          protect: false
    eclipse-che:
      repos:
        che-operator:
          protect: false
    freeipa:
      repos:
        freeipa-operator:
          protect: false
    integr8ly:
      repos:
        grafana-operator:
          protect: false
        integreatly-operator:
          exclude:
          - master
          - release-*
          protect: false
    jianzhangbjz:
      repos:
        learn-operator:
          protect: false
    kata-containers:
      repos:
        kata-containers:
          branches:
            main:
              protect: false
    kiegroup:
      repos:
        kie-cloud-operator:
          protect: false
    kubernetes-sigs:
      repos:
        security-profiles-operator:
          branches:
            master:
              protect: false
    kubevirt:
      repos:
        common-templates:
          protect: false
        hyperconverged-cluster-operator:
          branches:
            release-1.1:
              protect: false
            release-1.2:
              protect: false
            release-1.3:
              protect: false
            release-4.7:
              protect: false
            release-4.8:
              protect: false
            release-4.9:
              protect: false
        kubevirt-ssp-operator:
          branches:
            master:
              protect: false
        kubevirt-tekton-tasks:
          protect: false
        must-gather:
          protect: false
        node-maintenance-operator:
          branches:
            master:
              protect: false
            release-0.7:
              protect: false
            release-0.8:
              protect: false
        ssp-operator:
          protect: false
    monstorak:
      repos:
        monstorak-operator:
          protect: false
    open-cluster-management:
      repos:
        cert-policy-controller:
          branches:
            main:
              protect: true
              required_status_checks:
                contexts:
                - KinD tests (1.14, v1.18.15)
                - KinD tests (1.14, latest)
            release-2.3:
              protect: true
              required_status_checks:
                contexts:
                - KinD tests (1.14, v1.18.15)
                - KinD tests (1.14, latest)
        config-policy-controller:
          branches:
            main:
              protect: true
              required_status_checks:
                contexts:
                - KinD tests (1.14, v1.18.15)
                - KinD tests (1.14, v1.19.7)
            release-2.3:
              protect: true
              required_status_checks:
                contexts:
                - KinD tests (1.14, v1.18.15)
                - KinD tests (1.14, v1.19.7)
        console:
          required_pull_request_reviews:
            dismiss_stale_reviews: true
            required_approving_review_count: 2
        governance-policy-propagator:
          branches:
            main:
              protect: true
              required_status_checks:
                contexts:
                - KinD tests (1.14, v1.18.15)
                - KinD tests (1.14, latest)
            release-2.3:
              protect: true
              required_status_checks:
                contexts:
                - KinD tests (1.14, v1.18.15)
                - KinD tests (1.14, latest)
<<<<<<< HEAD
        grc-ui:
          branches:
            main:
              enforce_admins: true
              protect: true
              required_status_checks:
                contexts:
                - SonarCloud Code Analysis
                - Travis CI - Pull Request
        grc-ui-api:
          branches:
            main:
              enforce_admins: true
              protect: true
              required_status_checks:
                contexts:
                - SonarCloud Code Analysis
                - Travis CI - Pull Request
=======
        governance-policy-spec-sync:
          branches:
            main:
              protect: true
              required_status_checks:
                contexts:
                - KinD tests (1.14, v1.18.15)
                - KinD tests (1.14, latest)
            release-2.3:
              protect: true
              required_status_checks:
                contexts:
                - KinD tests (1.14, v1.18.15)
                - KinD tests (1.14, latest)
        governance-policy-status-sync:
          branches:
            main:
              protect: true
              required_status_checks:
                contexts:
                - KinD tests (1.14, v1.18.15)
                - KinD tests (1.14, latest)
            release-2.3:
              protect: true
              required_status_checks:
                contexts:
                - KinD tests (1.14, v1.18.15)
                - KinD tests (1.14, latest)
        governance-policy-template-sync:
          branches:
            main:
              protect: true
              required_status_checks:
                contexts:
                - KinD tests (1.14, v1.18.15)
                - KinD tests (1.14, latest)
            release-2.3:
              protect: true
              required_status_checks:
                contexts:
                - KinD tests (1.14, v1.18.15)
                - KinD tests (1.14, latest)
>>>>>>> 1d8851c6
        iam-policy-controller:
          branches:
            main:
              protect: true
              required_status_checks:
                contexts:
                - KinD tests (1.14, v1.18.15)
                - KinD tests (1.14, latest)
            release-2.3:
              protect: true
              required_status_checks:
                contexts:
                - KinD tests (1.14, v1.18.15)
                - KinD tests (1.14, latest)
    openshift:
      repos:
        assisted-installer:
          branches:
            master:
              protect: true
              required_status_checks:
                contexts:
                - continuous-integration/jenkins/pr-merge
          protect: false
        assisted-installer-agent:
          branches:
            master:
              protect: true
              required_status_checks:
                contexts:
                - continuous-integration/jenkins/pr-merge
          protect: false
        assisted-service:
          branches:
            master:
              protect: true
              required_status_checks:
                contexts:
                - ci.ext.devshift.net PR build
                - continuous-integration/jenkins/pr-merge
          protect: false
        assisted-test-infra:
          branches:
            master:
              protect: true
          protect: false
        azure-misc:
          restrictions:
            teams:
            - team-azure-committers
        azure-sop:
          restrictions:
            teams:
            - team-azure-committers
        cluster-api-provider-kubevirt:
          branches:
            master:
              protect: true
          protect: false
        cluster-capacity:
          required_status_checks:
            contexts:
            - continuous-integration/travis-ci/pr
        dedicated-admin-operator:
          required_status_checks:
            contexts:
            - ci.ext.devshift.net PR build
        gcp-project-operator:
          required_status_checks:
            contexts:
            - ci.ext.devshift.net PR build
        jenkins-client-plugin:
          restrictions:
            teams:
            - team-jenkins
        jenkins-openshift-login-plugin:
          restrictions:
            teams:
            - team-jenkins
        jenkins-plugin:
          restrictions:
            teams:
            - team-jenkins
        jenkins-sync-plugin:
          restrictions:
            teams:
            - team-jenkins
        knative-client:
          branches:
            pr/olm-fix-release-next:
              protect: false
            pr/release-next-fix:
              protect: false
            pr/release-next-olm-fix:
              protect: false
            pr/update-serving-v0.7.1:
              protect: false
            release-next:
              protect: false
            release-next-ci:
              protect: false
        knative-eventing:
          branches:
            release-next:
              protect: false
            release-next-ci:
              protect: false
        knative-eventing-contrib:
          branches:
            release-next:
              protect: false
            release-next-ci:
              protect: false
        knative-serving:
          branches:
            release-next:
              protect: false
            release-next-ci:
              protect: false
        managed-cluster-config:
          required_status_checks:
            contexts:
            - ci.ext.devshift.net PR build
        managed-cluster-validating-webhooks:
          required_status_checks:
            contexts:
            - ci.ext.devshift.net PR build
        managed-prometheus-exporter-dns:
          required_status_checks:
            contexts:
            - ci.ext.devshift.net PR build
        managed-prometheus-exporter-ebs-iops-reporter:
          required_status_checks:
            contexts:
            - ci.ext.devshift.net PR build
        managed-prometheus-exporter-stuck-ebs-vols:
          required_status_checks:
            contexts:
            - ci.ext.devshift.net PR build
        openshift-azure:
          restrictions:
            teams:
            - team-azure-committers
        openshift-restclient-java:
          required_status_checks:
            contexts:
            - continuous-integration/travis-ci/pr
        ose:
          restrictions:
            teams:
            - team-release-admins
        splunk-forwarder-operator:
          required_status_checks:
            contexts:
            - ci.ext.devshift.net PR build
        tektoncd-catalog:
          branches:
            release-next:
              protect: false
            release-next-ci:
              protect: false
            release-v0.11:
              protect: false
        tektoncd-cli:
          branches:
            release-next:
              protect: false
            release-next-ci:
              protect: false
        tektoncd-pipeline:
          branches:
            release-next:
              protect: false
            release-next-ci:
              protect: false
            release-v0.9.0:
              protect: false
            release-v0.11.0:
              protect: false
        tektoncd-pipeline-operator:
          branches:
            release-next:
              protect: false
            release-next-ci:
              protect: false
        tektoncd-triggers:
          branches:
            release-next:
              protect: false
            release-next-ci:
              protect: false
    openshift-knative:
      repos:
        eventing-kafka:
          branches:
            release-next:
              protect: false
            release-next-ci:
              protect: false
    openshift-priv:
      repos:
        cluster-api-provider-kubevirt:
          branches:
            master:
              protect: true
          protect: false
        cluster-capacity:
          required_status_checks:
            contexts:
            - continuous-integration/travis-ci/pr
        jenkins-client-plugin:
          restrictions:
            teams:
            - team-jenkins
        jenkins-openshift-login-plugin:
          restrictions:
            teams:
            - team-jenkins
        jenkins-sync-plugin:
          restrictions:
            teams:
            - team-jenkins
    openshift-psap:
      repos:
        ci-artifacts:
          protect: false
        special-resource-operator:
          protect: false
    openshift-s2i:
      repos:
        s2i-wildfly:
          required_status_checks:
            contexts:
            - continuous-integration/travis-ci/pr
    openstack-k8s-operators:
      repos:
        osp-director-operator:
          required_status_checks:
            contexts:
            - continuous-integration/jenkins/pr-merge
            - dpulls
            - govet, golint and gotest (1.14.x, ubuntu-latest)
            - golangci (1.14.x, ubuntu-latest)
    operator-framework:
      repos:
        community-operators:
          protect: false
        operator-sdk:
          exclude:
          - master
          - v*
          protect: false
    redhat-developer:
      repos:
        devconsole-api:
          protect: false
        devconsole-git:
          protect: false
        devconsole-operator:
          protect: false
        gitops-backend:
          protect: false
        gitops-operator:
          protect: false
        jenkins-operator-bundle:
          protect: true
        kam:
          protect: false
        service-binding-operator:
          protect: false
    tmckayus:
      repos:
        perceptilabs-test:
          branches:
            master:
              protect: false
    tnozicka:
      repos:
        openshift-acme:
          protect: false
  protect-tested-repos: true
deck:
  branding:
    favicon: /static/extensions/favicon.ico
    header_color: black
    logo: /static/extensions/logo.png
  external_agent_logs:
  - agent: jenkins
    selector: master=ci.openshift.redhat.com
    url_template: http://jenkins-operator/job/{{.Spec.Job}}/{{.Status.JenkinsBuildID}}/consoleText
  hidden_repos:
  - openshift/ose
  - openshift/online-registration
  rerun_auth_configs:
    '*':
      github_users:
      - stevekuznetsov
      - petr-muller
      - droslean
      - bbguimaraes
      - hongkailiu
      - vikaslaad
      - dobbymoodge
      - alvaroaleman
      - bparees
      - AlexNPavel
      - jupierce
  spyglass:
    gcs_browser_prefixes:
      '*': https://gcsweb-ci.apps.ci.l2s4.p1.openshiftapps.com/gcs/
      openshift-priv: https://gcsweb-private-ci.apps.ci.l2s4.p1.openshiftapps.com/gcs/
    lenses:
    - lens:
        name: metadata
      optional_files:
      - podinfo.json|prowjob.json
      required_files:
      - started.json|finished.json
    - lens:
        config:
          highlight_regexes:
          - timed out
          - 'ERROR:'
          - '^error:'
          - (FAIL|Failure \[)\b
          - panic\b
          - ^E\d{4} \d\d:\d\d:\d\d\.\d\d\d]
          - Resolved release
          - '"level":"error"'
          - level=error
          - '"level":"fatal"'
          - level=fatal
          - The namespace in which this test is executing has been deleted, cancelling the test
          - pod didn't start running within
          - 'failed to update leases: exceeded number of retries for lease'
        name: buildlog
      required_files:
      - ^build-log.txt
    - lens:
        name: junit
      optional_files:
      - .*/monitor.*\.xml
      required_files:
      - .*/junit.*\.xml
    - lens:
        name: podinfo
      required_files:
      - podinfo.json
    - lens:
        name: coverage
      required_files:
      - .*/coverage.*\.html
    size_limit: 500000000
  tide_update_period: 10s
default_job_timeout: 24h0m0s
gerrit:
  ratelimit: 5
  tick_interval: 1m0s
github:
  link_url: https://github.com
github_reporter:
  job_types_to_report:
  - presubmit
  - postsubmit
in_repo_config:
  allowed_clusters:
    '*':
    - default
jenkins_operators:
- job_url_template: https://prow.ci.openshift.org/view/gcs/origin-{{if eq .Spec.Type "presubmit"}}{{if eq .Spec.Refs.Org "kubernetes"}}federated-results{{else if eq .Spec.Refs.Org "kubernetes-incubator"}}federated-results{{else if eq .Spec.Refs.Org "cri-o"}}federated-results{{else}}ci-test{{end}}{{else}}ci-test{{end}}/{{if eq .Spec.Type "presubmit"}}pr-logs/pull{{else if eq .Spec.Type "batch"}}pr-logs/pull{{else}}logs{{end}}{{if ne .Spec.Type "periodic"}}{{if ne .Spec.Refs.Repo "origin"}}/{{.Spec.Refs.Org}}_{{.Spec.Refs.Repo}}{{end}}{{end}}{{if eq .Spec.Type "presubmit"}}/{{with index .Spec.Refs.Pulls 0}}{{.Number}}{{end}}{{else if eq .Spec.Type "batch"}}/batch{{end}}/{{.Spec.Job}}/{{.Status.JenkinsBuildID}}/
  label_selector: master=ci.openshift.redhat.com
  max_concurrency: 150
  max_goroutines: 20
  report_templates:
    '*': '[Full PR test history](https://prow.ci.openshift.org/pr-history?org={{.Spec.Refs.Org}}&repo={{.Spec.Refs.Repo}}&pr={{with index .Spec.Refs.Pulls 0}}{{.Number}}{{end}}). [Your PR dashboard](https://prow.ci.openshift.org/pr?query=is:pr+state:open+author:{{with index .Spec.Refs.Pulls 0}}{{.Author}}{{end}}).'
    openshift-priv: '[Full PR test history](https://deck-internal-ci.apps.ci.l2s4.p1.openshiftapps.com/pr-history?org={{.Spec.Refs.Org}}&repo={{.Spec.Refs.Repo}}&pr={{with index .Spec.Refs.Pulls 0}}{{.Number}}{{end}}). [Your PR dashboard](https://deck-internal-ci.apps.ci.l2s4.p1.openshiftapps.com/pr?query=is:pr+state:open+author:{{with index .Spec.Refs.Pulls 0}}{{.Author}}{{end}}).'
- job_url_template: http://jenkins.katacontainers.io/job/{{.Spec.Job}}/{{.Status.JenkinsBuildID}}
  label_selector: master=jenkins.katacontainers.io
  max_concurrency: 10
  max_goroutines: 20
- job_url_template: https://jenkins-tectonic.prod.coreos.systems/job/{{.Spec.Job}}/{{.Status.JenkinsBuildID}}
  label_selector: master=jenkins-tectonic.prod.coreos.systems
  max_concurrency: 1
  max_goroutines: 1
log_level: debug
managed_webhooks:
  respect_legacy_global_token: false
owners_dir_blacklist:
  default:
  - vendor/.*
plank:
  default_decoration_configs:
    '*':
      censor_secrets: true
      gcs_configuration:
        bucket: origin-ci-test
        default_org: openshift
        default_repo: origin
        mediaTypes:
          log: text/plain
        path_strategy: single
      gcs_credentials_secret: gce-sa-credentials-gcs-publisher
      grace_period: 30m0s
      resources:
        clonerefs:
          limits:
            memory: 3Gi
          requests:
            cpu: 100m
            memory: 500Mi
        initupload:
          limits:
            memory: 200Mi
          requests:
            cpu: 100m
            memory: 50Mi
        place_entrypoint:
          limits:
            memory: 100Mi
          requests:
            cpu: 100m
            memory: 25Mi
        sidecar:
          limits:
            memory: 2Gi
          requests:
            cpu: 100m
            memory: 250Mi
      timeout: 4h0m0s
      utility_images:
        clonerefs: gcr.io/k8s-prow/clonerefs:v20210404-ef7abaaa70
        entrypoint: gcr.io/k8s-prow/entrypoint:v20210404-ef7abaaa70
        initupload: gcr.io/k8s-prow/initupload:v20210404-ef7abaaa70
        sidecar: gcr.io/k8s-prow/sidecar:v20210404-ef7abaaa70
    openshift-priv:
      gcs_configuration:
        bucket: origin-ci-private
        mediaTypes:
          log: text/plain
      gcs_credentials_secret: gce-sa-credentials-gcs-private
    openshift/osde2e:
      timeout: 6h0m0s
  job_url_prefix_config:
    '*': https://prow.ci.openshift.org/view/
    openshift-priv: https://deck-internal-ci.apps.ci.l2s4.p1.openshiftapps.com/view/
  job_url_template: https://{{if .Spec.Hidden }}deck-internal-ci.apps.ci.l2s4.p1.openshiftapps.com/view/gcs/origin-ci-private/{{else}}prow.ci.openshift.org/view/gcs/origin-ci-test/{{end}} {{if eq .Spec.Type "presubmit"}}pr-logs/pull{{else if eq .Spec.Type "batch"}}pr-logs/pull{{else}}logs{{end}}{{if ne .Spec.Refs.Repo "origin"}}/{{.Spec.Refs.Org}}_{{.Spec.Refs.Repo}}{{end}}{{if eq .Spec.Type "presubmit"}}/{{with index .Spec.Refs.Pulls 0}}{{.Number}}{{end}}{{else if eq .Spec.Type "batch"}}/batch{{end}}/{{.Spec.Job}}/{{.Status.BuildID}}/
  max_concurrency: 1000
  max_goroutines: 20
  pod_pending_timeout: 15m0s
  pod_running_timeout: 48h0m0s
  pod_unscheduled_timeout: 5m0s
  report_templates:
    '*': '[Full PR test history](https://prow.ci.openshift.org/pr-history?org={{.Spec.Refs.Org}}&repo={{.Spec.Refs.Repo}}&pr={{with index .Spec.Refs.Pulls 0}}{{.Number}}{{end}}). [Your PR dashboard](https://prow.ci.openshift.org/pr?query=is:pr+state:open+author:{{with index .Spec.Refs.Pulls 0}}{{.Author}}{{end}}).'
    integr8ly/integreatly-operator: |-
      ### Report flaky E2E tests and PROW issues in [INTLY-7197](https://issues.redhat.com/browse/INTLY-7197) epic. Detailed instructions can be found in the description of said epic.
      [Full PR test history](https://prow.ci.openshift.org/pr-history?org={{.Spec.Refs.Org}}&repo={{.Spec.Refs.Repo}}&pr={{with index .Spec.Refs.Pulls 0}}{{.Number}}{{end}}). [Your PR dashboard](https://prow.ci.openshift.org/pr?query=is:pr+state:open+author:{{with index .Spec.Refs.Pulls 0}}{{.Author}}{{end}}).
    openshift-priv: '[Full PR test history](https://deck-internal-ci.apps.ci.l2s4.p1.openshiftapps.com/pr-history?org={{.Spec.Refs.Org}}&repo={{.Spec.Refs.Repo}}&pr={{with index .Spec.Refs.Pulls 0}}{{.Number}}{{end}}). [Your PR dashboard](https://deck-internal-ci.apps.ci.l2s4.p1.openshiftapps.com/pr?query=is:pr+state:open+author:{{with index .Spec.Refs.Pulls 0}}{{.Author}}{{end}}).'
pod_namespace: ci
prowjob_namespace: ci
push_gateway:
  interval: 1m0s
  serve_metrics: false
sinker:
  max_pod_age: 6h0m0s
  max_prowjob_age: 24h0m0s
  resync_period: 5m0s
  terminated_pod_ttl: 6h0m0s
slack_reporter_configs:
  '*':
    channel: '#ops-testplatform'
    report_template: Job {{.Spec.Job}} of type {{.Spec.Type}} ended with state {{.Status.State}}. <{{.Status.URL}}|View logs>
status_error_link: https://github.com/kubernetes/test-infra/issues
tide:
  batch_size_limit:
    cri-o/cri-o: -1
  blocker_label: tide/merge-blocker
  context_options:
    from-branch-protection: true
    orgs:
      containers:
        repos:
          podman:
            skip-unknown-contexts: true
      cri-o:
        repos:
          cri-o:
            skip-unknown-contexts: true
      openshift:
        repos:
          assisted-test-infra:
            skip-unknown-contexts: true
          ci-docs:
            skip-unknown-contexts: true
          release:
            skip-unknown-contexts: true
      redhat-developer:
        repos:
          build:
            skip-unknown-contexts: true
          service-binding-operator:
            skip-unknown-contexts: true
      redhat-operator-ecosystem:
        repos:
          release:
            skip-unknown-contexts: true
  max_goroutines: 100
  merge_label: tide/merge-method-merge
  merge_method:
    ansible-collections/community.okd: squash
    app-sre/deployment-validation-operator: squash
    codeready-toolchain/api: squash
    codeready-toolchain/host-operator: squash
    codeready-toolchain/member-operator: squash
    codeready-toolchain/registration-service: squash
    codeready-toolchain/toolchain-common: squash
    codeready-toolchain/toolchain-e2e: squash
    integr8ly/ansible-tower-configuration: rebase
    integr8ly/heimdall: rebase
    jianzhangbjz/learn-operator: squash
    open-cluster-management/application-ui: squash
    open-cluster-management/applier: squash
    open-cluster-management/applifecycle-backend-e2e: squash
    open-cluster-management/cert-policy-controller: squash
    open-cluster-management/cluster-curator-controller: squash
    open-cluster-management/clusterlifecycle-state-metrics: squash
    open-cluster-management/cm-cli: squash
    open-cluster-management/config-policy-controller: squash
    open-cluster-management/console: squash
    open-cluster-management/console-api: squash
    open-cluster-management/discovery: squash
    open-cluster-management/endpoint-metrics-operator: squash
    open-cluster-management/governance-policy-framework: squash
    open-cluster-management/governance-policy-propagator: squash
    open-cluster-management/governance-policy-spec-sync: squash
    open-cluster-management/governance-policy-status-sync: squash
    open-cluster-management/governance-policy-template-sync: squash
    open-cluster-management/grafana-dashboard-loader: squash
    open-cluster-management/grc-chart: squash
    open-cluster-management/grc-ui: squash
    open-cluster-management/grc-ui-api: squash
    open-cluster-management/hub-crds: squash
    open-cluster-management/iam-policy-controller: squash
    open-cluster-management/image-builder: squash
    open-cluster-management/insights-client: squash
    open-cluster-management/klusterlet-addon-controller: squash
    open-cluster-management/klusterlet-addon-operator: squash
    open-cluster-management/library-go: squash
    open-cluster-management/managedcluster-import-controller: squash
    open-cluster-management/management-ingress: squash
    open-cluster-management/metrics-collector: squash
    open-cluster-management/multicloud-operators-application: squash
    open-cluster-management/multicloud-operators-channel: squash
    open-cluster-management/multicloud-operators-deployable: squash
    open-cluster-management/multicloud-operators-placementrule: squash
    open-cluster-management/multicloud-operators-subscription: squash
    open-cluster-management/multicloud-operators-subscription-release: squash
    open-cluster-management/multicloudhub-operator: squash
    open-cluster-management/multicloudhub-repo: squash
    open-cluster-management/must-gather: squash
    open-cluster-management/observability-e2e-test: squash
    open-cluster-management/policy-collection: squash
    open-cluster-management/prometheus-alertmanager: squash
    open-cluster-management/rbac-query-proxy: squash
    open-cluster-management/search-aggregator: squash
    open-cluster-management/search-api: squash
    open-cluster-management/search-collector: squash
    open-cluster-management/search-operator: squash
    open-cluster-management/search-ui: squash
    open-cluster-management/security-middleware: squash
    open-cluster-management/thanos: squash
    opendatahub-io/manifests: squash
    opendatahub-io/odh-manifests: squash
    opendatahub-io/opendatahub-operator: squash
    openshift-knative/eventing-kafka: squash
    openshift-knative/eventing-operator: squash
    openshift-knative/kourier: squash
    openshift-knative/serverless-operator: squash
    openshift-knative/serving-operator: squash
    openshift-kni/baremetal-deploy: squash
    openshift-metal3/dev-scripts: squash
    openshift-priv/ansible-service-broker: squash
    openshift-priv/assisted-installer: squash
    openshift-priv/assisted-installer-agent: squash
    openshift-priv/assisted-service: squash
    openshift-priv/assisted-test-infra: squash
    openshift-priv/bond-cni: squash
    openshift-priv/ci-artifacts: squash
    openshift-priv/cluster-api: rebase
    openshift-priv/cluster-api-provider-azure: rebase
    openshift-priv/dev-scripts: squash
    openshift-priv/gatekeeper: squash
    openshift-priv/gatekeeper-operator: squash
    openshift-priv/insights-operator: squash
    openshift-priv/jenkins-client-plugin: rebase
    openshift-priv/jenkins-openshift-login-plugin: rebase
    openshift-priv/jenkins-sync-plugin: rebase
    openshift-priv/network-metrics-daemon: squash
    openshift-priv/openshift-tests: squash
    openshift-priv/openshift-tests-private: squash
    openshift-priv/special-resource-operator: squash
    openshift-priv/template-service-broker-operator: squash
    openshift-psap/ci-artifacts: rebase
    openshift-psap/special-resource-operator: squash
    openshift-psap/wireguard-worker: squash
    openshift/ansible-service-broker: squash
    openshift/assisted-installer: squash
    openshift/assisted-installer-agent: squash
    openshift/assisted-service: squash
    openshift/assisted-test-infra: squash
    openshift/bond-cni: squash
    openshift/cluster-api: rebase
    openshift/cluster-api-provider-azure: rebase
    openshift/custom-resource-status: squash
    openshift/insights-operator: squash
    openshift/jenkins-client-plugin: rebase
    openshift/jenkins-openshift-login-plugin: rebase
    openshift/jenkins-plugin: rebase
    openshift/jenkins-sync-plugin: rebase
    openshift/knative-client: squash
    openshift/knative-eventing: squash
    openshift/knative-eventing-contrib: squash
    openshift/knative-serving: squash
    openshift/network-metrics-daemon: squash
    openshift/odo: squash
    openshift/odo-init-image: squash
    openshift/openshift-tests: squash
    openshift/openshift-tests-private: squash
    openshift/special-resource-operator: squash
    openshift/sriov-tests: squash
    openshift/static-config-operator: squash
    openshift/template-service-broker-operator: squash
    openshift/verification-tests: squash
    operator-framework/olm-docs: squash
    operator-framework/operator-lib: squash
    red-hat-data-services/opendatahub-operator: rebase
    redhat-developer/gitops-backend: squash
    redhat-developer/gitops-operator: squash
    redhat-developer/jenkins-operator: rebase
    redhat-developer/jenkins-operator-bundle: rebase
    redhat-developer/kam: squash
    redhat-developer/openshift-jenkins-operator: rebase
    redhat-developer/service-binding-operator: squash
  pr_status_base_urls:
    '*': https://prow.ci.openshift.org/pr
    openshift-priv: https://deck-internal-ci.apps.ci.l2s4.p1.openshiftapps.com/pr
  priority:
  - labels:
    - bugzilla/severity-urgent
  - labels:
    - bugzilla/severity-high
  - labels:
    - bugzilla/severity-medium
  - labels:
    - bugzilla/severity-low
  - labels:
    - bugzilla/severity-unspecified
  queries:
  - labels:
    - lgtm
    - approved
    - 'dco-signoff: yes'
    missingLabels:
    - needs-rebase
    - do-not-merge/hold
    - do-not-merge/work-in-progress
    - do-not-merge/invalid-owners-file
    - do-not-merge/release-note-label-needed
    - 'dco-signoff: no'
    orgs:
    - cri-o
  - labels:
    - lgtm
    - approved
    missingLabels:
    - needs-rebase
    - do-not-merge/hold
    - do-not-merge/work-in-progress
    - do-not-merge/invalid-owners-file
    orgs:
    - open-cluster-management
    repos:
    - codeready-toolchain/api
    - codeready-toolchain/host-operator
    - codeready-toolchain/member-operator
    - codeready-toolchain/registration-service
    - codeready-toolchain/toolchain-common
    - codeready-toolchain/toolchain-e2e
    - containers/buildah
    - containers/common
    - containers/dnsname
    - containers/podman
    - integr8ly/ansible-tower-configuration
    - integr8ly/application-monitoring-operator
    - integr8ly/cloud-resource-operator
    - integr8ly/delorean
    - integr8ly/grafana-operator
    - integr8ly/heimdall
    - integr8ly/rhmi-utils
    - integr8ly/workload-web-app
    - jianzhangbjz/learn-operator
    - kiegroup/kie-cloud-operator
    - opendatahub-io/manifests
    - opendatahub-io/odh-manifests
    - opendatahub-io/opendatahub-operator
    - openshift-cnv/cnv-ci
    - openshift-kni/baremetal-deploy
    - openshift-metal3/dev-scripts
    - openshift/odo
    - openshift/odo-init-image
    - operator-framework/olm-docs
    - operator-framework/operator-lib
    - red-hat-data-services/opendatahub-operator
    - redhat-developer/gitops-backend
    - redhat-developer/gitops-operator
    - redhat-developer/jenkins-operator
    - redhat-developer/jenkins-operator-bundle
    - redhat-developer/kam
    - redhat-developer/openshift-jenkins-operator
    - redhat-developer/service-binding-operator
    - redhat-operator-ecosystem/playground
    - redhat-operator-ecosystem/release
    - shipwright-io/website
  - includedBranches:
    - master
    - main
    labels:
    - lgtm
    - approved
    missingLabels:
    - needs-rebase
    - do-not-merge/hold
    - do-not-merge/work-in-progress
    - do-not-merge/invalid-owners-file
    - bugzilla/invalid-bug
    - backports/unvalidated-commits
    repos:
    - ansible-collections/community.okd
    - kube-reporting/ghostunnel
    - kube-reporting/hadoop
    - kube-reporting/helm
    - kube-reporting/hive
    - kube-reporting/metering-operator
    - kube-reporting/presto
    - openshift-priv/ansible-service-broker
    - openshift-priv/api
    - openshift-priv/apiserver-library-go
    - openshift-priv/aws-ebs-csi-driver
    - openshift-priv/aws-ebs-csi-driver-operator
    - openshift-priv/aws-pod-identity-webhook
    - openshift-priv/azure-disk-csi-driver
    - openshift-priv/azure-disk-csi-driver-operator
    - openshift-priv/baremetal-operator
    - openshift-priv/baremetal-runtimecfg
    - openshift-priv/builder
    - openshift-priv/cincinnati-operator
    - openshift-priv/client-go
    - openshift-priv/cloud-credential-operator
    - openshift-priv/cloud-network-config-controller
    - openshift-priv/cloud-provider-openstack
    - openshift-priv/cluster-api-actuator-pkg
    - openshift-priv/cluster-api-provider-aws
    - openshift-priv/cluster-api-provider-azure
    - openshift-priv/cluster-api-provider-baremetal
    - openshift-priv/cluster-api-provider-gcp
    - openshift-priv/cluster-api-provider-kubemark
    - openshift-priv/cluster-api-provider-kubevirt
    - openshift-priv/cluster-api-provider-libvirt
    - openshift-priv/cluster-api-provider-openstack
    - openshift-priv/cluster-api-provider-ovirt
    - openshift-priv/cluster-authentication-operator
    - openshift-priv/cluster-autoscaler-operator
    - openshift-priv/cluster-baremetal-operator
    - openshift-priv/cluster-bootstrap
    - openshift-priv/cluster-cloud-controller-manager-operator
    - openshift-priv/cluster-config-operator
    - openshift-priv/cluster-csi-snapshot-controller-operator
    - openshift-priv/cluster-dns-operator
    - openshift-priv/cluster-etcd-operator
    - openshift-priv/cluster-image-registry-operator
    - openshift-priv/cluster-ingress-operator
    - openshift-priv/cluster-kube-apiserver-operator
    - openshift-priv/cluster-kube-controller-manager-operator
    - openshift-priv/cluster-kube-descheduler-operator
    - openshift-priv/cluster-kube-scheduler-operator
    - openshift-priv/cluster-kube-storage-version-migrator-operator
    - openshift-priv/cluster-logging-operator
    - openshift-priv/cluster-machine-approver
    - openshift-priv/cluster-monitoring-operator
    - openshift-priv/cluster-network-operator
    - openshift-priv/cluster-nfd-operator
    - openshift-priv/cluster-node-tuning-operator
    - openshift-priv/cluster-openshift-apiserver-operator
    - openshift-priv/cluster-openshift-controller-manager-operator
    - openshift-priv/cluster-policy-controller
    - openshift-priv/cluster-resource-override-admission
    - openshift-priv/cluster-resource-override-admission-operator
    - openshift-priv/cluster-samples-operator
    - openshift-priv/cluster-storage-operator
    - openshift-priv/cluster-svcat-apiserver-operator
    - openshift-priv/cluster-svcat-controller-manager-operator
    - openshift-priv/cluster-update-keys
    - openshift-priv/cluster-version-operator
    - openshift-priv/compliance-operator
    - openshift-priv/configmap-reload
    - openshift-priv/console
    - openshift-priv/console-operator
    - openshift-priv/coredns
    - openshift-priv/csi-cluster-driver-registrar
    - openshift-priv/csi-driver-manila-operator
    - openshift-priv/csi-driver-nfs
    - openshift-priv/csi-driver-registrar
    - openshift-priv/csi-external-attacher
    - openshift-priv/csi-external-provisioner
    - openshift-priv/csi-external-resizer
    - openshift-priv/csi-external-snapshotter
    - openshift-priv/csi-livenessprobe
    - openshift-priv/csi-node-driver-registrar
    - openshift-priv/csi-operator
    - openshift-priv/driver-toolkit
    - openshift-priv/egress-router-cni
    - openshift-priv/elasticsearch-operator
    - openshift-priv/elasticsearch-proxy
    - openshift-priv/etcd
    - openshift-priv/external-storage
    - openshift-priv/federation-v2-operator
    - openshift-priv/file-integrity-operator
    - openshift-priv/gcp-pd-csi-driver
    - openshift-priv/gcp-pd-csi-driver-operator
    - openshift-priv/grafana
    - openshift-priv/ib-sriov-cni
    - openshift-priv/image-registry
    - openshift-priv/images
    - openshift-priv/insights-operator
    - openshift-priv/installer
    - openshift-priv/ironic-hardware-inventory-recorder-image
    - openshift-priv/ironic-image
    - openshift-priv/ironic-inspector-image
    - openshift-priv/ironic-ipa-downloader
    - openshift-priv/ironic-rhcos-downloader
    - openshift-priv/ironic-static-ip-manager
    - openshift-priv/jenkins
    - openshift-priv/k8s-prometheus-adapter
    - openshift-priv/kube-rbac-proxy
    - openshift-priv/kube-state-metrics
    - openshift-priv/kubecsr
    - openshift-priv/kubernetes
    - openshift-priv/kubernetes-autoscaler
    - openshift-priv/kubernetes-kube-storage-version-migrator
    - openshift-priv/kuryr-kubernetes
    - openshift-priv/leader-elector
    - openshift-priv/linuxptp-daemon
    - openshift-priv/local-storage-operator
    - openshift-priv/loki
    - openshift-priv/machine-api-operator
    - openshift-priv/machine-config-operator
    - openshift-priv/mdns-publisher
    - openshift-priv/metal3-smart-exporter
    - openshift-priv/multus-cni
    - openshift-priv/must-gather
    - openshift-priv/node-feature-discovery
    - openshift-priv/node-problem-detector
    - openshift-priv/node-problem-detector-operator
    - openshift-priv/node_exporter
    - openshift-priv/oauth-apiserver
    - openshift-priv/oauth-proxy
    - openshift-priv/oauth-server
    - openshift-priv/oc
    - openshift-priv/openshift-ansible
    - openshift-priv/openshift-apiserver
    - openshift-priv/openshift-controller-manager
    - openshift-priv/openshift-state-metrics
    - openshift-priv/openshift-tuned
    - openshift-priv/openstack-cinder-csi-driver-operator
    - openshift-priv/operator-framework-olm
    - openshift-priv/origin
    - openshift-priv/origin-aggregated-logging
    - openshift-priv/ovirt-csi-driver
    - openshift-priv/ovirt-csi-driver-operator
    - openshift-priv/ovn-kubernetes
    - openshift-priv/prom-label-proxy
    - openshift-priv/prometheus
    - openshift-priv/prometheus-alertmanager
    - openshift-priv/prometheus-operator
    - openshift-priv/ptp-operator
    - openshift-priv/route-override-cni
    - openshift-priv/router
    - openshift-priv/runtime-utils
    - openshift-priv/sdn
    - openshift-priv/service-ca-operator
    - openshift-priv/service-catalog
    - openshift-priv/sig-storage-local-static-provisioner
    - openshift-priv/special-resource-operator
    - openshift-priv/sriov-cni
    - openshift-priv/sriov-dp-admission-controller
    - openshift-priv/sriov-network-device-plugin
    - openshift-priv/sriov-network-operator
    - openshift-priv/telemeter
    - openshift-priv/template-service-broker
    - openshift-priv/template-service-broker-operator
    - openshift-priv/thanos
    - openshift-priv/vertical-pod-autoscaler-operator
    - openshift-priv/vmware-vsphere-csi-driver
    - openshift-priv/vmware-vsphere-csi-driver-operator
    - openshift-priv/vsphere-problem-detector
    - openshift-priv/whereabouts-cni
    - openshift/ansible-service-broker
    - openshift/api
    - openshift/apiserver-library-go
    - openshift/aws-ebs-csi-driver
    - openshift/aws-ebs-csi-driver-operator
    - openshift/aws-pod-identity-webhook
    - openshift/azure-disk-csi-driver
    - openshift/azure-disk-csi-driver-operator
    - openshift/baremetal-operator
    - openshift/baremetal-runtimecfg
    - openshift/builder
    - openshift/cincinnati
    - openshift/cincinnati-operator
    - openshift/client-go
    - openshift/cloud-credential-operator
    - openshift/cloud-network-config-controller
    - openshift/cloud-provider-openstack
    - openshift/cluster-api-actuator-pkg
    - openshift/cluster-api-provider-aws
    - openshift/cluster-api-provider-azure
    - openshift/cluster-api-provider-baremetal
    - openshift/cluster-api-provider-gcp
    - openshift/cluster-api-provider-kubemark
    - openshift/cluster-api-provider-kubevirt
    - openshift/cluster-api-provider-libvirt
    - openshift/cluster-api-provider-openstack
    - openshift/cluster-api-provider-ovirt
    - openshift/cluster-authentication-operator
    - openshift/cluster-autoscaler-operator
    - openshift/cluster-baremetal-operator
    - openshift/cluster-bootstrap
    - openshift/cluster-cloud-controller-manager-operator
    - openshift/cluster-config-operator
    - openshift/cluster-csi-snapshot-controller-operator
    - openshift/cluster-dns-operator
    - openshift/cluster-etcd-operator
    - openshift/cluster-image-registry-operator
    - openshift/cluster-ingress-operator
    - openshift/cluster-kube-apiserver-operator
    - openshift/cluster-kube-controller-manager-operator
    - openshift/cluster-kube-descheduler-operator
    - openshift/cluster-kube-scheduler-operator
    - openshift/cluster-kube-storage-version-migrator-operator
    - openshift/cluster-logging-operator
    - openshift/cluster-machine-approver
    - openshift/cluster-monitoring-operator
    - openshift/cluster-network-operator
    - openshift/cluster-nfd-operator
    - openshift/cluster-node-tuning-operator
    - openshift/cluster-openshift-apiserver-operator
    - openshift/cluster-openshift-controller-manager-operator
    - openshift/cluster-policy-controller
    - openshift/cluster-resource-override-admission
    - openshift/cluster-resource-override-admission-operator
    - openshift/cluster-samples-operator
    - openshift/cluster-storage-operator
    - openshift/cluster-svcat-apiserver-operator
    - openshift/cluster-svcat-controller-manager-operator
    - openshift/cluster-update-keys
    - openshift/cluster-version-operator
    - openshift/compliance-operator
    - openshift/configmap-reload
    - openshift/console
    - openshift/console-operator
    - openshift/coredns
    - openshift/coredns-mdns
    - openshift/csi-cluster-driver-registrar
    - openshift/csi-driver-manila-operator
    - openshift/csi-driver-nfs
    - openshift/csi-driver-registrar
    - openshift/csi-external-attacher
    - openshift/csi-external-provisioner
    - openshift/csi-external-resizer
    - openshift/csi-external-snapshotter
    - openshift/csi-livenessprobe
    - openshift/csi-node-driver-registrar
    - openshift/csi-operator
    - openshift/custom-resource-status
    - openshift/driver-toolkit
    - openshift/egress-router-cni
    - openshift/elasticsearch-operator
    - openshift/elasticsearch-proxy
    - openshift/etcd
    - openshift/external-storage
    - openshift/federation-v2-operator
    - openshift/file-integrity-operator
    - openshift/gcp-pd-csi-driver
    - openshift/gcp-pd-csi-driver-operator
    - openshift/grafana
    - openshift/ib-sriov-cni
    - openshift/image-registry
    - openshift/images
    - openshift/insights-operator
    - openshift/installer
    - openshift/ironic-hardware-inventory-recorder-image
    - openshift/ironic-image
    - openshift/ironic-inspector-image
    - openshift/ironic-ipa-downloader
    - openshift/ironic-rhcos-downloader
    - openshift/ironic-static-ip-manager
    - openshift/jenkins
    - openshift/k8s-prometheus-adapter
    - openshift/kube-rbac-proxy
    - openshift/kube-state-metrics
    - openshift/kubecsr
    - openshift/kubernetes
    - openshift/kubernetes-autoscaler
    - openshift/kubernetes-kube-storage-version-migrator
    - openshift/kuryr-kubernetes
    - openshift/leader-elector
    - openshift/linuxptp-daemon
    - openshift/local-storage-operator
    - openshift/loki
    - openshift/machine-api-operator
    - openshift/machine-config-operator
    - openshift/mdns-publisher
    - openshift/metal3-smart-exporter
    - openshift/multus-cni
    - openshift/must-gather
    - openshift/node-feature-discovery
    - openshift/node-problem-detector
    - openshift/node-problem-detector-operator
    - openshift/node_exporter
    - openshift/oauth-apiserver
    - openshift/oauth-proxy
    - openshift/oauth-server
    - openshift/oc
    - openshift/openshift-ansible
    - openshift/openshift-apiserver
    - openshift/openshift-controller-manager
    - openshift/openshift-state-metrics
    - openshift/openshift-tuned
    - openshift/openstack-cinder-csi-driver-operator
    - openshift/operator-framework-olm
    - openshift/origin
    - openshift/origin-aggregated-logging
    - openshift/ovirt-csi-driver
    - openshift/ovirt-csi-driver-operator
    - openshift/ovn-kubernetes
    - openshift/prom-label-proxy
    - openshift/prometheus
    - openshift/prometheus-alertmanager
    - openshift/prometheus-operator
    - openshift/ptp-operator
    - openshift/route-override-cni
    - openshift/router
    - openshift/runtime-utils
    - openshift/sdn
    - openshift/service-ca-operator
    - openshift/service-catalog
    - openshift/sig-storage-local-static-provisioner
    - openshift/special-resource-operator
    - openshift/sriov-cni
    - openshift/sriov-dp-admission-controller
    - openshift/sriov-network-device-plugin
    - openshift/sriov-network-operator
    - openshift/telemeter
    - openshift/template-service-broker
    - openshift/template-service-broker-operator
    - openshift/thanos
    - openshift/vertical-pod-autoscaler-operator
    - openshift/vmware-vsphere-csi-driver
    - openshift/vmware-vsphere-csi-driver-operator
    - openshift/vsphere-problem-detector
    - openshift/whereabouts-cni
    - operator-framework/operator-lifecycle-manager
    - operator-framework/operator-marketplace
    - operator-framework/operator-registry
  - includedBranches:
    - release-4.8
    - openshift-4.8
    labels:
    - lgtm
    - approved
    - bugzilla/valid-bug
    - group-lead-approved
    missingLabels:
    - needs-rebase
    - do-not-merge/hold
    - do-not-merge/work-in-progress
    - do-not-merge/invalid-owners-file
    - bugzilla/invalid-bug
    - backports/unvalidated-commits
    repos:
    - ansible-collections/community.okd
    - kube-reporting/ghostunnel
    - kube-reporting/hadoop
    - kube-reporting/helm
    - kube-reporting/hive
    - kube-reporting/metering-operator
    - kube-reporting/presto
    - openshift-priv/ansible-service-broker
    - openshift-priv/api
    - openshift-priv/apiserver-library-go
    - openshift-priv/aws-ebs-csi-driver
    - openshift-priv/aws-ebs-csi-driver-operator
    - openshift-priv/aws-pod-identity-webhook
    - openshift-priv/azure-disk-csi-driver
    - openshift-priv/azure-disk-csi-driver-operator
    - openshift-priv/baremetal-operator
    - openshift-priv/baremetal-runtimecfg
    - openshift-priv/builder
    - openshift-priv/cincinnati-operator
    - openshift-priv/client-go
    - openshift-priv/cloud-credential-operator
    - openshift-priv/cloud-network-config-controller
    - openshift-priv/cloud-provider-openstack
    - openshift-priv/cluster-api-actuator-pkg
    - openshift-priv/cluster-api-provider-aws
    - openshift-priv/cluster-api-provider-azure
    - openshift-priv/cluster-api-provider-baremetal
    - openshift-priv/cluster-api-provider-gcp
    - openshift-priv/cluster-api-provider-kubemark
    - openshift-priv/cluster-api-provider-kubevirt
    - openshift-priv/cluster-api-provider-libvirt
    - openshift-priv/cluster-api-provider-openstack
    - openshift-priv/cluster-api-provider-ovirt
    - openshift-priv/cluster-authentication-operator
    - openshift-priv/cluster-autoscaler-operator
    - openshift-priv/cluster-baremetal-operator
    - openshift-priv/cluster-bootstrap
    - openshift-priv/cluster-cloud-controller-manager-operator
    - openshift-priv/cluster-config-operator
    - openshift-priv/cluster-csi-snapshot-controller-operator
    - openshift-priv/cluster-dns-operator
    - openshift-priv/cluster-etcd-operator
    - openshift-priv/cluster-image-registry-operator
    - openshift-priv/cluster-ingress-operator
    - openshift-priv/cluster-kube-apiserver-operator
    - openshift-priv/cluster-kube-controller-manager-operator
    - openshift-priv/cluster-kube-descheduler-operator
    - openshift-priv/cluster-kube-scheduler-operator
    - openshift-priv/cluster-kube-storage-version-migrator-operator
    - openshift-priv/cluster-logging-operator
    - openshift-priv/cluster-machine-approver
    - openshift-priv/cluster-monitoring-operator
    - openshift-priv/cluster-network-operator
    - openshift-priv/cluster-nfd-operator
    - openshift-priv/cluster-node-tuning-operator
    - openshift-priv/cluster-openshift-apiserver-operator
    - openshift-priv/cluster-openshift-controller-manager-operator
    - openshift-priv/cluster-policy-controller
    - openshift-priv/cluster-resource-override-admission
    - openshift-priv/cluster-resource-override-admission-operator
    - openshift-priv/cluster-samples-operator
    - openshift-priv/cluster-storage-operator
    - openshift-priv/cluster-svcat-apiserver-operator
    - openshift-priv/cluster-svcat-controller-manager-operator
    - openshift-priv/cluster-update-keys
    - openshift-priv/cluster-version-operator
    - openshift-priv/compliance-operator
    - openshift-priv/configmap-reload
    - openshift-priv/console
    - openshift-priv/console-operator
    - openshift-priv/coredns
    - openshift-priv/csi-cluster-driver-registrar
    - openshift-priv/csi-driver-manila-operator
    - openshift-priv/csi-driver-nfs
    - openshift-priv/csi-driver-registrar
    - openshift-priv/csi-external-attacher
    - openshift-priv/csi-external-provisioner
    - openshift-priv/csi-external-resizer
    - openshift-priv/csi-external-snapshotter
    - openshift-priv/csi-livenessprobe
    - openshift-priv/csi-node-driver-registrar
    - openshift-priv/csi-operator
    - openshift-priv/driver-toolkit
    - openshift-priv/egress-router-cni
    - openshift-priv/elasticsearch-operator
    - openshift-priv/elasticsearch-proxy
    - openshift-priv/etcd
    - openshift-priv/external-storage
    - openshift-priv/federation-v2-operator
    - openshift-priv/file-integrity-operator
    - openshift-priv/gcp-pd-csi-driver
    - openshift-priv/gcp-pd-csi-driver-operator
    - openshift-priv/grafana
    - openshift-priv/ib-sriov-cni
    - openshift-priv/image-registry
    - openshift-priv/images
    - openshift-priv/insights-operator
    - openshift-priv/installer
    - openshift-priv/ironic-hardware-inventory-recorder-image
    - openshift-priv/ironic-image
    - openshift-priv/ironic-inspector-image
    - openshift-priv/ironic-ipa-downloader
    - openshift-priv/ironic-rhcos-downloader
    - openshift-priv/ironic-static-ip-manager
    - openshift-priv/jenkins
    - openshift-priv/k8s-prometheus-adapter
    - openshift-priv/kube-rbac-proxy
    - openshift-priv/kube-state-metrics
    - openshift-priv/kubecsr
    - openshift-priv/kubernetes
    - openshift-priv/kubernetes-autoscaler
    - openshift-priv/kubernetes-kube-storage-version-migrator
    - openshift-priv/kuryr-kubernetes
    - openshift-priv/leader-elector
    - openshift-priv/linuxptp-daemon
    - openshift-priv/local-storage-operator
    - openshift-priv/loki
    - openshift-priv/machine-api-operator
    - openshift-priv/machine-config-operator
    - openshift-priv/mdns-publisher
    - openshift-priv/metal3-smart-exporter
    - openshift-priv/multus-cni
    - openshift-priv/must-gather
    - openshift-priv/node-feature-discovery
    - openshift-priv/node-problem-detector
    - openshift-priv/node-problem-detector-operator
    - openshift-priv/node_exporter
    - openshift-priv/oauth-apiserver
    - openshift-priv/oauth-proxy
    - openshift-priv/oauth-server
    - openshift-priv/oc
    - openshift-priv/openshift-ansible
    - openshift-priv/openshift-apiserver
    - openshift-priv/openshift-controller-manager
    - openshift-priv/openshift-state-metrics
    - openshift-priv/openshift-tuned
    - openshift-priv/openstack-cinder-csi-driver-operator
    - openshift-priv/operator-framework-olm
    - openshift-priv/origin
    - openshift-priv/origin-aggregated-logging
    - openshift-priv/ovirt-csi-driver
    - openshift-priv/ovirt-csi-driver-operator
    - openshift-priv/ovn-kubernetes
    - openshift-priv/prom-label-proxy
    - openshift-priv/prometheus
    - openshift-priv/prometheus-alertmanager
    - openshift-priv/prometheus-operator
    - openshift-priv/ptp-operator
    - openshift-priv/route-override-cni
    - openshift-priv/router
    - openshift-priv/runtime-utils
    - openshift-priv/sdn
    - openshift-priv/service-ca-operator
    - openshift-priv/service-catalog
    - openshift-priv/sig-storage-local-static-provisioner
    - openshift-priv/special-resource-operator
    - openshift-priv/sriov-cni
    - openshift-priv/sriov-dp-admission-controller
    - openshift-priv/sriov-network-device-plugin
    - openshift-priv/sriov-network-operator
    - openshift-priv/telemeter
    - openshift-priv/template-service-broker
    - openshift-priv/template-service-broker-operator
    - openshift-priv/thanos
    - openshift-priv/vertical-pod-autoscaler-operator
    - openshift-priv/vmware-vsphere-csi-driver
    - openshift-priv/vmware-vsphere-csi-driver-operator
    - openshift-priv/vsphere-problem-detector
    - openshift-priv/whereabouts-cni
    - openshift/ansible-service-broker
    - openshift/api
    - openshift/apiserver-library-go
    - openshift/aws-ebs-csi-driver
    - openshift/aws-ebs-csi-driver-operator
    - openshift/aws-pod-identity-webhook
    - openshift/azure-disk-csi-driver
    - openshift/azure-disk-csi-driver-operator
    - openshift/baremetal-operator
    - openshift/baremetal-runtimecfg
    - openshift/builder
    - openshift/cincinnati
    - openshift/cincinnati-operator
    - openshift/client-go
    - openshift/cloud-credential-operator
    - openshift/cloud-network-config-controller
    - openshift/cloud-provider-openstack
    - openshift/cluster-api-actuator-pkg
    - openshift/cluster-api-provider-aws
    - openshift/cluster-api-provider-azure
    - openshift/cluster-api-provider-baremetal
    - openshift/cluster-api-provider-gcp
    - openshift/cluster-api-provider-kubemark
    - openshift/cluster-api-provider-kubevirt
    - openshift/cluster-api-provider-libvirt
    - openshift/cluster-api-provider-openstack
    - openshift/cluster-api-provider-ovirt
    - openshift/cluster-authentication-operator
    - openshift/cluster-autoscaler-operator
    - openshift/cluster-baremetal-operator
    - openshift/cluster-bootstrap
    - openshift/cluster-cloud-controller-manager-operator
    - openshift/cluster-config-operator
    - openshift/cluster-csi-snapshot-controller-operator
    - openshift/cluster-dns-operator
    - openshift/cluster-etcd-operator
    - openshift/cluster-image-registry-operator
    - openshift/cluster-ingress-operator
    - openshift/cluster-kube-apiserver-operator
    - openshift/cluster-kube-controller-manager-operator
    - openshift/cluster-kube-descheduler-operator
    - openshift/cluster-kube-scheduler-operator
    - openshift/cluster-kube-storage-version-migrator-operator
    - openshift/cluster-logging-operator
    - openshift/cluster-machine-approver
    - openshift/cluster-monitoring-operator
    - openshift/cluster-network-operator
    - openshift/cluster-nfd-operator
    - openshift/cluster-node-tuning-operator
    - openshift/cluster-openshift-apiserver-operator
    - openshift/cluster-openshift-controller-manager-operator
    - openshift/cluster-policy-controller
    - openshift/cluster-resource-override-admission
    - openshift/cluster-resource-override-admission-operator
    - openshift/cluster-samples-operator
    - openshift/cluster-storage-operator
    - openshift/cluster-svcat-apiserver-operator
    - openshift/cluster-svcat-controller-manager-operator
    - openshift/cluster-update-keys
    - openshift/cluster-version-operator
    - openshift/compliance-operator
    - openshift/configmap-reload
    - openshift/console
    - openshift/console-operator
    - openshift/coredns
    - openshift/coredns-mdns
    - openshift/csi-cluster-driver-registrar
    - openshift/csi-driver-manila-operator
    - openshift/csi-driver-nfs
    - openshift/csi-driver-registrar
    - openshift/csi-external-attacher
    - openshift/csi-external-provisioner
    - openshift/csi-external-resizer
    - openshift/csi-external-snapshotter
    - openshift/csi-livenessprobe
    - openshift/csi-node-driver-registrar
    - openshift/csi-operator
    - openshift/custom-resource-status
    - openshift/driver-toolkit
    - openshift/egress-router-cni
    - openshift/elasticsearch-operator
    - openshift/elasticsearch-proxy
    - openshift/etcd
    - openshift/external-storage
    - openshift/federation-v2-operator
    - openshift/file-integrity-operator
    - openshift/gcp-pd-csi-driver
    - openshift/gcp-pd-csi-driver-operator
    - openshift/grafana
    - openshift/ib-sriov-cni
    - openshift/image-registry
    - openshift/images
    - openshift/insights-operator
    - openshift/installer
    - openshift/ironic-hardware-inventory-recorder-image
    - openshift/ironic-image
    - openshift/ironic-inspector-image
    - openshift/ironic-ipa-downloader
    - openshift/ironic-rhcos-downloader
    - openshift/ironic-static-ip-manager
    - openshift/jenkins
    - openshift/k8s-prometheus-adapter
    - openshift/kube-rbac-proxy
    - openshift/kube-state-metrics
    - openshift/kubecsr
    - openshift/kubernetes
    - openshift/kubernetes-autoscaler
    - openshift/kubernetes-kube-storage-version-migrator
    - openshift/kuryr-kubernetes
    - openshift/leader-elector
    - openshift/linuxptp-daemon
    - openshift/local-storage-operator
    - openshift/loki
    - openshift/machine-api-operator
    - openshift/machine-config-operator
    - openshift/mdns-publisher
    - openshift/metal3-smart-exporter
    - openshift/multus-cni
    - openshift/must-gather
    - openshift/node-feature-discovery
    - openshift/node-problem-detector
    - openshift/node-problem-detector-operator
    - openshift/node_exporter
    - openshift/oauth-apiserver
    - openshift/oauth-proxy
    - openshift/oauth-server
    - openshift/oc
    - openshift/openshift-ansible
    - openshift/openshift-apiserver
    - openshift/openshift-controller-manager
    - openshift/openshift-state-metrics
    - openshift/openshift-tuned
    - openshift/openstack-cinder-csi-driver-operator
    - openshift/operator-framework-olm
    - openshift/origin
    - openshift/origin-aggregated-logging
    - openshift/ovirt-csi-driver
    - openshift/ovirt-csi-driver-operator
    - openshift/ovn-kubernetes
    - openshift/prom-label-proxy
    - openshift/prometheus
    - openshift/prometheus-alertmanager
    - openshift/prometheus-operator
    - openshift/ptp-operator
    - openshift/route-override-cni
    - openshift/router
    - openshift/runtime-utils
    - openshift/sdn
    - openshift/service-ca-operator
    - openshift/service-catalog
    - openshift/sig-storage-local-static-provisioner
    - openshift/special-resource-operator
    - openshift/sriov-cni
    - openshift/sriov-dp-admission-controller
    - openshift/sriov-network-device-plugin
    - openshift/sriov-network-operator
    - openshift/telemeter
    - openshift/template-service-broker
    - openshift/template-service-broker-operator
    - openshift/thanos
    - openshift/vertical-pod-autoscaler-operator
    - openshift/vmware-vsphere-csi-driver
    - openshift/vmware-vsphere-csi-driver-operator
    - openshift/vsphere-problem-detector
    - openshift/whereabouts-cni
    - operator-framework/operator-lifecycle-manager
    - operator-framework/operator-marketplace
    - operator-framework/operator-registry
  - excludedBranches:
    - release-3.11
    - release-4.0
    - release-4.1
    - release-4.2
    - release-4.3
    - release-4.4
    - release-4.5
    - release-4.6
    - release-4.7
    - release-4.8
    - openshift-4.1
    - openshift-4.2
    - openshift-4.3
    - openshift-4.4
    - openshift-4.5
    - openshift-4.6
    - openshift-4.7
    - openshift-4.8
    - feature-es6x
    - feature-prom-connector
    - master
    - main
    labels:
    - lgtm
    - approved
    missingLabels:
    - needs-rebase
    - do-not-merge/hold
    - do-not-merge/work-in-progress
    - do-not-merge/invalid-owners-file
    - bugzilla/invalid-bug
    - backports/unvalidated-commits
    repos:
    - ansible-collections/community.okd
    - kube-reporting/ghostunnel
    - kube-reporting/hadoop
    - kube-reporting/helm
    - kube-reporting/hive
    - kube-reporting/metering-operator
    - kube-reporting/presto
    - openshift-priv/ansible-service-broker
    - openshift-priv/api
    - openshift-priv/apiserver-library-go
    - openshift-priv/aws-ebs-csi-driver
    - openshift-priv/aws-ebs-csi-driver-operator
    - openshift-priv/aws-pod-identity-webhook
    - openshift-priv/azure-disk-csi-driver
    - openshift-priv/azure-disk-csi-driver-operator
    - openshift-priv/baremetal-operator
    - openshift-priv/baremetal-runtimecfg
    - openshift-priv/builder
    - openshift-priv/cincinnati-operator
    - openshift-priv/client-go
    - openshift-priv/cloud-credential-operator
    - openshift-priv/cloud-network-config-controller
    - openshift-priv/cloud-provider-openstack
    - openshift-priv/cluster-api-actuator-pkg
    - openshift-priv/cluster-api-provider-aws
    - openshift-priv/cluster-api-provider-azure
    - openshift-priv/cluster-api-provider-baremetal
    - openshift-priv/cluster-api-provider-gcp
    - openshift-priv/cluster-api-provider-kubemark
    - openshift-priv/cluster-api-provider-kubevirt
    - openshift-priv/cluster-api-provider-libvirt
    - openshift-priv/cluster-api-provider-openstack
    - openshift-priv/cluster-api-provider-ovirt
    - openshift-priv/cluster-authentication-operator
    - openshift-priv/cluster-autoscaler-operator
    - openshift-priv/cluster-baremetal-operator
    - openshift-priv/cluster-bootstrap
    - openshift-priv/cluster-cloud-controller-manager-operator
    - openshift-priv/cluster-config-operator
    - openshift-priv/cluster-csi-snapshot-controller-operator
    - openshift-priv/cluster-dns-operator
    - openshift-priv/cluster-etcd-operator
    - openshift-priv/cluster-image-registry-operator
    - openshift-priv/cluster-ingress-operator
    - openshift-priv/cluster-kube-apiserver-operator
    - openshift-priv/cluster-kube-controller-manager-operator
    - openshift-priv/cluster-kube-descheduler-operator
    - openshift-priv/cluster-kube-scheduler-operator
    - openshift-priv/cluster-kube-storage-version-migrator-operator
    - openshift-priv/cluster-logging-operator
    - openshift-priv/cluster-machine-approver
    - openshift-priv/cluster-monitoring-operator
    - openshift-priv/cluster-network-operator
    - openshift-priv/cluster-nfd-operator
    - openshift-priv/cluster-node-tuning-operator
    - openshift-priv/cluster-openshift-apiserver-operator
    - openshift-priv/cluster-openshift-controller-manager-operator
    - openshift-priv/cluster-policy-controller
    - openshift-priv/cluster-resource-override-admission
    - openshift-priv/cluster-resource-override-admission-operator
    - openshift-priv/cluster-samples-operator
    - openshift-priv/cluster-storage-operator
    - openshift-priv/cluster-svcat-apiserver-operator
    - openshift-priv/cluster-svcat-controller-manager-operator
    - openshift-priv/cluster-update-keys
    - openshift-priv/cluster-version-operator
    - openshift-priv/compliance-operator
    - openshift-priv/configmap-reload
    - openshift-priv/console
    - openshift-priv/console-operator
    - openshift-priv/coredns
    - openshift-priv/csi-cluster-driver-registrar
    - openshift-priv/csi-driver-manila-operator
    - openshift-priv/csi-driver-nfs
    - openshift-priv/csi-driver-registrar
    - openshift-priv/csi-external-attacher
    - openshift-priv/csi-external-provisioner
    - openshift-priv/csi-external-resizer
    - openshift-priv/csi-external-snapshotter
    - openshift-priv/csi-livenessprobe
    - openshift-priv/csi-node-driver-registrar
    - openshift-priv/csi-operator
    - openshift-priv/driver-toolkit
    - openshift-priv/egress-router-cni
    - openshift-priv/elasticsearch-operator
    - openshift-priv/elasticsearch-proxy
    - openshift-priv/etcd
    - openshift-priv/external-storage
    - openshift-priv/federation-v2-operator
    - openshift-priv/file-integrity-operator
    - openshift-priv/grafana
    - openshift-priv/ib-sriov-cni
    - openshift-priv/image-registry
    - openshift-priv/images
    - openshift-priv/insights-operator
    - openshift-priv/installer
    - openshift-priv/ironic-hardware-inventory-recorder-image
    - openshift-priv/ironic-image
    - openshift-priv/ironic-inspector-image
    - openshift-priv/ironic-ipa-downloader
    - openshift-priv/ironic-rhcos-downloader
    - openshift-priv/ironic-static-ip-manager
    - openshift-priv/jenkins
    - openshift-priv/k8s-prometheus-adapter
    - openshift-priv/kube-rbac-proxy
    - openshift-priv/kube-state-metrics
    - openshift-priv/kubecsr
    - openshift-priv/kubernetes-autoscaler
    - openshift-priv/kubernetes-kube-storage-version-migrator
    - openshift-priv/kuryr-kubernetes
    - openshift-priv/leader-elector
    - openshift-priv/linuxptp-daemon
    - openshift-priv/local-storage-operator
    - openshift-priv/loki
    - openshift-priv/machine-api-operator
    - openshift-priv/machine-config-operator
    - openshift-priv/mdns-publisher
    - openshift-priv/metal3-smart-exporter
    - openshift-priv/multus-cni
    - openshift-priv/must-gather
    - openshift-priv/node-feature-discovery
    - openshift-priv/node-problem-detector
    - openshift-priv/node-problem-detector-operator
    - openshift-priv/node_exporter
    - openshift-priv/oauth-apiserver
    - openshift-priv/oauth-proxy
    - openshift-priv/oauth-server
    - openshift-priv/oc
    - openshift-priv/openshift-ansible
    - openshift-priv/openshift-apiserver
    - openshift-priv/openshift-controller-manager
    - openshift-priv/openshift-state-metrics
    - openshift-priv/openshift-tuned
    - openshift-priv/openstack-cinder-csi-driver-operator
    - openshift-priv/operator-framework-olm
    - openshift-priv/origin-aggregated-logging
    - openshift-priv/ovirt-csi-driver
    - openshift-priv/ovirt-csi-driver-operator
    - openshift-priv/ovn-kubernetes
    - openshift-priv/prom-label-proxy
    - openshift-priv/prometheus
    - openshift-priv/prometheus-alertmanager
    - openshift-priv/prometheus-operator
    - openshift-priv/ptp-operator
    - openshift-priv/route-override-cni
    - openshift-priv/router
    - openshift-priv/runtime-utils
    - openshift-priv/sdn
    - openshift-priv/service-ca-operator
    - openshift-priv/service-catalog
    - openshift-priv/sig-storage-local-static-provisioner
    - openshift-priv/sriov-cni
    - openshift-priv/sriov-dp-admission-controller
    - openshift-priv/sriov-network-device-plugin
    - openshift-priv/sriov-network-operator
    - openshift-priv/telemeter
    - openshift-priv/template-service-broker
    - openshift-priv/template-service-broker-operator
    - openshift-priv/thanos
    - openshift-priv/vertical-pod-autoscaler-operator
    - openshift-priv/vmware-vsphere-csi-driver
    - openshift-priv/vmware-vsphere-csi-driver-operator
    - openshift-priv/whereabouts-cni
    - openshift/ansible-service-broker
    - openshift/api
    - openshift/apiserver-library-go
    - openshift/aws-ebs-csi-driver
    - openshift/aws-ebs-csi-driver-operator
    - openshift/aws-pod-identity-webhook
    - openshift/azure-disk-csi-driver
    - openshift/azure-disk-csi-driver-operator
    - openshift/baremetal-operator
    - openshift/baremetal-runtimecfg
    - openshift/builder
    - openshift/cincinnati
    - openshift/cincinnati-operator
    - openshift/client-go
    - openshift/cloud-credential-operator
    - openshift/cloud-network-config-controller
    - openshift/cloud-provider-openstack
    - openshift/cluster-api-actuator-pkg
    - openshift/cluster-api-provider-aws
    - openshift/cluster-api-provider-azure
    - openshift/cluster-api-provider-baremetal
    - openshift/cluster-api-provider-gcp
    - openshift/cluster-api-provider-kubemark
    - openshift/cluster-api-provider-kubevirt
    - openshift/cluster-api-provider-libvirt
    - openshift/cluster-api-provider-openstack
    - openshift/cluster-api-provider-ovirt
    - openshift/cluster-authentication-operator
    - openshift/cluster-autoscaler-operator
    - openshift/cluster-baremetal-operator
    - openshift/cluster-bootstrap
    - openshift/cluster-cloud-controller-manager-operator
    - openshift/cluster-config-operator
    - openshift/cluster-csi-snapshot-controller-operator
    - openshift/cluster-dns-operator
    - openshift/cluster-etcd-operator
    - openshift/cluster-image-registry-operator
    - openshift/cluster-ingress-operator
    - openshift/cluster-kube-apiserver-operator
    - openshift/cluster-kube-controller-manager-operator
    - openshift/cluster-kube-descheduler-operator
    - openshift/cluster-kube-scheduler-operator
    - openshift/cluster-kube-storage-version-migrator-operator
    - openshift/cluster-logging-operator
    - openshift/cluster-machine-approver
    - openshift/cluster-monitoring-operator
    - openshift/cluster-network-operator
    - openshift/cluster-nfd-operator
    - openshift/cluster-node-tuning-operator
    - openshift/cluster-openshift-apiserver-operator
    - openshift/cluster-openshift-controller-manager-operator
    - openshift/cluster-policy-controller
    - openshift/cluster-resource-override-admission
    - openshift/cluster-resource-override-admission-operator
    - openshift/cluster-samples-operator
    - openshift/cluster-storage-operator
    - openshift/cluster-svcat-apiserver-operator
    - openshift/cluster-svcat-controller-manager-operator
    - openshift/cluster-update-keys
    - openshift/cluster-version-operator
    - openshift/compliance-operator
    - openshift/configmap-reload
    - openshift/console
    - openshift/console-operator
    - openshift/coredns
    - openshift/coredns-mdns
    - openshift/csi-cluster-driver-registrar
    - openshift/csi-driver-manila-operator
    - openshift/csi-driver-nfs
    - openshift/csi-driver-registrar
    - openshift/csi-external-attacher
    - openshift/csi-external-provisioner
    - openshift/csi-external-resizer
    - openshift/csi-external-snapshotter
    - openshift/csi-livenessprobe
    - openshift/csi-node-driver-registrar
    - openshift/csi-operator
    - openshift/custom-resource-status
    - openshift/driver-toolkit
    - openshift/egress-router-cni
    - openshift/elasticsearch-operator
    - openshift/elasticsearch-proxy
    - openshift/etcd
    - openshift/external-storage
    - openshift/federation-v2-operator
    - openshift/file-integrity-operator
    - openshift/grafana
    - openshift/ib-sriov-cni
    - openshift/image-registry
    - openshift/images
    - openshift/insights-operator
    - openshift/installer
    - openshift/ironic-hardware-inventory-recorder-image
    - openshift/ironic-image
    - openshift/ironic-inspector-image
    - openshift/ironic-ipa-downloader
    - openshift/ironic-rhcos-downloader
    - openshift/ironic-static-ip-manager
    - openshift/jenkins
    - openshift/k8s-prometheus-adapter
    - openshift/kube-rbac-proxy
    - openshift/kube-state-metrics
    - openshift/kubecsr
    - openshift/kubernetes-autoscaler
    - openshift/kubernetes-kube-storage-version-migrator
    - openshift/kuryr-kubernetes
    - openshift/leader-elector
    - openshift/linuxptp-daemon
    - openshift/local-storage-operator
    - openshift/loki
    - openshift/machine-api-operator
    - openshift/machine-config-operator
    - openshift/mdns-publisher
    - openshift/metal3-smart-exporter
    - openshift/multus-cni
    - openshift/must-gather
    - openshift/node-feature-discovery
    - openshift/node-problem-detector
    - openshift/node-problem-detector-operator
    - openshift/node_exporter
    - openshift/oauth-apiserver
    - openshift/oauth-proxy
    - openshift/oauth-server
    - openshift/oc
    - openshift/openshift-ansible
    - openshift/openshift-apiserver
    - openshift/openshift-controller-manager
    - openshift/openshift-state-metrics
    - openshift/openshift-tuned
    - openshift/openstack-cinder-csi-driver-operator
    - openshift/operator-framework-olm
    - openshift/origin-aggregated-logging
    - openshift/ovirt-csi-driver
    - openshift/ovirt-csi-driver-operator
    - openshift/ovn-kubernetes
    - openshift/prom-label-proxy
    - openshift/prometheus
    - openshift/prometheus-alertmanager
    - openshift/prometheus-operator
    - openshift/ptp-operator
    - openshift/route-override-cni
    - openshift/router
    - openshift/runtime-utils
    - openshift/sdn
    - openshift/service-ca-operator
    - openshift/service-catalog
    - openshift/sig-storage-local-static-provisioner
    - openshift/sriov-cni
    - openshift/sriov-dp-admission-controller
    - openshift/sriov-network-device-plugin
    - openshift/sriov-network-operator
    - openshift/telemeter
    - openshift/template-service-broker
    - openshift/template-service-broker-operator
    - openshift/thanos
    - openshift/vertical-pod-autoscaler-operator
    - openshift/vmware-vsphere-csi-driver
    - openshift/vmware-vsphere-csi-driver-operator
    - openshift/whereabouts-cni
    - operator-framework/operator-lifecycle-manager
    - operator-framework/operator-marketplace
    - operator-framework/operator-registry
  - includedBranches:
    - community-4.6
    - community-4.7
    - release-3.11
    - release-4.0
    - release-4.1
    - release-4.2
    - release-4.3
    - release-4.4
    - release-4.5
    - release-4.6
    - release-4.7
    - openshift-4.1
    - openshift-4.2
    - openshift-4.3
    - openshift-4.4
    - openshift-4.5
    - openshift-4.6
    - openshift-4.7
    labels:
    - lgtm
    - approved
    - bugzilla/valid-bug
    - cherry-pick-approved
    missingLabels:
    - needs-rebase
    - do-not-merge/hold
    - do-not-merge/work-in-progress
    - do-not-merge/invalid-owners-file
    - bugzilla/invalid-bug
    - backports/unvalidated-commits
    repos:
    - ansible-collections/community.okd
    - kube-reporting/ghostunnel
    - kube-reporting/hadoop
    - kube-reporting/helm
    - kube-reporting/hive
    - kube-reporting/metering-operator
    - kube-reporting/presto
    - openshift-priv/ansible-service-broker
    - openshift-priv/api
    - openshift-priv/apiserver-library-go
    - openshift-priv/aws-ebs-csi-driver
    - openshift-priv/aws-ebs-csi-driver-operator
    - openshift-priv/aws-pod-identity-webhook
    - openshift-priv/azure-disk-csi-driver
    - openshift-priv/azure-disk-csi-driver-operator
    - openshift-priv/baremetal-operator
    - openshift-priv/baremetal-runtimecfg
    - openshift-priv/builder
    - openshift-priv/client-go
    - openshift-priv/cloud-credential-operator
    - openshift-priv/cloud-network-config-controller
    - openshift-priv/cloud-provider-openstack
    - openshift-priv/cluster-api-actuator-pkg
    - openshift-priv/cluster-api-provider-aws
    - openshift-priv/cluster-api-provider-azure
    - openshift-priv/cluster-api-provider-baremetal
    - openshift-priv/cluster-api-provider-gcp
    - openshift-priv/cluster-api-provider-kubemark
    - openshift-priv/cluster-api-provider-kubevirt
    - openshift-priv/cluster-api-provider-libvirt
    - openshift-priv/cluster-api-provider-openstack
    - openshift-priv/cluster-api-provider-ovirt
    - openshift-priv/cluster-authentication-operator
    - openshift-priv/cluster-autoscaler-operator
    - openshift-priv/cluster-baremetal-operator
    - openshift-priv/cluster-bootstrap
    - openshift-priv/cluster-cloud-controller-manager-operator
    - openshift-priv/cluster-config-operator
    - openshift-priv/cluster-csi-snapshot-controller-operator
    - openshift-priv/cluster-dns-operator
    - openshift-priv/cluster-etcd-operator
    - openshift-priv/cluster-image-registry-operator
    - openshift-priv/cluster-ingress-operator
    - openshift-priv/cluster-kube-apiserver-operator
    - openshift-priv/cluster-kube-controller-manager-operator
    - openshift-priv/cluster-kube-descheduler-operator
    - openshift-priv/cluster-kube-scheduler-operator
    - openshift-priv/cluster-kube-storage-version-migrator-operator
    - openshift-priv/cluster-logging-operator
    - openshift-priv/cluster-machine-approver
    - openshift-priv/cluster-monitoring-operator
    - openshift-priv/cluster-network-operator
    - openshift-priv/cluster-nfd-operator
    - openshift-priv/cluster-node-tuning-operator
    - openshift-priv/cluster-openshift-apiserver-operator
    - openshift-priv/cluster-openshift-controller-manager-operator
    - openshift-priv/cluster-policy-controller
    - openshift-priv/cluster-resource-override-admission
    - openshift-priv/cluster-resource-override-admission-operator
    - openshift-priv/cluster-samples-operator
    - openshift-priv/cluster-storage-operator
    - openshift-priv/cluster-svcat-apiserver-operator
    - openshift-priv/cluster-svcat-controller-manager-operator
    - openshift-priv/cluster-update-keys
    - openshift-priv/cluster-version-operator
    - openshift-priv/compliance-operator
    - openshift-priv/configmap-reload
    - openshift-priv/console
    - openshift-priv/console-operator
    - openshift-priv/coredns
    - openshift-priv/csi-cluster-driver-registrar
    - openshift-priv/csi-driver-manila-operator
    - openshift-priv/csi-driver-nfs
    - openshift-priv/csi-driver-registrar
    - openshift-priv/csi-external-attacher
    - openshift-priv/csi-external-provisioner
    - openshift-priv/csi-external-resizer
    - openshift-priv/csi-external-snapshotter
    - openshift-priv/csi-livenessprobe
    - openshift-priv/csi-node-driver-registrar
    - openshift-priv/csi-operator
    - openshift-priv/driver-toolkit
    - openshift-priv/egress-router-cni
    - openshift-priv/elasticsearch-operator
    - openshift-priv/elasticsearch-proxy
    - openshift-priv/etcd
    - openshift-priv/external-storage
    - openshift-priv/federation-v2-operator
    - openshift-priv/file-integrity-operator
    - openshift-priv/grafana
    - openshift-priv/ib-sriov-cni
    - openshift-priv/image-registry
    - openshift-priv/images
    - openshift-priv/insights-operator
    - openshift-priv/installer
    - openshift-priv/ironic-hardware-inventory-recorder-image
    - openshift-priv/ironic-image
    - openshift-priv/ironic-inspector-image
    - openshift-priv/ironic-ipa-downloader
    - openshift-priv/ironic-rhcos-downloader
    - openshift-priv/ironic-static-ip-manager
    - openshift-priv/jenkins
    - openshift-priv/k8s-prometheus-adapter
    - openshift-priv/kube-rbac-proxy
    - openshift-priv/kube-state-metrics
    - openshift-priv/kubecsr
    - openshift-priv/kubernetes
    - openshift-priv/kubernetes-autoscaler
    - openshift-priv/kubernetes-kube-storage-version-migrator
    - openshift-priv/kuryr-kubernetes
    - openshift-priv/leader-elector
    - openshift-priv/linuxptp-daemon
    - openshift-priv/local-storage-operator
    - openshift-priv/loki
    - openshift-priv/machine-api-operator
    - openshift-priv/machine-config-operator
    - openshift-priv/mdns-publisher
    - openshift-priv/metal3-smart-exporter
    - openshift-priv/multus-cni
    - openshift-priv/must-gather
    - openshift-priv/node-feature-discovery
    - openshift-priv/node-problem-detector
    - openshift-priv/node-problem-detector-operator
    - openshift-priv/node_exporter
    - openshift-priv/oauth-apiserver
    - openshift-priv/oauth-proxy
    - openshift-priv/oauth-server
    - openshift-priv/oc
    - openshift-priv/openshift-ansible
    - openshift-priv/openshift-apiserver
    - openshift-priv/openshift-controller-manager
    - openshift-priv/openshift-state-metrics
    - openshift-priv/openshift-tuned
    - openshift-priv/openstack-cinder-csi-driver-operator
    - openshift-priv/operator-framework-olm
    - openshift-priv/origin
    - openshift-priv/origin-aggregated-logging
    - openshift-priv/ovirt-csi-driver
    - openshift-priv/ovirt-csi-driver-operator
    - openshift-priv/ovn-kubernetes
    - openshift-priv/prom-label-proxy
    - openshift-priv/prometheus
    - openshift-priv/prometheus-alertmanager
    - openshift-priv/prometheus-operator
    - openshift-priv/ptp-operator
    - openshift-priv/route-override-cni
    - openshift-priv/router
    - openshift-priv/runtime-utils
    - openshift-priv/sdn
    - openshift-priv/service-ca-operator
    - openshift-priv/service-catalog
    - openshift-priv/sig-storage-local-static-provisioner
    - openshift-priv/sriov-cni
    - openshift-priv/sriov-dp-admission-controller
    - openshift-priv/sriov-network-device-plugin
    - openshift-priv/sriov-network-operator
    - openshift-priv/telemeter
    - openshift-priv/template-service-broker
    - openshift-priv/template-service-broker-operator
    - openshift-priv/thanos
    - openshift-priv/vertical-pod-autoscaler-operator
    - openshift-priv/vmware-vsphere-csi-driver
    - openshift-priv/vmware-vsphere-csi-driver-operator
    - openshift-priv/whereabouts-cni
    - openshift/ansible-service-broker
    - openshift/api
    - openshift/apiserver-library-go
    - openshift/aws-ebs-csi-driver
    - openshift/aws-ebs-csi-driver-operator
    - openshift/aws-pod-identity-webhook
    - openshift/azure-disk-csi-driver
    - openshift/azure-disk-csi-driver-operator
    - openshift/baremetal-operator
    - openshift/baremetal-runtimecfg
    - openshift/builder
    - openshift/client-go
    - openshift/cloud-credential-operator
    - openshift/cloud-network-config-controller
    - openshift/cloud-provider-openstack
    - openshift/cluster-api-actuator-pkg
    - openshift/cluster-api-provider-aws
    - openshift/cluster-api-provider-azure
    - openshift/cluster-api-provider-baremetal
    - openshift/cluster-api-provider-gcp
    - openshift/cluster-api-provider-kubemark
    - openshift/cluster-api-provider-kubevirt
    - openshift/cluster-api-provider-libvirt
    - openshift/cluster-api-provider-openstack
    - openshift/cluster-api-provider-ovirt
    - openshift/cluster-authentication-operator
    - openshift/cluster-autoscaler-operator
    - openshift/cluster-baremetal-operator
    - openshift/cluster-bootstrap
    - openshift/cluster-cloud-controller-manager-operator
    - openshift/cluster-config-operator
    - openshift/cluster-csi-snapshot-controller-operator
    - openshift/cluster-dns-operator
    - openshift/cluster-etcd-operator
    - openshift/cluster-image-registry-operator
    - openshift/cluster-ingress-operator
    - openshift/cluster-kube-apiserver-operator
    - openshift/cluster-kube-controller-manager-operator
    - openshift/cluster-kube-descheduler-operator
    - openshift/cluster-kube-scheduler-operator
    - openshift/cluster-kube-storage-version-migrator-operator
    - openshift/cluster-logging-operator
    - openshift/cluster-machine-approver
    - openshift/cluster-monitoring-operator
    - openshift/cluster-network-operator
    - openshift/cluster-nfd-operator
    - openshift/cluster-node-tuning-operator
    - openshift/cluster-openshift-apiserver-operator
    - openshift/cluster-openshift-controller-manager-operator
    - openshift/cluster-policy-controller
    - openshift/cluster-resource-override-admission
    - openshift/cluster-resource-override-admission-operator
    - openshift/cluster-samples-operator
    - openshift/cluster-storage-operator
    - openshift/cluster-svcat-apiserver-operator
    - openshift/cluster-svcat-controller-manager-operator
    - openshift/cluster-update-keys
    - openshift/cluster-version-operator
    - openshift/compliance-operator
    - openshift/configmap-reload
    - openshift/console
    - openshift/console-operator
    - openshift/coredns
    - openshift/coredns-mdns
    - openshift/csi-cluster-driver-registrar
    - openshift/csi-driver-manila-operator
    - openshift/csi-driver-nfs
    - openshift/csi-driver-registrar
    - openshift/csi-external-attacher
    - openshift/csi-external-provisioner
    - openshift/csi-external-resizer
    - openshift/csi-external-snapshotter
    - openshift/csi-livenessprobe
    - openshift/csi-node-driver-registrar
    - openshift/csi-operator
    - openshift/custom-resource-status
    - openshift/driver-toolkit
    - openshift/egress-router-cni
    - openshift/elasticsearch-operator
    - openshift/elasticsearch-proxy
    - openshift/etcd
    - openshift/external-storage
    - openshift/federation-v2-operator
    - openshift/file-integrity-operator
    - openshift/grafana
    - openshift/ib-sriov-cni
    - openshift/image-registry
    - openshift/images
    - openshift/insights-operator
    - openshift/installer
    - openshift/ironic-hardware-inventory-recorder-image
    - openshift/ironic-image
    - openshift/ironic-inspector-image
    - openshift/ironic-ipa-downloader
    - openshift/ironic-rhcos-downloader
    - openshift/ironic-static-ip-manager
    - openshift/jenkins
    - openshift/k8s-prometheus-adapter
    - openshift/kube-rbac-proxy
    - openshift/kube-state-metrics
    - openshift/kubecsr
    - openshift/kubernetes
    - openshift/kubernetes-autoscaler
    - openshift/kubernetes-kube-storage-version-migrator
    - openshift/kuryr-kubernetes
    - openshift/leader-elector
    - openshift/linuxptp-daemon
    - openshift/local-storage-operator
    - openshift/loki
    - openshift/machine-api-operator
    - openshift/machine-config-operator
    - openshift/mdns-publisher
    - openshift/metal3-smart-exporter
    - openshift/multus-cni
    - openshift/must-gather
    - openshift/node-feature-discovery
    - openshift/node-problem-detector
    - openshift/node-problem-detector-operator
    - openshift/node_exporter
    - openshift/oauth-apiserver
    - openshift/oauth-proxy
    - openshift/oauth-server
    - openshift/oc
    - openshift/openshift-ansible
    - openshift/openshift-apiserver
    - openshift/openshift-controller-manager
    - openshift/openshift-state-metrics
    - openshift/openshift-tuned
    - openshift/openstack-cinder-csi-driver-operator
    - openshift/operator-framework-olm
    - openshift/origin
    - openshift/origin-aggregated-logging
    - openshift/ovirt-csi-driver
    - openshift/ovirt-csi-driver-operator
    - openshift/ovn-kubernetes
    - openshift/prom-label-proxy
    - openshift/prometheus
    - openshift/prometheus-alertmanager
    - openshift/prometheus-operator
    - openshift/ptp-operator
    - openshift/route-override-cni
    - openshift/router
    - openshift/runtime-utils
    - openshift/sdn
    - openshift/service-ca-operator
    - openshift/service-catalog
    - openshift/sig-storage-local-static-provisioner
    - openshift/sriov-cni
    - openshift/sriov-dp-admission-controller
    - openshift/sriov-network-device-plugin
    - openshift/sriov-network-operator
    - openshift/telemeter
    - openshift/template-service-broker
    - openshift/template-service-broker-operator
    - openshift/thanos
    - openshift/vertical-pod-autoscaler-operator
    - openshift/vmware-vsphere-csi-driver
    - openshift/vmware-vsphere-csi-driver-operator
    - openshift/whereabouts-cni
    - operator-framework/operator-lifecycle-manager
    - operator-framework/operator-marketplace
    - operator-framework/operator-registry
  - labels:
    - lgtm
    - approved
    missingLabels:
    - needs-rebase
    - do-not-merge/hold
    - do-not-merge/work-in-progress
    - do-not-merge/invalid-owners-file
    - bugzilla/invalid-bug
    - backports/unvalidated-commits
    repos:
    - app-sre/deployment-validation-operator
    - openshift-knative/eventing-kafka
    - openshift-knative/eventing-operator
    - openshift-knative/kourier
    - openshift-knative/serverless-operator
    - openshift-knative/serving-operator
    - openshift-kni/cnf-features-deploy
    - openshift-kni/debug-tools
    - openshift-kni/node-label-operator
    - openshift-kni/performance-addon-operators
    - openshift-kni/poison-pill
    - openshift-priv/build-machinery-go
    - openshift-priv/kubernetes-nmstate
    - openshift-priv/library-go
    - openshift-priv/openshift-tests
    - openshift-priv/openshift-tests-private
    - openshift-priv/operator-framework-olm
    - openshift-priv/osd-metrics-exporter
    - openshift-priv/osin
    - openshift-psap/ci-artifacts
    - openshift-psap/special-resource-operator
    - openshift-psap/wireguard-worker
    - openshift/aws-account-operator
    - openshift/aws-account-shredder
    - openshift/aws-efs-operator
    - openshift/azure-misc
    - openshift/boilerplate
    - openshift/build-machinery-go
    - openshift/ceph-csi
    - openshift/certman-operator
    - openshift/ci-chat-bot
    - openshift/ci-docs
    - openshift/ci-ns-ttl-controller
    - openshift/ci-search
    - openshift/ci-tools
    - openshift/ci-vm-operator
    - openshift/cincinnati-graph-data
    - openshift/cloud-ingress-operator
    - openshift/community
    - openshift/config
    - openshift/configure-alertmanager-operator
    - openshift/custom-domains-operator
    - openshift/deadmanssnitch-operator
    - openshift/dedicated-admin-operator
    - openshift/docker-distribution
    - openshift/enhancements
    - openshift/enterprise-images
    - openshift/gcp-project-operator
    - openshift/hive
    - openshift/hive-team
    - openshift/hypershift
    - openshift/hypershift-toolkit
    - openshift/ibm-roks-toolkit
    - openshift/knative-build
    - openshift/knative-caching
    - openshift/knative-client
    - openshift/knative-eventing
    - openshift/knative-eventing-contrib
    - openshift/knative-serving
    - openshift/kubernetes-nmstate
    - openshift/library
    - openshift/library-go
    - openshift/managed-cluster-config
    - openshift/managed-cluster-validating-webhooks
    - openshift/managed-prometheus-exporter-dns
    - openshift/managed-prometheus-exporter-ebs-iops-reporter
    - openshift/managed-prometheus-exporter-stuck-ebs-vols
    - openshift/managed-upgrade-operator
    - openshift/managed-velero-operator
    - openshift/must-gather-operator
    - openshift/oc-compliance
    - openshift/okd-machine-os
    - openshift/online-registration
    - openshift/openshift-gitops-examples
    - openshift/openshift-restclient-python
    - openshift/openshift-tests
    - openshift/openshift-tests-private
    - openshift/operator-framework-olm
    - openshift/origin-branding
    - openshift/os
    - openshift/osd-metrics-exporter
    - openshift/osdctl
    - openshift/osde2e
    - openshift/osde2e-private-providers
    - openshift/ose
    - openshift/osin
    - openshift/pagerduty-operator
    - openshift/pipelines-catalog
    - openshift/pipelines-tutorial
    - openshift/pipelines-vote-api
    - openshift/pipelines-vote-ui
    - openshift/private-cluster-rhapi-apischeme-updater
    - openshift/rbac-permissions-operator
    - openshift/release
    - openshift/release-controller
    - openshift/rook
    - openshift/rosa
    - openshift/route-monitor-operator
    - openshift/sippy
    - openshift/source-to-image
    - openshift/splunk-forwarder-operator
    - openshift/sre-ssh-proxy-container
    - openshift/sriov-tests
    - openshift/tektoncd-catalog
    - openshift/tektoncd-cli
    - openshift/tektoncd-pipeline
    - openshift/tektoncd-pipeline-operator
    - openshift/tektoncd-triggers
    - openshift/verification-tests
    - openstack-k8s-operators/osp-director-operator
  - labels:
    - lgtm
    - approved
    missingLabels:
    - needs-rebase
    - do-not-merge/hold
    - do-not-merge/work-in-progress
    - do-not-merge/invalid-owners-file
    - do-not-merge/product-pre-release
    repos:
    - integr8ly/installation
    - integr8ly/integreatly-operator
  - includedBranches:
    - feature-prom-connector
    labels:
    - lgtm
    - approved
    missingLabels:
    - needs-rebase
    - do-not-merge/hold
    - do-not-merge/work-in-progress
    - do-not-merge/invalid-owners-file
    - bugzilla/invalid-bug
    - backports/unvalidated-commits
    repos:
    - kube-reporting/metering-operator
    - kube-reporting/presto
  - includedBranches:
    - release-3.11
    - feature-es6x
    - fcos
    labels:
    - lgtm
    - approved
    missingLabels:
    - needs-rebase
    - do-not-merge/hold
    - do-not-merge/work-in-progress
    - do-not-merge/invalid-owners-file
    - bugzilla/invalid-bug
    - backports/unvalidated-commits
    repos:
    - openshift-priv/api
    - openshift-priv/cluster-logging-operator
    - openshift-priv/cluster-monitoring-operator
    - openshift-priv/elasticsearch-operator
    - openshift-priv/image-registry
    - openshift-priv/installer
    - openshift-priv/kubernetes-autoscaler
    - openshift-priv/kubernetes-metrics-server
    - openshift-priv/kuryr-kubernetes
    - openshift-priv/machine-config-operator
    - openshift-priv/openshift-ansible
    - openshift-priv/origin-aggregated-logging
    - openshift-priv/prometheus-operator
    - openshift/api
    - openshift/cluster-logging-operator
    - openshift/cluster-monitoring-operator
    - openshift/elasticsearch-operator
    - openshift/image-registry
    - openshift/installer
    - openshift/kubernetes-autoscaler
    - openshift/kubernetes-metrics-server
    - openshift/kuryr-kubernetes
    - openshift/machine-config-operator
    - openshift/openshift-ansible
    - openshift/origin-aggregated-logging
    - openshift/prometheus-operator
  - excludedBranches:
    - release-4.0
    - release-4.1
    - release-4.2
    - release-4.3
    - release-4.4
    - release-4.5
    labels:
    - lgtm
    - approved
    missingLabels:
    - needs-rebase
    - do-not-merge/hold
    - do-not-merge/work-in-progress
    - do-not-merge/invalid-owners-file
    - bugzilla/invalid-bug
    - backports/unvalidated-commits
    repos:
    - openshift-priv/app-netutil
    - openshift-priv/network-tools
    - openshift/app-netutil
    - openshift/network-tools
  - includedBranches:
    - release-4.0
    - release-4.1
    - release-4.2
    - release-4.3
    - release-4.4
    - release-4.5
    labels:
    - lgtm
    - approved
    - bugzilla/valid-bug
    - cherry-pick-approved
    missingLabels:
    - needs-rebase
    - do-not-merge/hold
    - do-not-merge/work-in-progress
    - do-not-merge/invalid-owners-file
    - bugzilla/invalid-bug
    - backports/unvalidated-commits
    repos:
    - openshift-priv/app-netutil
    - openshift-priv/network-tools
    - openshift/app-netutil
    - openshift/network-tools
  - excludedBranches:
    - release-3.11
    - release-4.0
    - release-4.1
    - release-4.2
    - release-4.3
    - release-4.4
    - release-4.5
    - release-4.6
    - release-4.7
    - release-4.8
    - openshift-4.1
    - openshift-4.2
    - openshift-4.3
    - openshift-4.4
    - openshift-4.5
    - openshift-4.6
    - openshift-4.7
    - openshift-4.8
    - feature-es6x
    - feature-prom-connector
    labels:
    - lgtm
    - approved
    missingLabels:
    - needs-rebase
    - do-not-merge/hold
    - do-not-merge/work-in-progress
    - do-not-merge/invalid-owners-file
    - bugzilla/invalid-bug
    - backports/unvalidated-commits
    repos:
    - openshift-priv/bond-cni
    - openshift-priv/crd-schema-gen
    - openshift-priv/csi-driver-projected-resource
    - openshift-priv/gatekeeper
    - openshift-priv/gatekeeper-operator
    - openshift-priv/jenkins-client-plugin
    - openshift-priv/jenkins-openshift-login-plugin
    - openshift-priv/jenkins-sync-plugin
    - openshift-priv/kubefed
    - openshift-priv/kubefed-operator
    - openshift-priv/kubernetes-metrics-server
    - openshift-priv/network-metrics-daemon
    - openshift-priv/redhat-subscription-injection-webhook
    - openshift-s2i/s2i-wildfly
    - openshift/autoheal
    - openshift/bond-cni
    - openshift/cluster-api
    - openshift/crd-schema-gen
    - openshift/csi-driver-projected-resource
    - openshift/external-dns
    - openshift/gatekeeper
    - openshift/gatekeeper-operator
    - openshift/imagebuilder
    - openshift/jenkins-client-plugin
    - openshift/jenkins-openshift-login-plugin
    - openshift/jenkins-plugin
    - openshift/jenkins-sync-plugin
    - openshift/kubefed
    - openshift/kubefed-operator
    - openshift/kubernetes-metrics-server
    - openshift/monitor-project-lifecycle
    - openshift/network-metrics-daemon
    - openshift/odo
    - openshift/odo-init-image
    - openshift/online-console-extensions
    - openshift/online-hibernation
    - openshift/origin-branding
    - openshift/pod-checkpointer-operator
    - openshift/prometheus-client_golang
    - openshift/redhat-subscription-injection-webhook
    - openshift/rhcos-tools
  - excludedBranches:
    - release-4.0
    - release-4.1
    - release-4.2
    - release-4.3
    - release-4.4
    - release-4.5
    - release-4.6
    - release-4.7
    - release-4.8
    - openshift-4.1
    - openshift-4.2
    - openshift-4.3
    - openshift-4.4
    - openshift-4.5
    - openshift-4.6
    - openshift-4.7
    - openshift-4.8
    - master
    - main
    labels:
    - lgtm
    missingLabels:
    - needs-rebase
    - do-not-merge/hold
    - do-not-merge/work-in-progress
    - do-not-merge/invalid-owners-file
    - bugzilla/invalid-bug
    - backports/unvalidated-commits
    repos:
    - openshift-priv/cluster-capacity
    - openshift-priv/containernetworking-plugins
    - openshift-priv/coredns
    - openshift-priv/descheduler
    - openshift-priv/multus-admission-controller
    - openshift-priv/ocp-release-operator-sdk
    - openshift-priv/service-ca-operator
    - openshift/cluster-capacity
    - openshift/containernetworking-plugins
    - openshift/coredns
    - openshift/descheduler
    - openshift/multus-admission-controller
    - openshift/ocp-release-operator-sdk
    - openshift/service-ca-operator
  - includedBranches:
    - master
    - main
    labels:
    - lgtm
    missingLabels:
    - needs-rebase
    - do-not-merge/hold
    - do-not-merge/work-in-progress
    - do-not-merge/invalid-owners-file
    - bugzilla/invalid-bug
    - backports/unvalidated-commits
    repos:
    - openshift-priv/cluster-capacity
    - openshift-priv/containernetworking-plugins
    - openshift-priv/coredns
    - openshift-priv/descheduler
    - openshift-priv/multus-admission-controller
    - openshift-priv/ocp-release-operator-sdk
    - openshift-priv/service-ca-operator
    - openshift/cluster-capacity
    - openshift/containernetworking-plugins
    - openshift/coredns
    - openshift/descheduler
    - openshift/multus-admission-controller
    - openshift/ocp-release-operator-sdk
    - openshift/service-ca-operator
  - includedBranches:
    - release-4.0
    - release-4.1
    - release-4.2
    - release-4.3
    - release-4.4
    - release-4.5
    - release-4.6
    - release-4.7
    - openshift-4.1
    - openshift-4.2
    - openshift-4.3
    - openshift-4.4
    - openshift-4.5
    - openshift-4.6
    - openshift-4.7
    labels:
    - lgtm
    - bugzilla/valid-bug
    - cherry-pick-approved
    missingLabels:
    - needs-rebase
    - do-not-merge/hold
    - do-not-merge/work-in-progress
    - do-not-merge/invalid-owners-file
    - bugzilla/invalid-bug
    - backports/unvalidated-commits
    repos:
    - openshift-priv/cluster-capacity
    - openshift-priv/containernetworking-plugins
    - openshift-priv/coredns
    - openshift-priv/descheduler
    - openshift-priv/multus-admission-controller
    - openshift-priv/ocp-release-operator-sdk
    - openshift-priv/service-ca-operator
    - openshift/cluster-capacity
    - openshift/containernetworking-plugins
    - openshift/coredns
    - openshift/descheduler
    - openshift/multus-admission-controller
    - openshift/ocp-release-operator-sdk
    - openshift/service-ca-operator
  - includedBranches:
    - release-4.8
    - openshift-4.8
    labels:
    - lgtm
    - bugzilla/valid-bug
    - group-lead-approved
    missingLabels:
    - needs-rebase
    - do-not-merge/hold
    - do-not-merge/work-in-progress
    - do-not-merge/invalid-owners-file
    - bugzilla/invalid-bug
    - backports/unvalidated-commits
    repos:
    - openshift-priv/cluster-capacity
    - openshift-priv/containernetworking-plugins
    - openshift-priv/coredns
    - openshift-priv/descheduler
    - openshift-priv/multus-admission-controller
    - openshift-priv/ocp-release-operator-sdk
    - openshift-priv/service-ca-operator
    - openshift/cluster-capacity
    - openshift/containernetworking-plugins
    - openshift/coredns
    - openshift/descheduler
    - openshift/multus-admission-controller
    - openshift/ocp-release-operator-sdk
    - openshift/service-ca-operator
  - excludedBranches:
    - release-4.0
    - release-4.1
    - release-4.2
    - release-4.3
    - release-4.4
    - release-4.5
    - release-4.6
    - release-4.7
    - release-4.8
    - master
    - main
    labels:
    - lgtm
    - approved
    missingLabels:
    - needs-rebase
    - do-not-merge/hold
    - do-not-merge/work-in-progress
    - do-not-merge/invalid-owners-file
    - bugzilla/invalid-bug
    - backports/unvalidated-commits
    repos:
    - openshift-priv/gcp-pd-csi-driver
    - openshift-priv/gcp-pd-csi-driver-operator
    - openshift-priv/special-resource-operator
    - openshift-priv/vsphere-problem-detector
    - openshift/gcp-pd-csi-driver
    - openshift/gcp-pd-csi-driver-operator
    - openshift/special-resource-operator
    - openshift/vsphere-problem-detector
  - includedBranches:
    - release-4.0
    - release-4.1
    - release-4.2
    - release-4.3
    - release-4.4
    - release-4.5
    - release-4.6
    - release-4.7
    - release-4.8
    labels:
    - lgtm
    - approved
    - bugzilla/valid-bug
    - cherry-pick-approved
    missingLabels:
    - needs-rebase
    - do-not-merge/hold
    - do-not-merge/work-in-progress
    - do-not-merge/invalid-owners-file
    - bugzilla/invalid-bug
    - backports/unvalidated-commits
    repos:
    - openshift-priv/gcp-pd-csi-driver
    - openshift-priv/gcp-pd-csi-driver-operator
    - openshift-priv/special-resource-operator
    - openshift-priv/vsphere-problem-detector
    - openshift/gcp-pd-csi-driver
    - openshift/gcp-pd-csi-driver-operator
    - openshift/special-resource-operator
    - openshift/vsphere-problem-detector
  - excludedBranches:
    - release-4.0
    - release-4.1
    - release-4.2
    - release-4.3
    - release-4.4
    - release-4.5
    - release-4.6
    - release-4.7
    - release-4.8
    - openshift-4.1
    - openshift-4.2
    - openshift-4.3
    - openshift-4.4
    - openshift-4.5
    - openshift-4.6
    - openshift-4.7
    - openshift-4.8
    labels:
    - lgtm
    missingLabels:
    - needs-rebase
    - do-not-merge/hold
    - do-not-merge/work-in-progress
    - do-not-merge/invalid-owners-file
    - bugzilla/invalid-bug
    - backports/unvalidated-commits
    repos:
    - openshift-priv/linuxptp-daemon
    - openshift-priv/ptp-operator
    - openshift/linuxptp-daemon
    - openshift/openshift-restclient-java
    - openshift/origin-metrics
    - openshift/origin-web-console
    - openshift/origin-web-console-server
    - openshift/ptp-operator
    - openshift/redhat-release-coreos
  - excludedBranches:
    - release-4.0
    - release-4.1
    - release-4.2
    - release-4.3
    - release-4.4
    - release-4.5
    - release-4.6
    - release-4.7
    - release-4.8
    labels:
    - lgtm
    - approved
    missingLabels:
    - needs-rebase
    - do-not-merge/hold
    - do-not-merge/work-in-progress
    - do-not-merge/invalid-owners-file
    - bugzilla/invalid-bug
    - backports/unvalidated-commits
    repos:
    - openshift-priv/ocs-operator
    - openshift/ocs-operator
  - includedBranches:
    - release-4.0
    - release-4.1
    - release-4.2
    - release-4.3
    - release-4.4
    - release-4.5
    - release-4.6
    - release-4.7
    - release-4.8
    labels:
    - lgtm
    - approved
    - bugzilla/valid-bug
    missingLabels:
    - needs-rebase
    - do-not-merge/hold
    - do-not-merge/work-in-progress
    - do-not-merge/invalid-owners-file
    - bugzilla/invalid-bug
    - backports/unvalidated-commits
    repos:
    - openshift-priv/ocs-operator
    - openshift/ocs-operator
  - excludedBranches:
    - community-4.6
    labels:
    - lgtm
    - approved
    missingLabels:
    - needs-rebase
    - do-not-merge/hold
    - do-not-merge/work-in-progress
    - do-not-merge/invalid-owners-file
    - bugzilla/invalid-bug
    - backports/unvalidated-commits
    repos:
    - openshift-priv/windows-machine-config-bootstrapper
    - openshift-priv/windows-machine-config-operator
    - openshift/windows-machine-config-bootstrapper
    - openshift/windows-machine-config-operator
  - includedBranches:
    - community-4.6
    labels:
    - lgtm
    - approved
    missingLabels:
    - needs-rebase
    - do-not-merge/hold
    - do-not-merge/work-in-progress
    - do-not-merge/invalid-owners-file
    repos:
    - openshift-priv/windows-machine-config-bootstrapper
    - openshift-priv/windows-machine-config-operator
    - openshift/windows-machine-config-bootstrapper
    - openshift/windows-machine-config-operator
  - labels:
    - lgtm
    - approved
    missingLabels:
    - needs-rebase
    - do-not-merge/hold
    - do-not-merge/work-in-progress
    - do-not-merge/invalid-owners-file
    - downstream-change-needed
    - bugzilla/invalid-bug
    - backports/unvalidated-commits
    repos:
    - openshift/assisted-installer
    - openshift/assisted-installer-agent
    - openshift/assisted-service
    - openshift/assisted-test-infra
  - labels:
    - lgtm
    missingLabels:
    - needs-rebase
    - do-not-merge/hold
    - do-not-merge/work-in-progress
    - do-not-merge/invalid-owners-file
    - bugzilla/invalid-bug
    - backports/unvalidated-commits
    repos:
    - openshift/azure-sop
  - labels:
    - lgtm
    - approved
    missingLabels:
    - needs-rebase
    - do-not-merge/hold
    - do-not-merge/work-in-progress
    - do-not-merge/invalid-owners-file
    - do-not-merge/needs-signoff
    - do-not-merge/release-note-label-needed
    - bugzilla/invalid-bug
    - backports/unvalidated-commits
    repos:
    - openshift/openshift-azure
  - author: openshift-bot
    missingLabels:
    - needs-rebase
    - do-not-merge/hold
    - do-not-merge/work-in-progress
    - do-not-merge/invalid-owners-file
    repos:
    - openshift/release
  - labels:
    - lgtm
    - approved
    missingLabels:
    - needs-rebase
    - needs-kind
    - do-not-merge/hold
    - do-not-merge/work-in-progress
    - do-not-merge/invalid-owners-file
    - do-not-merge/release-note-label-needed
    repos:
    - shipwright-io/build
    - shipwright-io/operator
  - labels:
    - lgtm
    - approved
    missingLabels:
    - needs-rebase
    - do-not-merge/hold
    - do-not-merge/work-in-progress
    - do-not-merge/invalid-owners-file
    - do-not-merge/release-note-label-needed
    repos:
    - tnozicka/openshift-acme
  rebase_label: tide/merge-method-rebase
  squash_label: tide/merge-method-squash
  status_update_period: 1m0s
  sync_period: 1m0s<|MERGE_RESOLUTION|>--- conflicted
+++ resolved
@@ -188,26 +188,6 @@
                 contexts:
                 - KinD tests (1.14, v1.18.15)
                 - KinD tests (1.14, latest)
-<<<<<<< HEAD
-        grc-ui:
-          branches:
-            main:
-              enforce_admins: true
-              protect: true
-              required_status_checks:
-                contexts:
-                - SonarCloud Code Analysis
-                - Travis CI - Pull Request
-        grc-ui-api:
-          branches:
-            main:
-              enforce_admins: true
-              protect: true
-              required_status_checks:
-                contexts:
-                - SonarCloud Code Analysis
-                - Travis CI - Pull Request
-=======
         governance-policy-spec-sync:
           branches:
             main:
@@ -250,7 +230,24 @@
                 contexts:
                 - KinD tests (1.14, v1.18.15)
                 - KinD tests (1.14, latest)
->>>>>>> 1d8851c6
+        grc-ui:
+          branches:
+            main:
+              enforce_admins: true
+              protect: true
+              required_status_checks:
+                contexts:
+                - SonarCloud Code Analysis
+                - Travis CI - Pull Request
+        grc-ui-api:
+          branches:
+            main:
+              enforce_admins: true
+              protect: true
+              required_status_checks:
+                contexts:
+                - SonarCloud Code Analysis
+                - Travis CI - Pull Request
         iam-policy-controller:
           branches:
             main:
