branch-protection:
  allow_disabled_job_policies: true
  allow_disabled_policies: true
  protect-tested-repos: true
  protect_repos_with_optional_jobs: true
deck:
  additional_allowed_buckets:
  - origin-federated-results
  branding:
    favicon: /static/extensions/favicon.ico
    header_color: black
    logo: /static/extensions/logo.png
  external_agent_logs:
  - agent: jenkins
    selector: master=ci.openshift.redhat.com
    url_template: http://jenkins-operator/job/{{.Spec.Job}}/{{.Status.JenkinsBuildID}}/consoleText
  hidden_repos:
  - openshift/ose
  - openshift/online-registration
  rerun_auth_configs:
    '*':
      github_users:
      - stevekuznetsov
      - petr-muller
      - droslean
      - bbguimaraes
      - hongkailiu
      - vikaslaad
      - dobbymoodge
      - alvaroaleman
      - bparees
      - AlexNPavel
      - jupierce
  spyglass:
    gcs_browser_prefixes:
      '*': https://gcsweb-ci.apps.ci.l2s4.p1.openshiftapps.com/gcs/
      openshift-priv: https://gcsweb-private-ci.apps.ci.l2s4.p1.openshiftapps.com/gcs/
    lenses:
    - lens:
        name: metadata
      optional_files:
      - podinfo.json|prowjob.json
      required_files:
      - started.json|finished.json
    - lens:
        config:
          highlight_regexes:
          - timed out
          - 'ERROR:'
          - ERRO\[
          - '^error:'
          - (FAIL|Failure \[)\b
          - panic\b
          - ^E\d{4} \d\d:\d\d:\d\d\.\d\d\d]
          - Resolved release
          - '"level":"error"'
          - level=error
          - '"level":"fatal"'
          - level=fatal
          - The namespace in which this test is executing has been deleted, cancelling
            the test
          - pod didn't start running within
          - 'failed to update leases: exceeded number of retries for lease'
        name: buildlog
      required_files:
      - ^build-log.txt
    - lens:
        name: junit
      optional_files:
      - .*/monitor.*\.xml
      required_files:
      - .*/junit.*\.xml
    - lens:
        name: podinfo
      required_files:
      - podinfo.json
    - lens:
        name: coverage
      required_files:
      - .*/.*coverage.*\.(html|xml)
    - lens:
        name: html
      optional_files:
      - .*/custom-link-.*\.html
      required_files:
      - .*/e2e-intervals.*\.html
    size_limit: 500000000
  tide_update_period: 10s
default_job_timeout: 24h0m0s
gerrit:
  ratelimit: 5
  tick_interval: 1m0s
github:
  link_url: https://github.com
github_reporter:
  job_types_to_report:
  - presubmit
  - postsubmit
horologium: {}
in_repo_config:
  allowed_clusters:
    '*':
    - default
jenkins_operators:
- job_url_template: https://prow.ci.openshift.org/view/gs/origin-{{if eq .Spec.Type
    "presubmit"}}{{if eq .Spec.Refs.Org "kubernetes"}}federated-results{{else if eq
    .Spec.Refs.Org "kubernetes-incubator"}}federated-results{{else if eq .Spec.Refs.Org
    "cri-o"}}federated-results{{else}}ci-test{{end}}{{else}}ci-test{{end}}/{{if eq
    .Spec.Type "presubmit"}}pr-logs/pull{{else if eq .Spec.Type "batch"}}pr-logs/pull{{else}}logs{{end}}{{if
    ne .Spec.Type "periodic"}}{{if ne .Spec.Refs.Repo "origin"}}/{{.Spec.Refs.Org}}_{{.Spec.Refs.Repo}}{{end}}{{end}}{{if
    eq .Spec.Type "presubmit"}}/{{with index .Spec.Refs.Pulls 0}}{{.Number}}{{end}}{{else
    if eq .Spec.Type "batch"}}/batch{{end}}/{{.Spec.Job}}/{{.Status.JenkinsBuildID}}/
  label_selector: master=ci.openshift.redhat.com
  max_concurrency: 150
  max_goroutines: 20
  report_templates:
    '*': '[Full PR test history](https://prow.ci.openshift.org/pr-history?org={{.Spec.Refs.Org}}&repo={{.Spec.Refs.Repo}}&pr={{with
      index .Spec.Refs.Pulls 0}}{{.Number}}{{end}}). [Your PR dashboard](https://prow.ci.openshift.org/pr?query=is:pr+state:open+author:{{with
      index .Spec.Refs.Pulls 0}}{{.Author}}{{end}}).'
    openshift-priv: '[Full PR test history](https://deck-internal-ci.apps.ci.l2s4.p1.openshiftapps.com/pr-history?org={{.Spec.Refs.Org}}&repo={{.Spec.Refs.Repo}}&pr={{with
      index .Spec.Refs.Pulls 0}}{{.Number}}{{end}}). [Your PR dashboard](https://deck-internal-ci.apps.ci.l2s4.p1.openshiftapps.com/pr?query=is:pr+state:open+author:{{with
      index .Spec.Refs.Pulls 0}}{{.Author}}{{end}}).'
- job_url_template: http://jenkins.katacontainers.io/job/{{.Spec.Job}}/{{.Status.JenkinsBuildID}}
  label_selector: master=jenkins.katacontainers.io
  max_concurrency: 10
  max_goroutines: 20
- job_url_template: https://jenkins-tectonic.prod.coreos.systems/job/{{.Spec.Job}}/{{.Status.JenkinsBuildID}}
  label_selector: master=jenkins-tectonic.prod.coreos.systems
  max_concurrency: 1
  max_goroutines: 1
log_level: debug
managed_webhooks:
  auto_accept_invitation: false
  respect_legacy_global_token: false
owners_dir_denylist:
  default:
  - vendor/.*
plank:
  default_decoration_config_entries:
  - config:
      censor_secrets: true
      gcs_configuration:
        bucket: origin-ci-test
        default_org: openshift
        default_repo: origin
        mediaTypes:
          log: text/plain
        path_strategy: single
      gcs_credentials_secret: gce-sa-credentials-gcs-publisher
      grace_period: 1h0m0s
      resources:
        clonerefs:
          limits:
            memory: 3Gi
          requests:
            cpu: 100m
            memory: 500Mi
        initupload:
          limits:
            memory: 200Mi
          requests:
            cpu: 100m
            memory: 50Mi
        place_entrypoint:
          limits:
            memory: 100Mi
          requests:
            cpu: 100m
            memory: 25Mi
        sidecar:
          limits:
            memory: 2Gi
          requests:
            cpu: 100m
            memory: 250Mi
      timeout: 4h0m0s
      utility_images:
<<<<<<< HEAD
        clonerefs: gcr.io/k8s-prow/clonerefs:v20210920-f234f533b3
        entrypoint: gcr.io/k8s-prow/entrypoint:v20210920-f234f533b3
        initupload: gcr.io/k8s-prow/initupload:v20210920-f234f533b3
        sidecar: gcr.io/k8s-prow/sidecar:v20210920-f234f533b3
  - cluster: arm01
    config:
      utility_images:
        clonerefs: gcr.io/k8s-prow/clonerefs:v20210920-f234f533b3-arm64
        entrypoint: gcr.io/k8s-prow/entrypoint:v20210920-f234f533b3-arm64
        initupload: gcr.io/k8s-prow/initupload:v20210920-f234f533b3-arm64
        sidecar: gcr.io/k8s-prow/sidecar:v20210920-f234f533b3-arm64
=======
        clonerefs: gcr.io/k8s-prow/clonerefs:v20210921-ce880de448
        entrypoint: gcr.io/k8s-prow/entrypoint:v20210921-ce880de448
        initupload: gcr.io/k8s-prow/initupload:v20210921-ce880de448
        sidecar: gcr.io/k8s-prow/sidecar:v20210921-ce880de448
  - cluster: arm01
    config:
      utility_images:
        clonerefs: gcr.io/k8s-prow/clonerefs:v20210921-ce880de448-arm64
        entrypoint: gcr.io/k8s-prow/entrypoint:v20210921-ce880de448-arm64
        initupload: gcr.io/k8s-prow/initupload:v20210921-ce880de448-arm64
        sidecar: gcr.io/k8s-prow/sidecar:v20210921-ce880de448-arm64
>>>>>>> c690268e
  - config:
      gcs_configuration:
        bucket: origin-ci-private
        mediaTypes:
          log: text/plain
      gcs_credentials_secret: gce-sa-credentials-gcs-private
    repo: openshift-priv
  - config:
      timeout: 6h0m0s
    repo: openshift/osde2e
  job_url_prefix_config:
    '*': https://prow.ci.openshift.org/view/
    openshift-priv: https://deck-internal-ci.apps.ci.l2s4.p1.openshiftapps.com/view/
  job_url_template: https://{{if .Spec.Hidden }}deck-internal-ci.apps.ci.l2s4.p1.openshiftapps.com/view/gs/origin-ci-private/{{else}}prow.ci.openshift.org/view/gs/origin-ci-test/{{end}}
    {{if eq .Spec.Type "presubmit"}}pr-logs/pull{{else if eq .Spec.Type "batch"}}pr-logs/pull{{else}}logs{{end}}{{if
    ne .Spec.Refs.Repo "origin"}}/{{.Spec.Refs.Org}}_{{.Spec.Refs.Repo}}{{end}}{{if
    eq .Spec.Type "presubmit"}}/{{with index .Spec.Refs.Pulls 0}}{{.Number}}{{end}}{{else
    if eq .Spec.Type "batch"}}/batch{{end}}/{{.Spec.Job}}/{{.Status.BuildID}}/
  max_concurrency: 1000
  max_goroutines: 20
  pod_pending_timeout: 15m0s
  pod_running_timeout: 48h0m0s
  pod_unscheduled_timeout: 5m0s
  report_templates:
    '*': '[Full PR test history](https://prow.ci.openshift.org/pr-history?org={{.Spec.Refs.Org}}&repo={{.Spec.Refs.Repo}}&pr={{with
      index .Spec.Refs.Pulls 0}}{{.Number}}{{end}}). [Your PR dashboard](https://prow.ci.openshift.org/pr?query=is:pr+state:open+author:{{with
      index .Spec.Refs.Pulls 0}}{{.Author}}{{end}}).'
    integr8ly/integreatly-operator: |-
      ### Report flaky E2E tests and PROW issues in [INTLY-7197](https://issues.redhat.com/browse/INTLY-7197) epic. Detailed instructions can be found in the description of said epic.
      [Full PR test history](https://prow.ci.openshift.org/pr-history?org={{.Spec.Refs.Org}}&repo={{.Spec.Refs.Repo}}&pr={{with index .Spec.Refs.Pulls 0}}{{.Number}}{{end}}). [Your PR dashboard](https://prow.ci.openshift.org/pr?query=is:pr+state:open+author:{{with index .Spec.Refs.Pulls 0}}{{.Author}}{{end}}).
    openshift-priv: '[Full PR test history](https://deck-internal-ci.apps.ci.l2s4.p1.openshiftapps.com/pr-history?org={{.Spec.Refs.Org}}&repo={{.Spec.Refs.Repo}}&pr={{with
      index .Spec.Refs.Pulls 0}}{{.Number}}{{end}}). [Your PR dashboard](https://deck-internal-ci.apps.ci.l2s4.p1.openshiftapps.com/pr?query=is:pr+state:open+author:{{with
      index .Spec.Refs.Pulls 0}}{{.Author}}{{end}}).'
pod_namespace: ci
prowjob_namespace: ci
push_gateway:
  interval: 1m0s
  serve_metrics: false
sinker:
  max_pod_age: 6h0m0s
  max_prowjob_age: 24h0m0s
  resync_period: 5m0s
  terminated_pod_ttl: 6h0m0s
slack_reporter_configs:
  '*':
    channel: '#ops-testplatform'
    job_states_to_report: null
    report_template: Job {{.Spec.Job}} of type {{.Spec.Type}} ended with state {{.Status.State}}.
      <{{.Status.URL}}|View logs>
status_error_link: https://github.com/kubernetes/test-infra/issues
tide:
  batch_size_limit:
    cri-o/cri-o: -1
  blocker_label: tide/merge-blocker
  context_options:
    from-branch-protection: true
    orgs:
      containers:
        repos:
          common:
            skip-unknown-contexts: true
          dnsname:
            skip-unknown-contexts: true
          gvisor-tap-vsock:
            skip-unknown-contexts: true
          podman:
            skip-unknown-contexts: true
          podman-machine-cni:
            skip-unknown-contexts: true
          podman-py:
            skip-unknown-contexts: true
      cri-o:
        repos:
          cri-o:
            skip-unknown-contexts: true
      openshift:
        repos:
          assisted-installer:
            skip-unknown-contexts: true
          assisted-test-infra:
            skip-unknown-contexts: true
          ci-docs:
            skip-unknown-contexts: true
          odo:
            skip-unknown-contexts: true
          release:
            skip-unknown-contexts: true
      operator-framework:
        repos:
          operator-registry:
            branches:
              master:
                skip-unknown-contexts: true
      redhat-developer:
        repos:
          build:
            skip-unknown-contexts: true
          service-binding-operator:
            skip-unknown-contexts: true
      redhat-openshift-ecosystem:
        repos:
          release:
            skip-unknown-contexts: true
  display_all_tide_queries_in_status: true
  max_goroutines: 100
  merge_label: tide/merge-method-merge
  pr_status_base_urls:
    '*': https://prow.ci.openshift.org/pr
    openshift-priv: https://deck-internal-ci.apps.ci.l2s4.p1.openshiftapps.com/pr
  priority:
  - labels:
    - bugzilla/severity-urgent
  - labels:
    - bugzilla/severity-high
  - labels:
    - bugzilla/severity-medium
  - labels:
    - bugzilla/severity-low
  - labels:
    - bugzilla/severity-unspecified
  rebase_label: tide/merge-method-rebase
  squash_label: tide/merge-method-squash
  status_update_period: 1m0s
  sync_period: 1m0s<|MERGE_RESOLUTION|>--- conflicted
+++ resolved
@@ -175,19 +175,6 @@
             memory: 250Mi
       timeout: 4h0m0s
       utility_images:
-<<<<<<< HEAD
-        clonerefs: gcr.io/k8s-prow/clonerefs:v20210920-f234f533b3
-        entrypoint: gcr.io/k8s-prow/entrypoint:v20210920-f234f533b3
-        initupload: gcr.io/k8s-prow/initupload:v20210920-f234f533b3
-        sidecar: gcr.io/k8s-prow/sidecar:v20210920-f234f533b3
-  - cluster: arm01
-    config:
-      utility_images:
-        clonerefs: gcr.io/k8s-prow/clonerefs:v20210920-f234f533b3-arm64
-        entrypoint: gcr.io/k8s-prow/entrypoint:v20210920-f234f533b3-arm64
-        initupload: gcr.io/k8s-prow/initupload:v20210920-f234f533b3-arm64
-        sidecar: gcr.io/k8s-prow/sidecar:v20210920-f234f533b3-arm64
-=======
         clonerefs: gcr.io/k8s-prow/clonerefs:v20210921-ce880de448
         entrypoint: gcr.io/k8s-prow/entrypoint:v20210921-ce880de448
         initupload: gcr.io/k8s-prow/initupload:v20210921-ce880de448
@@ -199,7 +186,6 @@
         entrypoint: gcr.io/k8s-prow/entrypoint:v20210921-ce880de448-arm64
         initupload: gcr.io/k8s-prow/initupload:v20210921-ce880de448-arm64
         sidecar: gcr.io/k8s-prow/sidecar:v20210921-ce880de448-arm64
->>>>>>> c690268e
   - config:
       gcs_configuration:
         bucket: origin-ci-private
