branch-protection:
  allow_disabled_job_policies: true
  allow_disabled_policies: true
  orgs:
    ComplianceAsCode:
      repos:
        content:
          branches:
            master:
              protect: false
    che-incubator:
      repos:
        chectl:
          protect: false
    code-ready:
      repos:
        crc:
          branches:
            master:
              protect: false
            upstream-master:
              protect: false
        snc:
          branches:
            master:
              protect: false
    codeready-toolchain:
      repos:
        api:
          protect: false
        host-operator:
          protect: false
        member-operator:
          protect: false
        registration-service:
          protect: false
        toolchain-common:
          protect: false
        toolchain-e2e:
          protect: false
        toolchain-operator:
          protect: false
    containers:
      repos:
        podman:
          branches:
            v1.6:
              protect: false
    cri-o:
      required_status_checks:
        contexts:
        - dco
    eclipse:
      repos:
        che-operator:
          protect: false
    fabric8-services:
      repos:
        toolchain-operator:
          protect: false
    kiegroup:
      repos:
        kie-cloud-operator:
          protect: false
    kubevirt:
      repos:
        hyperconverged-cluster-operator:
          protect: false
        kubevirt-ssp-operator:
          branches:
            master:
              protect: false
        node-maintenance-operator:
          protect: false
    monstorak:
      repos:
        monstorak-operator:
          protect: false
    openshift:
      repos:
        assisted-installer:
          protect: true
          required_status_checks:
            contexts:
            - continuous-integration/jenkins/pr-merge
        assisted-installer-agent:
          protect: true
          required_status_checks:
            contexts:
            - continuous-integration/jenkins/pr-merge
        assisted-service:
          protect: true
          required_status_checks:
            contexts:
            - ci.ext.devshift.net PR build
            - continuous-integration/jenkins/pr-merge
        assisted-test-infra:
          protect: true
          required_status_checks:
            contexts:
            - continuous-integration/jenkins/pr-merge
        aws-account-operator:
          required_status_checks:
            contexts:
            - ci.ext.devshift.net PR build
        aws-efs-operator:
          required_status_checks:
            contexts:
            - ci.ext.devshift.net PR build
        azure-misc:
          restrictions:
            teams:
            - team-azure-committers
            users: null
        azure-sop:
          restrictions:
            teams:
            - team-azure-committers
            users: null
        certman-operator:
          required_status_checks:
            contexts:
            - ci.ext.devshift.net PR build
        cloud-ingress-operator:
          required_status_checks:
            contexts:
            - ci.ext.devshift.net PR build
        cluster-capacity:
          required_status_checks:
            contexts:
            - continuous-integration/travis-ci/pr
        configure-alertmanager-operator:
          required_status_checks:
            contexts:
            - ci.ext.devshift.net PR build
        deadmanssnitch-operator:
          required_status_checks:
            contexts:
            - ci.ext.devshift.net PR build
        dedicated-admin-operator:
          required_status_checks:
            contexts:
            - ci.ext.devshift.net PR build
        gcp-project-operator:
          required_status_checks:
            contexts:
            - ci.ext.devshift.net PR build
        jenkins-client-plugin:
          restrictions:
            teams:
            - team-jenkins
            users: null
        jenkins-openshift-login-plugin:
          restrictions:
            teams:
            - team-jenkins
            users: null
        jenkins-plugin:
          restrictions:
            teams:
            - team-jenkins
            users: null
        jenkins-sync-plugin:
          restrictions:
            teams:
            - team-jenkins
            users: null
        knative-client:
          branches:
            pr/olm-fix-release-next:
              protect: false
            pr/release-next-fix:
              protect: false
            pr/release-next-olm-fix:
              protect: false
            pr/update-serving-v0.7.1:
              protect: false
            release-next:
              protect: false
            release-next-ci:
              protect: false
        knative-eventing:
          branches:
            release-next:
              protect: false
            release-next-ci:
              protect: false
        knative-eventing-contrib:
          branches:
            release-next:
              protect: false
            release-next-ci:
              protect: false
        knative-serving:
          branches:
            release-next:
              protect: false
            release-next-ci:
              protect: false
        managed-cluster-config:
          required_status_checks:
            contexts:
            - ci.ext.devshift.net PR build
        managed-cluster-validating-webhooks:
          required_status_checks:
            contexts:
            - ci.ext.devshift.net PR build
        managed-prometheus-exporter-dns:
          required_status_checks:
            contexts:
            - ci.ext.devshift.net PR build
        managed-prometheus-exporter-ebs-iops-reporter:
          required_status_checks:
            contexts:
            - ci.ext.devshift.net PR build
        managed-prometheus-exporter-stuck-ebs-vols:
          required_status_checks:
            contexts:
            - ci.ext.devshift.net PR build
        managed-upgrade-operator:
          required_status_checks:
            contexts:
            - ci.ext.devshift.net PR build
        odo:
          protect: false
        openshift-azure:
          restrictions:
            teams:
            - team-azure-committers
            users: null
        openshift-restclient-java:
          required_status_checks:
            contexts:
            - continuous-integration/travis-ci/pr
        ose:
          restrictions:
            teams:
            - team-release-admins
            users: null
        pagerduty-operator:
          required_status_checks:
            contexts:
            - ci.ext.devshift.net PR build
        rbac-permissions-operator:
          required_status_checks:
            contexts:
            - ci.ext.devshift.net PR build
        splunk-forwarder-operator:
          required_status_checks:
            contexts:
            - ci.ext.devshift.net PR build
        tektoncd-catalog:
          branches:
            release-next:
              protect: false
            release-next-ci:
              protect: false
            release-v0.11:
              protect: false
        tektoncd-cli:
          branches:
            release-next:
              protect: false
            release-next-ci:
              protect: false
        tektoncd-pipeline:
          branches:
            release-next:
              protect: false
            release-next-ci:
              protect: false
            release-v0.9.0:
              protect: false
            release-v0.11.0:
              protect: false
        tektoncd-pipeline-operator:
          branches:
            release-next:
              protect: false
            release-next-ci:
              protect: false
        tektoncd-triggers:
          branches:
            release-next:
              protect: false
            release-next-ci:
              protect: false
    openshift-priv:
      repos:
        assisted-service:
          protect: true
          required_status_checks:
            contexts:
            - ci.ext.devshift.net PR build
            - continuous-integration/jenkins/pr-merge
        assisted-test-infra:
          protect: true
          required_status_checks:
            contexts:
            - continuous-integration/jenkins/pr-merge
        cluster-capacity:
          required_status_checks:
            contexts:
            - continuous-integration/travis-ci/pr
        hyperconverged-cluster-operator:
          protect: false
        jenkins-client-plugin:
          restrictions:
            teams:
            - team-jenkins
            users: null
        jenkins-openshift-login-plugin:
          restrictions:
            teams:
            - team-jenkins
            users: null
        jenkins-sync-plugin:
          restrictions:
            teams:
            - team-jenkins
            users: null
    openshift-s2i:
      repos:
        s2i-wildfly:
          required_status_checks:
            contexts:
            - continuous-integration/travis-ci/pr
    operator-framework:
      repos:
        community-operators:
          protect: false
        operator-sdk:
          exclude:
          - master
          - v*
          protect: false
    redhat-developer:
      repos:
        devconsole-api:
          protect: false
        devconsole-git:
          protect: false
        devconsole-operator:
          protect: false
        jenkins-operator-bundle:
          protect: true
        kam:
          protect: false
    tnozicka:
      repos:
        openshift-acme:
          protect: false
    wildfly:
      repos:
        wildfly-operator:
          branches:
            master:
              protect: false
  protect-tested-repos: true
deck:
  branding:
    favicon: /static/extensions/favicon.ico
    header_color: black
    logo: /static/extensions/logo.png
  external_agent_logs:
  - agent: jenkins
    selector: master=ci.openshift.redhat.com
    url_template: http://jenkins-operator/job/{{.Spec.Job}}/{{.Status.JenkinsBuildID}}/consoleText
  hidden_repos:
  - openshift/ose
  - openshift/online-registration
  rerun_auth_configs:
    '*':
      github_users:
      - stevekuznetsov
      - petr-muller
      - droslean
      - bbguimaraes
      - hongkailiu
      - vikaslaad
      - dobbymoodge
      - alvaroaleman
      - bparees
      - AlexNPavel
      - jupierce
      - GeoBK
  spyglass:
    gcs_browser_prefixes:
      '*': https://gcsweb-ci.svc.ci.openshift.org/gcs/
      openshift-priv: https://gcsweb-private-ci.apps.ci.l2s4.p1.openshiftapps.com/gcs/
    lenses:
    - lens:
        name: metadata
      optional_files:
      - podinfo.json|prowjob.json
      required_files:
      - started.json|finished.json
    - lens:
        config:
          highlight_regexes:
          - timed out
          - 'ERROR:'
          - '^error:'
          - (FAIL|Failure \[)\b
          - panic\b
          - ^E\d{4} \d\d:\d\d:\d\d\.\d\d\d]
          - Resolved release
          - '"level":"error"'
          - level=error
          - '"level":"fatal"'
          - level=fatal
          - The namespace in which this test is executing has been deleted, cancelling the test
          - pod didn't start running within
          - 'failed to update leases: exceeded number of retries for lease'
        name: buildlog
      required_files:
      - build-log.txt
    - lens:
        name: junit
      optional_files:
      - .*/monitor.*\.xml
      required_files:
      - .*/junit.*\.xml
    - lens:
        name: podinfo
      required_files:
      - podinfo.json
    size_limit: 500000000
  tide_update_period: 10s
default_job_timeout: 24h0m0s
gerrit:
  ratelimit: 5
  tick_interval: 1m0s
github:
  link_url: https://github.com
github_reporter:
  job_types_to_report:
  - presubmit
  - postsubmit
in_repo_config:
  allowed_clusters:
    '*':
    - default
jenkins_operators:
- job_url_template: https://prow.ci.openshift.org/view/gcs/origin-{{if eq .Spec.Type "presubmit"}}{{if eq .Spec.Refs.Org "kubernetes"}}federated-results{{else if eq .Spec.Refs.Org "kubernetes-incubator"}}federated-results{{else if eq .Spec.Refs.Org "cri-o"}}federated-results{{else}}ci-test{{end}}{{else}}ci-test{{end}}/{{if eq .Spec.Type "presubmit"}}pr-logs/pull{{else if eq .Spec.Type "batch"}}pr-logs/pull{{else}}logs{{end}}{{if ne .Spec.Type "periodic"}}{{if ne .Spec.Refs.Repo "origin"}}/{{.Spec.Refs.Org}}_{{.Spec.Refs.Repo}}{{end}}{{end}}{{if eq .Spec.Type "presubmit"}}/{{with index .Spec.Refs.Pulls 0}}{{.Number}}{{end}}{{else if eq .Spec.Type "batch"}}/batch{{end}}/{{.Spec.Job}}/{{.Status.JenkinsBuildID}}/
  label_selector: master=ci.openshift.redhat.com
  max_concurrency: 150
  max_goroutines: 20
  report_templates:
    '*': '[Full PR test history](https://prow.ci.openshift.org/pr-history?org={{.Spec.Refs.Org}}&repo={{.Spec.Refs.Repo}}&pr={{with index .Spec.Refs.Pulls 0}}{{.Number}}{{end}}). [Your PR dashboard](https://prow.ci.openshift.org/pr?query=is:pr+state:open+author:{{with index .Spec.Refs.Pulls 0}}{{.Author}}{{end}}).'
    openshift-priv: '[Full PR test history](https://deck-internal-ci.svc.ci.openshift.org/pr-history?org={{.Spec.Refs.Org}}&repo={{.Spec.Refs.Repo}}&pr={{with index .Spec.Refs.Pulls 0}}{{.Number}}{{end}}). [Your PR dashboard](https://deck-internal-ci.svc.ci.openshift.org/pr?query=is:pr+state:open+author:{{with index .Spec.Refs.Pulls 0}}{{.Author}}{{end}}).'
- job_url_template: https://ci.dev.openshift.redhat.com/jenkins/job/{{.Spec.Job}}/{{.Status.JenkinsBuildID}}
  label_selector: master=ci.dev.openshift.redhat.com
  max_concurrency: 25
  max_goroutines: 20
- job_url_template: http://jenkins.katacontainers.io/job/{{.Spec.Job}}/{{.Status.JenkinsBuildID}}
  label_selector: master=jenkins.katacontainers.io
  max_concurrency: 10
  max_goroutines: 20
- job_url_template: https://jenkins-tectonic.prod.coreos.systems/job/{{.Spec.Job}}/{{.Status.JenkinsBuildID}}
  label_selector: master=jenkins-tectonic.prod.coreos.systems
  max_concurrency: 1
  max_goroutines: 1
log_level: debug
managed_webhooks:
  org_repo_config: null
  respect_legacy_global_token: false
owners_dir_blacklist:
  default:
  - vendor/.*
plank:
  default_decoration_configs:
    '*':
      gcs_configuration:
        bucket: origin-ci-test
        default_org: openshift
        default_repo: origin
        mediaTypes:
          log: text/plain
        path_strategy: single
      gcs_credentials_secret: gce-sa-credentials-gcs-publisher
      grace_period: 30m0s
      resources:
        clonerefs:
          limits:
            memory: 3Gi
          requests:
            cpu: 100m
            memory: 500Mi
        initupload:
          limits:
            memory: 200Mi
          requests:
            cpu: 100m
            memory: 50Mi
        place_entrypoint:
          limits:
            memory: 100Mi
          requests:
            cpu: 100m
            memory: 25Mi
        sidecar:
          limits:
            memory: 2Gi
          requests:
            cpu: 100m
            memory: 250Mi
      timeout: 4h0m0s
      utility_images:
        clonerefs: gcr.io/k8s-prow/clonerefs:v20201006-a6124e80ec
        entrypoint: gcr.io/k8s-prow/entrypoint:v20201006-a6124e80ec
        initupload: gcr.io/k8s-prow/initupload:v20201006-a6124e80ec
        sidecar: gcr.io/k8s-prow/sidecar:v20201006-a6124e80ec
    openshift-priv:
      gcs_configuration:
        bucket: origin-ci-private
        mediaTypes:
          log: text/plain
      gcs_credentials_secret: gce-sa-credentials-gcs-private
  job_url_prefix_config:
    '*': https://prow.ci.openshift.org/view/
    openshift-priv: https://deck-internal-ci.svc.ci.openshift.org/view/
  job_url_template: https://{{if .Spec.Hidden }}deck-internal-ci.apps.ci.l2s4.p1.openshiftapps.com/view/gcs/origin-ci-private/{{else}}prow.ci.openshift.org/view/gcs/origin-ci-test/{{end}} {{if eq .Spec.Type "presubmit"}}pr-logs/pull{{else if eq .Spec.Type "batch"}}pr-logs/pull{{else}}logs{{end}}{{if ne .Spec.Refs.Repo "origin"}}/{{.Spec.Refs.Org}}_{{.Spec.Refs.Repo}}{{end}}{{if eq .Spec.Type "presubmit"}}/{{with index .Spec.Refs.Pulls 0}}{{.Number}}{{end}}{{else if eq .Spec.Type "batch"}}/batch{{end}}/{{.Spec.Job}}/{{.Status.BuildID}}/
  max_concurrency: 1000
  max_goroutines: 20
  pod_pending_timeout: 15m0s
  pod_running_timeout: 48h0m0s
  pod_unscheduled_timeout: 5m0s
  report_templates:
    '*': '[Full PR test history](https://prow.ci.openshift.org/pr-history?org={{.Spec.Refs.Org}}&repo={{.Spec.Refs.Repo}}&pr={{with index .Spec.Refs.Pulls 0}}{{.Number}}{{end}}). [Your PR dashboard](https://prow.ci.openshift.org/pr?query=is:pr+state:open+author:{{with index .Spec.Refs.Pulls 0}}{{.Author}}{{end}}).'
    integr8ly/integreatly-operator: |-
      ### Report flaky E2E tests and PROW issues in [INTLY-7197](https://issues.redhat.com/browse/INTLY-7197) epic. Detailed instructions can be found in the description of said epic.
      [Full PR test history](https://prow.ci.openshift.org/pr-history?org={{.Spec.Refs.Org}}&repo={{.Spec.Refs.Repo}}&pr={{with index .Spec.Refs.Pulls 0}}{{.Number}}{{end}}). [Your PR dashboard](https://prow.ci.openshift.org/pr?query=is:pr+state:open+author:{{with index .Spec.Refs.Pulls 0}}{{.Author}}{{end}}).
    openshift-priv: '[Full PR test history](https://deck-internal-ci.svc.ci.openshift.org/pr-history?org={{.Spec.Refs.Org}}&repo={{.Spec.Refs.Repo}}&pr={{with index .Spec.Refs.Pulls 0}}{{.Number}}{{end}}). [Your PR dashboard](https://deck-internal-ci.svc.ci.openshift.org/pr?query=is:pr+state:open+author:{{with index .Spec.Refs.Pulls 0}}{{.Author}}{{end}}).'
pod_namespace: ci
prowjob_namespace: ci
push_gateway:
  interval: 1m0s
  serve_metrics: false
sinker:
  max_pod_age: 6h0m0s
  max_prowjob_age: 24h0m0s
  resync_period: 5m0s
  terminated_pod_ttl: 6h0m0s
slack_reporter_configs:
  '*':
    channel: '#ops-testplatform'
    job_states_to_report: null
    job_types_to_report: null
    report_template: Job {{.Spec.Job}} of type {{.Spec.Type}} ended with state {{.Status.State}}. <{{.Status.URL}}|View logs>
status_error_link: https://github.com/kubernetes/test-infra/issues
tide:
  batch_size_limit:
    cri-o/cri-o: -1
  blocker_label: tide/merge-blocker
  context_options:
    from-branch-protection: true
    orgs:
      containers:
        repos:
          podman:
            skip-unknown-contexts: true
      cri-o:
        repos:
          cri-o:
            skip-unknown-contexts: true
      openshift:
        repos:
          release:
            skip-unknown-contexts: true
      redhat-developer:
        repos:
          build:
            skip-unknown-contexts: true
          service-binding-operator:
            skip-unknown-contexts: true
      redhat-operator-ecosystem:
        repos:
          release:
            skip-unknown-contexts: true
  max_goroutines: 20
  merge_label: tide/merge-method-merge
  merge_method:
    ansible-collections/community.okd: squash
    codeready-toolchain/api: squash
    codeready-toolchain/host-operator: squash
    codeready-toolchain/member-operator: squash
    codeready-toolchain/registration-service: squash
    codeready-toolchain/toolchain-common: squash
    codeready-toolchain/toolchain-e2e: squash
    codeready-toolchain/toolchain-operator: squash
    coreos/bootupd: rebase
    coreos/coreos-assembler: rebase
    coreos/rpm-ostree: rebase
    integr8ly/ansible-tower-configuration: rebase
    integr8ly/heimdall: rebase
    opendatahub-io/manifests: squash
    opendatahub-io/odh-manifests: squash
    opendatahub-io/opendatahub-operator: squash
    openshift-knative/eventing-operator: squash
    openshift-knative/kourier: squash
    openshift-knative/serverless-operator: squash
    openshift-knative/serving-operator: squash
    openshift-kni/baremetal-deploy: squash
    openshift-metal3/dev-scripts: squash
    openshift-priv/ansible-service-broker: squash
    openshift-priv/assisted-service: squash
    openshift-priv/assisted-test-infra: squash
    openshift-priv/bond-cni: squash
    openshift-priv/cluster-api: rebase
    openshift-priv/cluster-api-provider-azure: rebase
    openshift-priv/dev-scripts: squash
    openshift-priv/gatekeeper: squash
    openshift-priv/gatekeeper-operator: squash
    openshift-priv/jenkins-client-plugin: rebase
    openshift-priv/jenkins-openshift-login-plugin: rebase
    openshift-priv/jenkins-sync-plugin: rebase
    openshift-priv/network-metrics-daemon: squash
    openshift-priv/openshift-tests: squash
    openshift-priv/openshift-tests-private: squash
    openshift-priv/special-resource-operator: squash
    openshift-priv/template-service-broker-operator: squash
    openshift-psap/ci-artifacts: squash
    openshift-psap/special-resource-operator: squash
    openshift-psap/wireguard-worker: squash
    openshift/ansible-service-broker: squash
    openshift/assisted-installer: squash
    openshift/assisted-installer-agent: squash
    openshift/assisted-service: squash
    openshift/assisted-test-infra: squash
    openshift/bond-cni: squash
    openshift/cluster-api: rebase
    openshift/cluster-api-provider-azure: rebase
    openshift/custom-resource-status: squash
    openshift/jenkins-client-plugin: rebase
    openshift/jenkins-openshift-login-plugin: rebase
    openshift/jenkins-plugin: rebase
    openshift/jenkins-sync-plugin: rebase
    openshift/knative-client: squash
    openshift/knative-eventing: squash
    openshift/knative-eventing-contrib: squash
    openshift/knative-serving: squash
    openshift/network-metrics-daemon: squash
    openshift/odo: squash
    openshift/odo-init-image: squash
    openshift/openshift-tests: squash
    openshift/openshift-tests-private: squash
    openshift/sriov-tests: squash
    openshift/static-config-operator: squash
    openshift/template-service-broker-operator: squash
    openshift/verification-tests: squash
    operator-framework/operator-lib: squash
    redhat-developer/jenkins-operator: rebase
    redhat-developer/jenkins-operator-bundle: rebase
    redhat-developer/kam: squash
    redhat-developer/openshift-jenkins-operator: rebase
    redhat-developer/service-binding-operator: squash
  pr_status_base_urls:
    '*': https://prow.ci.openshift.org/pr
    openshift-priv: https://deck-internal-ci.svc.ci.openshift.org/pr
  queries:
  - labels:
    - lgtm
    - approved
    missingLabels:
    - needs-rebase
    - do-not-merge/hold
    - do-not-merge/work-in-progress
    - do-not-merge/invalid-owners-file
    - bugzilla/invalid-bug
    repos:
    - openshift-priv/openshift-tests
    - openshift-priv/openshift-tests-private
    - openshift/openshift-tests
    - openshift/openshift-tests-private
  - labels:
    - lgtm
    - approved
    missingLabels:
    - needs-rebase
    - do-not-merge/hold
    - do-not-merge/work-in-progress
    - do-not-merge/invalid-owners-file
    repos:
    - open-cluster-management/api
    - open-cluster-management/image-builder
    - open-cluster-management/multicloud-operators-application
    - open-cluster-management/multicloud-operators-foundation
    - open-cluster-management/registration
    - open-cluster-management/registration-operator
    - open-cluster-management/work
  - includedBranches:
    - release-4.0
    - release-4.1
    - release-4.2
    - release-4.3
    - release-4.4
    - release-4.5
    - release-4.6
    - release-4.7
    labels:
    - lgtm
    - approved
    - bugzilla/valid-bug
    missingLabels:
    - needs-rebase
    - do-not-merge/hold
    - do-not-merge/work-in-progress
    - do-not-merge/invalid-owners-file
    - bugzilla/invalid-bug
    repos:
    - openshift-priv/ocs-operator
    - openshift/ocs-operator
  - excludedBranches:
    - release-4.0
    - release-4.1
    - release-4.2
    - release-4.3
    - release-4.4
    - release-4.5
    - release-4.6
    - release-4.7
    labels:
    - lgtm
    - approved
    missingLabels:
    - needs-rebase
    - do-not-merge/hold
    - do-not-merge/work-in-progress
    - do-not-merge/invalid-owners-file
    - bugzilla/invalid-bug
    repos:
    - openshift-priv/ocs-operator
    - openshift/ocs-operator
  - includedBranches:
    - release-4.0
    - release-4.1
    - release-4.2
    - release-4.3
    - release-4.4
    - release-4.5
    - release-4.7
    labels:
    - lgtm
    - approved
    - bugzilla/valid-bug
    - cherry-pick-approved
    missingLabels:
    - needs-rebase
    - do-not-merge/hold
    - do-not-merge/work-in-progress
    - bugzilla/invalid-bug
    repos:
    - openshift-priv/kubernetes
    - openshift/kubernetes
  - includedBranches:
    - release-4.6
    labels:
    - lgtm
    - approved
    - bugzilla/valid-bug
    - group-lead-approved
    missingLabels:
    - needs-rebase
    - do-not-merge/hold
    - do-not-merge/work-in-progress
    - do-not-merge/invalid-owners-file
    - bugzilla/invalid-bug
    repos:
    - openshift-priv/kubernetes
    - openshift/kubernetes
  - excludedBranches:
    - release-4.0
    - release-4.1
    - release-4.2
    - release-4.3
    - release-4.4
    - release-4.5
    - release-4.6
    - release-4.7
    labels:
    - lgtm
    - approved
    missingLabels:
    - needs-rebase
    - do-not-merge/hold
    - do-not-merge/work-in-progress
    - bugzilla/invalid-bug
    repos:
    - openshift-priv/kubernetes
    - openshift/kubernetes
  - includedBranches:
    - release-4.0
    - release-4.1
    - release-4.2
    - release-4.3
    - release-4.4
    - release-4.5
    - release-4.7
    - openshift-4.1
    - openshift-4.2
    - openshift-4.3
    - openshift-4.4
    - openshift-4.5
    - openshift-4.7
    labels:
    - lgtm
    - approved
    - bugzilla/valid-bug
    - cherry-pick-approved
    missingLabels:
    - needs-rebase
    - do-not-merge/hold
    - do-not-merge/work-in-progress
    - do-not-merge/invalid-owners-file
    - bugzilla/invalid-bug
    repos:
    - ansible-collections/community.okd
    - kube-reporting/ghostunnel
    - kube-reporting/hadoop
    - kube-reporting/helm
    - kube-reporting/hive
    - kube-reporting/metering-operator
    - kube-reporting/presto
    - openshift-priv/ansible-service-broker
    - openshift-priv/api
    - openshift-priv/apiserver-library-go
    - openshift-priv/aws-ebs-csi-driver
    - openshift-priv/aws-ebs-csi-driver-operator
    - openshift-priv/aws-pod-identity-webhook
    - openshift-priv/baremetal-operator
    - openshift-priv/baremetal-runtimecfg
    - openshift-priv/builder
    - openshift-priv/client-go
    - openshift-priv/cloud-credential-operator
    - openshift-priv/cloud-provider-openstack
    - openshift-priv/cluster-api-actuator-pkg
    - openshift-priv/cluster-api-provider-aws
    - openshift-priv/cluster-api-provider-azure
    - openshift-priv/cluster-api-provider-baremetal
    - openshift-priv/cluster-api-provider-gcp
    - openshift-priv/cluster-api-provider-kubemark
    - openshift-priv/cluster-api-provider-kubevirt
    - openshift-priv/cluster-api-provider-libvirt
    - openshift-priv/cluster-api-provider-openstack
    - openshift-priv/cluster-api-provider-ovirt
    - openshift-priv/cluster-authentication-operator
    - openshift-priv/cluster-autoscaler-operator
    - openshift-priv/cluster-bootstrap
    - openshift-priv/cluster-config-operator
    - openshift-priv/cluster-csi-snapshot-controller-operator
    - openshift-priv/cluster-dns-operator
    - openshift-priv/cluster-etcd-operator
    - openshift-priv/cluster-image-registry-operator
    - openshift-priv/cluster-ingress-operator
    - openshift-priv/cluster-kube-apiserver-operator
    - openshift-priv/cluster-kube-controller-manager-operator
    - openshift-priv/cluster-kube-descheduler-operator
    - openshift-priv/cluster-kube-scheduler-operator
    - openshift-priv/cluster-kube-storage-version-migrator-operator
    - openshift-priv/cluster-logging-operator
    - openshift-priv/cluster-machine-approver
    - openshift-priv/cluster-monitoring-operator
    - openshift-priv/cluster-network-operator
    - openshift-priv/cluster-nfd-operator
    - openshift-priv/cluster-node-tuning-operator
    - openshift-priv/cluster-openshift-apiserver-operator
    - openshift-priv/cluster-openshift-controller-manager-operator
    - openshift-priv/cluster-policy-controller
    - openshift-priv/cluster-resource-override-admission
    - openshift-priv/cluster-resource-override-admission-operator
    - openshift-priv/cluster-samples-operator
    - openshift-priv/cluster-storage-operator
    - openshift-priv/cluster-svcat-apiserver-operator
    - openshift-priv/cluster-svcat-controller-manager-operator
    - openshift-priv/cluster-update-keys
    - openshift-priv/cluster-version-operator
    - openshift-priv/community.okd
    - openshift-priv/compliance-operator
    - openshift-priv/configmap-reload
    - openshift-priv/console
    - openshift-priv/console-operator
    - openshift-priv/coredns
    - openshift-priv/csi-cluster-driver-registrar
    - openshift-priv/csi-driver-nfs
    - openshift-priv/csi-driver-registrar
    - openshift-priv/csi-external-attacher
    - openshift-priv/csi-external-provisioner
    - openshift-priv/csi-external-resizer
    - openshift-priv/csi-external-snapshotter
    - openshift-priv/csi-livenessprobe
    - openshift-priv/csi-node-driver-registrar
    - openshift-priv/csi-operator
    - openshift-priv/elasticsearch-operator
    - openshift-priv/elasticsearch-proxy
    - openshift-priv/etcd
    - openshift-priv/external-storage
    - openshift-priv/federation-v2-operator
    - openshift-priv/file-integrity-operator
    - openshift-priv/ghostunnel
    - openshift-priv/grafana
    - openshift-priv/hadoop
    - openshift-priv/helm
    - openshift-priv/hive
    - openshift-priv/ib-sriov-cni
    - openshift-priv/image-registry
    - openshift-priv/images
    - openshift-priv/insights-operator
    - openshift-priv/installer
    - openshift-priv/ironic-hardware-inventory-recorder-image
    - openshift-priv/ironic-image
    - openshift-priv/ironic-inspector-image
    - openshift-priv/ironic-ipa-downloader
    - openshift-priv/ironic-rhcos-downloader
    - openshift-priv/ironic-static-ip-manager
    - openshift-priv/jenkins
    - openshift-priv/k8s-prometheus-adapter
    - openshift-priv/kube-rbac-proxy
    - openshift-priv/kube-state-metrics
    - openshift-priv/kubecsr
    - openshift-priv/kubernetes-autoscaler
    - openshift-priv/kubernetes-kube-storage-version-migrator
    - openshift-priv/kuryr-kubernetes
    - openshift-priv/leader-elector
    - openshift-priv/library-go
    - openshift-priv/local-storage-operator
    - openshift-priv/loki
    - openshift-priv/machine-api-operator
    - openshift-priv/machine-config-operator
    - openshift-priv/mdns-publisher
    - openshift-priv/metal3-smart-exporter
    - openshift-priv/metering-operator
    - openshift-priv/multus-cni
    - openshift-priv/must-gather
    - openshift-priv/node-feature-discovery
    - openshift-priv/node-problem-detector
    - openshift-priv/node-problem-detector-operator
    - openshift-priv/node_exporter
    - openshift-priv/oauth-apiserver
    - openshift-priv/oauth-proxy
    - openshift-priv/oauth-server
    - openshift-priv/oc
    - openshift-priv/openshift-ansible
    - openshift-priv/openshift-apiserver
    - openshift-priv/openshift-controller-manager
    - openshift-priv/openshift-state-metrics
    - openshift-priv/openshift-tuned
    - openshift-priv/openstack-cinder-csi-driver-operator
    - openshift-priv/operator-lifecycle-manager
    - openshift-priv/operator-marketplace
    - openshift-priv/operator-metering
    - openshift-priv/operator-registry
    - openshift-priv/origin
    - openshift-priv/origin-aggregated-logging
    - openshift-priv/ovirt-csi-driver
    - openshift-priv/ovirt-csi-driver-operator
    - openshift-priv/ovn-kubernetes
    - openshift-priv/presto
    - openshift-priv/prom-label-proxy
    - openshift-priv/prometheus
    - openshift-priv/prometheus-alertmanager
    - openshift-priv/prometheus-operator
    - openshift-priv/route-override-cni
    - openshift-priv/router
    - openshift-priv/runtime-utils
    - openshift-priv/sdn
    - openshift-priv/service-ca-operator
    - openshift-priv/service-catalog
    - openshift-priv/sig-storage-local-static-provisioner
    - openshift-priv/sriov-cni
    - openshift-priv/sriov-dp-admission-controller
    - openshift-priv/sriov-network-device-plugin
    - openshift-priv/sriov-network-operator
    - openshift-priv/telemeter
    - openshift-priv/template-service-broker
    - openshift-priv/template-service-broker-operator
    - openshift-priv/thanos
    - openshift-priv/vertical-pod-autoscaler-operator
    - openshift-priv/whereabouts-cni
    - openshift/ansible-service-broker
    - openshift/api
    - openshift/apiserver-library-go
    - openshift/aws-ebs-csi-driver
    - openshift/aws-ebs-csi-driver-operator
    - openshift/aws-pod-identity-webhook
    - openshift/baremetal-operator
    - openshift/baremetal-runtimecfg
    - openshift/builder
    - openshift/client-go
    - openshift/cloud-credential-operator
    - openshift/cloud-provider-openstack
    - openshift/cluster-api-actuator-pkg
    - openshift/cluster-api-provider-aws
    - openshift/cluster-api-provider-azure
    - openshift/cluster-api-provider-baremetal
    - openshift/cluster-api-provider-gcp
    - openshift/cluster-api-provider-kubemark
    - openshift/cluster-api-provider-kubevirt
    - openshift/cluster-api-provider-libvirt
    - openshift/cluster-api-provider-openstack
    - openshift/cluster-api-provider-ovirt
    - openshift/cluster-authentication-operator
    - openshift/cluster-autoscaler-operator
    - openshift/cluster-bootstrap
    - openshift/cluster-config-operator
    - openshift/cluster-csi-snapshot-controller-operator
    - openshift/cluster-dns-operator
    - openshift/cluster-etcd-operator
    - openshift/cluster-image-registry-operator
    - openshift/cluster-ingress-operator
    - openshift/cluster-kube-apiserver-operator
    - openshift/cluster-kube-controller-manager-operator
    - openshift/cluster-kube-descheduler-operator
    - openshift/cluster-kube-scheduler-operator
    - openshift/cluster-kube-storage-version-migrator-operator
    - openshift/cluster-logging-operator
    - openshift/cluster-machine-approver
    - openshift/cluster-monitoring-operator
    - openshift/cluster-network-operator
    - openshift/cluster-nfd-operator
    - openshift/cluster-node-tuning-operator
    - openshift/cluster-openshift-apiserver-operator
    - openshift/cluster-openshift-controller-manager-operator
    - openshift/cluster-policy-controller
    - openshift/cluster-resource-override-admission
    - openshift/cluster-resource-override-admission-operator
    - openshift/cluster-samples-operator
    - openshift/cluster-storage-operator
    - openshift/cluster-svcat-apiserver-operator
    - openshift/cluster-svcat-controller-manager-operator
    - openshift/cluster-update-keys
    - openshift/cluster-version-operator
    - openshift/compliance-operator
    - openshift/configmap-reload
    - openshift/console
    - openshift/console-operator
    - openshift/coredns
    - openshift/coredns-mdns
    - openshift/csi-cluster-driver-registrar
    - openshift/csi-driver-nfs
    - openshift/csi-driver-registrar
    - openshift/csi-external-attacher
    - openshift/csi-external-provisioner
    - openshift/csi-external-resizer
    - openshift/csi-external-snapshotter
    - openshift/csi-livenessprobe
    - openshift/csi-node-driver-registrar
    - openshift/csi-operator
    - openshift/custom-resource-status
    - openshift/egress-router-cni
    - openshift/elasticsearch-operator
    - openshift/elasticsearch-proxy
    - openshift/etcd
    - openshift/external-storage
    - openshift/federation-v2-operator
    - openshift/file-integrity-operator
    - openshift/grafana
    - openshift/ib-sriov-cni
    - openshift/image-registry
    - openshift/images
    - openshift/insights-operator
    - openshift/installer
    - openshift/ironic-hardware-inventory-recorder-image
    - openshift/ironic-image
    - openshift/ironic-inspector-image
    - openshift/ironic-ipa-downloader
    - openshift/ironic-rhcos-downloader
    - openshift/ironic-static-ip-manager
    - openshift/jenkins
    - openshift/k8s-prometheus-adapter
    - openshift/kube-rbac-proxy
    - openshift/kube-state-metrics
    - openshift/kubecsr
    - openshift/kubernetes-autoscaler
    - openshift/kubernetes-kube-storage-version-migrator
    - openshift/kuryr-kubernetes
    - openshift/leader-elector
    - openshift/library-go
    - openshift/local-storage-operator
    - openshift/loki
    - openshift/machine-api-operator
    - openshift/machine-config-operator
    - openshift/mdns-publisher
    - openshift/metal3-smart-exporter
    - openshift/multus-cni
    - openshift/must-gather
    - openshift/node-feature-discovery
    - openshift/node-problem-detector
    - openshift/node-problem-detector-operator
    - openshift/node_exporter
    - openshift/oauth-apiserver
    - openshift/oauth-proxy
    - openshift/oauth-server
    - openshift/oc
    - openshift/openshift-ansible
    - openshift/openshift-apiserver
    - openshift/openshift-controller-manager
    - openshift/openshift-state-metrics
    - openshift/openshift-tuned
    - openshift/openstack-cinder-csi-driver-operator
    - openshift/origin
    - openshift/origin-aggregated-logging
    - openshift/ovirt-csi-driver
    - openshift/ovirt-csi-driver-operator
    - openshift/ovn-kubernetes
    - openshift/prom-label-proxy
    - openshift/prometheus
    - openshift/prometheus-alertmanager
    - openshift/prometheus-operator
    - openshift/route-override-cni
    - openshift/router
    - openshift/runtime-utils
    - openshift/sdn
    - openshift/service-ca-operator
    - openshift/service-catalog
    - openshift/sig-storage-local-static-provisioner
    - openshift/sriov-cni
    - openshift/sriov-dp-admission-controller
    - openshift/sriov-network-device-plugin
    - openshift/sriov-network-operator
    - openshift/telemeter
    - openshift/template-service-broker
    - openshift/template-service-broker-operator
    - openshift/thanos
    - openshift/vertical-pod-autoscaler-operator
    - openshift/whereabouts-cni
    - operator-framework/operator-lifecycle-manager
    - operator-framework/operator-marketplace
    - operator-framework/operator-registry
  - includedBranches:
    - release-4.6
    - openshift-4.6
    labels:
    - lgtm
    - approved
    - bugzilla/valid-bug
    - group-lead-approved
    missingLabels:
    - needs-rebase
    - do-not-merge/hold
    - do-not-merge/work-in-progress
    - do-not-merge/invalid-owners-file
    - bugzilla/invalid-bug
    repos:
    - kube-reporting/ghostunnel
    - kube-reporting/hadoop
    - kube-reporting/helm
    - kube-reporting/hive
    - kube-reporting/metering-operator
    - kube-reporting/presto
    - openshift-priv/ansible-service-broker
    - openshift-priv/api
    - openshift-priv/apiserver-library-go
    - openshift-priv/aws-ebs-csi-driver
    - openshift-priv/aws-ebs-csi-driver-operator
    - openshift-priv/aws-pod-identity-webhook
    - openshift-priv/baremetal-operator
    - openshift-priv/baremetal-runtimecfg
    - openshift-priv/builder
    - openshift-priv/client-go
    - openshift-priv/cloud-credential-operator
    - openshift-priv/cloud-provider-openstack
    - openshift-priv/cluster-api-actuator-pkg
    - openshift-priv/cluster-api-provider-aws
    - openshift-priv/cluster-api-provider-azure
    - openshift-priv/cluster-api-provider-baremetal
    - openshift-priv/cluster-api-provider-gcp
    - openshift-priv/cluster-api-provider-kubemark
    - openshift-priv/cluster-api-provider-kubevirt
    - openshift-priv/cluster-api-provider-libvirt
    - openshift-priv/cluster-api-provider-openstack
    - openshift-priv/cluster-api-provider-ovirt
    - openshift-priv/cluster-authentication-operator
    - openshift-priv/cluster-autoscaler-operator
    - openshift-priv/cluster-baremetal-operator
    - openshift-priv/cluster-bootstrap
    - openshift-priv/cluster-config-operator
    - openshift-priv/cluster-csi-snapshot-controller-operator
    - openshift-priv/cluster-dns-operator
    - openshift-priv/cluster-etcd-operator
    - openshift-priv/cluster-image-registry-operator
    - openshift-priv/cluster-ingress-operator
    - openshift-priv/cluster-kube-apiserver-operator
    - openshift-priv/cluster-kube-controller-manager-operator
    - openshift-priv/cluster-kube-descheduler-operator
    - openshift-priv/cluster-kube-scheduler-operator
    - openshift-priv/cluster-kube-storage-version-migrator-operator
    - openshift-priv/cluster-logging-operator
    - openshift-priv/cluster-machine-approver
    - openshift-priv/cluster-monitoring-operator
    - openshift-priv/cluster-network-operator
    - openshift-priv/cluster-nfd-operator
    - openshift-priv/cluster-node-tuning-operator
    - openshift-priv/cluster-openshift-apiserver-operator
    - openshift-priv/cluster-openshift-controller-manager-operator
    - openshift-priv/cluster-policy-controller
    - openshift-priv/cluster-resource-override-admission
    - openshift-priv/cluster-resource-override-admission-operator
    - openshift-priv/cluster-samples-operator
    - openshift-priv/cluster-storage-operator
    - openshift-priv/cluster-svcat-apiserver-operator
    - openshift-priv/cluster-svcat-controller-manager-operator
    - openshift-priv/cluster-update-keys
    - openshift-priv/cluster-version-operator
    - openshift-priv/compliance-operator
    - openshift-priv/configmap-reload
    - openshift-priv/console
    - openshift-priv/console-operator
    - openshift-priv/coredns
    - openshift-priv/csi-cluster-driver-registrar
    - openshift-priv/csi-driver-nfs
    - openshift-priv/csi-driver-registrar
    - openshift-priv/csi-external-attacher
    - openshift-priv/csi-external-provisioner
    - openshift-priv/csi-external-resizer
    - openshift-priv/csi-external-snapshotter
    - openshift-priv/csi-livenessprobe
    - openshift-priv/csi-node-driver-registrar
    - openshift-priv/csi-operator
    - openshift-priv/debug-network
    - openshift-priv/elasticsearch-operator
    - openshift-priv/elasticsearch-proxy
    - openshift-priv/etcd
    - openshift-priv/external-storage
    - openshift-priv/federation-v2-operator
    - openshift-priv/file-integrity-operator
    - openshift-priv/ghostunnel
    - openshift-priv/grafana
    - openshift-priv/hadoop
    - openshift-priv/helm
    - openshift-priv/hive
    - openshift-priv/ib-sriov-cni
    - openshift-priv/image-registry
    - openshift-priv/images
    - openshift-priv/insights-operator
    - openshift-priv/installer
    - openshift-priv/ironic-hardware-inventory-recorder-image
    - openshift-priv/ironic-image
    - openshift-priv/ironic-inspector-image
    - openshift-priv/ironic-ipa-downloader
    - openshift-priv/ironic-rhcos-downloader
    - openshift-priv/ironic-static-ip-manager
    - openshift-priv/jenkins
    - openshift-priv/k8s-prometheus-adapter
    - openshift-priv/kube-rbac-proxy
    - openshift-priv/kube-state-metrics
    - openshift-priv/kubecsr
    - openshift-priv/kubernetes-autoscaler
    - openshift-priv/kubernetes-kube-storage-version-migrator
    - openshift-priv/kuryr-kubernetes
    - openshift-priv/leader-elector
    - openshift-priv/library-go
    - openshift-priv/local-storage-operator
    - openshift-priv/loki
    - openshift-priv/machine-api-operator
    - openshift-priv/machine-config-operator
    - openshift-priv/mdns-publisher
    - openshift-priv/metal3-smart-exporter
    - openshift-priv/metering-operator
    - openshift-priv/multus-cni
    - openshift-priv/must-gather
    - openshift-priv/node-feature-discovery
    - openshift-priv/node-problem-detector
    - openshift-priv/node-problem-detector-operator
    - openshift-priv/node_exporter
    - openshift-priv/oauth-apiserver
    - openshift-priv/oauth-proxy
    - openshift-priv/oauth-server
    - openshift-priv/oc
    - openshift-priv/openshift-ansible
    - openshift-priv/openshift-apiserver
    - openshift-priv/openshift-controller-manager
    - openshift-priv/openshift-state-metrics
    - openshift-priv/openshift-tuned
    - openshift-priv/openstack-cinder-csi-driver-operator
    - openshift-priv/operator-lifecycle-manager
    - openshift-priv/operator-marketplace
    - openshift-priv/operator-metering
    - openshift-priv/operator-registry
    - openshift-priv/origin
    - openshift-priv/origin-aggregated-logging
    - openshift-priv/ovirt-csi-driver
    - openshift-priv/ovirt-csi-driver-operator
    - openshift-priv/ovn-kubernetes
    - openshift-priv/presto
    - openshift-priv/prom-label-proxy
    - openshift-priv/prometheus
    - openshift-priv/prometheus-alertmanager
    - openshift-priv/prometheus-operator
    - openshift-priv/route-override-cni
    - openshift-priv/router
    - openshift-priv/runtime-utils
    - openshift-priv/sdn
    - openshift-priv/service-ca-operator
    - openshift-priv/service-catalog
    - openshift-priv/sig-storage-local-static-provisioner
    - openshift-priv/sriov-cni
    - openshift-priv/sriov-dp-admission-controller
    - openshift-priv/sriov-network-device-plugin
    - openshift-priv/sriov-network-operator
    - openshift-priv/telemeter
    - openshift-priv/template-service-broker
    - openshift-priv/template-service-broker-operator
    - openshift-priv/thanos
    - openshift-priv/vertical-pod-autoscaler-operator
    - openshift-priv/whereabouts-cni
    - openshift/ansible-service-broker
    - openshift/api
    - openshift/apiserver-library-go
    - openshift/aws-ebs-csi-driver
    - openshift/aws-ebs-csi-driver-operator
    - openshift/aws-pod-identity-webhook
    - openshift/baremetal-operator
    - openshift/baremetal-runtimecfg
    - openshift/builder
    - openshift/client-go
    - openshift/cloud-credential-operator
    - openshift/cloud-provider-openstack
    - openshift/cluster-api-actuator-pkg
    - openshift/cluster-api-provider-aws
    - openshift/cluster-api-provider-azure
    - openshift/cluster-api-provider-baremetal
    - openshift/cluster-api-provider-gcp
    - openshift/cluster-api-provider-kubemark
    - openshift/cluster-api-provider-kubevirt
    - openshift/cluster-api-provider-libvirt
    - openshift/cluster-api-provider-openstack
    - openshift/cluster-api-provider-ovirt
    - openshift/cluster-authentication-operator
    - openshift/cluster-autoscaler-operator
    - openshift/cluster-bootstrap
    - openshift/cluster-config-operator
    - openshift/cluster-csi-snapshot-controller-operator
    - openshift/cluster-dns-operator
    - openshift/cluster-etcd-operator
    - openshift/cluster-image-registry-operator
    - openshift/cluster-ingress-operator
    - openshift/cluster-kube-apiserver-operator
    - openshift/cluster-kube-controller-manager-operator
    - openshift/cluster-kube-descheduler-operator
    - openshift/cluster-kube-scheduler-operator
    - openshift/cluster-kube-storage-version-migrator-operator
    - openshift/cluster-logging-operator
    - openshift/cluster-machine-approver
    - openshift/cluster-monitoring-operator
    - openshift/cluster-network-operator
    - openshift/cluster-nfd-operator
    - openshift/cluster-node-tuning-operator
    - openshift/cluster-openshift-apiserver-operator
    - openshift/cluster-openshift-controller-manager-operator
    - openshift/cluster-policy-controller
    - openshift/cluster-resource-override-admission
    - openshift/cluster-resource-override-admission-operator
    - openshift/cluster-samples-operator
    - openshift/cluster-storage-operator
    - openshift/cluster-svcat-apiserver-operator
    - openshift/cluster-svcat-controller-manager-operator
    - openshift/cluster-update-keys
    - openshift/cluster-version-operator
    - openshift/compliance-operator
    - openshift/configmap-reload
    - openshift/console
    - openshift/console-operator
    - openshift/coredns
    - openshift/coredns-mdns
    - openshift/csi-cluster-driver-registrar
    - openshift/csi-driver-nfs
    - openshift/csi-driver-registrar
    - openshift/csi-external-attacher
    - openshift/csi-external-provisioner
    - openshift/csi-external-resizer
    - openshift/csi-external-snapshotter
    - openshift/csi-livenessprobe
    - openshift/csi-node-driver-registrar
    - openshift/csi-operator
    - openshift/custom-resource-status
    - openshift/egress-router-cni
    - openshift/elasticsearch-operator
    - openshift/elasticsearch-proxy
    - openshift/etcd
    - openshift/external-storage
    - openshift/federation-v2-operator
    - openshift/file-integrity-operator
    - openshift/grafana
    - openshift/ib-sriov-cni
    - openshift/image-registry
    - openshift/images
    - openshift/insights-operator
    - openshift/installer
    - openshift/ironic-hardware-inventory-recorder-image
    - openshift/ironic-image
    - openshift/ironic-inspector-image
    - openshift/ironic-ipa-downloader
    - openshift/ironic-rhcos-downloader
    - openshift/ironic-static-ip-manager
    - openshift/jenkins
    - openshift/k8s-prometheus-adapter
    - openshift/kube-rbac-proxy
    - openshift/kube-state-metrics
    - openshift/kubecsr
    - openshift/kubernetes-autoscaler
    - openshift/kubernetes-kube-storage-version-migrator
    - openshift/kuryr-kubernetes
    - openshift/leader-elector
    - openshift/library-go
    - openshift/local-storage-operator
    - openshift/loki
    - openshift/machine-api-operator
    - openshift/machine-config-operator
    - openshift/mdns-publisher
    - openshift/metal3-smart-exporter
    - openshift/multus-cni
    - openshift/must-gather
    - openshift/node-feature-discovery
    - openshift/node-problem-detector
    - openshift/node-problem-detector-operator
    - openshift/node_exporter
    - openshift/oauth-apiserver
    - openshift/oauth-proxy
    - openshift/oauth-server
    - openshift/oc
    - openshift/openshift-ansible
    - openshift/openshift-apiserver
    - openshift/openshift-controller-manager
    - openshift/openshift-state-metrics
    - openshift/openshift-tuned
    - openshift/openstack-cinder-csi-driver-operator
    - openshift/origin
    - openshift/origin-aggregated-logging
    - openshift/ovirt-csi-driver
    - openshift/ovirt-csi-driver-operator
    - openshift/ovn-kubernetes
    - openshift/prom-label-proxy
    - openshift/prometheus
    - openshift/prometheus-alertmanager
    - openshift/prometheus-operator
    - openshift/route-override-cni
    - openshift/router
    - openshift/runtime-utils
    - openshift/sdn
    - openshift/service-ca-operator
    - openshift/service-catalog
    - openshift/sig-storage-local-static-provisioner
    - openshift/sriov-cni
    - openshift/sriov-dp-admission-controller
    - openshift/sriov-network-device-plugin
    - openshift/sriov-network-operator
    - openshift/telemeter
    - openshift/template-service-broker
    - openshift/template-service-broker-operator
    - openshift/thanos
    - openshift/vertical-pod-autoscaler-operator
    - openshift/whereabouts-cni
    - operator-framework/operator-lifecycle-manager
    - operator-framework/operator-marketplace
    - operator-framework/operator-registry
  - excludedBranches:
    - release-3.11
    - release-4.0
    - release-4.1
    - release-4.2
    - release-4.3
    - release-4.4
    - release-4.5
    - release-4.6
    - release-4.7
    - openshift-4.1
    - openshift-4.2
    - openshift-4.3
    - openshift-4.4
    - openshift-4.5
    - openshift-4.6
    - openshift-4.7
    - feature-es6x
    - feature-prom-connector
    labels:
    - lgtm
    - approved
    missingLabels:
    - needs-rebase
    - do-not-merge/hold
    - do-not-merge/work-in-progress
    - do-not-merge/invalid-owners-file
    - bugzilla/invalid-bug
    repos:
    - kube-reporting/ghostunnel
    - kube-reporting/hadoop
    - kube-reporting/helm
    - kube-reporting/hive
    - kube-reporting/metering-operator
    - kube-reporting/presto
    - openshift-priv/ansible-service-broker
    - openshift-priv/api
    - openshift-priv/apiserver-library-go
    - openshift-priv/aws-ebs-csi-driver
    - openshift-priv/aws-ebs-csi-driver-operator
    - openshift-priv/aws-pod-identity-webhook
    - openshift-priv/baremetal-operator
    - openshift-priv/baremetal-runtimecfg
    - openshift-priv/builder
    - openshift-priv/client-go
    - openshift-priv/cloud-credential-operator
    - openshift-priv/cloud-provider-openstack
    - openshift-priv/cluster-api-actuator-pkg
    - openshift-priv/cluster-api-provider-aws
    - openshift-priv/cluster-api-provider-azure
    - openshift-priv/cluster-api-provider-baremetal
    - openshift-priv/cluster-api-provider-gcp
    - openshift-priv/cluster-api-provider-kubemark
    - openshift-priv/cluster-api-provider-kubevirt
    - openshift-priv/cluster-api-provider-libvirt
    - openshift-priv/cluster-api-provider-openstack
    - openshift-priv/cluster-api-provider-ovirt
    - openshift-priv/cluster-authentication-operator
    - openshift-priv/cluster-autoscaler-operator
    - openshift-priv/cluster-baremetal-operator
    - openshift-priv/cluster-bootstrap
    - openshift-priv/cluster-config-operator
    - openshift-priv/cluster-csi-snapshot-controller-operator
    - openshift-priv/cluster-dns-operator
    - openshift-priv/cluster-etcd-operator
    - openshift-priv/cluster-image-registry-operator
    - openshift-priv/cluster-ingress-operator
    - openshift-priv/cluster-kube-apiserver-operator
    - openshift-priv/cluster-kube-controller-manager-operator
    - openshift-priv/cluster-kube-descheduler-operator
    - openshift-priv/cluster-kube-scheduler-operator
    - openshift-priv/cluster-kube-storage-version-migrator-operator
    - openshift-priv/cluster-logging-operator
    - openshift-priv/cluster-machine-approver
    - openshift-priv/cluster-monitoring-operator
    - openshift-priv/cluster-network-operator
    - openshift-priv/cluster-nfd-operator
    - openshift-priv/cluster-node-tuning-operator
    - openshift-priv/cluster-openshift-apiserver-operator
    - openshift-priv/cluster-openshift-controller-manager-operator
    - openshift-priv/cluster-policy-controller
    - openshift-priv/cluster-resource-override-admission
    - openshift-priv/cluster-resource-override-admission-operator
    - openshift-priv/cluster-samples-operator
    - openshift-priv/cluster-storage-operator
    - openshift-priv/cluster-svcat-apiserver-operator
    - openshift-priv/cluster-svcat-controller-manager-operator
    - openshift-priv/cluster-update-keys
    - openshift-priv/cluster-version-operator
    - openshift-priv/compliance-operator
    - openshift-priv/configmap-reload
    - openshift-priv/console
    - openshift-priv/console-operator
    - openshift-priv/coredns
    - openshift-priv/csi-cluster-driver-registrar
    - openshift-priv/csi-driver-nfs
    - openshift-priv/csi-driver-registrar
    - openshift-priv/csi-external-attacher
    - openshift-priv/csi-external-provisioner
    - openshift-priv/csi-external-resizer
    - openshift-priv/csi-external-snapshotter
    - openshift-priv/csi-livenessprobe
    - openshift-priv/csi-node-driver-registrar
    - openshift-priv/csi-operator
    - openshift-priv/elasticsearch-operator
    - openshift-priv/elasticsearch-proxy
    - openshift-priv/etcd
    - openshift-priv/external-storage
    - openshift-priv/federation-v2-operator
    - openshift-priv/file-integrity-operator
    - openshift-priv/ghostunnel
    - openshift-priv/grafana
    - openshift-priv/hadoop
    - openshift-priv/helm
    - openshift-priv/hive
    - openshift-priv/ib-sriov-cni
    - openshift-priv/image-registry
    - openshift-priv/images
    - openshift-priv/insights-operator
    - openshift-priv/installer
    - openshift-priv/ironic-hardware-inventory-recorder-image
    - openshift-priv/ironic-image
    - openshift-priv/ironic-inspector-image
    - openshift-priv/ironic-ipa-downloader
    - openshift-priv/ironic-rhcos-downloader
    - openshift-priv/ironic-static-ip-manager
    - openshift-priv/jenkins
    - openshift-priv/k8s-prometheus-adapter
    - openshift-priv/kube-rbac-proxy
    - openshift-priv/kube-state-metrics
    - openshift-priv/kubecsr
    - openshift-priv/kubernetes-autoscaler
    - openshift-priv/kubernetes-kube-storage-version-migrator
    - openshift-priv/kuryr-kubernetes
    - openshift-priv/leader-elector
    - openshift-priv/library-go
    - openshift-priv/local-storage-operator
    - openshift-priv/loki
    - openshift-priv/machine-api-operator
    - openshift-priv/machine-config-operator
    - openshift-priv/mdns-publisher
    - openshift-priv/metal3-smart-exporter
    - openshift-priv/metering-operator
    - openshift-priv/multus-cni
    - openshift-priv/must-gather
    - openshift-priv/node-feature-discovery
    - openshift-priv/node-problem-detector
    - openshift-priv/node-problem-detector-operator
    - openshift-priv/node_exporter
    - openshift-priv/oauth-apiserver
    - openshift-priv/oauth-proxy
    - openshift-priv/oauth-server
    - openshift-priv/oc
    - openshift-priv/openshift-ansible
    - openshift-priv/openshift-apiserver
    - openshift-priv/openshift-controller-manager
    - openshift-priv/openshift-state-metrics
    - openshift-priv/openshift-tuned
    - openshift-priv/openstack-cinder-csi-driver-operator
    - openshift-priv/operator-lifecycle-manager
    - openshift-priv/operator-marketplace
    - openshift-priv/operator-metering
    - openshift-priv/operator-registry
    - openshift-priv/origin
    - openshift-priv/origin-aggregated-logging
    - openshift-priv/ovirt-csi-driver
    - openshift-priv/ovirt-csi-driver-operator
    - openshift-priv/ovn-kubernetes
    - openshift-priv/presto
    - openshift-priv/prom-label-proxy
    - openshift-priv/prometheus
    - openshift-priv/prometheus-alertmanager
    - openshift-priv/prometheus-operator
    - openshift-priv/route-override-cni
    - openshift-priv/router
    - openshift-priv/runtime-utils
    - openshift-priv/sdn
    - openshift-priv/service-ca-operator
    - openshift-priv/service-catalog
    - openshift-priv/sig-storage-local-static-provisioner
    - openshift-priv/sriov-cni
    - openshift-priv/sriov-dp-admission-controller
    - openshift-priv/sriov-network-device-plugin
    - openshift-priv/sriov-network-operator
    - openshift-priv/telemeter
    - openshift-priv/template-service-broker
    - openshift-priv/template-service-broker-operator
    - openshift-priv/thanos
    - openshift-priv/vertical-pod-autoscaler-operator
    - openshift-priv/whereabouts-cni
    - openshift/ansible-service-broker
    - openshift/api
    - openshift/apiserver-library-go
    - openshift/aws-ebs-csi-driver
    - openshift/aws-ebs-csi-driver-operator
    - openshift/aws-pod-identity-webhook
    - openshift/baremetal-operator
    - openshift/baremetal-runtimecfg
    - openshift/builder
    - openshift/client-go
    - openshift/cloud-credential-operator
    - openshift/cloud-provider-openstack
    - openshift/cluster-api-actuator-pkg
    - openshift/cluster-api-provider-aws
    - openshift/cluster-api-provider-azure
    - openshift/cluster-api-provider-baremetal
    - openshift/cluster-api-provider-gcp
    - openshift/cluster-api-provider-kubemark
    - openshift/cluster-api-provider-kubevirt
    - openshift/cluster-api-provider-libvirt
    - openshift/cluster-api-provider-openstack
    - openshift/cluster-api-provider-ovirt
    - openshift/cluster-authentication-operator
    - openshift/cluster-autoscaler-operator
    - openshift/cluster-bootstrap
    - openshift/cluster-config-operator
    - openshift/cluster-csi-snapshot-controller-operator
    - openshift/cluster-dns-operator
    - openshift/cluster-etcd-operator
    - openshift/cluster-image-registry-operator
    - openshift/cluster-ingress-operator
    - openshift/cluster-kube-apiserver-operator
    - openshift/cluster-kube-controller-manager-operator
    - openshift/cluster-kube-descheduler-operator
    - openshift/cluster-kube-scheduler-operator
    - openshift/cluster-kube-storage-version-migrator-operator
    - openshift/cluster-logging-operator
    - openshift/cluster-machine-approver
    - openshift/cluster-monitoring-operator
    - openshift/cluster-network-operator
    - openshift/cluster-nfd-operator
    - openshift/cluster-node-tuning-operator
    - openshift/cluster-openshift-apiserver-operator
    - openshift/cluster-openshift-controller-manager-operator
    - openshift/cluster-policy-controller
    - openshift/cluster-resource-override-admission
    - openshift/cluster-resource-override-admission-operator
    - openshift/cluster-samples-operator
    - openshift/cluster-storage-operator
    - openshift/cluster-svcat-apiserver-operator
    - openshift/cluster-svcat-controller-manager-operator
    - openshift/cluster-update-keys
    - openshift/cluster-version-operator
    - openshift/compliance-operator
    - openshift/configmap-reload
    - openshift/console
    - openshift/console-operator
    - openshift/coredns
    - openshift/coredns-mdns
    - openshift/csi-cluster-driver-registrar
    - openshift/csi-driver-nfs
    - openshift/csi-driver-registrar
    - openshift/csi-external-attacher
    - openshift/csi-external-provisioner
    - openshift/csi-external-resizer
    - openshift/csi-external-snapshotter
    - openshift/csi-livenessprobe
    - openshift/csi-node-driver-registrar
    - openshift/csi-operator
    - openshift/custom-resource-status
    - openshift/egress-router-cni
    - openshift/elasticsearch-operator
    - openshift/elasticsearch-proxy
    - openshift/etcd
    - openshift/external-storage
    - openshift/federation-v2-operator
    - openshift/file-integrity-operator
    - openshift/grafana
    - openshift/ib-sriov-cni
    - openshift/image-registry
    - openshift/images
    - openshift/insights-operator
    - openshift/installer
    - openshift/ironic-hardware-inventory-recorder-image
    - openshift/ironic-image
    - openshift/ironic-inspector-image
    - openshift/ironic-ipa-downloader
    - openshift/ironic-rhcos-downloader
    - openshift/ironic-static-ip-manager
    - openshift/jenkins
    - openshift/k8s-prometheus-adapter
    - openshift/kube-rbac-proxy
    - openshift/kube-state-metrics
    - openshift/kubecsr
    - openshift/kubernetes-autoscaler
    - openshift/kubernetes-kube-storage-version-migrator
    - openshift/kuryr-kubernetes
    - openshift/leader-elector
    - openshift/library-go
    - openshift/local-storage-operator
    - openshift/loki
    - openshift/machine-api-operator
    - openshift/machine-config-operator
    - openshift/mdns-publisher
    - openshift/metal3-smart-exporter
    - openshift/multus-cni
    - openshift/must-gather
    - openshift/node-feature-discovery
    - openshift/node-problem-detector
    - openshift/node-problem-detector-operator
    - openshift/node_exporter
    - openshift/oauth-apiserver
    - openshift/oauth-proxy
    - openshift/oauth-server
    - openshift/oc
    - openshift/openshift-ansible
    - openshift/openshift-apiserver
    - openshift/openshift-controller-manager
    - openshift/openshift-state-metrics
    - openshift/openshift-tuned
    - openshift/openstack-cinder-csi-driver-operator
    - openshift/origin
    - openshift/origin-aggregated-logging
    - openshift/ovirt-csi-driver
    - openshift/ovirt-csi-driver-operator
    - openshift/ovn-kubernetes
    - openshift/prom-label-proxy
    - openshift/prometheus
    - openshift/prometheus-alertmanager
    - openshift/prometheus-operator
    - openshift/route-override-cni
    - openshift/router
    - openshift/runtime-utils
    - openshift/sdn
    - openshift/service-ca-operator
    - openshift/service-catalog
    - openshift/sig-storage-local-static-provisioner
    - openshift/sriov-cni
    - openshift/sriov-dp-admission-controller
    - openshift/sriov-network-device-plugin
    - openshift/sriov-network-operator
    - openshift/telemeter
    - openshift/template-service-broker
    - openshift/template-service-broker-operator
    - openshift/thanos
    - openshift/vertical-pod-autoscaler-operator
    - openshift/whereabouts-cni
    - operator-framework/operator-lifecycle-manager
    - operator-framework/operator-marketplace
    - operator-framework/operator-registry
  - includedBranches:
    - release-4.0
    - release-4.1
    - release-4.2
    - release-4.3
    - release-4.4
    - release-4.5
    - release-4.7
    - openshift-4.1
    - openshift-4.2
    - openshift-4.3
    - openshift-4.4
    - openshift-4.5
    - openshift-4.7
    labels:
    - lgtm
    - bugzilla/valid-bug
    - cherry-pick-approved
    missingLabels:
    - needs-rebase
    - do-not-merge/hold
    - do-not-merge/work-in-progress
    - do-not-merge/invalid-owners-file
    - bugzilla/invalid-bug
    repos:
    - openshift-priv/cluster-capacity
    - openshift-priv/containernetworking-plugins
    - openshift-priv/coredns
    - openshift-priv/descheduler
    - openshift-priv/linuxptp-daemon
    - openshift-priv/multus-admission-controller
    - openshift-priv/ocp-release-operator-sdk
    - openshift-priv/ptp-operator
    - openshift-priv/service-ca-operator
    - openshift-priv/sriov-cni
    - openshift-priv/sriov-dp-admission-controller
    - openshift-priv/sriov-network-device-plugin
    - openshift-priv/sriov-network-operator
    - openshift/cluster-capacity
    - openshift/containernetworking-plugins
    - openshift/coredns
    - openshift/descheduler
    - openshift/linuxptp-daemon
    - openshift/multus-admission-controller
    - openshift/ocp-release-operator-sdk
    - openshift/ptp-operator
    - openshift/service-ca-operator
  - excludedBranches:
    - release-4.0
    - release-4.1
    - release-4.2
    - release-4.3
    - release-4.4
    - release-4.5
    - release-4.6
    - release-4.7
    - openshift-4.1
    - openshift-4.2
    - openshift-4.3
    - openshift-4.4
    - openshift-4.5
    - openshift-4.6
    - openshift-4.7
    labels:
    - lgtm
    missingLabels:
    - needs-rebase
    - do-not-merge/hold
    - do-not-merge/work-in-progress
    - do-not-merge/invalid-owners-file
    - bugzilla/invalid-bug
    repos:
    - openshift-priv/cluster-capacity
    - openshift-priv/coredns
    - openshift-priv/descheduler
    - openshift-priv/linuxptp-daemon
    - openshift-priv/ptp-operator
    - openshift-priv/service-ca-operator
    - openshift-priv/sriov-cni
    - openshift-priv/sriov-dp-admission-controller
    - openshift-priv/sriov-network-device-plugin
    - openshift-priv/sriov-network-operator
    - openshift/cluster-capacity
    - openshift/coredns
    - openshift/descheduler
    - openshift/linuxptp-daemon
    - openshift/openshift-restclient-java
    - openshift/origin-metrics
    - openshift/origin-web-console
    - openshift/origin-web-console-server
    - openshift/ptp-operator
    - openshift/redhat-release-coreos
    - openshift/service-ca-operator
  - includedBranches:
    - release-4.6
    - openshift-4.6
    labels:
    - lgtm
    - bugzilla/valid-bug
    - group-lead-approved
    missingLabels:
    - needs-rebase
    - do-not-merge/hold
    - do-not-merge/work-in-progress
    - do-not-merge/invalid-owners-file
    - bugzilla/invalid-bug
    repos:
    - openshift-priv/cluster-capacity
    - openshift-priv/coredns
    - openshift-priv/descheduler
    - openshift-priv/linuxptp-daemon
    - openshift-priv/ptp-operator
    - openshift-priv/service-ca-operator
    - openshift-priv/sriov-cni
    - openshift-priv/sriov-dp-admission-controller
    - openshift-priv/sriov-network-device-plugin
    - openshift-priv/sriov-network-operator
    - openshift/cluster-capacity
    - openshift/coredns
    - openshift/descheduler
    - openshift/linuxptp-daemon
    - openshift/openshift-restclient-java
    - openshift/origin-metrics
    - openshift/origin-web-console
    - openshift/origin-web-console-server
    - openshift/ptp-operator
    - openshift/redhat-release-coreos
    - openshift/service-ca-operator
  - excludedBranches:
    - release-3.11
    - release-4.0
    - release-4.1
    - release-4.2
    - release-4.3
    - release-4.4
    - release-4.5
    - release-4.6
    - release-4.7
    - openshift-4.1
    - openshift-4.2
    - openshift-4.3
    - openshift-4.4
    - openshift-4.5
    - openshift-4.6
    - openshift-4.7
    - feature-es6x
    - feature-prom-connector
    labels:
    - lgtm
    - approved
    missingLabels:
    - needs-rebase
    - do-not-merge/hold
    - do-not-merge/work-in-progress
    - do-not-merge/invalid-owners-file
    - bugzilla/invalid-bug
    repos:
    - ansible-collections/community.okd
    - openshift-priv/assisted-service
    - openshift-priv/assisted-test-infra
    - openshift-priv/bond-cni
    - openshift-priv/cluster-api
    - openshift-priv/community.okd
    - openshift-priv/containernetworking-plugins
    - openshift-priv/crd-schema-gen
    - openshift-priv/csi-driver-projected-resource
    - openshift-priv/gatekeeper
    - openshift-priv/gatekeeper-operator
    - openshift-priv/jenkins-client-plugin
    - openshift-priv/jenkins-openshift-login-plugin
    - openshift-priv/jenkins-sync-plugin
    - openshift-priv/kubefed
    - openshift-priv/kubefed-operator
    - openshift-priv/kubernetes-metrics-server
    - openshift-priv/multus-admission-controller
    - openshift-priv/network-metrics-daemon
    - openshift-priv/ocp-release-operator-sdk
    - openshift-priv/redhat-subscription-injection-webhook
    - openshift-s2i/s2i-wildfly
    - openshift/assisted-installer
    - openshift/assisted-installer-agent
    - openshift/assisted-service
    - openshift/assisted-test-infra
    - openshift/autoheal
    - openshift/bond-cni
    - openshift/cluster-api
    - openshift/config
    - openshift/containernetworking-plugins
    - openshift/crd-schema-gen
    - openshift/csi-driver-projected-resource
    - openshift/external-dns
    - openshift/gatekeeper
    - openshift/gatekeeper-operator
    - openshift/imagebuilder
    - openshift/jenkins-client-plugin
    - openshift/jenkins-openshift-login-plugin
    - openshift/jenkins-plugin
    - openshift/jenkins-sync-plugin
    - openshift/kubefed
    - openshift/kubefed-operator
    - openshift/kubernetes-metrics-server
    - openshift/monitor-project-lifecycle
    - openshift/multus-admission-controller
    - openshift/network-metrics-daemon
    - openshift/ocp-release-operator-sdk
    - openshift/odo
    - openshift/odo-init-image
    - openshift/online-console-extensions
    - openshift/online-hibernation
    - openshift/origin-branding
    - openshift/pod-checkpointer-operator
    - openshift/prometheus-client_golang
    - openshift/redhat-subscription-injection-webhook
    - openshift/rhcos-tools
  - includedBranches:
    - release-3.11
    - feature-es6x
    - fcos
    labels:
    - lgtm
    - approved
    missingLabels:
    - needs-rebase
    - do-not-merge/hold
    - do-not-merge/work-in-progress
    - do-not-merge/invalid-owners-file
    - bugzilla/invalid-bug
    repos:
    - openshift-priv/api
    - openshift-priv/cluster-baremetal-operator
    - openshift-priv/cluster-logging-operator
    - openshift-priv/cluster-monitoring-operator
    - openshift-priv/console
    - openshift-priv/elasticsearch-operator
    - openshift-priv/image-registry
    - openshift-priv/installer
    - openshift-priv/kubernetes-autoscaler
    - openshift-priv/kubernetes-metrics-server
    - openshift-priv/kuryr-kubernetes
    - openshift-priv/machine-config-operator
    - openshift-priv/openshift-ansible
    - openshift-priv/origin
    - openshift-priv/origin-aggregated-logging
    - openshift-priv/prometheus-operator
    - openshift/api
    - openshift/cluster-logging-operator
    - openshift/cluster-monitoring-operator
    - openshift/console
    - openshift/elasticsearch-operator
    - openshift/image-registry
    - openshift/installer
    - openshift/kubernetes-autoscaler
    - openshift/kubernetes-metrics-server
    - openshift/kuryr-kubernetes
    - openshift/machine-config-operator
    - openshift/openshift-ansible
    - openshift/origin
    - openshift/origin-aggregated-logging
    - openshift/prometheus-operator
  - includedBranches:
    - feature-prom-connector
    labels:
    - lgtm
    - approved
    missingLabels:
    - needs-rebase
    - do-not-merge/hold
    - do-not-merge/work-in-progress
    - do-not-merge/invalid-owners-file
    - bugzilla/invalid-bug
    repos:
    - kube-reporting/metering-operator
    - kube-reporting/presto
    - openshift-priv/metering-operator
    - openshift-priv/operator-metering
    - openshift-priv/presto
  - labels:
    - lgtm
    - approved
    missingLabels:
    - needs-rebase
    - do-not-merge/hold
    - do-not-merge/work-in-progress
    - do-not-merge/invalid-owners-file
    - bugzilla/invalid-bug
    repos:
    - openshift/enterprise-images
    - openshift/online-registration
    - openshift/ose
  - labels:
    - lgtm
    - approved
    missingLabels:
    - needs-rebase
    - do-not-merge/hold
    - do-not-merge/work-in-progress
    - do-not-merge/invalid-owners-file
    - do-not-merge/needs-signoff
    - do-not-merge/release-note-label-needed
    - bugzilla/invalid-bug
    repos:
    - openshift/openshift-azure
  - labels:
    - lgtm
    missingLabels:
    - needs-rebase
    - do-not-merge/hold
    - do-not-merge/work-in-progress
    - do-not-merge/invalid-owners-file
    - bugzilla/invalid-bug
    repos:
    - openshift/azure-sop
  - labels:
    - lgtm
    - approved
    missingLabels:
    - needs-rebase
    - do-not-merge/hold
    - do-not-merge/work-in-progress
    - do-not-merge/invalid-owners-file
    - do-not-merge/release-note-label-needed
    repos:
    - tnozicka/openshift-acme
  - labels:
    - lgtm
    - approved
    missingLabels:
    - needs-rebase
    - do-not-merge/hold
    - do-not-merge/work-in-progress
    - do-not-merge/invalid-owners-file
    repos:
    - containers/buildah
    - containers/common
    - containers/conmon
    - containers/dnsname
    - containers/podman
    - coreos/bootupd
    - coreos/coreos-assembler
    - coreos/rpm-ostree
    - fabric8-services/toolchain-operator
    - kiegroup/kie-cloud-operator
    - ostreedev/ostree
  - labels:
    - lgtm
    - approved
    missingLabels:
    - needs-rebase
    - do-not-merge/hold
    - do-not-merge/work-in-progress
    - do-not-merge/invalid-owners-file
    repos:
    - codeready-toolchain/api
    - codeready-toolchain/host-operator
    - codeready-toolchain/member-operator
    - codeready-toolchain/registration-service
    - codeready-toolchain/toolchain-common
    - codeready-toolchain/toolchain-e2e
    - codeready-toolchain/toolchain-operator
  - labels:
    - lgtm
    - approved
    missingLabels:
    - needs-rebase
    - do-not-merge/hold
    - do-not-merge/work-in-progress
    - do-not-merge/invalid-owners-file
    repos:
    - redhat-developer/kam
    - redhat-developer/service-binding-operator
  - labels:
    - lgtm
    - approved
    missingLabels:
    - needs-rebase
    - do-not-merge/hold
    - do-not-merge/work-in-progress
    - do-not-merge/invalid-owners-file
    repos:
    - shipwright-io/build
    - shipwright-io/website
  - labels:
    - lgtm
    - approved
    missingLabels:
    - needs-rebase
    - do-not-merge/hold
    - do-not-merge/work-in-progress
    - do-not-merge/invalid-owners-file
    repos:
    - redhat-developer/jenkins-operator
    - redhat-developer/jenkins-operator-bundle
    - redhat-developer/openshift-jenkins-operator
  - labels:
    - lgtm
    - approved
    missingLabels:
    - needs-rebase
    - do-not-merge/hold
    - do-not-merge/work-in-progress
    - do-not-merge/invalid-owners-file
    - bugzilla/invalid-bug
    repos:
    - openshift/community
  - labels:
    - lgtm
    - approved
    missingLabels:
    - needs-rebase
    - do-not-merge/hold
    - do-not-merge/work-in-progress
    - do-not-merge/invalid-owners-file
    repos:
    - integr8ly/ansible-tower-configuration
    - integr8ly/application-monitoring-operator
    - integr8ly/cloud-resource-operator
    - integr8ly/delorean
    - integr8ly/heimdall
    - integr8ly/rhmi-utils
    - integr8ly/workload-web-app
  - labels:
    - lgtm
    - approved
    missingLabels:
    - needs-rebase
    - do-not-merge/hold
    - do-not-merge/work-in-progress
    - do-not-merge/invalid-owners-file
    - do-not-merge/product-pre-release
    repos:
    - integr8ly/installation
    - integr8ly/integreatly-operator
  - labels:
    - lgtm
    - approved
    missingLabels:
    - needs-rebase
    - do-not-merge/hold
    - do-not-merge/work-in-progress
    - do-not-merge/invalid-owners-file
    - bugzilla/invalid-bug
    repos:
    - openshift-priv/special-resource-operator
    - openshift-psap/ci-artifacts
<<<<<<< HEAD
    - openshift-psap/wireguard-worker
=======
    - openshift-psap/special-resource-operator
>>>>>>> c70f7425
  - labels:
    - lgtm
    - approved
    missingLabels:
    - needs-rebase
    - do-not-merge/hold
    - do-not-merge/work-in-progress
    - do-not-merge/invalid-owners-file
    repos:
    - openshift-kni/baremetal-deploy
  - labels:
    - lgtm
    - approved
    missingLabels:
    - needs-rebase
    - do-not-merge/hold
    - do-not-merge/work-in-progress
    - do-not-merge/invalid-owners-file
    repos:
    - openshift-metal3/dev-scripts
    - openshift-priv/dev-scripts
  - labels:
    - lgtm
    - approved
    missingLabels:
    - needs-rebase
    - do-not-merge/hold
    - do-not-merge/work-in-progress
    - do-not-merge/invalid-owners-file
    - bugzilla/invalid-bug
    repos:
    - openshift/sriov-tests
  - labels:
    - lgtm
    - approved
    - 'dco-signoff: yes'
    missingLabels:
    - needs-rebase
    - do-not-merge/hold
    - do-not-merge/work-in-progress
    - do-not-merge/invalid-owners-file
    - do-not-merge/release-note-label-needed
    - 'dco-signoff: no'
    orgs:
    - cri-o
  - labels:
    - lgtm
    - approved
    missingLabels:
    - needs-rebase
    - do-not-merge/hold
    - do-not-merge/work-in-progress
    - do-not-merge/invalid-owners-file
    repos:
    - redhat-operator-ecosystem/playground
    - redhat-operator-ecosystem/release
  - labels:
    - lgtm
    - approved
    missingLabels:
    - needs-rebase
    - do-not-merge/hold
    - do-not-merge/work-in-progress
    - do-not-merge/invalid-owners-file
    - bugzilla/invalid-bug
    repos:
    - openshift-knative/eventing-operator
    - openshift-knative/kourier
    - openshift-knative/serverless-operator
    - openshift-knative/serving-operator
    - openshift-kni/cnf-features-deploy
    - openshift-kni/performance-addon-operators
    - openshift-priv/build-machinery-go
    - openshift-priv/cincinnati-operator
    - openshift-priv/cluster-baremetal-operator
    - openshift-priv/csi-driver-manila-operator
    - openshift-priv/debug-network
    - openshift-priv/kubernetes-nmstate
    - openshift-priv/windows-machine-config-bootstrapper
    - openshift-priv/windows-machine-config-operator
    - openshift/build-machinery-go
    - openshift/ci-chat-bot
    - openshift/ci-docs
    - openshift/ci-ns-ttl-controller
    - openshift/ci-search
    - openshift/ci-tools
    - openshift/ci-vm-operator
    - openshift/cincinnati
    - openshift/cincinnati-graph-data
    - openshift/cincinnati-operator
    - openshift/cluster-baremetal-operator
    - openshift/config
    - openshift/csi-driver-manila-operator
    - openshift/debug-network
    - openshift/knative-build
    - openshift/knative-caching
    - openshift/knative-client
    - openshift/knative-eventing
    - openshift/knative-eventing-contrib
    - openshift/knative-pkg
    - openshift/knative-serving
    - openshift/kubernetes-nmstate
    - openshift/pipelines-catalog
    - openshift/pipelines-tutorial
    - openshift/release
    - openshift/release-controller
    - openshift/route-monitor-operator
    - openshift/sippy
    - openshift/sre-ssh-proxy-container
    - openshift/tektoncd-catalog
    - openshift/tektoncd-cli
    - openshift/tektoncd-pipeline
    - openshift/tektoncd-pipeline-operator
    - openshift/tektoncd-triggers
    - openshift/windows-machine-config-bootstrapper
    - openshift/windows-machine-config-operator
  - labels:
    - lgtm
    - approved
    missingLabels:
    - needs-rebase
    - do-not-merge/hold
    - do-not-merge/work-in-progress
    - do-not-merge/invalid-owners-file
    - bugzilla/invalid-bug
    repos:
    - openshift-priv/aws-account-operator
    - openshift-priv/certman-operator
    - openshift-priv/cloud-provider-openstack
    - openshift-priv/configure-alertmanager-operator
    - openshift-priv/deadmanssnitch-operator
    - openshift-priv/dedicated-admin-operator
    - openshift-priv/elasticsearch-proxy
    - openshift-priv/library-go
    - openshift-priv/managed-cluster-config
    - openshift-priv/pagerduty-operator
    - openshift-priv/rbac-permissions-operator
    - openshift/aws-account-operator
    - openshift/aws-account-shredder
    - openshift/aws-efs-operator
    - openshift/azure-misc
    - openshift/boilerplate
    - openshift/certman-operator
    - openshift/cloud-ingress-operator
    - openshift/cloud-provider-openstack
    - openshift/configure-alertmanager-operator
    - openshift/custom-domains-operator
    - openshift/deadmanssnitch-operator
    - openshift/dedicated-admin-operator
    - openshift/docker-distribution
    - openshift/elasticsearch-proxy
    - openshift/enhancements
    - openshift/gcp-project-operator
    - openshift/hive
    - openshift/hive-team
    - openshift/hypershift-toolkit
    - openshift/ibm-roks-toolkit
    - openshift/library
    - openshift/library-go
    - openshift/managed-cluster-config
    - openshift/managed-cluster-validating-webhooks
    - openshift/managed-prometheus-exporter-dns
    - openshift/managed-prometheus-exporter-ebs-iops-reporter
    - openshift/managed-prometheus-exporter-stuck-ebs-vols
    - openshift/managed-upgrade-operator
    - openshift/managed-velero-operator
    - openshift/moactl
    - openshift/must-gather-operator
    - openshift/openshift-gitops-examples
    - openshift/os
    - openshift/osd-utils-cli
    - openshift/osde2e
    - openshift/osde2e-private-providers
    - openshift/pagerduty-cluster-stats
    - openshift/pagerduty-operator
    - openshift/private-cluster-rhapi-apischeme-updater
    - openshift/rbac-permissions-operator
    - openshift/source-to-image
    - openshift/splunk-forwarder-operator
    - openshift/verification-tests
  - labels:
    - lgtm
    - approved
    missingLabels:
    - needs-rebase
    - do-not-merge/hold
    - do-not-merge/work-in-progress
    - do-not-merge/invalid-owners-file
    repos:
    - openshift/odo
    - openshift/odo-init-image
  - labels:
    - lgtm
    - approved
    missingLabels:
    - needs-rebase
    - do-not-merge/hold
    - do-not-merge/work-in-progress
    - do-not-merge/invalid-owners-file
    repos:
    - opendatahub-io/manifests
    - opendatahub-io/odh-manifests
    - opendatahub-io/opendatahub-operator
  - labels:
    - lgtm
    - approved
    missingLabels:
    - needs-rebase
    - do-not-merge/hold
    - do-not-merge/work-in-progress
    - do-not-merge/invalid-owners-file
    repos:
    - oVirt/cluster-api-provider-ovirt
    - oVirt/csi-driver
    - oVirt/csi-driver-operator
  - labels:
    - lgtm
    - approved
    missingLabels:
    - needs-rebase
    - do-not-merge/hold
    - do-not-merge/work-in-progress
    - do-not-merge/invalid-owners-file
    repos:
    - operator-framework/operator-lib
  rebase_label: tide/merge-method-rebase
  squash_label: tide/merge-method-squash
  status_update_period: 1m0s
  sync_period: 1m0s<|MERGE_RESOLUTION|>--- conflicted
+++ resolved
@@ -2238,11 +2238,8 @@
     repos:
     - openshift-priv/special-resource-operator
     - openshift-psap/ci-artifacts
-<<<<<<< HEAD
     - openshift-psap/wireguard-worker
-=======
     - openshift-psap/special-resource-operator
->>>>>>> c70f7425
   - labels:
     - lgtm
     - approved
