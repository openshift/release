branch-protection:
  allow_disabled_job_policies: true
  allow_disabled_policies: true
  orgs:
    ComplianceAsCode:
      repos:
        content:
          branches:
            master:
              protect: false
    che-incubator:
      repos:
        chectl:
          protect: false
    code-ready:
      repos:
        crc:
          branches:
            master:
              protect: false
            upstream-master:
              protect: false
        snc:
          branches:
            master:
              protect: false
    codeready-toolchain:
      repos:
        api:
          protect: false
        host-operator:
          protect: false
        member-operator:
          protect: false
        registration-service:
          protect: false
        toolchain-common:
          protect: false
        toolchain-e2e:
          protect: false
    containers:
      repos:
        podman:
          branches:
            v1.6:
              protect: false
    coreos:
      repos:
        rpm-ostree:
          branches:
            master:
              protect: true
              required_status_checks:
                contexts:
                - continuous-integration/jenkins/pr-merge
          protect: false
    cri-o:
      required_status_checks:
        contexts:
        - dco
    devfile:
      repos:
        devworkspace-operator:
          protect: false
    eclipse:
      repos:
        che-operator:
          protect: false
    freeipa:
      repos:
        freeipa-operator:
          protect: false
    integr8ly:
      repos:
        grafana-operator:
          protect: false
        integreatly-operator:
          exclude:
          - master
          - release-*
          protect: false
    jianzhangbjz:
      repos:
        learn-operator:
          protect: false
    kata-containers:
      repos:
        kata-containers:
          protect: false
    kiegroup:
      repos:
        kie-cloud-operator:
          protect: false
    kubernetes-sigs:
      repos:
        security-profiles-operator:
          branches:
            master:
              protect: false
    kubevirt:
      repos:
        common-templates:
          protect: false
        hyperconverged-cluster-operator:
          protect: false
        kubevirt-ssp-operator:
          branches:
            master:
              protect: false
        kubevirt-tekton-tasks:
          protect: false
        must-gather:
          protect: false
        node-maintenance-operator:
          branches:
            master:
              protect: false
            release-0.7:
              protect: false
            release-0.8:
              protect: false
        ssp-operator:
          protect: false
    monstorak:
      repos:
        monstorak-operator:
          protect: false
    openshift:
      repos:
        assisted-installer:
          branches:
            master:
              protect: true
              required_status_checks:
                contexts:
                - continuous-integration/jenkins/pr-merge
          protect: false
        assisted-installer-agent:
          branches:
            master:
              protect: true
              required_status_checks:
                contexts:
                - continuous-integration/jenkins/pr-merge
          protect: false
        assisted-service:
          branches:
            master:
              protect: true
              required_status_checks:
                contexts:
                - ci.ext.devshift.net PR build
                - continuous-integration/jenkins/pr-merge
          protect: false
        assisted-test-infra:
          branches:
            master:
              protect: true
          protect: false
        aws-account-operator:
          required_status_checks:
            contexts:
            - ci.ext.devshift.net PR build
        azure-misc:
          restrictions:
            teams:
            - team-azure-committers
        azure-sop:
          restrictions:
            teams:
            - team-azure-committers
        cloud-ingress-operator:
          required_status_checks:
            contexts:
            - ci.ext.devshift.net PR build
        cluster-api-provider-kubevirt:
          branches:
            master:
              protect: true
          protect: false
        cluster-capacity:
          required_status_checks:
            contexts:
            - continuous-integration/travis-ci/pr
        dedicated-admin-operator:
          required_status_checks:
            contexts:
            - ci.ext.devshift.net PR build
        gcp-project-operator:
          required_status_checks:
            contexts:
            - ci.ext.devshift.net PR build
        jenkins-client-plugin:
          restrictions:
            teams:
            - team-jenkins
        jenkins-openshift-login-plugin:
          restrictions:
            teams:
            - team-jenkins
        jenkins-plugin:
          restrictions:
            teams:
            - team-jenkins
        jenkins-sync-plugin:
          restrictions:
            teams:
            - team-jenkins
        knative-client:
          branches:
            pr/olm-fix-release-next:
              protect: false
            pr/release-next-fix:
              protect: false
            pr/release-next-olm-fix:
              protect: false
            pr/update-serving-v0.7.1:
              protect: false
            release-next:
              protect: false
            release-next-ci:
              protect: false
        knative-eventing:
          branches:
            release-next:
              protect: false
            release-next-ci:
              protect: false
        knative-eventing-contrib:
          branches:
            release-next:
              protect: false
            release-next-ci:
              protect: false
        knative-serving:
          branches:
            release-next:
              protect: false
            release-next-ci:
              protect: false
        managed-cluster-config:
          required_status_checks:
            contexts:
            - ci.ext.devshift.net PR build
        managed-cluster-validating-webhooks:
          required_status_checks:
            contexts:
            - ci.ext.devshift.net PR build
        managed-prometheus-exporter-dns:
          required_status_checks:
            contexts:
            - ci.ext.devshift.net PR build
        managed-prometheus-exporter-ebs-iops-reporter:
          required_status_checks:
            contexts:
            - ci.ext.devshift.net PR build
        managed-prometheus-exporter-stuck-ebs-vols:
          required_status_checks:
            contexts:
            - ci.ext.devshift.net PR build
        odo:
          protect: false
        openshift-azure:
          restrictions:
            teams:
            - team-azure-committers
        openshift-restclient-java:
          required_status_checks:
            contexts:
            - continuous-integration/travis-ci/pr
        ose:
          restrictions:
            teams:
            - team-release-admins
        splunk-forwarder-operator:
          required_status_checks:
            contexts:
            - ci.ext.devshift.net PR build
        tektoncd-catalog:
          branches:
            release-next:
              protect: false
            release-next-ci:
              protect: false
            release-v0.11:
              protect: false
        tektoncd-cli:
          branches:
            release-next:
              protect: false
            release-next-ci:
              protect: false
        tektoncd-pipeline:
          branches:
            release-next:
              protect: false
            release-next-ci:
              protect: false
            release-v0.9.0:
              protect: false
            release-v0.11.0:
              protect: false
        tektoncd-pipeline-operator:
          branches:
            release-next:
              protect: false
            release-next-ci:
              protect: false
        tektoncd-triggers:
          branches:
            release-next:
              protect: false
            release-next-ci:
              protect: false
    openshift-knative:
      repos:
        eventing-kafka:
          branches:
            release-next:
              protect: false
            release-next-ci:
              protect: false
    openshift-priv:
      repos:
        cluster-api-provider-kubevirt:
          branches:
            master:
              protect: true
          protect: false
        cluster-capacity:
          required_status_checks:
            contexts:
            - continuous-integration/travis-ci/pr
        jenkins-client-plugin:
          restrictions:
            teams:
            - team-jenkins
        jenkins-openshift-login-plugin:
          restrictions:
            teams:
            - team-jenkins
        jenkins-sync-plugin:
          restrictions:
            teams:
            - team-jenkins
    openshift-psap:
      repos:
        special-resource-operator:
          protect: false
    openshift-s2i:
      repos:
        s2i-wildfly:
          required_status_checks:
            contexts:
            - continuous-integration/travis-ci/pr
    openstack-k8s-operators:
      repos:
        osp-director-operator:
          required_status_checks:
            contexts:
            - continuous-integration/jenkins/pr-merge
            - govet, golint and gotest (1.14.x, ubuntu-latest)
            - golangci (1.14.x, ubuntu-latest)
    operator-framework:
      repos:
        community-operators:
          protect: false
        operator-sdk:
          exclude:
          - master
          - v*
          protect: false
    redhat-developer:
      repos:
        devconsole-api:
          protect: false
        devconsole-git:
          protect: false
        devconsole-operator:
          protect: false
        gitops-operator:
          protect: false
        jenkins-operator-bundle:
          protect: true
        kam:
          protect: false
        service-binding-operator:
          protect: false
    tmckayus:
      repos:
        perceptilabs-test:
          branches:
            master:
              protect: false
    tnozicka:
      repos:
        openshift-acme:
          protect: false
  protect-tested-repos: true
deck:
  branding:
    favicon: /static/extensions/favicon.ico
    header_color: black
    logo: /static/extensions/logo.png
  external_agent_logs:
  - agent: jenkins
    selector: master=ci.openshift.redhat.com
    url_template: http://jenkins-operator/job/{{.Spec.Job}}/{{.Status.JenkinsBuildID}}/consoleText
  hidden_repos:
  - openshift/ose
  - openshift/online-registration
  rerun_auth_configs:
    '*':
      github_users:
      - stevekuznetsov
      - petr-muller
      - droslean
      - bbguimaraes
      - hongkailiu
      - vikaslaad
      - dobbymoodge
      - alvaroaleman
      - bparees
      - AlexNPavel
      - jupierce
  spyglass:
    gcs_browser_prefixes:
      '*': https://gcsweb-ci.svc.ci.openshift.org/gcs/
      openshift-priv: https://gcsweb-private-ci.apps.ci.l2s4.p1.openshiftapps.com/gcs/
    lenses:
    - lens:
        name: metadata
      optional_files:
      - podinfo.json|prowjob.json
      required_files:
      - started.json|finished.json
    - lens:
        config:
          highlight_regexes:
          - timed out
          - 'ERROR:'
          - '^error:'
          - (FAIL|Failure \[)\b
          - panic\b
          - ^E\d{4} \d\d:\d\d:\d\d\.\d\d\d]
          - Resolved release
          - '"level":"error"'
          - level=error
          - '"level":"fatal"'
          - level=fatal
          - The namespace in which this test is executing has been deleted, cancelling the test
          - pod didn't start running within
          - 'failed to update leases: exceeded number of retries for lease'
        name: buildlog
      required_files:
      - ^build-log.txt
    - lens:
        name: junit
      optional_files:
      - .*/monitor.*\.xml
      required_files:
      - .*/junit.*\.xml
    - lens:
        name: podinfo
      required_files:
      - podinfo.json
    - lens:
        name: coverage
      required_files:
      - .*/coverage.*\.html
    size_limit: 500000000
  tide_update_period: 10s
default_job_timeout: 24h0m0s
gerrit:
  ratelimit: 5
  tick_interval: 1m0s
github:
  link_url: https://github.com
github_reporter:
  job_types_to_report:
  - presubmit
  - postsubmit
in_repo_config:
  allowed_clusters:
    '*':
    - default
jenkins_operators:
- job_url_template: https://prow.ci.openshift.org/view/gcs/origin-{{if eq .Spec.Type "presubmit"}}{{if eq .Spec.Refs.Org "kubernetes"}}federated-results{{else if eq .Spec.Refs.Org "kubernetes-incubator"}}federated-results{{else if eq .Spec.Refs.Org "cri-o"}}federated-results{{else}}ci-test{{end}}{{else}}ci-test{{end}}/{{if eq .Spec.Type "presubmit"}}pr-logs/pull{{else if eq .Spec.Type "batch"}}pr-logs/pull{{else}}logs{{end}}{{if ne .Spec.Type "periodic"}}{{if ne .Spec.Refs.Repo "origin"}}/{{.Spec.Refs.Org}}_{{.Spec.Refs.Repo}}{{end}}{{end}}{{if eq .Spec.Type "presubmit"}}/{{with index .Spec.Refs.Pulls 0}}{{.Number}}{{end}}{{else if eq .Spec.Type "batch"}}/batch{{end}}/{{.Spec.Job}}/{{.Status.JenkinsBuildID}}/
  label_selector: master=ci.openshift.redhat.com
  max_concurrency: 150
  max_goroutines: 20
  report_templates:
    '*': '[Full PR test history](https://prow.ci.openshift.org/pr-history?org={{.Spec.Refs.Org}}&repo={{.Spec.Refs.Repo}}&pr={{with index .Spec.Refs.Pulls 0}}{{.Number}}{{end}}). [Your PR dashboard](https://prow.ci.openshift.org/pr?query=is:pr+state:open+author:{{with index .Spec.Refs.Pulls 0}}{{.Author}}{{end}}).'
    openshift-priv: '[Full PR test history](https://deck-internal-ci.svc.ci.openshift.org/pr-history?org={{.Spec.Refs.Org}}&repo={{.Spec.Refs.Repo}}&pr={{with index .Spec.Refs.Pulls 0}}{{.Number}}{{end}}). [Your PR dashboard](https://deck-internal-ci.svc.ci.openshift.org/pr?query=is:pr+state:open+author:{{with index .Spec.Refs.Pulls 0}}{{.Author}}{{end}}).'
- job_url_template: http://jenkins.katacontainers.io/job/{{.Spec.Job}}/{{.Status.JenkinsBuildID}}
  label_selector: master=jenkins.katacontainers.io
  max_concurrency: 10
  max_goroutines: 20
- job_url_template: https://jenkins-tectonic.prod.coreos.systems/job/{{.Spec.Job}}/{{.Status.JenkinsBuildID}}
  label_selector: master=jenkins-tectonic.prod.coreos.systems
  max_concurrency: 1
  max_goroutines: 1
log_level: debug
managed_webhooks:
  respect_legacy_global_token: false
owners_dir_blacklist:
  default:
  - vendor/.*
plank:
  default_decoration_configs:
    '*':
      gcs_configuration:
        bucket: origin-ci-test
        default_org: openshift
        default_repo: origin
        mediaTypes:
          log: text/plain
        path_strategy: single
      gcs_credentials_secret: gce-sa-credentials-gcs-publisher
      grace_period: 30m0s
      resources:
        clonerefs:
          limits:
            memory: 3Gi
          requests:
            cpu: 100m
            memory: 500Mi
        initupload:
          limits:
            memory: 200Mi
          requests:
            cpu: 100m
            memory: 50Mi
        place_entrypoint:
          limits:
            memory: 100Mi
          requests:
            cpu: 100m
            memory: 25Mi
        sidecar:
          limits:
            memory: 2Gi
          requests:
            cpu: 100m
            memory: 250Mi
      timeout: 4h0m0s
      utility_images:
        clonerefs: gcr.io/k8s-prow/clonerefs:v20210218-8412872812
        entrypoint: gcr.io/k8s-prow/entrypoint:v20210218-8412872812
        initupload: gcr.io/k8s-prow/initupload:v20210218-8412872812
        sidecar: gcr.io/k8s-prow/sidecar:v20210218-8412872812
    openshift-priv:
      gcs_configuration:
        bucket: origin-ci-private
        mediaTypes:
          log: text/plain
      gcs_credentials_secret: gce-sa-credentials-gcs-private
  job_url_prefix_config:
    '*': https://prow.ci.openshift.org/view/
    openshift-priv: https://deck-internal-ci.svc.ci.openshift.org/view/
  job_url_template: https://{{if .Spec.Hidden }}deck-internal-ci.apps.ci.l2s4.p1.openshiftapps.com/view/gcs/origin-ci-private/{{else}}prow.ci.openshift.org/view/gcs/origin-ci-test/{{end}} {{if eq .Spec.Type "presubmit"}}pr-logs/pull{{else if eq .Spec.Type "batch"}}pr-logs/pull{{else}}logs{{end}}{{if ne .Spec.Refs.Repo "origin"}}/{{.Spec.Refs.Org}}_{{.Spec.Refs.Repo}}{{end}}{{if eq .Spec.Type "presubmit"}}/{{with index .Spec.Refs.Pulls 0}}{{.Number}}{{end}}{{else if eq .Spec.Type "batch"}}/batch{{end}}/{{.Spec.Job}}/{{.Status.BuildID}}/
  max_concurrency: 1000
  max_goroutines: 20
  pod_pending_timeout: 15m0s
  pod_running_timeout: 48h0m0s
  pod_unscheduled_timeout: 5m0s
  report_templates:
    '*': '[Full PR test history](https://prow.ci.openshift.org/pr-history?org={{.Spec.Refs.Org}}&repo={{.Spec.Refs.Repo}}&pr={{with index .Spec.Refs.Pulls 0}}{{.Number}}{{end}}). [Your PR dashboard](https://prow.ci.openshift.org/pr?query=is:pr+state:open+author:{{with index .Spec.Refs.Pulls 0}}{{.Author}}{{end}}).'
    integr8ly/integreatly-operator: |-
      ### Report flaky E2E tests and PROW issues in [INTLY-7197](https://issues.redhat.com/browse/INTLY-7197) epic. Detailed instructions can be found in the description of said epic.
      [Full PR test history](https://prow.ci.openshift.org/pr-history?org={{.Spec.Refs.Org}}&repo={{.Spec.Refs.Repo}}&pr={{with index .Spec.Refs.Pulls 0}}{{.Number}}{{end}}). [Your PR dashboard](https://prow.ci.openshift.org/pr?query=is:pr+state:open+author:{{with index .Spec.Refs.Pulls 0}}{{.Author}}{{end}}).
    openshift-priv: '[Full PR test history](https://deck-internal-ci.svc.ci.openshift.org/pr-history?org={{.Spec.Refs.Org}}&repo={{.Spec.Refs.Repo}}&pr={{with index .Spec.Refs.Pulls 0}}{{.Number}}{{end}}). [Your PR dashboard](https://deck-internal-ci.svc.ci.openshift.org/pr?query=is:pr+state:open+author:{{with index .Spec.Refs.Pulls 0}}{{.Author}}{{end}}).'
pod_namespace: ci
prowjob_namespace: ci
push_gateway:
  interval: 1m0s
  serve_metrics: false
sinker:
  max_pod_age: 6h0m0s
  max_prowjob_age: 24h0m0s
  resync_period: 5m0s
  terminated_pod_ttl: 6h0m0s
slack_reporter_configs:
  '*':
    channel: '#ops-testplatform'
    report_template: Job {{.Spec.Job}} of type {{.Spec.Type}} ended with state {{.Status.State}}. <{{.Status.URL}}|View logs>
status_error_link: https://github.com/kubernetes/test-infra/issues
tide:
  batch_size_limit:
    cri-o/cri-o: -1
  blocker_label: tide/merge-blocker
  context_options:
    from-branch-protection: true
    orgs:
      containers:
        repos:
          podman:
            skip-unknown-contexts: true
      cri-o:
        repos:
          cri-o:
            skip-unknown-contexts: true
      openshift:
        repos:
          assisted-test-infra:
            skip-unknown-contexts: true
          ci-docs:
            skip-unknown-contexts: true
          release:
            skip-unknown-contexts: true
      redhat-developer:
        repos:
          build:
            skip-unknown-contexts: true
          service-binding-operator:
            skip-unknown-contexts: true
      redhat-operator-ecosystem:
        repos:
          release:
            skip-unknown-contexts: true
  max_goroutines: 100
  merge_label: tide/merge-method-merge
  merge_method:
    ansible-collections/community.okd: squash
    app-sre/deployment-validation-operator: squash
    codeready-toolchain/api: squash
    codeready-toolchain/host-operator: squash
    codeready-toolchain/member-operator: squash
    codeready-toolchain/registration-service: squash
    codeready-toolchain/toolchain-common: squash
    codeready-toolchain/toolchain-e2e: squash
    coreos/bootupd: rebase
    coreos/coreos-assembler: rebase
    coreos/rpm-ostree: rebase
    integr8ly/ansible-tower-configuration: rebase
    integr8ly/heimdall: rebase
    jianzhangbjz/learn-operator: squash
    open-cluster-management/config-policy-controller: squash
    open-cluster-management/console: squash
    open-cluster-management/governance-policy-propagator: squash
    open-cluster-management/image-builder: squash
<<<<<<< HEAD
    open-cluster-management/multicloud-operators-subscription-release: squash
=======
    open-cluster-management/managedcluster-import-controller: squash
>>>>>>> 544b9648
    opendatahub-io/manifests: squash
    opendatahub-io/odh-manifests: squash
    opendatahub-io/opendatahub-operator: squash
    openshift-knative/eventing-kafka: squash
    openshift-knative/eventing-operator: squash
    openshift-knative/kourier: squash
    openshift-knative/serverless-operator: squash
    openshift-knative/serving-operator: squash
    openshift-kni/baremetal-deploy: squash
    openshift-metal3/dev-scripts: squash
    openshift-priv/ansible-service-broker: squash
    openshift-priv/assisted-installer: squash
    openshift-priv/assisted-installer-agent: squash
    openshift-priv/assisted-service: squash
    openshift-priv/assisted-test-infra: squash
    openshift-priv/bond-cni: squash
    openshift-priv/ci-artifacts: squash
    openshift-priv/cluster-api: rebase
    openshift-priv/cluster-api-provider-azure: rebase
    openshift-priv/dev-scripts: squash
    openshift-priv/gatekeeper: squash
    openshift-priv/gatekeeper-operator: squash
    openshift-priv/insights-operator: squash
    openshift-priv/jenkins-client-plugin: rebase
    openshift-priv/jenkins-openshift-login-plugin: rebase
    openshift-priv/jenkins-sync-plugin: rebase
    openshift-priv/network-metrics-daemon: squash
    openshift-priv/openshift-tests: squash
    openshift-priv/openshift-tests-private: squash
    openshift-priv/special-resource-operator: squash
    openshift-priv/template-service-broker-operator: squash
    openshift-psap/ci-artifacts: rebase
    openshift-psap/special-resource-operator: squash
    openshift-psap/wireguard-worker: squash
    openshift/ansible-service-broker: squash
    openshift/assisted-installer: squash
    openshift/assisted-installer-agent: squash
    openshift/assisted-service: squash
    openshift/assisted-test-infra: squash
    openshift/bond-cni: squash
    openshift/cluster-api: rebase
    openshift/cluster-api-provider-azure: rebase
    openshift/custom-resource-status: squash
    openshift/insights-operator: squash
    openshift/jenkins-client-plugin: rebase
    openshift/jenkins-openshift-login-plugin: rebase
    openshift/jenkins-plugin: rebase
    openshift/jenkins-sync-plugin: rebase
    openshift/knative-client: squash
    openshift/knative-eventing: squash
    openshift/knative-eventing-contrib: squash
    openshift/knative-serving: squash
    openshift/network-metrics-daemon: squash
    openshift/odo: squash
    openshift/odo-init-image: squash
    openshift/openshift-tests: squash
    openshift/openshift-tests-private: squash
    openshift/special-resource-operator: squash
    openshift/sriov-tests: squash
    openshift/static-config-operator: squash
    openshift/template-service-broker-operator: squash
    openshift/verification-tests: squash
    operator-framework/operator-lib: squash
    red-hat-data-services/opendatahub-operator: rebase
    redhat-developer/gitops-operator: squash
    redhat-developer/jenkins-operator: rebase
    redhat-developer/jenkins-operator-bundle: rebase
    redhat-developer/kam: squash
    redhat-developer/openshift-jenkins-operator: rebase
    redhat-developer/service-binding-operator: squash
  pr_status_base_urls:
    '*': https://prow.ci.openshift.org/pr
    openshift-priv: https://deck-internal-ci.svc.ci.openshift.org/pr
  queries:
  - labels:
    - lgtm
    - approved
    - 'dco-signoff: yes'
    missingLabels:
    - needs-rebase
    - do-not-merge/hold
    - do-not-merge/work-in-progress
    - do-not-merge/invalid-owners-file
    - do-not-merge/release-note-label-needed
    - 'dco-signoff: no'
    orgs:
    - cri-o
  - labels:
    - lgtm
    - approved
    missingLabels:
    - needs-rebase
    - do-not-merge/hold
    - do-not-merge/work-in-progress
    - do-not-merge/invalid-owners-file
    orgs:
    - open-cluster-management
    repos:
    - codeready-toolchain/api
    - codeready-toolchain/host-operator
    - codeready-toolchain/member-operator
    - codeready-toolchain/registration-service
    - codeready-toolchain/toolchain-common
    - codeready-toolchain/toolchain-e2e
    - containers/buildah
    - containers/common
    - containers/conmon
    - containers/dnsname
    - containers/podman
    - coreos/bootupd
    - coreos/coreos-assembler
    - coreos/rpm-ostree
    - integr8ly/ansible-tower-configuration
    - integr8ly/application-monitoring-operator
    - integr8ly/cloud-resource-operator
    - integr8ly/delorean
    - integr8ly/grafana-operator
    - integr8ly/heimdall
    - integr8ly/rhmi-utils
    - integr8ly/workload-web-app
    - jianzhangbjz/learn-operator
    - kiegroup/kie-cloud-operator
    - opendatahub-io/manifests
    - opendatahub-io/odh-manifests
    - opendatahub-io/opendatahub-operator
    - openshift-cnv/cnv-ci
    - openshift-kni/baremetal-deploy
    - openshift-metal3/dev-scripts
    - openshift/odo
    - openshift/odo-init-image
    - operator-framework/operator-lib
    - ostreedev/ostree
    - red-hat-data-services/opendatahub-operator
    - redhat-developer/gitops-operator
    - redhat-developer/jenkins-operator
    - redhat-developer/jenkins-operator-bundle
    - redhat-developer/kam
    - redhat-developer/openshift-jenkins-operator
    - redhat-developer/service-binding-operator
    - redhat-operator-ecosystem/playground
    - redhat-operator-ecosystem/release
    - shipwright-io/website
  - includedBranches:
    - master
    labels:
    - lgtm
    - approved
    missingLabels:
    - needs-rebase
    - do-not-merge/hold
    - do-not-merge/work-in-progress
    - do-not-merge/invalid-owners-file
    - bugzilla/invalid-bug
    repos:
    - ansible-collections/community.okd
    - kube-reporting/ghostunnel
    - kube-reporting/hadoop
    - kube-reporting/helm
    - kube-reporting/hive
    - kube-reporting/metering-operator
    - kube-reporting/presto
    - openshift-priv/ansible-service-broker
    - openshift-priv/api
    - openshift-priv/apiserver-library-go
    - openshift-priv/aws-ebs-csi-driver
    - openshift-priv/aws-ebs-csi-driver-operator
    - openshift-priv/aws-pod-identity-webhook
    - openshift-priv/azure-disk-csi-driver
    - openshift-priv/azure-disk-csi-driver-operator
    - openshift-priv/baremetal-operator
    - openshift-priv/baremetal-runtimecfg
    - openshift-priv/builder
    - openshift-priv/cincinnati-operator
    - openshift-priv/client-go
    - openshift-priv/cloud-credential-operator
    - openshift-priv/cloud-network-config-controller
    - openshift-priv/cloud-provider-openstack
    - openshift-priv/cluster-api-actuator-pkg
    - openshift-priv/cluster-api-provider-aws
    - openshift-priv/cluster-api-provider-azure
    - openshift-priv/cluster-api-provider-baremetal
    - openshift-priv/cluster-api-provider-gcp
    - openshift-priv/cluster-api-provider-kubemark
    - openshift-priv/cluster-api-provider-kubevirt
    - openshift-priv/cluster-api-provider-libvirt
    - openshift-priv/cluster-api-provider-openstack
    - openshift-priv/cluster-api-provider-ovirt
    - openshift-priv/cluster-authentication-operator
    - openshift-priv/cluster-autoscaler-operator
    - openshift-priv/cluster-baremetal-operator
    - openshift-priv/cluster-bootstrap
    - openshift-priv/cluster-cloud-controller-manager-operator
    - openshift-priv/cluster-config-operator
    - openshift-priv/cluster-csi-snapshot-controller-operator
    - openshift-priv/cluster-dns-operator
    - openshift-priv/cluster-etcd-operator
    - openshift-priv/cluster-image-registry-operator
    - openshift-priv/cluster-ingress-operator
    - openshift-priv/cluster-kube-apiserver-operator
    - openshift-priv/cluster-kube-controller-manager-operator
    - openshift-priv/cluster-kube-descheduler-operator
    - openshift-priv/cluster-kube-scheduler-operator
    - openshift-priv/cluster-kube-storage-version-migrator-operator
    - openshift-priv/cluster-logging-operator
    - openshift-priv/cluster-machine-approver
    - openshift-priv/cluster-monitoring-operator
    - openshift-priv/cluster-network-operator
    - openshift-priv/cluster-nfd-operator
    - openshift-priv/cluster-node-tuning-operator
    - openshift-priv/cluster-openshift-apiserver-operator
    - openshift-priv/cluster-openshift-controller-manager-operator
    - openshift-priv/cluster-policy-controller
    - openshift-priv/cluster-resource-override-admission
    - openshift-priv/cluster-resource-override-admission-operator
    - openshift-priv/cluster-samples-operator
    - openshift-priv/cluster-storage-operator
    - openshift-priv/cluster-svcat-apiserver-operator
    - openshift-priv/cluster-svcat-controller-manager-operator
    - openshift-priv/cluster-update-keys
    - openshift-priv/cluster-version-operator
    - openshift-priv/compliance-operator
    - openshift-priv/configmap-reload
    - openshift-priv/console
    - openshift-priv/console-operator
    - openshift-priv/coredns
    - openshift-priv/csi-cluster-driver-registrar
    - openshift-priv/csi-driver-manila-operator
    - openshift-priv/csi-driver-nfs
    - openshift-priv/csi-driver-registrar
    - openshift-priv/csi-external-attacher
    - openshift-priv/csi-external-provisioner
    - openshift-priv/csi-external-resizer
    - openshift-priv/csi-external-snapshotter
    - openshift-priv/csi-livenessprobe
    - openshift-priv/csi-node-driver-registrar
    - openshift-priv/csi-operator
    - openshift-priv/egress-router-cni
    - openshift-priv/elasticsearch-operator
    - openshift-priv/elasticsearch-proxy
    - openshift-priv/etcd
    - openshift-priv/external-storage
    - openshift-priv/federation-v2-operator
    - openshift-priv/file-integrity-operator
    - openshift-priv/gcp-pd-csi-driver
    - openshift-priv/gcp-pd-csi-driver-operator
    - openshift-priv/grafana
    - openshift-priv/ib-sriov-cni
    - openshift-priv/image-registry
    - openshift-priv/images
    - openshift-priv/insights-operator
    - openshift-priv/installer
    - openshift-priv/ironic-hardware-inventory-recorder-image
    - openshift-priv/ironic-image
    - openshift-priv/ironic-inspector-image
    - openshift-priv/ironic-ipa-downloader
    - openshift-priv/ironic-rhcos-downloader
    - openshift-priv/ironic-static-ip-manager
    - openshift-priv/jenkins
    - openshift-priv/k8s-prometheus-adapter
    - openshift-priv/kube-rbac-proxy
    - openshift-priv/kube-state-metrics
    - openshift-priv/kubecsr
    - openshift-priv/kubernetes
    - openshift-priv/kubernetes-autoscaler
    - openshift-priv/kubernetes-kube-storage-version-migrator
    - openshift-priv/kuryr-kubernetes
    - openshift-priv/leader-elector
    - openshift-priv/linuxptp-daemon
    - openshift-priv/local-storage-operator
    - openshift-priv/loki
    - openshift-priv/machine-api-operator
    - openshift-priv/machine-config-operator
    - openshift-priv/mdns-publisher
    - openshift-priv/metal3-smart-exporter
    - openshift-priv/multus-cni
    - openshift-priv/must-gather
    - openshift-priv/node-feature-discovery
    - openshift-priv/node-problem-detector
    - openshift-priv/node-problem-detector-operator
    - openshift-priv/node_exporter
    - openshift-priv/oauth-apiserver
    - openshift-priv/oauth-proxy
    - openshift-priv/oauth-server
    - openshift-priv/oc
    - openshift-priv/openshift-ansible
    - openshift-priv/openshift-apiserver
    - openshift-priv/openshift-controller-manager
    - openshift-priv/openshift-state-metrics
    - openshift-priv/openshift-tuned
    - openshift-priv/openstack-cinder-csi-driver-operator
    - openshift-priv/origin
    - openshift-priv/origin-aggregated-logging
    - openshift-priv/ovirt-csi-driver
    - openshift-priv/ovirt-csi-driver-operator
    - openshift-priv/ovn-kubernetes
    - openshift-priv/prom-label-proxy
    - openshift-priv/prometheus
    - openshift-priv/prometheus-alertmanager
    - openshift-priv/prometheus-operator
    - openshift-priv/ptp-operator
    - openshift-priv/route-override-cni
    - openshift-priv/router
    - openshift-priv/runtime-utils
    - openshift-priv/sdn
    - openshift-priv/service-ca-operator
    - openshift-priv/service-catalog
    - openshift-priv/sig-storage-local-static-provisioner
    - openshift-priv/special-resource-operator
    - openshift-priv/sriov-cni
    - openshift-priv/sriov-dp-admission-controller
    - openshift-priv/sriov-network-device-plugin
    - openshift-priv/sriov-network-operator
    - openshift-priv/telemeter
    - openshift-priv/template-service-broker
    - openshift-priv/template-service-broker-operator
    - openshift-priv/thanos
    - openshift-priv/vertical-pod-autoscaler-operator
    - openshift-priv/vsphere-problem-detector
    - openshift-priv/whereabouts-cni
    - openshift/ansible-service-broker
    - openshift/api
    - openshift/apiserver-library-go
    - openshift/aws-ebs-csi-driver
    - openshift/aws-ebs-csi-driver-operator
    - openshift/aws-pod-identity-webhook
    - openshift/azure-disk-csi-driver
    - openshift/azure-disk-csi-driver-operator
    - openshift/baremetal-operator
    - openshift/baremetal-runtimecfg
    - openshift/builder
    - openshift/cincinnati
    - openshift/cincinnati-operator
    - openshift/client-go
    - openshift/cloud-credential-operator
    - openshift/cloud-network-config-controller
    - openshift/cloud-provider-openstack
    - openshift/cluster-api-actuator-pkg
    - openshift/cluster-api-provider-aws
    - openshift/cluster-api-provider-azure
    - openshift/cluster-api-provider-baremetal
    - openshift/cluster-api-provider-gcp
    - openshift/cluster-api-provider-kubemark
    - openshift/cluster-api-provider-kubevirt
    - openshift/cluster-api-provider-libvirt
    - openshift/cluster-api-provider-openstack
    - openshift/cluster-api-provider-ovirt
    - openshift/cluster-authentication-operator
    - openshift/cluster-autoscaler-operator
    - openshift/cluster-baremetal-operator
    - openshift/cluster-bootstrap
    - openshift/cluster-cloud-controller-manager-operator
    - openshift/cluster-config-operator
    - openshift/cluster-csi-snapshot-controller-operator
    - openshift/cluster-dns-operator
    - openshift/cluster-etcd-operator
    - openshift/cluster-image-registry-operator
    - openshift/cluster-ingress-operator
    - openshift/cluster-kube-apiserver-operator
    - openshift/cluster-kube-controller-manager-operator
    - openshift/cluster-kube-descheduler-operator
    - openshift/cluster-kube-scheduler-operator
    - openshift/cluster-kube-storage-version-migrator-operator
    - openshift/cluster-logging-operator
    - openshift/cluster-machine-approver
    - openshift/cluster-monitoring-operator
    - openshift/cluster-network-operator
    - openshift/cluster-nfd-operator
    - openshift/cluster-node-tuning-operator
    - openshift/cluster-openshift-apiserver-operator
    - openshift/cluster-openshift-controller-manager-operator
    - openshift/cluster-policy-controller
    - openshift/cluster-resource-override-admission
    - openshift/cluster-resource-override-admission-operator
    - openshift/cluster-samples-operator
    - openshift/cluster-storage-operator
    - openshift/cluster-svcat-apiserver-operator
    - openshift/cluster-svcat-controller-manager-operator
    - openshift/cluster-update-keys
    - openshift/cluster-version-operator
    - openshift/compliance-operator
    - openshift/configmap-reload
    - openshift/console
    - openshift/console-operator
    - openshift/coredns
    - openshift/coredns-mdns
    - openshift/csi-cluster-driver-registrar
    - openshift/csi-driver-manila-operator
    - openshift/csi-driver-nfs
    - openshift/csi-driver-registrar
    - openshift/csi-external-attacher
    - openshift/csi-external-provisioner
    - openshift/csi-external-resizer
    - openshift/csi-external-snapshotter
    - openshift/csi-livenessprobe
    - openshift/csi-node-driver-registrar
    - openshift/csi-operator
    - openshift/custom-resource-status
    - openshift/egress-router-cni
    - openshift/elasticsearch-operator
    - openshift/elasticsearch-proxy
    - openshift/etcd
    - openshift/external-storage
    - openshift/federation-v2-operator
    - openshift/file-integrity-operator
    - openshift/gcp-pd-csi-driver
    - openshift/gcp-pd-csi-driver-operator
    - openshift/grafana
    - openshift/ib-sriov-cni
    - openshift/image-registry
    - openshift/images
    - openshift/insights-operator
    - openshift/installer
    - openshift/ironic-hardware-inventory-recorder-image
    - openshift/ironic-image
    - openshift/ironic-inspector-image
    - openshift/ironic-ipa-downloader
    - openshift/ironic-rhcos-downloader
    - openshift/ironic-static-ip-manager
    - openshift/jenkins
    - openshift/k8s-prometheus-adapter
    - openshift/kube-rbac-proxy
    - openshift/kube-state-metrics
    - openshift/kubecsr
    - openshift/kubernetes
    - openshift/kubernetes-autoscaler
    - openshift/kubernetes-kube-storage-version-migrator
    - openshift/kuryr-kubernetes
    - openshift/leader-elector
    - openshift/linuxptp-daemon
    - openshift/local-storage-operator
    - openshift/loki
    - openshift/machine-api-operator
    - openshift/machine-config-operator
    - openshift/mdns-publisher
    - openshift/metal3-smart-exporter
    - openshift/multus-cni
    - openshift/must-gather
    - openshift/node-feature-discovery
    - openshift/node-problem-detector
    - openshift/node-problem-detector-operator
    - openshift/node_exporter
    - openshift/oauth-apiserver
    - openshift/oauth-proxy
    - openshift/oauth-server
    - openshift/oc
    - openshift/openshift-ansible
    - openshift/openshift-apiserver
    - openshift/openshift-controller-manager
    - openshift/openshift-state-metrics
    - openshift/openshift-tuned
    - openshift/openstack-cinder-csi-driver-operator
    - openshift/origin
    - openshift/origin-aggregated-logging
    - openshift/ovirt-csi-driver
    - openshift/ovirt-csi-driver-operator
    - openshift/ovn-kubernetes
    - openshift/prom-label-proxy
    - openshift/prometheus
    - openshift/prometheus-alertmanager
    - openshift/prometheus-operator
    - openshift/ptp-operator
    - openshift/route-override-cni
    - openshift/router
    - openshift/runtime-utils
    - openshift/sdn
    - openshift/service-ca-operator
    - openshift/service-catalog
    - openshift/sig-storage-local-static-provisioner
    - openshift/special-resource-operator
    - openshift/sriov-cni
    - openshift/sriov-dp-admission-controller
    - openshift/sriov-network-device-plugin
    - openshift/sriov-network-operator
    - openshift/telemeter
    - openshift/template-service-broker
    - openshift/template-service-broker-operator
    - openshift/thanos
    - openshift/vertical-pod-autoscaler-operator
    - openshift/vsphere-problem-detector
    - openshift/whereabouts-cni
    - operator-framework/operator-lifecycle-manager
    - operator-framework/operator-marketplace
    - operator-framework/operator-registry
  - excludedBranches:
    - release-3.11
    - release-4.0
    - release-4.1
    - release-4.2
    - release-4.3
    - release-4.4
    - release-4.5
    - release-4.6
    - release-4.7
    - release-4.8
    - openshift-4.1
    - openshift-4.2
    - openshift-4.3
    - openshift-4.4
    - openshift-4.5
    - openshift-4.6
    - openshift-4.7
    - openshift-4.8
    - feature-es6x
    - feature-prom-connector
    - master
    labels:
    - lgtm
    - approved
    missingLabels:
    - needs-rebase
    - do-not-merge/hold
    - do-not-merge/work-in-progress
    - do-not-merge/invalid-owners-file
    - bugzilla/invalid-bug
    repos:
    - ansible-collections/community.okd
    - kube-reporting/ghostunnel
    - kube-reporting/hadoop
    - kube-reporting/helm
    - kube-reporting/hive
    - kube-reporting/metering-operator
    - kube-reporting/presto
    - openshift-priv/ansible-service-broker
    - openshift-priv/api
    - openshift-priv/apiserver-library-go
    - openshift-priv/aws-ebs-csi-driver
    - openshift-priv/aws-ebs-csi-driver-operator
    - openshift-priv/aws-pod-identity-webhook
    - openshift-priv/azure-disk-csi-driver
    - openshift-priv/azure-disk-csi-driver-operator
    - openshift-priv/baremetal-operator
    - openshift-priv/baremetal-runtimecfg
    - openshift-priv/builder
    - openshift-priv/cincinnati-operator
    - openshift-priv/client-go
    - openshift-priv/cloud-credential-operator
    - openshift-priv/cloud-network-config-controller
    - openshift-priv/cloud-provider-openstack
    - openshift-priv/cluster-api-actuator-pkg
    - openshift-priv/cluster-api-provider-aws
    - openshift-priv/cluster-api-provider-azure
    - openshift-priv/cluster-api-provider-baremetal
    - openshift-priv/cluster-api-provider-gcp
    - openshift-priv/cluster-api-provider-kubemark
    - openshift-priv/cluster-api-provider-kubevirt
    - openshift-priv/cluster-api-provider-libvirt
    - openshift-priv/cluster-api-provider-openstack
    - openshift-priv/cluster-api-provider-ovirt
    - openshift-priv/cluster-authentication-operator
    - openshift-priv/cluster-autoscaler-operator
    - openshift-priv/cluster-baremetal-operator
    - openshift-priv/cluster-bootstrap
    - openshift-priv/cluster-cloud-controller-manager-operator
    - openshift-priv/cluster-config-operator
    - openshift-priv/cluster-csi-snapshot-controller-operator
    - openshift-priv/cluster-dns-operator
    - openshift-priv/cluster-etcd-operator
    - openshift-priv/cluster-image-registry-operator
    - openshift-priv/cluster-ingress-operator
    - openshift-priv/cluster-kube-apiserver-operator
    - openshift-priv/cluster-kube-controller-manager-operator
    - openshift-priv/cluster-kube-descheduler-operator
    - openshift-priv/cluster-kube-scheduler-operator
    - openshift-priv/cluster-kube-storage-version-migrator-operator
    - openshift-priv/cluster-logging-operator
    - openshift-priv/cluster-machine-approver
    - openshift-priv/cluster-monitoring-operator
    - openshift-priv/cluster-network-operator
    - openshift-priv/cluster-nfd-operator
    - openshift-priv/cluster-node-tuning-operator
    - openshift-priv/cluster-openshift-apiserver-operator
    - openshift-priv/cluster-openshift-controller-manager-operator
    - openshift-priv/cluster-policy-controller
    - openshift-priv/cluster-resource-override-admission
    - openshift-priv/cluster-resource-override-admission-operator
    - openshift-priv/cluster-samples-operator
    - openshift-priv/cluster-storage-operator
    - openshift-priv/cluster-svcat-apiserver-operator
    - openshift-priv/cluster-svcat-controller-manager-operator
    - openshift-priv/cluster-update-keys
    - openshift-priv/cluster-version-operator
    - openshift-priv/compliance-operator
    - openshift-priv/configmap-reload
    - openshift-priv/console
    - openshift-priv/console-operator
    - openshift-priv/coredns
    - openshift-priv/csi-cluster-driver-registrar
    - openshift-priv/csi-driver-manila-operator
    - openshift-priv/csi-driver-nfs
    - openshift-priv/csi-driver-registrar
    - openshift-priv/csi-external-attacher
    - openshift-priv/csi-external-provisioner
    - openshift-priv/csi-external-resizer
    - openshift-priv/csi-external-snapshotter
    - openshift-priv/csi-livenessprobe
    - openshift-priv/csi-node-driver-registrar
    - openshift-priv/csi-operator
    - openshift-priv/egress-router-cni
    - openshift-priv/elasticsearch-operator
    - openshift-priv/elasticsearch-proxy
    - openshift-priv/etcd
    - openshift-priv/external-storage
    - openshift-priv/federation-v2-operator
    - openshift-priv/file-integrity-operator
    - openshift-priv/grafana
    - openshift-priv/ib-sriov-cni
    - openshift-priv/image-registry
    - openshift-priv/images
    - openshift-priv/insights-operator
    - openshift-priv/installer
    - openshift-priv/ironic-hardware-inventory-recorder-image
    - openshift-priv/ironic-image
    - openshift-priv/ironic-inspector-image
    - openshift-priv/ironic-ipa-downloader
    - openshift-priv/ironic-rhcos-downloader
    - openshift-priv/ironic-static-ip-manager
    - openshift-priv/jenkins
    - openshift-priv/k8s-prometheus-adapter
    - openshift-priv/kube-rbac-proxy
    - openshift-priv/kube-state-metrics
    - openshift-priv/kubecsr
    - openshift-priv/kubernetes-autoscaler
    - openshift-priv/kubernetes-kube-storage-version-migrator
    - openshift-priv/kuryr-kubernetes
    - openshift-priv/leader-elector
    - openshift-priv/linuxptp-daemon
    - openshift-priv/local-storage-operator
    - openshift-priv/loki
    - openshift-priv/machine-api-operator
    - openshift-priv/machine-config-operator
    - openshift-priv/mdns-publisher
    - openshift-priv/metal3-smart-exporter
    - openshift-priv/multus-cni
    - openshift-priv/must-gather
    - openshift-priv/node-feature-discovery
    - openshift-priv/node-problem-detector
    - openshift-priv/node-problem-detector-operator
    - openshift-priv/node_exporter
    - openshift-priv/oauth-apiserver
    - openshift-priv/oauth-proxy
    - openshift-priv/oauth-server
    - openshift-priv/oc
    - openshift-priv/openshift-ansible
    - openshift-priv/openshift-apiserver
    - openshift-priv/openshift-controller-manager
    - openshift-priv/openshift-state-metrics
    - openshift-priv/openshift-tuned
    - openshift-priv/openstack-cinder-csi-driver-operator
    - openshift-priv/origin-aggregated-logging
    - openshift-priv/ovirt-csi-driver
    - openshift-priv/ovirt-csi-driver-operator
    - openshift-priv/ovn-kubernetes
    - openshift-priv/prom-label-proxy
    - openshift-priv/prometheus
    - openshift-priv/prometheus-alertmanager
    - openshift-priv/prometheus-operator
    - openshift-priv/ptp-operator
    - openshift-priv/route-override-cni
    - openshift-priv/router
    - openshift-priv/runtime-utils
    - openshift-priv/sdn
    - openshift-priv/service-ca-operator
    - openshift-priv/service-catalog
    - openshift-priv/sig-storage-local-static-provisioner
    - openshift-priv/sriov-cni
    - openshift-priv/sriov-dp-admission-controller
    - openshift-priv/sriov-network-device-plugin
    - openshift-priv/sriov-network-operator
    - openshift-priv/telemeter
    - openshift-priv/template-service-broker
    - openshift-priv/template-service-broker-operator
    - openshift-priv/thanos
    - openshift-priv/vertical-pod-autoscaler-operator
    - openshift-priv/whereabouts-cni
    - openshift/ansible-service-broker
    - openshift/api
    - openshift/apiserver-library-go
    - openshift/aws-ebs-csi-driver
    - openshift/aws-ebs-csi-driver-operator
    - openshift/aws-pod-identity-webhook
    - openshift/azure-disk-csi-driver
    - openshift/azure-disk-csi-driver-operator
    - openshift/baremetal-operator
    - openshift/baremetal-runtimecfg
    - openshift/builder
    - openshift/cincinnati
    - openshift/cincinnati-operator
    - openshift/client-go
    - openshift/cloud-credential-operator
    - openshift/cloud-network-config-controller
    - openshift/cloud-provider-openstack
    - openshift/cluster-api-actuator-pkg
    - openshift/cluster-api-provider-aws
    - openshift/cluster-api-provider-azure
    - openshift/cluster-api-provider-baremetal
    - openshift/cluster-api-provider-gcp
    - openshift/cluster-api-provider-kubemark
    - openshift/cluster-api-provider-kubevirt
    - openshift/cluster-api-provider-libvirt
    - openshift/cluster-api-provider-openstack
    - openshift/cluster-api-provider-ovirt
    - openshift/cluster-authentication-operator
    - openshift/cluster-autoscaler-operator
    - openshift/cluster-baremetal-operator
    - openshift/cluster-bootstrap
    - openshift/cluster-cloud-controller-manager-operator
    - openshift/cluster-config-operator
    - openshift/cluster-csi-snapshot-controller-operator
    - openshift/cluster-dns-operator
    - openshift/cluster-etcd-operator
    - openshift/cluster-image-registry-operator
    - openshift/cluster-ingress-operator
    - openshift/cluster-kube-apiserver-operator
    - openshift/cluster-kube-controller-manager-operator
    - openshift/cluster-kube-descheduler-operator
    - openshift/cluster-kube-scheduler-operator
    - openshift/cluster-kube-storage-version-migrator-operator
    - openshift/cluster-logging-operator
    - openshift/cluster-machine-approver
    - openshift/cluster-monitoring-operator
    - openshift/cluster-network-operator
    - openshift/cluster-nfd-operator
    - openshift/cluster-node-tuning-operator
    - openshift/cluster-openshift-apiserver-operator
    - openshift/cluster-openshift-controller-manager-operator
    - openshift/cluster-policy-controller
    - openshift/cluster-resource-override-admission
    - openshift/cluster-resource-override-admission-operator
    - openshift/cluster-samples-operator
    - openshift/cluster-storage-operator
    - openshift/cluster-svcat-apiserver-operator
    - openshift/cluster-svcat-controller-manager-operator
    - openshift/cluster-update-keys
    - openshift/cluster-version-operator
    - openshift/compliance-operator
    - openshift/configmap-reload
    - openshift/console
    - openshift/console-operator
    - openshift/coredns
    - openshift/coredns-mdns
    - openshift/csi-cluster-driver-registrar
    - openshift/csi-driver-manila-operator
    - openshift/csi-driver-nfs
    - openshift/csi-driver-registrar
    - openshift/csi-external-attacher
    - openshift/csi-external-provisioner
    - openshift/csi-external-resizer
    - openshift/csi-external-snapshotter
    - openshift/csi-livenessprobe
    - openshift/csi-node-driver-registrar
    - openshift/csi-operator
    - openshift/custom-resource-status
    - openshift/egress-router-cni
    - openshift/elasticsearch-operator
    - openshift/elasticsearch-proxy
    - openshift/etcd
    - openshift/external-storage
    - openshift/federation-v2-operator
    - openshift/file-integrity-operator
    - openshift/grafana
    - openshift/ib-sriov-cni
    - openshift/image-registry
    - openshift/images
    - openshift/insights-operator
    - openshift/installer
    - openshift/ironic-hardware-inventory-recorder-image
    - openshift/ironic-image
    - openshift/ironic-inspector-image
    - openshift/ironic-ipa-downloader
    - openshift/ironic-rhcos-downloader
    - openshift/ironic-static-ip-manager
    - openshift/jenkins
    - openshift/k8s-prometheus-adapter
    - openshift/kube-rbac-proxy
    - openshift/kube-state-metrics
    - openshift/kubecsr
    - openshift/kubernetes-autoscaler
    - openshift/kubernetes-kube-storage-version-migrator
    - openshift/kuryr-kubernetes
    - openshift/leader-elector
    - openshift/linuxptp-daemon
    - openshift/local-storage-operator
    - openshift/loki
    - openshift/machine-api-operator
    - openshift/machine-config-operator
    - openshift/mdns-publisher
    - openshift/metal3-smart-exporter
    - openshift/multus-cni
    - openshift/must-gather
    - openshift/node-feature-discovery
    - openshift/node-problem-detector
    - openshift/node-problem-detector-operator
    - openshift/node_exporter
    - openshift/oauth-apiserver
    - openshift/oauth-proxy
    - openshift/oauth-server
    - openshift/oc
    - openshift/openshift-ansible
    - openshift/openshift-apiserver
    - openshift/openshift-controller-manager
    - openshift/openshift-state-metrics
    - openshift/openshift-tuned
    - openshift/openstack-cinder-csi-driver-operator
    - openshift/origin-aggregated-logging
    - openshift/ovirt-csi-driver
    - openshift/ovirt-csi-driver-operator
    - openshift/ovn-kubernetes
    - openshift/prom-label-proxy
    - openshift/prometheus
    - openshift/prometheus-alertmanager
    - openshift/prometheus-operator
    - openshift/ptp-operator
    - openshift/route-override-cni
    - openshift/router
    - openshift/runtime-utils
    - openshift/sdn
    - openshift/service-ca-operator
    - openshift/service-catalog
    - openshift/sig-storage-local-static-provisioner
    - openshift/sriov-cni
    - openshift/sriov-dp-admission-controller
    - openshift/sriov-network-device-plugin
    - openshift/sriov-network-operator
    - openshift/telemeter
    - openshift/template-service-broker
    - openshift/template-service-broker-operator
    - openshift/thanos
    - openshift/vertical-pod-autoscaler-operator
    - openshift/whereabouts-cni
    - operator-framework/operator-lifecycle-manager
    - operator-framework/operator-marketplace
    - operator-framework/operator-registry
  - includedBranches:
    - release-4.7
    - openshift-4.7
    labels:
    - lgtm
    - approved
    - bugzilla/valid-bug
    - group-lead-approved
    missingLabels:
    - needs-rebase
    - do-not-merge/hold
    - do-not-merge/work-in-progress
    - do-not-merge/invalid-owners-file
    - bugzilla/invalid-bug
    repos:
    - ansible-collections/community.okd
    - kube-reporting/ghostunnel
    - kube-reporting/hadoop
    - kube-reporting/helm
    - kube-reporting/hive
    - kube-reporting/metering-operator
    - kube-reporting/presto
    - openshift-priv/ansible-service-broker
    - openshift-priv/api
    - openshift-priv/apiserver-library-go
    - openshift-priv/aws-ebs-csi-driver
    - openshift-priv/aws-ebs-csi-driver-operator
    - openshift-priv/aws-pod-identity-webhook
    - openshift-priv/azure-disk-csi-driver
    - openshift-priv/azure-disk-csi-driver-operator
    - openshift-priv/baremetal-operator
    - openshift-priv/baremetal-runtimecfg
    - openshift-priv/builder
    - openshift-priv/cincinnati-operator
    - openshift-priv/client-go
    - openshift-priv/cloud-credential-operator
    - openshift-priv/cloud-network-config-controller
    - openshift-priv/cloud-provider-openstack
    - openshift-priv/cluster-api-actuator-pkg
    - openshift-priv/cluster-api-provider-aws
    - openshift-priv/cluster-api-provider-azure
    - openshift-priv/cluster-api-provider-baremetal
    - openshift-priv/cluster-api-provider-gcp
    - openshift-priv/cluster-api-provider-kubemark
    - openshift-priv/cluster-api-provider-kubevirt
    - openshift-priv/cluster-api-provider-libvirt
    - openshift-priv/cluster-api-provider-openstack
    - openshift-priv/cluster-api-provider-ovirt
    - openshift-priv/cluster-authentication-operator
    - openshift-priv/cluster-autoscaler-operator
    - openshift-priv/cluster-baremetal-operator
    - openshift-priv/cluster-bootstrap
    - openshift-priv/cluster-cloud-controller-manager-operator
    - openshift-priv/cluster-config-operator
    - openshift-priv/cluster-csi-snapshot-controller-operator
    - openshift-priv/cluster-dns-operator
    - openshift-priv/cluster-etcd-operator
    - openshift-priv/cluster-image-registry-operator
    - openshift-priv/cluster-ingress-operator
    - openshift-priv/cluster-kube-apiserver-operator
    - openshift-priv/cluster-kube-controller-manager-operator
    - openshift-priv/cluster-kube-descheduler-operator
    - openshift-priv/cluster-kube-scheduler-operator
    - openshift-priv/cluster-kube-storage-version-migrator-operator
    - openshift-priv/cluster-logging-operator
    - openshift-priv/cluster-machine-approver
    - openshift-priv/cluster-monitoring-operator
    - openshift-priv/cluster-network-operator
    - openshift-priv/cluster-nfd-operator
    - openshift-priv/cluster-node-tuning-operator
    - openshift-priv/cluster-openshift-apiserver-operator
    - openshift-priv/cluster-openshift-controller-manager-operator
    - openshift-priv/cluster-policy-controller
    - openshift-priv/cluster-resource-override-admission
    - openshift-priv/cluster-resource-override-admission-operator
    - openshift-priv/cluster-samples-operator
    - openshift-priv/cluster-storage-operator
    - openshift-priv/cluster-svcat-apiserver-operator
    - openshift-priv/cluster-svcat-controller-manager-operator
    - openshift-priv/cluster-update-keys
    - openshift-priv/cluster-version-operator
    - openshift-priv/compliance-operator
    - openshift-priv/configmap-reload
    - openshift-priv/coredns
    - openshift-priv/csi-cluster-driver-registrar
    - openshift-priv/csi-driver-manila-operator
    - openshift-priv/csi-driver-nfs
    - openshift-priv/csi-driver-registrar
    - openshift-priv/csi-external-attacher
    - openshift-priv/csi-external-provisioner
    - openshift-priv/csi-external-resizer
    - openshift-priv/csi-external-snapshotter
    - openshift-priv/csi-livenessprobe
    - openshift-priv/csi-node-driver-registrar
    - openshift-priv/csi-operator
    - openshift-priv/egress-router-cni
    - openshift-priv/elasticsearch-operator
    - openshift-priv/elasticsearch-proxy
    - openshift-priv/etcd
    - openshift-priv/external-storage
    - openshift-priv/federation-v2-operator
    - openshift-priv/file-integrity-operator
    - openshift-priv/gcp-pd-csi-driver
    - openshift-priv/gcp-pd-csi-driver-operator
    - openshift-priv/grafana
    - openshift-priv/ib-sriov-cni
    - openshift-priv/image-registry
    - openshift-priv/images
    - openshift-priv/insights-operator
    - openshift-priv/installer
    - openshift-priv/ironic-hardware-inventory-recorder-image
    - openshift-priv/ironic-image
    - openshift-priv/ironic-inspector-image
    - openshift-priv/ironic-ipa-downloader
    - openshift-priv/ironic-rhcos-downloader
    - openshift-priv/ironic-static-ip-manager
    - openshift-priv/jenkins
    - openshift-priv/k8s-prometheus-adapter
    - openshift-priv/kube-rbac-proxy
    - openshift-priv/kube-state-metrics
    - openshift-priv/kubecsr
    - openshift-priv/kubernetes
    - openshift-priv/kubernetes-autoscaler
    - openshift-priv/kubernetes-kube-storage-version-migrator
    - openshift-priv/kuryr-kubernetes
    - openshift-priv/leader-elector
    - openshift-priv/linuxptp-daemon
    - openshift-priv/local-storage-operator
    - openshift-priv/loki
    - openshift-priv/machine-api-operator
    - openshift-priv/machine-config-operator
    - openshift-priv/mdns-publisher
    - openshift-priv/metal3-smart-exporter
    - openshift-priv/multus-cni
    - openshift-priv/must-gather
    - openshift-priv/node-feature-discovery
    - openshift-priv/node-problem-detector
    - openshift-priv/node-problem-detector-operator
    - openshift-priv/node_exporter
    - openshift-priv/oauth-apiserver
    - openshift-priv/oauth-proxy
    - openshift-priv/oauth-server
    - openshift-priv/oc
    - openshift-priv/openshift-ansible
    - openshift-priv/openshift-apiserver
    - openshift-priv/openshift-controller-manager
    - openshift-priv/openshift-state-metrics
    - openshift-priv/openshift-tuned
    - openshift-priv/openstack-cinder-csi-driver-operator
    - openshift-priv/origin
    - openshift-priv/origin-aggregated-logging
    - openshift-priv/ovirt-csi-driver
    - openshift-priv/ovirt-csi-driver-operator
    - openshift-priv/ovn-kubernetes
    - openshift-priv/prom-label-proxy
    - openshift-priv/prometheus
    - openshift-priv/prometheus-alertmanager
    - openshift-priv/prometheus-operator
    - openshift-priv/ptp-operator
    - openshift-priv/route-override-cni
    - openshift-priv/router
    - openshift-priv/runtime-utils
    - openshift-priv/sdn
    - openshift-priv/service-ca-operator
    - openshift-priv/service-catalog
    - openshift-priv/sig-storage-local-static-provisioner
    - openshift-priv/special-resource-operator
    - openshift-priv/sriov-cni
    - openshift-priv/sriov-dp-admission-controller
    - openshift-priv/sriov-network-device-plugin
    - openshift-priv/sriov-network-operator
    - openshift-priv/telemeter
    - openshift-priv/template-service-broker
    - openshift-priv/template-service-broker-operator
    - openshift-priv/thanos
    - openshift-priv/vertical-pod-autoscaler-operator
    - openshift-priv/vsphere-problem-detector
    - openshift-priv/whereabouts-cni
    - openshift/ansible-service-broker
    - openshift/api
    - openshift/apiserver-library-go
    - openshift/aws-ebs-csi-driver
    - openshift/aws-ebs-csi-driver-operator
    - openshift/aws-pod-identity-webhook
    - openshift/azure-disk-csi-driver
    - openshift/azure-disk-csi-driver-operator
    - openshift/baremetal-operator
    - openshift/baremetal-runtimecfg
    - openshift/builder
    - openshift/cincinnati
    - openshift/cincinnati-operator
    - openshift/client-go
    - openshift/cloud-credential-operator
    - openshift/cloud-network-config-controller
    - openshift/cloud-provider-openstack
    - openshift/cluster-api-actuator-pkg
    - openshift/cluster-api-provider-aws
    - openshift/cluster-api-provider-azure
    - openshift/cluster-api-provider-baremetal
    - openshift/cluster-api-provider-gcp
    - openshift/cluster-api-provider-kubemark
    - openshift/cluster-api-provider-kubevirt
    - openshift/cluster-api-provider-libvirt
    - openshift/cluster-api-provider-openstack
    - openshift/cluster-api-provider-ovirt
    - openshift/cluster-authentication-operator
    - openshift/cluster-autoscaler-operator
    - openshift/cluster-baremetal-operator
    - openshift/cluster-bootstrap
    - openshift/cluster-cloud-controller-manager-operator
    - openshift/cluster-config-operator
    - openshift/cluster-csi-snapshot-controller-operator
    - openshift/cluster-dns-operator
    - openshift/cluster-etcd-operator
    - openshift/cluster-image-registry-operator
    - openshift/cluster-ingress-operator
    - openshift/cluster-kube-apiserver-operator
    - openshift/cluster-kube-controller-manager-operator
    - openshift/cluster-kube-descheduler-operator
    - openshift/cluster-kube-scheduler-operator
    - openshift/cluster-kube-storage-version-migrator-operator
    - openshift/cluster-logging-operator
    - openshift/cluster-machine-approver
    - openshift/cluster-monitoring-operator
    - openshift/cluster-network-operator
    - openshift/cluster-nfd-operator
    - openshift/cluster-node-tuning-operator
    - openshift/cluster-openshift-apiserver-operator
    - openshift/cluster-openshift-controller-manager-operator
    - openshift/cluster-policy-controller
    - openshift/cluster-resource-override-admission
    - openshift/cluster-resource-override-admission-operator
    - openshift/cluster-samples-operator
    - openshift/cluster-storage-operator
    - openshift/cluster-svcat-apiserver-operator
    - openshift/cluster-svcat-controller-manager-operator
    - openshift/cluster-update-keys
    - openshift/cluster-version-operator
    - openshift/compliance-operator
    - openshift/configmap-reload
    - openshift/coredns
    - openshift/coredns-mdns
    - openshift/csi-cluster-driver-registrar
    - openshift/csi-driver-manila-operator
    - openshift/csi-driver-nfs
    - openshift/csi-driver-registrar
    - openshift/csi-external-attacher
    - openshift/csi-external-provisioner
    - openshift/csi-external-resizer
    - openshift/csi-external-snapshotter
    - openshift/csi-livenessprobe
    - openshift/csi-node-driver-registrar
    - openshift/csi-operator
    - openshift/custom-resource-status
    - openshift/egress-router-cni
    - openshift/elasticsearch-operator
    - openshift/elasticsearch-proxy
    - openshift/etcd
    - openshift/external-storage
    - openshift/federation-v2-operator
    - openshift/file-integrity-operator
    - openshift/gcp-pd-csi-driver
    - openshift/gcp-pd-csi-driver-operator
    - openshift/grafana
    - openshift/ib-sriov-cni
    - openshift/image-registry
    - openshift/images
    - openshift/insights-operator
    - openshift/installer
    - openshift/ironic-hardware-inventory-recorder-image
    - openshift/ironic-image
    - openshift/ironic-inspector-image
    - openshift/ironic-ipa-downloader
    - openshift/ironic-rhcos-downloader
    - openshift/ironic-static-ip-manager
    - openshift/jenkins
    - openshift/k8s-prometheus-adapter
    - openshift/kube-rbac-proxy
    - openshift/kube-state-metrics
    - openshift/kubecsr
    - openshift/kubernetes
    - openshift/kubernetes-autoscaler
    - openshift/kubernetes-kube-storage-version-migrator
    - openshift/kuryr-kubernetes
    - openshift/leader-elector
    - openshift/linuxptp-daemon
    - openshift/local-storage-operator
    - openshift/loki
    - openshift/machine-api-operator
    - openshift/machine-config-operator
    - openshift/mdns-publisher
    - openshift/metal3-smart-exporter
    - openshift/multus-cni
    - openshift/must-gather
    - openshift/node-feature-discovery
    - openshift/node-problem-detector
    - openshift/node-problem-detector-operator
    - openshift/node_exporter
    - openshift/oauth-apiserver
    - openshift/oauth-proxy
    - openshift/oauth-server
    - openshift/oc
    - openshift/openshift-ansible
    - openshift/openshift-apiserver
    - openshift/openshift-controller-manager
    - openshift/openshift-state-metrics
    - openshift/openshift-tuned
    - openshift/openstack-cinder-csi-driver-operator
    - openshift/origin
    - openshift/origin-aggregated-logging
    - openshift/ovirt-csi-driver
    - openshift/ovirt-csi-driver-operator
    - openshift/ovn-kubernetes
    - openshift/prom-label-proxy
    - openshift/prometheus
    - openshift/prometheus-alertmanager
    - openshift/prometheus-operator
    - openshift/ptp-operator
    - openshift/route-override-cni
    - openshift/router
    - openshift/runtime-utils
    - openshift/sdn
    - openshift/service-ca-operator
    - openshift/service-catalog
    - openshift/sig-storage-local-static-provisioner
    - openshift/special-resource-operator
    - openshift/sriov-cni
    - openshift/sriov-dp-admission-controller
    - openshift/sriov-network-device-plugin
    - openshift/sriov-network-operator
    - openshift/telemeter
    - openshift/template-service-broker
    - openshift/template-service-broker-operator
    - openshift/thanos
    - openshift/vertical-pod-autoscaler-operator
    - openshift/vsphere-problem-detector
    - openshift/whereabouts-cni
    - operator-framework/operator-lifecycle-manager
    - operator-framework/operator-marketplace
    - operator-framework/operator-registry
  - includedBranches:
    - community-4.6
    - community-4.7
    - release-3.11
    - release-4.0
    - release-4.1
    - release-4.2
    - release-4.3
    - release-4.4
    - release-4.5
    - release-4.6
    - release-4.8
    - openshift-4.1
    - openshift-4.2
    - openshift-4.3
    - openshift-4.4
    - openshift-4.5
    - openshift-4.6
    - openshift-4.8
    labels:
    - lgtm
    - approved
    - bugzilla/valid-bug
    - cherry-pick-approved
    missingLabels:
    - needs-rebase
    - do-not-merge/hold
    - do-not-merge/work-in-progress
    - do-not-merge/invalid-owners-file
    - bugzilla/invalid-bug
    repos:
    - ansible-collections/community.okd
    - kube-reporting/ghostunnel
    - kube-reporting/hadoop
    - kube-reporting/helm
    - kube-reporting/hive
    - kube-reporting/metering-operator
    - kube-reporting/presto
    - openshift-priv/ansible-service-broker
    - openshift-priv/api
    - openshift-priv/apiserver-library-go
    - openshift-priv/aws-ebs-csi-driver
    - openshift-priv/aws-ebs-csi-driver-operator
    - openshift-priv/aws-pod-identity-webhook
    - openshift-priv/azure-disk-csi-driver
    - openshift-priv/azure-disk-csi-driver-operator
    - openshift-priv/baremetal-operator
    - openshift-priv/baremetal-runtimecfg
    - openshift-priv/builder
    - openshift-priv/client-go
    - openshift-priv/cloud-credential-operator
    - openshift-priv/cloud-network-config-controller
    - openshift-priv/cloud-provider-openstack
    - openshift-priv/cluster-api-actuator-pkg
    - openshift-priv/cluster-api-provider-aws
    - openshift-priv/cluster-api-provider-azure
    - openshift-priv/cluster-api-provider-baremetal
    - openshift-priv/cluster-api-provider-gcp
    - openshift-priv/cluster-api-provider-kubemark
    - openshift-priv/cluster-api-provider-kubevirt
    - openshift-priv/cluster-api-provider-libvirt
    - openshift-priv/cluster-api-provider-openstack
    - openshift-priv/cluster-api-provider-ovirt
    - openshift-priv/cluster-authentication-operator
    - openshift-priv/cluster-autoscaler-operator
    - openshift-priv/cluster-baremetal-operator
    - openshift-priv/cluster-bootstrap
    - openshift-priv/cluster-cloud-controller-manager-operator
    - openshift-priv/cluster-config-operator
    - openshift-priv/cluster-csi-snapshot-controller-operator
    - openshift-priv/cluster-dns-operator
    - openshift-priv/cluster-etcd-operator
    - openshift-priv/cluster-image-registry-operator
    - openshift-priv/cluster-ingress-operator
    - openshift-priv/cluster-kube-apiserver-operator
    - openshift-priv/cluster-kube-controller-manager-operator
    - openshift-priv/cluster-kube-descheduler-operator
    - openshift-priv/cluster-kube-scheduler-operator
    - openshift-priv/cluster-kube-storage-version-migrator-operator
    - openshift-priv/cluster-logging-operator
    - openshift-priv/cluster-machine-approver
    - openshift-priv/cluster-monitoring-operator
    - openshift-priv/cluster-network-operator
    - openshift-priv/cluster-nfd-operator
    - openshift-priv/cluster-node-tuning-operator
    - openshift-priv/cluster-openshift-apiserver-operator
    - openshift-priv/cluster-openshift-controller-manager-operator
    - openshift-priv/cluster-policy-controller
    - openshift-priv/cluster-resource-override-admission
    - openshift-priv/cluster-resource-override-admission-operator
    - openshift-priv/cluster-samples-operator
    - openshift-priv/cluster-storage-operator
    - openshift-priv/cluster-svcat-apiserver-operator
    - openshift-priv/cluster-svcat-controller-manager-operator
    - openshift-priv/cluster-update-keys
    - openshift-priv/cluster-version-operator
    - openshift-priv/compliance-operator
    - openshift-priv/configmap-reload
    - openshift-priv/console
    - openshift-priv/console-operator
    - openshift-priv/coredns
    - openshift-priv/csi-cluster-driver-registrar
    - openshift-priv/csi-driver-manila-operator
    - openshift-priv/csi-driver-nfs
    - openshift-priv/csi-driver-registrar
    - openshift-priv/csi-external-attacher
    - openshift-priv/csi-external-provisioner
    - openshift-priv/csi-external-resizer
    - openshift-priv/csi-external-snapshotter
    - openshift-priv/csi-livenessprobe
    - openshift-priv/csi-node-driver-registrar
    - openshift-priv/csi-operator
    - openshift-priv/egress-router-cni
    - openshift-priv/elasticsearch-operator
    - openshift-priv/elasticsearch-proxy
    - openshift-priv/etcd
    - openshift-priv/external-storage
    - openshift-priv/federation-v2-operator
    - openshift-priv/file-integrity-operator
    - openshift-priv/grafana
    - openshift-priv/ib-sriov-cni
    - openshift-priv/image-registry
    - openshift-priv/images
    - openshift-priv/insights-operator
    - openshift-priv/installer
    - openshift-priv/ironic-hardware-inventory-recorder-image
    - openshift-priv/ironic-image
    - openshift-priv/ironic-inspector-image
    - openshift-priv/ironic-ipa-downloader
    - openshift-priv/ironic-rhcos-downloader
    - openshift-priv/ironic-static-ip-manager
    - openshift-priv/jenkins
    - openshift-priv/k8s-prometheus-adapter
    - openshift-priv/kube-rbac-proxy
    - openshift-priv/kube-state-metrics
    - openshift-priv/kubecsr
    - openshift-priv/kubernetes
    - openshift-priv/kubernetes-autoscaler
    - openshift-priv/kubernetes-kube-storage-version-migrator
    - openshift-priv/kuryr-kubernetes
    - openshift-priv/leader-elector
    - openshift-priv/linuxptp-daemon
    - openshift-priv/local-storage-operator
    - openshift-priv/loki
    - openshift-priv/machine-api-operator
    - openshift-priv/machine-config-operator
    - openshift-priv/mdns-publisher
    - openshift-priv/metal3-smart-exporter
    - openshift-priv/multus-cni
    - openshift-priv/must-gather
    - openshift-priv/node-feature-discovery
    - openshift-priv/node-problem-detector
    - openshift-priv/node-problem-detector-operator
    - openshift-priv/node_exporter
    - openshift-priv/oauth-apiserver
    - openshift-priv/oauth-proxy
    - openshift-priv/oauth-server
    - openshift-priv/oc
    - openshift-priv/openshift-ansible
    - openshift-priv/openshift-apiserver
    - openshift-priv/openshift-controller-manager
    - openshift-priv/openshift-state-metrics
    - openshift-priv/openshift-tuned
    - openshift-priv/openstack-cinder-csi-driver-operator
    - openshift-priv/origin
    - openshift-priv/origin-aggregated-logging
    - openshift-priv/ovirt-csi-driver
    - openshift-priv/ovirt-csi-driver-operator
    - openshift-priv/ovn-kubernetes
    - openshift-priv/prom-label-proxy
    - openshift-priv/prometheus
    - openshift-priv/prometheus-alertmanager
    - openshift-priv/prometheus-operator
    - openshift-priv/ptp-operator
    - openshift-priv/route-override-cni
    - openshift-priv/router
    - openshift-priv/runtime-utils
    - openshift-priv/sdn
    - openshift-priv/service-ca-operator
    - openshift-priv/service-catalog
    - openshift-priv/sig-storage-local-static-provisioner
    - openshift-priv/sriov-cni
    - openshift-priv/sriov-dp-admission-controller
    - openshift-priv/sriov-network-device-plugin
    - openshift-priv/sriov-network-operator
    - openshift-priv/telemeter
    - openshift-priv/template-service-broker
    - openshift-priv/template-service-broker-operator
    - openshift-priv/thanos
    - openshift-priv/vertical-pod-autoscaler-operator
    - openshift-priv/whereabouts-cni
    - openshift/ansible-service-broker
    - openshift/api
    - openshift/apiserver-library-go
    - openshift/aws-ebs-csi-driver
    - openshift/aws-ebs-csi-driver-operator
    - openshift/aws-pod-identity-webhook
    - openshift/azure-disk-csi-driver
    - openshift/azure-disk-csi-driver-operator
    - openshift/baremetal-operator
    - openshift/baremetal-runtimecfg
    - openshift/builder
    - openshift/client-go
    - openshift/cloud-credential-operator
    - openshift/cloud-network-config-controller
    - openshift/cloud-provider-openstack
    - openshift/cluster-api-actuator-pkg
    - openshift/cluster-api-provider-aws
    - openshift/cluster-api-provider-azure
    - openshift/cluster-api-provider-baremetal
    - openshift/cluster-api-provider-gcp
    - openshift/cluster-api-provider-kubemark
    - openshift/cluster-api-provider-kubevirt
    - openshift/cluster-api-provider-libvirt
    - openshift/cluster-api-provider-openstack
    - openshift/cluster-api-provider-ovirt
    - openshift/cluster-authentication-operator
    - openshift/cluster-autoscaler-operator
    - openshift/cluster-baremetal-operator
    - openshift/cluster-bootstrap
    - openshift/cluster-cloud-controller-manager-operator
    - openshift/cluster-config-operator
    - openshift/cluster-csi-snapshot-controller-operator
    - openshift/cluster-dns-operator
    - openshift/cluster-etcd-operator
    - openshift/cluster-image-registry-operator
    - openshift/cluster-ingress-operator
    - openshift/cluster-kube-apiserver-operator
    - openshift/cluster-kube-controller-manager-operator
    - openshift/cluster-kube-descheduler-operator
    - openshift/cluster-kube-scheduler-operator
    - openshift/cluster-kube-storage-version-migrator-operator
    - openshift/cluster-logging-operator
    - openshift/cluster-machine-approver
    - openshift/cluster-monitoring-operator
    - openshift/cluster-network-operator
    - openshift/cluster-nfd-operator
    - openshift/cluster-node-tuning-operator
    - openshift/cluster-openshift-apiserver-operator
    - openshift/cluster-openshift-controller-manager-operator
    - openshift/cluster-policy-controller
    - openshift/cluster-resource-override-admission
    - openshift/cluster-resource-override-admission-operator
    - openshift/cluster-samples-operator
    - openshift/cluster-storage-operator
    - openshift/cluster-svcat-apiserver-operator
    - openshift/cluster-svcat-controller-manager-operator
    - openshift/cluster-update-keys
    - openshift/cluster-version-operator
    - openshift/compliance-operator
    - openshift/configmap-reload
    - openshift/console
    - openshift/console-operator
    - openshift/coredns
    - openshift/coredns-mdns
    - openshift/csi-cluster-driver-registrar
    - openshift/csi-driver-manila-operator
    - openshift/csi-driver-nfs
    - openshift/csi-driver-registrar
    - openshift/csi-external-attacher
    - openshift/csi-external-provisioner
    - openshift/csi-external-resizer
    - openshift/csi-external-snapshotter
    - openshift/csi-livenessprobe
    - openshift/csi-node-driver-registrar
    - openshift/csi-operator
    - openshift/custom-resource-status
    - openshift/egress-router-cni
    - openshift/elasticsearch-operator
    - openshift/elasticsearch-proxy
    - openshift/etcd
    - openshift/external-storage
    - openshift/federation-v2-operator
    - openshift/file-integrity-operator
    - openshift/grafana
    - openshift/ib-sriov-cni
    - openshift/image-registry
    - openshift/images
    - openshift/insights-operator
    - openshift/installer
    - openshift/ironic-hardware-inventory-recorder-image
    - openshift/ironic-image
    - openshift/ironic-inspector-image
    - openshift/ironic-ipa-downloader
    - openshift/ironic-rhcos-downloader
    - openshift/ironic-static-ip-manager
    - openshift/jenkins
    - openshift/k8s-prometheus-adapter
    - openshift/kube-rbac-proxy
    - openshift/kube-state-metrics
    - openshift/kubecsr
    - openshift/kubernetes
    - openshift/kubernetes-autoscaler
    - openshift/kubernetes-kube-storage-version-migrator
    - openshift/kuryr-kubernetes
    - openshift/leader-elector
    - openshift/linuxptp-daemon
    - openshift/local-storage-operator
    - openshift/loki
    - openshift/machine-api-operator
    - openshift/machine-config-operator
    - openshift/mdns-publisher
    - openshift/metal3-smart-exporter
    - openshift/multus-cni
    - openshift/must-gather
    - openshift/node-feature-discovery
    - openshift/node-problem-detector
    - openshift/node-problem-detector-operator
    - openshift/node_exporter
    - openshift/oauth-apiserver
    - openshift/oauth-proxy
    - openshift/oauth-server
    - openshift/oc
    - openshift/openshift-ansible
    - openshift/openshift-apiserver
    - openshift/openshift-controller-manager
    - openshift/openshift-state-metrics
    - openshift/openshift-tuned
    - openshift/openstack-cinder-csi-driver-operator
    - openshift/origin
    - openshift/origin-aggregated-logging
    - openshift/ovirt-csi-driver
    - openshift/ovirt-csi-driver-operator
    - openshift/ovn-kubernetes
    - openshift/prom-label-proxy
    - openshift/prometheus
    - openshift/prometheus-alertmanager
    - openshift/prometheus-operator
    - openshift/ptp-operator
    - openshift/route-override-cni
    - openshift/router
    - openshift/runtime-utils
    - openshift/sdn
    - openshift/service-ca-operator
    - openshift/service-catalog
    - openshift/sig-storage-local-static-provisioner
    - openshift/sriov-cni
    - openshift/sriov-dp-admission-controller
    - openshift/sriov-network-device-plugin
    - openshift/sriov-network-operator
    - openshift/telemeter
    - openshift/template-service-broker
    - openshift/template-service-broker-operator
    - openshift/thanos
    - openshift/vertical-pod-autoscaler-operator
    - openshift/whereabouts-cni
    - operator-framework/operator-lifecycle-manager
    - operator-framework/operator-marketplace
    - operator-framework/operator-registry
  - labels:
    - lgtm
    - approved
    missingLabels:
    - needs-rebase
    - do-not-merge/hold
    - do-not-merge/work-in-progress
    - do-not-merge/invalid-owners-file
    - bugzilla/invalid-bug
    repos:
    - app-sre/deployment-validation-operator
    - openshift-knative/eventing-kafka
    - openshift-knative/eventing-operator
    - openshift-knative/kourier
    - openshift-knative/serverless-operator
    - openshift-knative/serving-operator
    - openshift-kni/cnf-features-deploy
    - openshift-kni/performance-addon-operators
    - openshift-priv/build-machinery-go
    - openshift-priv/kubernetes-nmstate
    - openshift-priv/library-go
    - openshift-priv/openshift-tests
    - openshift-priv/openshift-tests-private
    - openshift-priv/osd-metrics-exporter
    - openshift-priv/osin
    - openshift-psap/ci-artifacts
    - openshift-psap/special-resource-operator
    - openshift-psap/wireguard-worker
    - openshift/aws-account-operator
    - openshift/aws-account-shredder
    - openshift/aws-efs-operator
    - openshift/azure-misc
    - openshift/boilerplate
    - openshift/build-machinery-go
    - openshift/certman-operator
    - openshift/ci-chat-bot
    - openshift/ci-docs
    - openshift/ci-ns-ttl-controller
    - openshift/ci-search
    - openshift/ci-tools
    - openshift/ci-vm-operator
    - openshift/cincinnati-graph-data
    - openshift/cloud-ingress-operator
    - openshift/community
    - openshift/config
    - openshift/configure-alertmanager-operator
    - openshift/custom-domains-operator
    - openshift/deadmanssnitch-operator
    - openshift/dedicated-admin-operator
    - openshift/docker-distribution
    - openshift/enhancements
    - openshift/enterprise-images
    - openshift/gcp-project-operator
    - openshift/hive
    - openshift/hive-team
    - openshift/hypershift
    - openshift/hypershift-toolkit
    - openshift/ibm-roks-toolkit
    - openshift/knative-build
    - openshift/knative-caching
    - openshift/knative-client
    - openshift/knative-eventing
    - openshift/knative-eventing-contrib
    - openshift/knative-serving
    - openshift/kubernetes-nmstate
    - openshift/library
    - openshift/library-go
    - openshift/managed-cluster-config
    - openshift/managed-cluster-validating-webhooks
    - openshift/managed-prometheus-exporter-dns
    - openshift/managed-prometheus-exporter-ebs-iops-reporter
    - openshift/managed-prometheus-exporter-stuck-ebs-vols
    - openshift/managed-upgrade-operator
    - openshift/managed-velero-operator
    - openshift/must-gather-operator
    - openshift/okd-machine-os
    - openshift/online-registration
    - openshift/openshift-gitops-examples
    - openshift/openshift-tests
    - openshift/openshift-tests-private
    - openshift/os
    - openshift/osd-metrics-exporter
    - openshift/osdctl
    - openshift/osde2e
    - openshift/osde2e-private-providers
    - openshift/ose
    - openshift/osin
    - openshift/pagerduty-cluster-stats
    - openshift/pagerduty-operator
    - openshift/pipelines-catalog
    - openshift/pipelines-tutorial
    - openshift/private-cluster-rhapi-apischeme-updater
    - openshift/rbac-permissions-operator
    - openshift/release
    - openshift/release-controller
    - openshift/rook
    - openshift/rosa
    - openshift/route-monitor-operator
    - openshift/sippy
    - openshift/source-to-image
    - openshift/splunk-forwarder-operator
    - openshift/sre-ssh-proxy-container
    - openshift/sriov-tests
    - openshift/tektoncd-catalog
    - openshift/tektoncd-cli
    - openshift/tektoncd-pipeline
    - openshift/tektoncd-pipeline-operator
    - openshift/tektoncd-triggers
    - openshift/verification-tests
    - openstack-k8s-operators/osp-director-operator
  - labels:
    - lgtm
    - approved
    missingLabels:
    - needs-rebase
    - do-not-merge/hold
    - do-not-merge/work-in-progress
    - do-not-merge/invalid-owners-file
    - do-not-merge/product-pre-release
    repos:
    - integr8ly/installation
    - integr8ly/integreatly-operator
  - includedBranches:
    - feature-prom-connector
    labels:
    - lgtm
    - approved
    missingLabels:
    - needs-rebase
    - do-not-merge/hold
    - do-not-merge/work-in-progress
    - do-not-merge/invalid-owners-file
    - bugzilla/invalid-bug
    repos:
    - kube-reporting/metering-operator
    - kube-reporting/presto
  - includedBranches:
    - release-3.11
    - feature-es6x
    - fcos
    labels:
    - lgtm
    - approved
    missingLabels:
    - needs-rebase
    - do-not-merge/hold
    - do-not-merge/work-in-progress
    - do-not-merge/invalid-owners-file
    - bugzilla/invalid-bug
    repos:
    - openshift-priv/api
    - openshift-priv/cluster-logging-operator
    - openshift-priv/cluster-monitoring-operator
    - openshift-priv/elasticsearch-operator
    - openshift-priv/image-registry
    - openshift-priv/installer
    - openshift-priv/kubernetes-autoscaler
    - openshift-priv/kubernetes-metrics-server
    - openshift-priv/kuryr-kubernetes
    - openshift-priv/machine-config-operator
    - openshift-priv/openshift-ansible
    - openshift-priv/origin-aggregated-logging
    - openshift-priv/prometheus-operator
    - openshift/api
    - openshift/cluster-logging-operator
    - openshift/cluster-monitoring-operator
    - openshift/elasticsearch-operator
    - openshift/image-registry
    - openshift/installer
    - openshift/kubernetes-autoscaler
    - openshift/kubernetes-metrics-server
    - openshift/kuryr-kubernetes
    - openshift/machine-config-operator
    - openshift/openshift-ansible
    - openshift/origin-aggregated-logging
    - openshift/prometheus-operator
  - excludedBranches:
    - release-4.0
    - release-4.1
    - release-4.2
    - release-4.3
    - release-4.4
    - release-4.5
    labels:
    - lgtm
    - approved
    missingLabels:
    - needs-rebase
    - do-not-merge/hold
    - do-not-merge/work-in-progress
    - do-not-merge/invalid-owners-file
    - bugzilla/invalid-bug
    repos:
    - openshift-priv/app-netutil
    - openshift-priv/network-tools
    - openshift/app-netutil
    - openshift/network-tools
  - includedBranches:
    - release-4.0
    - release-4.1
    - release-4.2
    - release-4.3
    - release-4.4
    - release-4.5
    labels:
    - lgtm
    - approved
    - bugzilla/valid-bug
    - cherry-pick-approved
    missingLabels:
    - needs-rebase
    - do-not-merge/hold
    - do-not-merge/work-in-progress
    - do-not-merge/invalid-owners-file
    - bugzilla/invalid-bug
    repos:
    - openshift-priv/app-netutil
    - openshift-priv/network-tools
    - openshift/app-netutil
    - openshift/network-tools
  - excludedBranches:
    - release-3.11
    - release-4.0
    - release-4.1
    - release-4.2
    - release-4.3
    - release-4.4
    - release-4.5
    - release-4.6
    - release-4.7
    - release-4.8
    - openshift-4.1
    - openshift-4.2
    - openshift-4.3
    - openshift-4.4
    - openshift-4.5
    - openshift-4.6
    - openshift-4.7
    - openshift-4.8
    - feature-es6x
    - feature-prom-connector
    labels:
    - lgtm
    - approved
    missingLabels:
    - needs-rebase
    - do-not-merge/hold
    - do-not-merge/work-in-progress
    - do-not-merge/invalid-owners-file
    - bugzilla/invalid-bug
    repos:
    - openshift-priv/bond-cni
    - openshift-priv/containernetworking-plugins
    - openshift-priv/crd-schema-gen
    - openshift-priv/csi-driver-projected-resource
    - openshift-priv/gatekeeper
    - openshift-priv/gatekeeper-operator
    - openshift-priv/jenkins-client-plugin
    - openshift-priv/jenkins-openshift-login-plugin
    - openshift-priv/jenkins-sync-plugin
    - openshift-priv/kubefed
    - openshift-priv/kubefed-operator
    - openshift-priv/kubernetes-metrics-server
    - openshift-priv/multus-admission-controller
    - openshift-priv/network-metrics-daemon
    - openshift-priv/ocp-release-operator-sdk
    - openshift-priv/redhat-subscription-injection-webhook
    - openshift-s2i/s2i-wildfly
    - openshift/autoheal
    - openshift/bond-cni
    - openshift/cluster-api
    - openshift/containernetworking-plugins
    - openshift/crd-schema-gen
    - openshift/csi-driver-projected-resource
    - openshift/external-dns
    - openshift/gatekeeper
    - openshift/gatekeeper-operator
    - openshift/imagebuilder
    - openshift/jenkins-client-plugin
    - openshift/jenkins-openshift-login-plugin
    - openshift/jenkins-plugin
    - openshift/jenkins-sync-plugin
    - openshift/kubefed
    - openshift/kubefed-operator
    - openshift/kubernetes-metrics-server
    - openshift/monitor-project-lifecycle
    - openshift/multus-admission-controller
    - openshift/network-metrics-daemon
    - openshift/ocp-release-operator-sdk
    - openshift/odo
    - openshift/odo-init-image
    - openshift/online-console-extensions
    - openshift/online-hibernation
    - openshift/origin-branding
    - openshift/pod-checkpointer-operator
    - openshift/prometheus-client_golang
    - openshift/redhat-subscription-injection-webhook
    - openshift/rhcos-tools
  - excludedBranches:
    - release-4.0
    - release-4.1
    - release-4.2
    - release-4.3
    - release-4.4
    - release-4.5
    - release-4.6
    - release-4.7
    - release-4.8
    - openshift-4.1
    - openshift-4.2
    - openshift-4.3
    - openshift-4.4
    - openshift-4.5
    - openshift-4.6
    - openshift-4.7
    - openshift-4.8
    - master
    labels:
    - lgtm
    missingLabels:
    - needs-rebase
    - do-not-merge/hold
    - do-not-merge/work-in-progress
    - do-not-merge/invalid-owners-file
    - bugzilla/invalid-bug
    repos:
    - openshift-priv/cluster-capacity
    - openshift-priv/containernetworking-plugins
    - openshift-priv/coredns
    - openshift-priv/descheduler
    - openshift-priv/multus-admission-controller
    - openshift-priv/ocp-release-operator-sdk
    - openshift-priv/service-ca-operator
    - openshift/cluster-capacity
    - openshift/containernetworking-plugins
    - openshift/coredns
    - openshift/descheduler
    - openshift/multus-admission-controller
    - openshift/ocp-release-operator-sdk
    - openshift/service-ca-operator
  - includedBranches:
    - master
    labels:
    - lgtm
    missingLabels:
    - needs-rebase
    - do-not-merge/hold
    - do-not-merge/work-in-progress
    - do-not-merge/invalid-owners-file
    - bugzilla/invalid-bug
    repos:
    - openshift-priv/cluster-capacity
    - openshift-priv/containernetworking-plugins
    - openshift-priv/coredns
    - openshift-priv/descheduler
    - openshift-priv/multus-admission-controller
    - openshift-priv/ocp-release-operator-sdk
    - openshift-priv/service-ca-operator
    - openshift/cluster-capacity
    - openshift/containernetworking-plugins
    - openshift/coredns
    - openshift/descheduler
    - openshift/multus-admission-controller
    - openshift/ocp-release-operator-sdk
    - openshift/service-ca-operator
  - includedBranches:
    - release-4.0
    - release-4.1
    - release-4.2
    - release-4.3
    - release-4.4
    - release-4.5
    - release-4.6
    - release-4.8
    - openshift-4.1
    - openshift-4.2
    - openshift-4.3
    - openshift-4.4
    - openshift-4.5
    - openshift-4.6
    - openshift-4.8
    labels:
    - lgtm
    - bugzilla/valid-bug
    - cherry-pick-approved
    missingLabels:
    - needs-rebase
    - do-not-merge/hold
    - do-not-merge/work-in-progress
    - do-not-merge/invalid-owners-file
    - bugzilla/invalid-bug
    repos:
    - openshift-priv/cluster-capacity
    - openshift-priv/containernetworking-plugins
    - openshift-priv/coredns
    - openshift-priv/descheduler
    - openshift-priv/multus-admission-controller
    - openshift-priv/ocp-release-operator-sdk
    - openshift-priv/service-ca-operator
    - openshift/cluster-capacity
    - openshift/containernetworking-plugins
    - openshift/coredns
    - openshift/descheduler
    - openshift/multus-admission-controller
    - openshift/ocp-release-operator-sdk
    - openshift/service-ca-operator
  - includedBranches:
    - release-4.7
    - openshift-4.7
    labels:
    - lgtm
    - bugzilla/valid-bug
    - group-lead-approved
    missingLabels:
    - needs-rebase
    - do-not-merge/hold
    - do-not-merge/work-in-progress
    - do-not-merge/invalid-owners-file
    - bugzilla/invalid-bug
    repos:
    - openshift-priv/cluster-capacity
    - openshift-priv/containernetworking-plugins
    - openshift-priv/coredns
    - openshift-priv/descheduler
    - openshift-priv/multus-admission-controller
    - openshift-priv/ocp-release-operator-sdk
    - openshift-priv/service-ca-operator
    - openshift/cluster-capacity
    - openshift/containernetworking-plugins
    - openshift/coredns
    - openshift/descheduler
    - openshift/multus-admission-controller
    - openshift/ocp-release-operator-sdk
    - openshift/service-ca-operator
  - excludedBranches:
    - release-4.0
    - release-4.1
    - release-4.2
    - release-4.3
    - release-4.4
    - release-4.5
    - release-4.6
    - release-4.7
    - release-4.8
    - master
    labels:
    - lgtm
    - approved
    missingLabels:
    - needs-rebase
    - do-not-merge/hold
    - do-not-merge/work-in-progress
    - do-not-merge/invalid-owners-file
    - bugzilla/invalid-bug
    repos:
    - openshift-priv/gcp-pd-csi-driver
    - openshift-priv/gcp-pd-csi-driver-operator
    - openshift-priv/special-resource-operator
    - openshift-priv/vsphere-problem-detector
    - openshift/gcp-pd-csi-driver
    - openshift/gcp-pd-csi-driver-operator
    - openshift/special-resource-operator
    - openshift/vsphere-problem-detector
  - includedBranches:
    - release-4.0
    - release-4.1
    - release-4.2
    - release-4.3
    - release-4.4
    - release-4.5
    - release-4.6
    - release-4.7
    - release-4.8
    labels:
    - lgtm
    - approved
    - bugzilla/valid-bug
    - cherry-pick-approved
    missingLabels:
    - needs-rebase
    - do-not-merge/hold
    - do-not-merge/work-in-progress
    - do-not-merge/invalid-owners-file
    - bugzilla/invalid-bug
    repos:
    - openshift-priv/gcp-pd-csi-driver
    - openshift-priv/gcp-pd-csi-driver-operator
    - openshift-priv/special-resource-operator
    - openshift-priv/vsphere-problem-detector
    - openshift/gcp-pd-csi-driver
    - openshift/gcp-pd-csi-driver-operator
    - openshift/special-resource-operator
    - openshift/vsphere-problem-detector
  - excludedBranches:
    - release-4.0
    - release-4.1
    - release-4.2
    - release-4.3
    - release-4.4
    - release-4.5
    - release-4.6
    - release-4.7
    - release-4.8
    - openshift-4.1
    - openshift-4.2
    - openshift-4.3
    - openshift-4.4
    - openshift-4.5
    - openshift-4.6
    - openshift-4.7
    - openshift-4.8
    labels:
    - lgtm
    missingLabels:
    - needs-rebase
    - do-not-merge/hold
    - do-not-merge/work-in-progress
    - do-not-merge/invalid-owners-file
    - bugzilla/invalid-bug
    repos:
    - openshift-priv/linuxptp-daemon
    - openshift-priv/ptp-operator
    - openshift/linuxptp-daemon
    - openshift/openshift-restclient-java
    - openshift/origin-metrics
    - openshift/origin-web-console
    - openshift/origin-web-console-server
    - openshift/ptp-operator
    - openshift/redhat-release-coreos
  - excludedBranches:
    - release-4.0
    - release-4.1
    - release-4.2
    - release-4.3
    - release-4.4
    - release-4.5
    - release-4.6
    - release-4.7
    - release-4.8
    labels:
    - lgtm
    - approved
    missingLabels:
    - needs-rebase
    - do-not-merge/hold
    - do-not-merge/work-in-progress
    - do-not-merge/invalid-owners-file
    - bugzilla/invalid-bug
    repos:
    - openshift-priv/ocs-operator
    - openshift/ocs-operator
  - includedBranches:
    - release-4.0
    - release-4.1
    - release-4.2
    - release-4.3
    - release-4.4
    - release-4.5
    - release-4.6
    - release-4.7
    - release-4.8
    labels:
    - lgtm
    - approved
    - bugzilla/valid-bug
    missingLabels:
    - needs-rebase
    - do-not-merge/hold
    - do-not-merge/work-in-progress
    - do-not-merge/invalid-owners-file
    - bugzilla/invalid-bug
    repos:
    - openshift-priv/ocs-operator
    - openshift/ocs-operator
  - excludedBranches:
    - community-4.6
    labels:
    - lgtm
    - approved
    missingLabels:
    - needs-rebase
    - do-not-merge/hold
    - do-not-merge/work-in-progress
    - do-not-merge/invalid-owners-file
    - bugzilla/invalid-bug
    repos:
    - openshift-priv/windows-machine-config-bootstrapper
    - openshift-priv/windows-machine-config-operator
    - openshift/windows-machine-config-bootstrapper
    - openshift/windows-machine-config-operator
  - includedBranches:
    - community-4.6
    labels:
    - lgtm
    - approved
    missingLabels:
    - needs-rebase
    - do-not-merge/hold
    - do-not-merge/work-in-progress
    - do-not-merge/invalid-owners-file
    repos:
    - openshift-priv/windows-machine-config-bootstrapper
    - openshift-priv/windows-machine-config-operator
    - openshift/windows-machine-config-bootstrapper
    - openshift/windows-machine-config-operator
  - labels:
    - lgtm
    - approved
    missingLabels:
    - needs-rebase
    - do-not-merge/hold
    - do-not-merge/work-in-progress
    - do-not-merge/invalid-owners-file
    - downstream-change-needed
    - bugzilla/invalid-bug
    repos:
    - openshift/assisted-installer
    - openshift/assisted-installer-agent
    - openshift/assisted-service
    - openshift/assisted-test-infra
  - labels:
    - lgtm
    missingLabels:
    - needs-rebase
    - do-not-merge/hold
    - do-not-merge/work-in-progress
    - do-not-merge/invalid-owners-file
    - bugzilla/invalid-bug
    repos:
    - openshift/azure-sop
  - labels:
    - lgtm
    - approved
    missingLabels:
    - needs-rebase
    - do-not-merge/hold
    - do-not-merge/work-in-progress
    - do-not-merge/invalid-owners-file
    - do-not-merge/needs-signoff
    - do-not-merge/release-note-label-needed
    - bugzilla/invalid-bug
    repos:
    - openshift/openshift-azure
  - author: openshift-bot
    missingLabels:
    - needs-rebase
    - do-not-merge/hold
    - do-not-merge/work-in-progress
    - do-not-merge/invalid-owners-file
    repos:
    - openshift/release
  - labels:
    - lgtm
    - approved
    missingLabels:
    - needs-rebase
    - do-not-merge/hold
    - do-not-merge/work-in-progress
    - do-not-merge/invalid-owners-file
    - do-not-merge/release-note-label-needed
    repos:
    - shipwright-io/build
    - tnozicka/openshift-acme
  rebase_label: tide/merge-method-rebase
  squash_label: tide/merge-method-squash
  status_update_period: 1m0s
  sync_period: 1m0s<|MERGE_RESOLUTION|>--- conflicted
+++ resolved
@@ -639,11 +639,8 @@
     open-cluster-management/console: squash
     open-cluster-management/governance-policy-propagator: squash
     open-cluster-management/image-builder: squash
-<<<<<<< HEAD
+    open-cluster-management/managedcluster-import-controller: squash
     open-cluster-management/multicloud-operators-subscription-release: squash
-=======
-    open-cluster-management/managedcluster-import-controller: squash
->>>>>>> 544b9648
     opendatahub-io/manifests: squash
     opendatahub-io/odh-manifests: squash
     opendatahub-io/opendatahub-operator: squash
