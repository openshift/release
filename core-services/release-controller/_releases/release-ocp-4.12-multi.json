--- conflicted
+++ resolved
@@ -1,10 +1,6 @@
 {
   "name": "4.12.0-0.nightly-multi",
-<<<<<<< HEAD
-  "message": "This release contains official image builds of all multi-arch code in release-4.12 (master) branches, and is updated after those builds are synced to quay.io.\u003cbr\u003e\u003cb\u003eImportant:\u003c/b\u003e Multi-arch release payloads are for exploratory purposes only. No current or future support for any heterogeneous topology is expressed or implied.",
-=======
   "message": "This release contains official image builds of all multi-arch code in release-4.12 (master) branches, and is updated after those builds are synced to quay.io.<br><b>Important:</b> Multi-arch release payloads are for exploratory purposes only. No current or future support for any heterogeneous topology is expressed or implied.",
->>>>>>> 306a769c
   "mirrorPrefix": "4.12-art-latest-multi",
   "expires": "168h",
   "maxUnreadyReleases": 1,
