{
  "name": "4.18.0-0.nightly",
  "to": "release",
  "message": "This release contains official image builds of all code in release-4.18 (master) branches, and is updated after those builds are synced to quay.io.",
  "mirrorPrefix": "4.18-art-latest",
  "expires": "336h",
  "maxUnreadyReleases": 1,
  "minCreationIntervalSeconds": 14400,
  "referenceMode": "source",
  "pullSecretName": "source",
  "alternateImageRepository": "quay.io/openshift-release-dev/dev-release",
  "alternateImageRepositorySecretName": "release-controller-quay-mirror-secret",
  "check": {
    "OCP and Origin images should match": {
      "consistentImages": {
        "parent": "4.18.0-0.ci"
      }
    }
  },
  "publish": {
    "issues": {
      "verifyIssues": {
        "previousReleaseTag": {
          "namespace": "ocp",
          "name": "release",
          "tag": "4.17.0-rc.0"
        }
      }
    },
    "tag": {
      "tagRef": {
        "name": "4.18"
      }
    }
  },
  "verify": {
    "aws-ovn-upgrade-4.18-micro": {
      "prowJob": {
        "name": "periodic-ci-openshift-release-master-ci-4.18-e2e-aws-ovn-upgrade"
      },
      "upgrade": true,
      "maxRetries": 2
    },
    "azure-ovn-upgrade-4.18-micro": {
      "prowJob": {
        "name": "periodic-ci-openshift-release-master-ci-4.18-e2e-azure-ovn-upgrade"
      },
      "upgrade": true,
      "maxRetries": 2
    },
    "gcp-ovn-rt-upgrade-4.18-minor": {
      "prowJob": {
        "name": "periodic-ci-openshift-release-master-ci-4.18-upgrade-from-stable-4.17-e2e-gcp-ovn-rt-upgrade"
      },
      "upgrade": true,
      "upgradeFrom": "PreviousMinor",
      "maxRetries": 2
    },
    "hypershift-ovn-conformance-4.18": {
      "prowJob": {
        "name": "periodic-ci-openshift-hypershift-release-4.18-periodics-e2e-aws-ovn-conformance"
      },
      "maxRetries": 2
    },
    "aws-ovn-single-node-upgrade-4.18-micro": {
      "prowJob": {
        "name": "periodic-ci-openshift-release-master-ci-4.18-e2e-aws-upgrade-ovn-single-node"
      },
      "upgrade": true,
      "maxRetries": 2
    },
    "aws-ovn-serial": {
      "maxRetries": 3,
      "prowJob": {
        "name": "periodic-ci-openshift-release-master-nightly-4.18-e2e-aws-ovn-serial"
      }
    },
    "aws-ovn-techpreview": {
      "maxRetries": 2,
      "prowJob": {
        "name": "periodic-ci-openshift-release-master-ci-4.18-e2e-aws-ovn-techpreview"
      }
    },
    "aws-ovn-techpreview-serial": {
      "maxRetries": 2,
      "prowJob": {
        "name": "periodic-ci-openshift-release-master-ci-4.18-e2e-aws-ovn-techpreview-serial"
      }
    },
    "install-analysis-all": {
      "maxRetries": 2,
      "multiJobAnalysis": true,
      "prowJob": {
        "name": "periodic-ci-openshift-release-master-nightly-4.18-install-analysis-all"
      }
    },
    "metal-ipi-ovn-ipv6": {
      "maxRetries": 3,
      "prowJob": {
        "name": "periodic-ci-openshift-release-master-nightly-4.18-e2e-metal-ipi-ovn-ipv6"
      }
    },
    "metal-ipi-ovn-bm": {
      "maxRetries": 3,
      "prowJob": {
        "name": "periodic-ci-openshift-release-master-nightly-4.18-e2e-metal-ipi-ovn-bm"
      }
    },
    "microshift-ovn-conformance-parallel": {
      "maxRetries": 2,
      "prowJob": {
        "name": "periodic-ci-openshift-microshift-release-4.18-periodics-e2e-aws-ovn-ocp-conformance"
      }
    },
    "microshift-ovn-conformance-serial": {
      "maxRetries": 2,
      "prowJob": {
        "name": "periodic-ci-openshift-microshift-release-4.18-periodics-e2e-aws-ovn-ocp-conformance-serial"
      }
    },
    "overall-analysis-all": {
      "maxRetries": 2,
      "multiJobAnalysis": true,
      "prowJob": {
        "name": "periodic-ci-openshift-release-master-nightly-4.18-overall-analysis-all"
      }
    },
<<<<<<< HEAD
    "ovn-proxy": {
      "maxRetries": 2,
      "optional": true,
      "prowJob": {
        "name": "periodic-ci-openshift-release-master-nightly-4.18-e2e-aws-ovn-proxy"
      }
    },
    "ovn-single-node-live-iso": {
      "optional": true,
      "prowJob": {
        "name": "periodic-ci-openshift-release-master-nightly-4.18-e2e-metal-ovn-single-node-live-iso"
      }
    },
    "qe-perfscale": {
      "optional": true,
      "prowJob": {
        "name": "periodic-ci-openshift-eng-ocp-qe-perfscale-ci-main-aws-4.18-nightly-x86-payload-control-plane-6nodes"
      }
    },
    "rosa-classic-sts-osde2e": {
      "optional": true,
      "prowJob": {
        "name": "periodic-ci-openshift-osde2e-main-nightly-4.18-rosa-classic-sts"
      }
    },
    "rosa-classic-sts-conformance": {
      "optional": true,
      "prowJob": {
        "name": "periodic-ci-openshift-release-master-nightly-4.18-e2e-rosa-sts-ovn"
      }
    },
    "telco5g": {
      "optional": true,
      "prowJob": {
        "name": "periodic-ci-openshift-release-master-nightly-4.18-e2e-telco5g"
      }
    },
    "telcov10n-metal-single-node-spoke": {
      "optional": true,
      "prowJob": {
        "name": "periodic-ci-openshift-kni-eco-ci-cd-main-nightly-4.18-telcov10n-metal-single-node-spoke"
      }
    },
    "upgrade-minor-ovn": {
      "optional": true,
      "prowJob": {
        "name": "periodic-ci-openshift-release-master-ci-4.18-upgrade-from-stable-4.17-e2e-aws-ovn-upgrade"
      },
      "upgrade": true,
      "upgradeFromRelease": {
        "candidate": {
          "stream": "nightly",
          "version": "4.17"
        }
      }
    },
    "vsphere-ovn-csi": {
      "optional": true,
      "prowJob": {
        "name": "periodic-ci-openshift-release-master-nightly-4.18-e2e-vsphere-ovn-csi"
      }
    },
    "vsphere-ovn-serial": {
      "optional": true,
      "prowJob": {
        "name": "periodic-ci-openshift-release-master-nightly-4.18-e2e-vsphere-ovn-serial"
      }
    },
    "vsphere-ovn-techpreview": {
      "optional": true,
      "prowJob": {
        "name": "periodic-ci-openshift-release-master-nightly-4.18-e2e-vsphere-ovn-techpreview"
      }
    },
    "vsphere-ovn-techpreview-serial": {
      "optional": true,
      "prowJob": {
        "name": "periodic-ci-openshift-release-master-nightly-4.18-e2e-vsphere-ovn-techpreview-serial"
      }
    },
    "vsphere-ovn-upgrade-minor": {
      "optional": true,
      "prowJob": {
        "name": "periodic-ci-openshift-release-master-ci-4.18-upgrade-from-stable-4.17-e2e-vsphere-ovn-upgrade"
      },
      "upgrade": true,
      "upgradeFromRelease": {
        "candidate": {
          "stream": "nightly",
          "version": "4.17"
        }
      }
    },
    "vsphere-ovn-upgrade-micro": {
      "optional": true,
      "prowJob": {
        "name": "periodic-ci-openshift-release-master-ci-4.18-e2e-vsphere-ovn-upgrade"
      },
      "upgrade": true
    },
    "vsphere-ovn-upi": {
      "optional": true,
      "prowJob": {
        "name": "periodic-ci-openshift-release-master-nightly-4.18-e2e-vsphere-ovn-upi"
      }
    },
    "vsphere-ovn-upi-serial": {
      "optional": true,
      "prowJob": {
        "name": "periodic-ci-openshift-release-master-nightly-4.18-e2e-vsphere-ovn-upi-serial"
      }
    },
    "vsphere-ovn": {
      "maxRetries": 2,
      "optional": true,
      "prowJob": {
        "name": "periodic-ci-openshift-release-master-nightly-4.18-e2e-vsphere-ovn"
      }
    },
    "vsphere-static-ovn": {
      "optional": true,
      "prowJob": {
        "name": "periodic-ci-openshift-release-master-nightly-4.18-e2e-vsphere-static-ovn"
      }
    },
    "metal-ovn-single-node-recert-cluster-rename": {
      "optional": true,
      "prowJob": {
        "name": "periodic-ci-openshift-release-master-nightly-4.18-metal-ovn-single-node-recert-cluster-rename"
      }
    },
=======
>>>>>>> 306a769c
    "fips-scan": {
      "maxRetries": 2,
      "prowJob": {
        "name": "periodic-ci-openshift-release-master-nightly-4.18-fips-payload-scan"
      }
    }
  }
}<|MERGE_RESOLUTION|>--- conflicted
+++ resolved
@@ -125,140 +125,6 @@
         "name": "periodic-ci-openshift-release-master-nightly-4.18-overall-analysis-all"
       }
     },
-<<<<<<< HEAD
-    "ovn-proxy": {
-      "maxRetries": 2,
-      "optional": true,
-      "prowJob": {
-        "name": "periodic-ci-openshift-release-master-nightly-4.18-e2e-aws-ovn-proxy"
-      }
-    },
-    "ovn-single-node-live-iso": {
-      "optional": true,
-      "prowJob": {
-        "name": "periodic-ci-openshift-release-master-nightly-4.18-e2e-metal-ovn-single-node-live-iso"
-      }
-    },
-    "qe-perfscale": {
-      "optional": true,
-      "prowJob": {
-        "name": "periodic-ci-openshift-eng-ocp-qe-perfscale-ci-main-aws-4.18-nightly-x86-payload-control-plane-6nodes"
-      }
-    },
-    "rosa-classic-sts-osde2e": {
-      "optional": true,
-      "prowJob": {
-        "name": "periodic-ci-openshift-osde2e-main-nightly-4.18-rosa-classic-sts"
-      }
-    },
-    "rosa-classic-sts-conformance": {
-      "optional": true,
-      "prowJob": {
-        "name": "periodic-ci-openshift-release-master-nightly-4.18-e2e-rosa-sts-ovn"
-      }
-    },
-    "telco5g": {
-      "optional": true,
-      "prowJob": {
-        "name": "periodic-ci-openshift-release-master-nightly-4.18-e2e-telco5g"
-      }
-    },
-    "telcov10n-metal-single-node-spoke": {
-      "optional": true,
-      "prowJob": {
-        "name": "periodic-ci-openshift-kni-eco-ci-cd-main-nightly-4.18-telcov10n-metal-single-node-spoke"
-      }
-    },
-    "upgrade-minor-ovn": {
-      "optional": true,
-      "prowJob": {
-        "name": "periodic-ci-openshift-release-master-ci-4.18-upgrade-from-stable-4.17-e2e-aws-ovn-upgrade"
-      },
-      "upgrade": true,
-      "upgradeFromRelease": {
-        "candidate": {
-          "stream": "nightly",
-          "version": "4.17"
-        }
-      }
-    },
-    "vsphere-ovn-csi": {
-      "optional": true,
-      "prowJob": {
-        "name": "periodic-ci-openshift-release-master-nightly-4.18-e2e-vsphere-ovn-csi"
-      }
-    },
-    "vsphere-ovn-serial": {
-      "optional": true,
-      "prowJob": {
-        "name": "periodic-ci-openshift-release-master-nightly-4.18-e2e-vsphere-ovn-serial"
-      }
-    },
-    "vsphere-ovn-techpreview": {
-      "optional": true,
-      "prowJob": {
-        "name": "periodic-ci-openshift-release-master-nightly-4.18-e2e-vsphere-ovn-techpreview"
-      }
-    },
-    "vsphere-ovn-techpreview-serial": {
-      "optional": true,
-      "prowJob": {
-        "name": "periodic-ci-openshift-release-master-nightly-4.18-e2e-vsphere-ovn-techpreview-serial"
-      }
-    },
-    "vsphere-ovn-upgrade-minor": {
-      "optional": true,
-      "prowJob": {
-        "name": "periodic-ci-openshift-release-master-ci-4.18-upgrade-from-stable-4.17-e2e-vsphere-ovn-upgrade"
-      },
-      "upgrade": true,
-      "upgradeFromRelease": {
-        "candidate": {
-          "stream": "nightly",
-          "version": "4.17"
-        }
-      }
-    },
-    "vsphere-ovn-upgrade-micro": {
-      "optional": true,
-      "prowJob": {
-        "name": "periodic-ci-openshift-release-master-ci-4.18-e2e-vsphere-ovn-upgrade"
-      },
-      "upgrade": true
-    },
-    "vsphere-ovn-upi": {
-      "optional": true,
-      "prowJob": {
-        "name": "periodic-ci-openshift-release-master-nightly-4.18-e2e-vsphere-ovn-upi"
-      }
-    },
-    "vsphere-ovn-upi-serial": {
-      "optional": true,
-      "prowJob": {
-        "name": "periodic-ci-openshift-release-master-nightly-4.18-e2e-vsphere-ovn-upi-serial"
-      }
-    },
-    "vsphere-ovn": {
-      "maxRetries": 2,
-      "optional": true,
-      "prowJob": {
-        "name": "periodic-ci-openshift-release-master-nightly-4.18-e2e-vsphere-ovn"
-      }
-    },
-    "vsphere-static-ovn": {
-      "optional": true,
-      "prowJob": {
-        "name": "periodic-ci-openshift-release-master-nightly-4.18-e2e-vsphere-static-ovn"
-      }
-    },
-    "metal-ovn-single-node-recert-cluster-rename": {
-      "optional": true,
-      "prowJob": {
-        "name": "periodic-ci-openshift-release-master-nightly-4.18-metal-ovn-single-node-recert-cluster-rename"
-      }
-    },
-=======
->>>>>>> 306a769c
     "fips-scan": {
       "maxRetries": 2,
       "prowJob": {
