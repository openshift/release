--- conflicted
+++ resolved
@@ -122,161 +122,6 @@
             "prowJob": {
                 "name": "periodic-ci-openshift-release-master-nightly-4.18-overall-analysis-all-priv"
             }
-<<<<<<< HEAD
-        },
-        "ovn-proxy": {
-            "disabled": true,
-            "maxRetries": 2,
-            "optional": true,
-            "prowJob": {
-                "name": "periodic-ci-openshift-release-master-nightly-4.18-e2e-aws-ovn-proxy-priv"
-            }
-        },
-        "ovn-single-node-live-iso": {
-            "disabled": true,
-            "optional": true,
-            "prowJob": {
-                "name": "periodic-ci-openshift-release-master-nightly-4.18-e2e-metal-ovn-single-node-live-iso-priv"
-            }
-        },
-        "qe-perfscale": {
-            "disabled": true,
-            "optional": true,
-            "prowJob": {
-                "name": "periodic-ci-openshift-eng-ocp-qe-perfscale-ci-main-aws-4.18-nightly-x86-payload-control-plane-6nodes-priv"
-            }
-        },
-        "rosa-classic-sts-conformance": {
-            "disabled": true,
-            "optional": true,
-            "prowJob": {
-                "name": "periodic-ci-openshift-release-master-nightly-4.18-e2e-rosa-sts-ovn-priv"
-            }
-        },
-        "rosa-classic-sts-osde2e": {
-            "disabled": true,
-            "optional": true,
-            "prowJob": {
-                "name": "periodic-ci-openshift-osde2e-main-nightly-4.18-rosa-classic-sts-priv"
-            }
-        },
-        "telco5g": {
-            "disabled": true,
-            "optional": true,
-            "prowJob": {
-                "name": "periodic-ci-openshift-release-master-nightly-4.18-e2e-telco5g-priv"
-            }
-        },
-        "telcov10n-metal-single-node-spoke": {
-            "disabled": true,
-            "optional": true,
-            "prowJob": {
-                "name": "periodic-ci-openshift-kni-eco-ci-cd-main-nightly-4.18-telcov10n-metal-single-node-spoke-priv"
-            }
-        },
-        "upgrade-analysis-all": {
-            "disabled": true,
-            "maxRetries": 2,
-            "multiJobAnalysis": true,
-            "optional": true,
-            "prowJob": {
-                "name": "periodic-ci-openshift-release-master-nightly-4.18-upgrade-analysis-all-priv"
-            }
-        },
-        "upgrade-minor-ovn": {
-            "disabled": true,
-            "optional": true,
-            "prowJob": {
-                "name": "periodic-ci-openshift-release-master-ci-4.18-upgrade-from-stable-4.17-e2e-aws-ovn-upgrade-priv"
-            },
-            "upgrade": true,
-            "upgradeFromRelease": {
-                "candidate": {
-                    "stream": "nightly",
-                    "version": "4.17"
-                }
-            }
-        },
-        "vsphere-ovn": {
-            "disabled": true,
-            "maxRetries": 2,
-            "optional": true,
-            "prowJob": {
-                "name": "periodic-ci-openshift-release-master-nightly-4.18-e2e-vsphere-ovn-priv"
-            }
-        },
-        "vsphere-ovn-csi": {
-            "disabled": true,
-            "optional": true,
-            "prowJob": {
-                "name": "periodic-ci-openshift-release-master-nightly-4.18-e2e-vsphere-ovn-csi-priv"
-            }
-        },
-        "vsphere-ovn-serial": {
-            "disabled": true,
-            "optional": true,
-            "prowJob": {
-                "name": "periodic-ci-openshift-release-master-nightly-4.18-e2e-vsphere-ovn-serial-priv"
-            }
-        },
-        "vsphere-ovn-techpreview": {
-            "disabled": true,
-            "optional": true,
-            "prowJob": {
-                "name": "periodic-ci-openshift-release-master-nightly-4.18-e2e-vsphere-ovn-techpreview-priv"
-            }
-        },
-        "vsphere-ovn-techpreview-serial": {
-            "disabled": true,
-            "optional": true,
-            "prowJob": {
-                "name": "periodic-ci-openshift-release-master-nightly-4.18-e2e-vsphere-ovn-techpreview-serial-priv"
-            }
-        },
-        "vsphere-ovn-upgrade-micro": {
-            "disabled": true,
-            "optional": true,
-            "prowJob": {
-                "name": "periodic-ci-openshift-release-master-ci-4.18-e2e-vsphere-ovn-upgrade-priv"
-            },
-            "upgrade": true
-        },
-        "vsphere-ovn-upgrade-minor": {
-            "disabled": true,
-            "optional": true,
-            "prowJob": {
-                "name": "periodic-ci-openshift-release-master-ci-4.18-upgrade-from-stable-4.17-e2e-vsphere-ovn-upgrade-priv"
-            },
-            "upgrade": true,
-            "upgradeFromRelease": {
-                "candidate": {
-                    "stream": "nightly",
-                    "version": "4.17"
-                }
-            }
-        },
-        "vsphere-ovn-upi": {
-            "disabled": true,
-            "optional": true,
-            "prowJob": {
-                "name": "periodic-ci-openshift-release-master-nightly-4.18-e2e-vsphere-ovn-upi-priv"
-            }
-        },
-        "vsphere-ovn-upi-serial": {
-            "disabled": true,
-            "optional": true,
-            "prowJob": {
-                "name": "periodic-ci-openshift-release-master-nightly-4.18-e2e-vsphere-ovn-upi-serial-priv"
-            }
-        },
-        "vsphere-static-ovn": {
-            "disabled": true,
-            "optional": true,
-            "prowJob": {
-                "name": "periodic-ci-openshift-release-master-nightly-4.18-e2e-vsphere-static-ovn-priv"
-            }
-=======
->>>>>>> 306a769c
         }
     }
 }