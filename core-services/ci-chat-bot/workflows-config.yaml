--- conflicted
+++ resolved
@@ -823,10 +823,7 @@
       upi-installer:
         name: "4.20"
         namespace: ocp
-<<<<<<< HEAD
-=======
-        tag: upi-installer
->>>>>>> 306a769c
+        tag: upi-installer
   sandboxed-containers-operator-e2e-azure:
     platform: azure
     base_images:
